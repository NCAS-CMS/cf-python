import itertools
import logging
import textwrap
from datetime import datetime
from uuid import uuid4

import cfdm
import cftime
import dask.array as da
import numpy as np
from cfdm import Constructs
from dask.array.core import getter, normalize_chunks
from dask.base import tokenize
from netCDF4 import date2num as netCDF4_date2num

from ... import __Conventions__, __version__
from ...constants import _stash2standard_name
from ...data import Data
from ...data.array import UMArray
from ...decorators import (
    _manage_log_level_via_verbose_attr,
    _manage_log_level_via_verbosity,
)
from ...functions import abspath
from ...functions import atol as cf_atol
from ...functions import load_stash2standard_name
from ...functions import rtol as cf_rtol
from ...umread_lib.umfile import File
from ...units import Units

# import numpy as np


logger = logging.getLogger(__name__)

_cached_runid = {}
_cached_latlon = {}
_cached_time = {}
_cached_ctime = {}
_cached_size_1_height_coordinate = {}
_cached_date2num = {}
_cached_model_level_number_coordinate = {}

# --------------------------------------------------------------------
# Constants
# --------------------------------------------------------------------
_pi_over_180 = np.pi / 180.0

# PP missing data indicator
_pp_rmdi = -1.0e30

# No no-missing-data value of BMDI (as described in UMDP F3 v805)
_BMDI_no_missing_data_value = -1.0e30

# Reference surface pressure in Pascals
_pstar = 1.0e5

# --------------------------------------------------------------------
# Characters used in decoding LBEXP into a runid
# --------------------------------------------------------------------
_characters = (
    "a",
    "b",
    "c",
    "d",
    "e",
    "f",
    "g",
    "h",
    "i",
    "j",
    "k",
    "l",
    "m",
    "n",
    "o",
    "p",
    "q",
    "r",
    "s",
    "t",
    "u",
    "v",
    "w",
    "x",
    "y",
    "z",
    "0",
    "1",
    "2",
    "3",
    "4",
    "5",
    "6",
    "7",
    "8",
    "9",
)

_n_characters = len(_characters)

# # --------------------------------------------------------------------
# # Number matching regular expression
# # --------------------------------------------------------------------
# _number_regex = '([-+]?\d*\.?\d+(e[-+]?\d+)?)'

_Units = {
    None: Units(),
    "": Units(""),
    "1": Units("1"),
    "Pa": Units("Pa"),
    "m": Units("m"),
    "hPa": Units("hPa"),
    "K": Units("K"),
    "degrees": Units("degrees"),
    "degrees_east": Units("degrees_east"),
    "degrees_north": Units("degrees_north"),
    "days": Units("days"),
    "gregorian 1752-09-13": Units("days since 1752-09-13", "gregorian"),
    "365_day 1752-09-13": Units("days since 1752-09-13", "365_day"),
    "360_day 0-1-1": Units("days since 0-1-1", "360_day"),
}

# --------------------------------------------------------------------
# Names of PP integer and real header items
# --------------------------------------------------------------------
_header_names = (
    "LBYR",
    "LBMON",
    "LBDAT",
    "LBHR",
    "LBMIN",
    "LBDAY",
    "LBYRD",
    "LBMOND",
    "LBDATD",
    "LBHRD",
    "LBMIND",
    "LBDAYD",
    "LBTIM",
    "LBFT",
    "LBLREC",
    "LBCODE",
    "LBHEM",
    "LBROW",
    "LBNPT",
    "LBEXT",
    "LBPACK",
    "LBREL",
    "LBFC",
    "LBCFC",
    "LBPROC",
    "LBVC",
    "LBRVC",
    "LBEXP",
    "LBEGIN",
    "LBNREC",
    "LBPROJ",
    "LBTYP",
    "LBLEV",
    "LBRSVD1",
    "LBRSVD2",
    "LBRSVD3",
    "LBRSVD4",
    "LBSRCE",
    "LBUSER1",
    "LBUSER2",
    "LBUSER3",
    "LBUSER4",
    "LBUSER5",
    "LBUSER6",
    "LBUSER7",
    "BRSVD1",
    "BRSVD2",
    "BRSVD3",
    "BRSVD4",
    "BDATUM",
    "BACC",
    "BLEV",
    "BRLEV",
    "BHLEV",
    "BHRLEV",
    "BPLAT",
    "BPLON",
    "BGOR",
    "BZY",
    "BDY",
    "BZX",
    "BDX",
    "BMDI",
    "BMKS",
)

# --------------------------------------------------------------------
# Positions of PP header items in their arrays
# --------------------------------------------------------------------
(
    lbyr,
    lbmon,
    lbdat,
    lbhr,
    lbmin,
    lbday,
    lbyrd,
    lbmond,
    lbdatd,
    lbhrd,
    lbmind,
    lbdayd,
    lbtim,
    lbft,
    lblrec,
    lbcode,
    lbhem,
    lbrow,
    lbnpt,
    lbext,
    lbpack,
    lbrel,
    lbfc,
    lbcfc,
    lbproc,
    lbvc,
    lbrvc,
    lbexp,
    lbegin,
    lbnrec,
    lbproj,
    lbtyp,
    lblev,
    lbrsvd1,
    lbrsvd2,
    lbrsvd3,
    lbrsvd4,
    lbsrce,
    lbuser1,
    lbuser2,
    lbuser3,
    lbuser4,
    lbuser5,
    lbuser6,
    lbuser7,
) = tuple(range(45))

(
    brsvd1,
    brsvd2,
    brsvd3,
    brsvd4,
    bdatum,
    bacc,
    blev,
    brlev,
    bhlev,
    bhrlev,
    bplat,
    bplon,
    bgor,
    bzy,
    bdy,
    bzx,
    bdx,
    bmdi,
    bmks,
) = tuple(range(19))

# --------------------------------------------------------------------
# Map PP axis codes to CF standard names (The full list of field code
# keys may be found at
# http://cms.ncas.ac.uk/html_umdocs/wave/@header.)
# --------------------------------------------------------------------
_coord_standard_name = {
    0: None,  # Sigma (or eta, for hybrid coordinate data).
    1: "air_pressure",  # Pressure (mb).
    2: "height",  # Height above sea level (km)
    # Eta (U.M. hybrid coordinates) only:
    3: "atmosphere_hybrid_sigma_pressure_coordinate",
    4: "depth",  # Depth below sea level (m)
    5: "model_level_number",  # Model level.
    6: "air_potential_temperature",  # Theta
    7: "atmosphere_sigma_coordinate",  # Sigma only.
    8: None,  # Sigma-theta
    10: "latitude",  # Latitude (degrees N).
    11: "longitude",  # Longitude (degrees E).
    # Site number (set of parallel rows or columns e.g.Time series):
    13: None,  # "region",
    14: "atmosphere_hybrid_height_coordinate",
    15: "height",
    20: "time",  # Time (days) (Gregorian calendar (not 360 day year))
    21: "time",  # Time (months)
    22: "time",  # Time (years)
    23: "time",  # Time (model days with 360 day model calendar)
    40: None,  # pseudolevel
    99: None,  # Other
    -10: "grid_latitude",  # Rotated latitude (degrees).
    -11: "grid_longitude",  # Rotated longitude (degrees).
    -20: "radiation_wavelength",
}

# --------------------------------------------------------------------
# Map PP axis codes to CF long names
# --------------------------------------------------------------------
_coord_long_name = {13: "site"}

# --------------------------------------------------------------------
# Map PP axis codes to UDUNITS strings
# --------------------------------------------------------------------
# _coord_units = {
_axiscode_to_units = {
    0: "1",  # Sigma (or eta, for hybrid coordinate data)
    1: "hPa",  # air_pressure
    2: "m",  # altitude
    3: "1",  # atmosphere_hybrid_sigma_pressure_coordinate
    4: "m",  # depth
    5: "1",  # model_level_number
    6: "K",  # air_potential_temperature
    7: "1",  # atmosphere_sigma_coordinate
    10: "degrees_north",  # latitude
    11: "degrees_east",  # longitude
    13: "",  # region
    14: "1",  # atmosphere_hybrid_height_coordinate
    15: "m",  # height
    20: "days",  # time (gregorian)
    23: "days",  # time (360_day)
    40: "1",  # pseudolevel
    -10: "degrees",  # rotated latitude  (not an official axis code)
    -11: "degrees",  # rotated longitude (not an official axis code)
}

# --------------------------------------------------------------------
# Map PP axis codes to Units objects
# --------------------------------------------------------------------
_axiscode_to_Units = {
    0: _Units["1"],  # Sigma (or eta, for hybrid coordinate data)
    1: _Units["hPa"],  # air_pressure
    2: _Units["m"],  # altitude
    3: _Units["1"],  # atmosphere_hybrid_sigma_pressure_coordinate
    4: _Units["m"],  # depth
    5: _Units["1"],  # model_level_number
    6: _Units["K"],  # air_potential_temperature
    7: _Units["1"],  # atmosphere_sigma_coordinate
    10: _Units["degrees_north"],  # latitude
    11: _Units["degrees_east"],  # longitude
    13: _Units[""],  # region
    14: _Units["1"],  # atmosphere_hybrid_height_coordinate
    15: _Units["m"],  # height
    20: _Units["days"],  # time (gregorian)
    23: _Units["days"],  # time (360_day)
    40: _Units["1"],  # pseudolevel
    -10: _Units["degrees"],  # rotated latitude  (not an official axis code)
    -11: _Units["degrees"],  # rotated longitude (not an official axis code)
}

# --------------------------------------------------------------------
# Map PP axis codes to CF axis attributes
# --------------------------------------------------------------------
_coord_axis = {
    1: "Z",  # air_pressure
    2: "Z",  # altitude
    3: "Z",  # atmosphere_hybrid_sigma_pressure_coordinate
    4: "Z",  # depth
    5: "Z",  # model_level_number
    6: "Z",  # air_potential_temperature
    7: "Z",  # atmosphere_sigma_coordinate
    10: "Y",  # latitude
    11: "X",  # longitude
    13: None,  # region
    14: "Z",  # atmosphere_hybrid_height_coordinate
    15: "Z",  # height
    20: "T",  # time (gregorian)
    23: "T",  # time (360_day)
    40: None,  # pseudolevel
    -10: "Y",  # rotated latitude  (not an official axis code)
    -11: "X",  # rotated longitude (not an official axis code)
}

# --------------------------------------------------------------------
# Map PP axis codes to CF positive attributes
# --------------------------------------------------------------------
_coord_positive = {
    1: "down",  # air_pressure
    2: "up",  # altitude
    3: "down",  # atmosphere_hybrid_sigma_pressure_coordinate
    4: "down",  # depth
    5: None,  # model_level_number
    6: "up",  # air_potential_temperature
    7: "down",  # atmosphere_sigma_coordinate
    10: None,  # latitude
    11: None,  # longitude
    13: None,  # region
    14: "up",  # atmosphere_hybrid_height_coordinate
    15: "up",  # height
    20: None,  # time (gregorian)
    23: None,  # time (360_day)
    40: None,  # pseudolevel
    -10: None,  # rotated latitude  (not an official axis code)
    -11: None,  # rotated longitude (not an official axis code)
}

# --------------------------------------------------------------------
# Map LBVC codes to PP axis codes. The full list of field code keys
# may be found at http://cms.ncas.ac.uk/html_umdocs/wave/@fcodes
# --------------------------------------------------------------------
_lbvc_to_axiscode = {
    1: 2,  # altitude (Height)
    2: 4,  # depth (Depth)
    3: None,  # (Geopotential (= g*height))
    4: None,  # (ICAO height)
    6: 4,  # model_level_number  # Changed from 5 !!!
    7: None,  # (Exner pressure)
    8: 1,  # air_pressure  (Pressure)
    9: 3,  # atmosphere_hybrid_sigma_pressure_coordinate (Hybrid pressure)
    # dch check:
    10: 7,  # atmosphere_sigma_coordinate (Sigma (= p/surface p))
    16: None,  # (Temperature T)
    19: 6,  # air_potential_temperature (Potential temperature)
    27: None,  # (Atmospheric) density
    28: None,  # (d(p*)/dt .  p* = surface pressure)
    44: None,  # (Time in seconds)
    65: 14,  # atmosphere_hybrid_height_coordinate (Hybrid height)
    129: None,  # Surface
    176: 10,  # latitude    (Latitude)
    177: 11,  # longitude   (Longitude)
}

# --------------------------------------------------------------------
# Map model identifier codes to model names. The model identifier code
# is the last four digits of LBSRCE.
# --------------------------------------------------------------------
_lbsrce_model_codes = {1111: "UM"}

# --------------------------------------------------------------------
# Names of PP extra data codes
# --------------------------------------------------------------------
_extra_data_name = {
    1: "x",
    2: "y",
    3: "y_domain_lower_bound",
    4: "x_domain_lower_bound",
    5: "y_domain_upper_bound",
    6: "x_domain_upper_bound",
    7: "z_domain_lower_bound",
    8: "x_domain_upper_bound",
    9: "title",
    10: "domain_title",
    11: "x_lower_bound",
    12: "x_upper_bound",
    13: "y_lower_bound",
    14: "y_upper_bound",
}

# --------------------------------------------------------------------
# LBCODE values for unrotated latitude longitude grids
# --------------------------------------------------------------------
_true_latitude_longitude_lbcodes = set((1, 2))

# --------------------------------------------------------------------
# LBCODE values for rotated latitude longitude grids
# --------------------------------------------------------------------
_rotated_latitude_longitude_lbcodes = set((101, 102, 111))

# _axis = {'t'   : 'dim0',
#          'z'   : 'dim1',
#          'y'   : 'dim2',
#          'x'   : 'dim3',
#          'r'   : 'dim4',
#          'p'   : 'dim5',
#          'area': None,
#      }

_axis = {"area": "area"}

_autocyclic_false = {"no-op": True, "X": False, "cyclic": False}


class UMField:
    """Represents Fields derived from a UM fields file."""

    def __init__(
        self,
        var,
        fmt,
        byte_ordering,
        word_size,
        um_version,
        set_standard_name,
        height_at_top_of_model,
        verbose=None,
        implementation=None,
        select=None,
        **kwargs,
    ):
        """**Initialisation**

        :Parameters:

            var: `umfile.Var`

            byte_ordering: `str`
                ``'little_endian'` or ``'big_endian'``.

            word_size: `int`
                Word size in bytes (4 or 8).

            fmt: `str`
                ``'PP'` or ``'FF'``

            um_version: number

            set_standard_name: `bool`
                If True then set the standard_name CF property.

            height_at_top_of_model: `float`

            verbose: `int` or `str` or `None`, optional
                If an integer from ``-1`` to ``3``, or an equivalent string
                equal ignoring case to one of:

                * ``'DISABLE'`` (``0``)
                * ``'WARNING'`` (``1``)
                * ``'INFO'`` (``2``)
                * ``'DETAIL'`` (``3``)
                * ``'DEBUG'`` (``-1``)

                set for the duration of the method call only as the minimum
                cut-off for the verboseness level of displayed output (log)
                messages, regardless of the globally-configured `cf.log_level`.
                Note that increasing numerical value corresponds to increasing
                verbosity, with the exception of ``-1`` as a special case of
                maximal and extreme verbosity.

                Otherwise, if `None` (the default value), output messages will
                be shown according to the value of the `cf.log_level` setting.

                Overall, the higher a non-negative integer or equivalent string
                that is set (up to a maximum of ``3``/``'DETAIL'``) for
                increasing verbosity, the more description that is printed
                about the read process.

            kwargs: *optional*
                Keyword arguments providing extra CF properties for each
                return field construct.

        """
        self._bool = False

        self.implementation = implementation

        self.verbose = verbose

        self.fmt = fmt
        self.height_at_top_of_model = height_at_top_of_model
        self.byte_ordering = byte_ordering
        self.word_size = word_size

        self.atol = cf_atol()

        self.field = self.implementation.initialise_Field()

        cf_properties = {}
        attributes = {}

        self.fields = []

        filename = abspath(var.file.path)
        self.filename = filename

        groups = var.group_records_by_extra_data()

        n_groups = len(groups)

        if n_groups == 1:
            # There is one group of records
            groups_nz = [var.nz]
            groups_nt = [var.nt]
        elif n_groups > 1:
            # There are multiple groups of records, distinguished by
            # different extra data.
            groups_nz = []
            groups_nt = []
            groups2 = []
            for group in groups:
                group_size = len(group)
                if group_size == 1:
                    # There is only one record in this group
                    split_group = False
                    nz = 1
                elif group_size > 1:
                    # There are multiple records in this group
                    # Find the lengths of runs of identical times
                    times = [
                        (self.header_vtime(rec), self.header_dtime(rec))
                        for rec in group
                    ]
                    lengths = [
                        len(tuple(g)) for k, g in itertools.groupby(times)
                    ]
                    if len(set(lengths)) == 1:
                        # Each run of identical times has the same
                        # length, so it is possible that this group
                        # forms a variable of nz x nt records.
                        split_group = False
                        nz = lengths.pop()
                        z0 = [self.z for rec in group[:nz]]
                        for i in range(nz, group_size, nz):
                            z1 = [
                                self.header_z(rec) for rec in group[i : i + nz]
                            ]
                            if z1 != z0:
                                split_group = True
                                break
                    else:
                        # Different runs of identical times have
                        # different lengths, so it is not possible for
                        # this group to form a variable of nz x nt
                        # records.
                        split_group = True
                        nz = 1

                if split_group:
                    # This group doesn't form a complete nz x nt
                    # matrix, so split it up into 1 x 1 groups.
                    groups2.extend([[rec] for rec in group])
                    groups_nz.extend([1] * group_size)
                    groups_nt.extend([1] * group_size)
                else:
                    # This group forms a complete nz x nt matrix, so
                    # it may be considered as a variable in its own
                    # right and doesn't need to be split up.
                    groups2.append(group)
                    groups_nz.append(nz)
                    groups_nt.append(group_size / nz)

            groups = groups2

        rec0 = groups[0][0]

        int_hdr = rec0.int_hdr
        self.int_hdr_dtype = int_hdr.dtype

<<<<<<< HEAD
=======
        int_hdr = int_hdr.tolist()
>>>>>>> 1e1ab1c8
        real_hdr = rec0.real_hdr.tolist()
        self.int_hdr = int_hdr
        self.real_hdr = real_hdr

        # ------------------------------------------------------------
        # Set some metadata quantities which are guaranteed to be the
        # same for all records in a variable
        # ------------------------------------------------------------
        LBNPT = int_hdr[lbnpt]
        LBROW = int_hdr[lbrow]
        LBTIM = int_hdr[lbtim]
        LBCODE = int_hdr[lbcode]
        LBPROC = int_hdr[lbproc]
        LBVC = int_hdr[lbvc]
        stash = int_hdr[lbuser4]
        LBUSER5 = int_hdr[lbuser5]
        submodel = int_hdr[lbuser7]
        BPLAT = real_hdr[bplat]
        BPLON = real_hdr[bplon]
        BDX = real_hdr[bdx]
        BDY = real_hdr[bdy]

        if not LBROW or not LBNPT:
            logger.warn(
                f"WARNING: Skipping STASH code {stash} with LBROW={LBROW}, "
                f"LBNPT={LBNPT}, LBPACK={int_hdr[lbpack]} "
                "(possibly runlength encoded)"
            )  # pragma: no cover
            self.field = (None,)
            return

        if stash:
            section, item = divmod(stash, 1000)
            um_stash_source = "m%02ds%02di%03d" % (submodel, section, item)
        else:
            um_stash_source = None

        header_um_version, source = divmod(int_hdr[lbsrce], 10000)

        if header_um_version > 0 and int(um_version) == um_version:
            model_um_version = header_um_version
            self.um_version = header_um_version
        else:
            model_um_version = None
            self.um_version = um_version

        # Set source
        source = _lbsrce_model_codes.setdefault(source, None)
        if source is not None and model_um_version is not None:
            source += f" vn{model_um_version}"

        # Only process the requested fields
        ok = True
        if select:
            values1 = (
                f"stash_code={stash}",
                f"lbproc={LBPROC}",
                f"lbtim={LBTIM}",
                f"runid={self.decode_lbexp()}",
                f"submodel={submodel}",
            )
            if um_stash_source is not None:
                values1 += (f"um_stash_source={um_stash_source}",)
            if source:
                values1 += (f"source={source}",)

            ok = False
            for value0 in select:
                for value1 in values1:
                    ok = Constructs._matching_values(
                        value0, None, value1, basic=True
                    )
                    if ok:
                        break

                if ok:
                    break

        if not ok:
            # This PP/UM field does not match the requested selection
            self.field = (None,)
            return

        # Still here?
        self.lbnpt = LBNPT
        self.lbrow = LBROW
        self.lbtim = LBTIM
        self.lbproc = LBPROC
        self.lbvc = LBVC
        self.bplat = BPLAT
        self.bplon = BPLON
        self.bdx = BDX
        self.bdy = BDY

        # ------------------------------------------------------------
        # Set some derived metadata quantities which are (as good as)
        # guaranteed to be the same for all records in a variable
        # ------------------------------------------------------------
        self.lbtim_ia, ib = divmod(LBTIM, 100)
        self.lbtim_ib, ic = divmod(ib, 10)

        if ic == 1:
            calendar = "gregorian"
        elif ic == 4:
            calendar = "365_day"
        else:
            calendar = "360_day"

        self.calendar = calendar
        self.reference_time_Units()

        if source:
            cf_properties["source"] = source

        # ------------------------------------------------------------
        # Set the T, Z, Y and X axis codes. These are guaranteed to be
        # the same for all records in a variable.
        # ------------------------------------------------------------
        if LBCODE == 1 or LBCODE == 2:
            # 1 = Unrotated regular lat/long grid
            # 2 = Regular lat/lon grid boxes (grid points are box
            #     centres)
            ix = 11
            iy = 10
        elif LBCODE == 101 or LBCODE == 102:
            # 101 = Rotated regular lat/long grid
            # 102 = Rotated regular lat/lon grid boxes (grid points
            #       are box centres)
            ix = -11  # rotated longitude (not an official axis code)
            iy = -10  # rotated latitude  (not an official axis code)
        elif LBCODE >= 10000:
            # Cross section
            ix, iy = divmod(divmod(LBCODE, 10000)[1], 100)
        else:
            ix = None
            iy = None

        iz = _lbvc_to_axiscode.setdefault(LBVC, None)

        # Set it from the calendar type
        if iy in (20, 23) or ix in (20, 23):
            # Time is dealt with by x or y
            it = None
        elif calendar == "gregorian":
            it = 20
        else:
            it = 23

        self.ix = ix
        self.iy = iy
        self.iz = iz
        self.it = it

        self.cf_info = {}

        # Set a identifying name based on the submodel and STASHcode
        # (or field code).
        #        stash = int_hdr[lbuser4]#
        self.stash = stash

        # The STASH code has been set in the PP header, so try to find
        # its standard_name from the conversion table
        stash_records = stash2standard_name.get((submodel, stash), None)

        um_Units = None
        um_condition = None

        long_name = None
        standard_name = None

        if stash_records:
            um_version = self.um_version
            for (
                long_name,
                units,
                valid_from,
                valid_to,
                standard_name,
                cf_info,
                um_condition,
            ) in stash_records:
                # Check that conditions are met
                if not self.test_um_version(valid_from, valid_to, um_version):
                    continue

                if um_condition:
                    if not self.test_um_condition(
                        um_condition, LBCODE, BPLAT, BPLON
                    ):
                        continue

                # Still here? Then we have our standard_name, etc.
                #                if standard_name:
                #                    if set_standard_name:
                #                        cf_properties['standard_name'] = standard_name
                #                    else:
                #                        attributes['_standard_name'] = standard_name
                if standard_name and set_standard_name:
                    cf_properties["standard_name"] = standard_name

                cf_properties["long_name"] = long_name.rstrip()

                um_Units = _Units.get(units, None)
                if um_Units is None:
                    um_Units = Units(units)
                    _Units[units] = um_Units

                self.um_Units = um_Units
                self.cf_info = cf_info

                break

        if um_stash_source is not None:
            cf_properties["um_stash_source"] = um_stash_source
            identity = f"UM_{um_stash_source}_vn{self.um_version}"
        else:
            identity = f"UM_{submodel}_fc{int_hdr[lbfc]}_vn{self.um_version}"

        if um_Units is None:
            self.um_Units = _Units[None]

        if um_condition:
            identity += f"_{um_condition}"

        if long_name is None:
            cf_properties["long_name"] = identity

        for recs, nz, nt in zip(groups, groups_nz, groups_nt):
            self.recs = recs
            self.nz = nz
            self.nt = nt
            self.z_recs = recs[:nz]
            self.t_recs = recs[::nz]

            LBUSER5 = recs[0].int_hdr.item(lbuser5)

            #            self.cell_method_axis_name = {'area': 'area'}

            self.down_axes = set()
            self.z_axis = "z"

            # --------------------------------------------------------
            # Get the extra data for this group
            # --------------------------------------------------------
            extra = recs[0].get_extra_data()
            self.extra = extra

            # --------------------------------------------------------
            # Create the 'T' dimension coordinate
            # --------------------------------------------------------
            axiscode = it
            if axiscode is not None:
                c = self.time_coordinate(axiscode)

            # --------------------------------------------------------
            # Create the 'Z' dimension coordinate
            # --------------------------------------------------------
            axiscode = iz
            if axiscode is not None:
                # Get 'Z' coordinate from LBVC
                if axiscode == 3:
                    c = self.atmosphere_hybrid_sigma_pressure_coordinate(
                        axiscode
                    )
                elif axiscode == 2 and "height" in self.cf_info:
                    # Create the height coordinate from the information
                    # given in the STASH to standard_name conversion table
                    height, units = self.cf_info["height"]
                    c = self.size_1_height_coordinate(axiscode, height, units)
                elif axiscode == 14:
                    c = self.atmosphere_hybrid_height_coordinate(axiscode)
                else:
                    c = self.z_coordinate(axiscode)

                # Create a model_level_number auxiliary coordinate
                LBLEV = int_hdr[lblev]
                if LBVC in (2, 9, 65) or LBLEV in (7777, 8888):  # CHECK!
                    self.LBLEV = LBLEV
                    c = self.model_level_number_coordinate(aux=bool(c))

            # --------------------------------------------------------
            # Create the 'Y' dimension coordinate
            # --------------------------------------------------------
            axiscode = iy
            yc = None
            if axiscode is not None:
                if axiscode in (20, 23):
                    # 'Y' axis is time-since-reference-date
                    if extra.get("y", None) is not None:
                        c = self.time_coordinate_from_extra_data(axiscode, "y")
                    else:
                        LBUSER3 = int_hdr[lbuser3]
                        if LBUSER3 == LBROW:
                            self.lbuser3 = LBUSER3
                            c = self.time_coordinate_from_um_timeseries(
                                axiscode, "y"
                            )
                else:
                    ykey, yc, yaxis = self.xy_coordinate(axiscode, "y")
                    if axiscode == 13:
                        _axis["site_axis"] = yaxis
                        self.site_coordinates_from_extra_data()

            # --------------------------------------------------------
            # Create the 'X' dimension coordinate
            # --------------------------------------------------------
            axiscode = ix
            xc = None
            xkey = None
            if axiscode is not None:
                if axiscode in (20, 23):
                    # X axis is time since reference date
                    if extra.get("x", None) is not None:
                        c = self.time_coordinate_from_extra_data(axiscode, "x")
                    else:
                        LBUSER3 = int_hdr[lbuser3]
                        if LBUSER3 == LBNPT:
                            self.lbuser3 = LBUSER3
                            c = self.time_coordinate_from_um_timeseries(
                                axiscode, "x"
                            )
                else:
                    xkey, xc, xaxis = self.xy_coordinate(axiscode, "x")
                    if axiscode == 13:
                        _axis["site_axis"] = xaxis
                        self.site_coordinates_from_extra_data()

            # -10: rotated latitude  (not an official axis code)
            # -11: rotated longitude (not an official axis code)

            if (iy, ix) == (-10, -11) or (iy, ix) == (-11, -10):
                # ----------------------------------------------------
                # Create a ROTATED_LATITUDE_LONGITUDE coordinate
                # reference
                # ----------------------------------------------------
                ref = self.implementation.initialise_CoordinateReference()

                cc = self.implementation.initialise_CoordinateConversion(
                    parameters={
                        "grid_mapping_name": "rotated_latitude_longitude",
                        "grid_north_pole_latitude": BPLAT,
                        "grid_north_pole_longitude": BPLON,
                    }
                )

                self.implementation.set_coordinate_conversion(ref, cc)

                self.implementation.set_coordinate_reference(
                    self.field, ref, copy=False
                )

                # ----------------------------------------------------
                # Create UNROTATED, 2-D LATITUDE and LONGITUDE
                # auxiliary coordinates
                # ----------------------------------------------------
                aux_keys = self.latitude_longitude_2d_aux_coordinates(yc, xc)

                self.implementation.set_coordinate_reference_coordinates(
                    ref, [ykey, xkey] + aux_keys
                )

            # --------------------------------------------------------
            # Create a RADIATION WAVELENGTH dimension coordinate
            # --------------------------------------------------------
            try:
                rwl, rwl_units = self.cf_info["below"]
            except (KeyError, TypeError):
                pass
            else:
                c = self.radiation_wavelength_coordinate(rwl, rwl_units)

                # Set LBUSER5 to zero so that it is not confused for a
                # pseudolevel
                LBUSER5 = 0

            # --------------------------------------------------------
            # Create a PSEUDOLEVEL dimension coordinate. This must be
            # done *after* the possible creation of a radiation
            # wavelength dimension coordinate.
            # --------------------------------------------------------
            if LBUSER5 != 0:
                self.pseudolevel_coordinate(LBUSER5)

            attributes["int_hdr"] = int_hdr[:]
            attributes["real_hdr"] = real_hdr[:]
            attributes["file"] = filename
            attributes["id"] = identity

            cf_properties["Conventions"] = __Conventions__
            cf_properties["runid"] = self.decode_lbexp()
            cf_properties["lbproc"] = str(LBPROC)
            cf_properties["lbtim"] = str(LBTIM)
            cf_properties["stash_code"] = str(stash)
            cf_properties["submodel"] = str(submodel)

            # --------------------------------------------------------
            # Set the data and extra data
            # --------------------------------------------------------
            data = self.create_data()

            # --------------------------------------------------------
            # Insert data into the field
            # --------------------------------------------------------
            field = self.field

            self.implementation.set_data(
                field, self.data, axes=self.data_axes, copy=False
            )

            # --------------------------------------------------------
            # Insert attributes and CF properties into the field
            # --------------------------------------------------------
            fill_value = data.fill_value
            if fill_value is not None:
                cf_properties["_FillValue"] = data.fill_value

            # Add kwargs to the CF properties
            cf_properties.update(kwargs)

            self.implementation.set_properties(
                field, cf_properties, copy=False
            )

            field.id = identity

            if standard_name and not set_standard_name:
                field._custom["standard_name"] = standard_name

            self.implementation.nc_set_variable(field, identity)

            # --------------------------------------------------------
            # Create and insert cell methods
            # --------------------------------------------------------
            cell_methods = self.create_cell_methods()
            for cm in cell_methods:
                self.implementation.set_cell_method(field, cm)

            logger.info(f"down_axes = {self.down_axes}")  # pragma: no cover

            # Force cyclic X axis for particular values of LBHEM
            if xkey is not None and int_hdr[lbhem] in (0, 1, 2, 4):
                field.cyclic(
                    xkey,
                    iscyclic=True,
                    config={
                        "axis": xaxis,
                        "coord": xc,
                        "period": Data(360.0, units=xc.Units),
                    },
                )

            self.fields.append(field)

        self._bool = True

    def __bool__(self):
        """x.__bool__() <==> bool(x)"""
        return self._bool

    def __repr__(self):
        """x.__repr__() <==> repr(x)"""
        return self.fdr()

    def __str__(self):
        """x.__str__() <==> str(x)"""
        out = [self.fdr()]

        attrs = (
            "endian",
            "reftime",
            "vtime",
            "dtime",
            "um_version",
            "source",
            "it",
            "iz",
            "ix",
            "iy",
            "site_time_cross_section",
            "timeseries",
            "file",
        )

        for attr in attrs:
            out.append(f"{attr}={getattr(self, attr, None)}")

        out.append("")

        return "\n".join(out)

    def _reorder_z_axis(self, indices, z_axis, pmaxes):
        """Reorder the Z axis `Rec` instances.

        :Parameters:

            indices: `list`
                Aggregation axis indices. See `create_data` for
                details.

            z_axis: `int`
                The identifier of the Z axis.

            pmaxes: sequence of `int`
                The aggregation axes, which include the Z axis.

        :Returns:

            `list`

        **Examples**

        >>> _reorder_z_axis([(0, <Rec A>), (1, <Rec B>)], 0, [0])
        [(0, <Rec B>), (1, <Rec A>)]

        >>> _reorder_z_axis(
        ...     [(0, 0, <Rec A>),
        ...      (0, 1, <Rec B>),
        ...      (1, 0, <Rec C>),
        ...      (1, 1, <Rec D>)],
        ...     1, [0, 1]
        ... )
        [(0, 0, <Rec B>), (0, 1, <Rec A>), (1, 0, <Rec D>), (1, 1, <Rec C>)]

        """
        indices_new = []
        zpos = pmaxes.index(z_axis)
        aaa0 = indices[0]
        indices2 = [aaa0]
        for aaa in indices[1:]:
            if aaa[zpos] > aaa0[zpos]:
                indices2.append(aaa)
            else:
                indices_new.extend(indices2[::-1])
                aaa0 = aaa
                indices2 = [aaa0]

        indices_new.extend(indices2[::-1])

        indices = [a[:-1] + b[-1:] for a, b in zip(indices, indices_new)]
        return indices

    def atmosphere_hybrid_height_coordinate(self, axiscode):
        """`atmosphere_hybrid_height_coordinate` when not an array axis.

        **From appendix A of UMDP F3**

        From UM Version 5.2, the method of defining the model levels in PP
        headers was revised. At vn5.0 and 5.1, eta values were used in the
        PP headers to specify the levels of model data, which was of
        limited use when plotting data on model levels. From 5.2, the PP
        headers were redefined to give information on the height of the
        level. Given a 2D orography field, the height field for a given
        level can then be derived. The height coordinates for PP-output
        are defined as:

          Z(i,j,k)=Zsea(k)+C(k)*orography(i,j)

        where Zsea(k) and C(k) are height based hybrid coefficients.

          Zsea(k) = eta_value(k)*Height_at_top_of_model

          C(k)=[1-eta_value(k)/eta_value(first_constant_rho_level)]**2 for
               levels less than or equal to first_constant_rho_level
          C(k)=0.0 for levels greater than first_constant_rho_level

        where eta_value(k) is the eta_value for theta or rho level k. The
        eta_value is a terrain-following height coordinate; full details
        are given in UMDP15, Appendix B.

        The PP headers store Zsea and C as follows :-

          * 46 = bulev = brsvd1  = Zsea of upper layer boundary
          * 47 = bhulev = brsvd2 = C of upper layer boundary
          * 52 = blev            = Zsea of level
          * 53 = brlev           = Zsea of lower layer boundary
          * 54 = bhlev           = C of level
          * 55 = bhrlev          = C of lower layer boundary

        :Parameters:

            axiscode: `int`

        :Returns:

            `DimensionCoordinate` or `None`

        """
        field = self.field

        # "a" domain ancillary
        array = np.array(
            [rec.real_hdr[blev] for rec in self.z_recs], dtype=float  # Zsea
        )
        bounds0 = np.array(
            [rec.real_hdr[brlev] for rec in self.z_recs],  # Zsea lower
            dtype=float,
        )
        bounds1 = np.array(
            [rec.real_hdr[brsvd1] for rec in self.z_recs],  # Zsea upper
            dtype=float,
        )
        bounds = self.create_bounds_array(bounds0, bounds1)

        # Insert new Z axis
        da = self.implementation.initialise_DomainAxis(size=array.size)
        axis_key = self.implementation.set_domain_axis(self.field, da)
        _axis["z"] = axis_key

        ac = self.implementation.initialise_DomainAncillary()
        ac = self.coord_data(ac, array, bounds, units=_Units["m"])
        ac.id = "UM_atmosphere_hybrid_height_coordinate_a"
        self.implementation.set_properties(
            ac, {"long_name": "height based hybrid coeffient a"}, copy=False
        )
        key_a = self.implementation.set_domain_ancillary(
            field, ac, axes=[_axis["z"]], copy=False
        )

        # Height at top of atmosphere
        toa_height = self.height_at_top_of_model
        if toa_height is None:
            pseudolevels = any(
                [
                    rec.int_hdr.item(
                        lbuser5,
                    )
                    for rec in self.z_recs
                ]
            )
            if pseudolevels:
                # Pseudolevels and atmosphere hybrid height
                # coordinates are both present => can't reliably infer
                # height. This is due to a current limitation in the C
                # library that means it can ony create Z-T
                # aggregations, rather than the required Z-T-P
                # aggregations.
                toa_height = -1

        if toa_height is None:
            toa_height = bounds1.max()
            if toa_height <= 0:
                toa_height = None
        elif toa_height <= 0:
            toa_height = None
        else:
            toa_height = float(toa_height)

        # atmosphere_hybrid_height_coordinate dimension coordinate
        if toa_height is None:
            dc = None
        else:
            array = array / toa_height
            bounds = bounds / toa_height
            dc = self.implementation.initialise_DimensionCoordinate()
            dc = self.coord_data(dc, array, bounds, units=_Units["1"])
            self.implementation.set_properties(
                dc,
                {"standard_name": "atmosphere_hybrid_height_coordinate"},
                copy=False,
            )
            dc = self.coord_axis(dc, axiscode)
            dc = self.coord_positive(dc, axiscode, _axis["z"])
            key_dc = self.implementation.set_dimension_coordinate(
                field,
                dc,
                axes=[_axis["z"]],
                copy=False,
                autocyclic=_autocyclic_false,
            )

        # "b" domain ancillary
        array = np.array(
            [rec.real_hdr[bhlev] for rec in self.z_recs], dtype=float
        )
        bounds0 = np.array(
            [rec.real_hdr[bhrlev] for rec in self.z_recs], dtype=float
        )
        bounds1 = np.array(
            [rec.real_hdr[brsvd2] for rec in self.z_recs], dtype=float
        )
        bounds = self.create_bounds_array(bounds0, bounds1)

        ac = self.implementation.initialise_DomainAncillary()
        ac = self.coord_data(ac, array, bounds, units=_Units["1"])
        ac.id = "UM_atmosphere_hybrid_height_coordinate_b"
        self.implementation.set_properties(
            ac, {"long_name": "height based hybrid coeffient b"}, copy=False
        )
        key_b = self.implementation.set_domain_ancillary(
            field, ac, axes=[_axis["z"]], copy=False
        )

        # atmosphere_hybrid_height_coordinate coordinate reference
        ref = self.implementation.initialise_CoordinateReference()
        cc = self.implementation.initialise_CoordinateConversion(
            parameters={
                "standard_name": "atmosphere_hybrid_height_coordinate"
            },
            domain_ancillaries={"a": key_a, "b": key_b, "orog": None},
        )
        self.implementation.set_coordinate_conversion(ref, cc)
        if dc is not None:
            self.implementation.set_coordinate_reference_coordinates(
                ref, (key_dc,)
            )

        self.implementation.set_coordinate_reference(field, ref, copy=False)

        return dc

    def depth_coordinate(self, axiscode):
        """`atmosphere_hybrid_height_coordinate_*k` depth coordinate.

        Only applicable when not an array axis.

        :Parameters:

            axiscode: `int`

        :Returns:

            `DimensionCoordinate` or `None`

        """
        dc = self.model_level_number_coordinate(aux=False)

        field = self.field

        array = np.array(
            [rec.real_hdr[blev] for rec in self.z_recs], dtype=float
        )
        bounds0 = np.array(
            [rec.real_hdr[brlev] for rec in self.z_recs], dtype=float
        )
        bounds1 = np.array(
            [rec.real_hdr[brsvd1] for rec in self.z_recs], dtype=float
        )
        bounds = self.create_bounds_array(bounds0, bounds1)

        # Create Z domain axis construct
        da = self.implementation.initialise_DomainAxis(size=array.size)
        axisZ = self.implementation.set_domain_axis(field, da)
        _axis["z"] = axisZ

        # ac = AuxiliaryCoordinate()
        ac = self.implementation.initialise_AuxiliaryCoordinate()
        ac = self.coord_data(ac, array, bounds, units=_Units["m"])
        ac.id = "UM_atmosphere_hybrid_height_coordinate_ak"
        ac.long_name = "atmosphere_hybrid_height_coordinate_ak"
        #        field.insert_aux(ac, axes=[zdim], copy=False)
        self.implementation.set_auxiliary_coordinate(
            field,
            ac,
            axes=[_axis["z"]],
            copy=False,
            autocyclic=_autocyclic_false,
        )

        array = np.array(
            [rec.real_hdr[bhlev] for rec in self.z_recs], dtype=float
        )
        bounds0 = np.array(
            [rec.real_hdr[bhrlev] for rec in self.z_recs], dtype=float
        )
        bounds1 = np.array(
            [rec.real_hdr[brsvd2] for rec in self.z_recs], dtype=float
        )
        bounds = self.create_bounds_array(bounds0, bounds1)

        # ac = AuxiliaryCoordinate()
        ac = self.implementation.initialise_AuxiliaryCoordinate()
        ac = self.coord_data(ac, array, bounds, units=_Units["1"])
        ac.id = "UM_atmosphere_hybrid_height_coordinate_bk"
        ac.long_name = "atmosphere_hybrid_height_coordinate_bk"
        self.implementation.set_auxiliary_coordinate(
            field,
            ac,
            axes=[_axis["z"]],
            copy=False,
            autocyclic=_autocyclic_false,
        )

        return dc

    def atmosphere_hybrid_sigma_pressure_coordinate(self, axiscode):
        """`atmosphere_hybrid_sigma_pressure_coordinate`

        Only applicable when not an array axis.

        46 BULEV Upper layer boundary or BRSVD(1)

        47 BHULEV Upper layer boundary or BRSVD(2)

            For hybrid levels:
            - BULEV is B-value at half-level above.
            - BHULEV is A-value at half-level above.

            For hybrid height levels (vn5.2-, Smooth heights)
            - BULEV is Zsea of upper layer boundary
                * If rho level: Zsea for theta level above
            * If theta level: Zsea for rho level above
            - BHLEV is C of upper layer boundary
                * If rho level: C for theta level above
                * If theta level: C for rho level above

        :Parameters:

            axiscode: `int`

        :Returns:

            `DimensionCoordinate`

        """
        array = []
        bounds = []
        ak_array = []
        ak_bounds = []
        bk_array = []
        bk_bounds = []

        for rec in self.z_recs:
            BLEV, BRLEV, BHLEV, BHRLEV, BULEV, BHULEV = self.header_bz(rec)

            array.append(BLEV + BHLEV / _pstar)
            bounds.append([BRLEV + BHRLEV / _pstar, BULEV + BHULEV / _pstar])

            ak_array.append(BHLEV)
            ak_bounds.append((BHRLEV, BHULEV))

            bk_array.append(BLEV)
            bk_bounds.append((BRLEV, BULEV))

        array = np.array(array, dtype=float)
        bounds = np.array(bounds, dtype=float)
        ak_array = np.array(ak_array, dtype=float)
        ak_bounds = np.array(ak_bounds, dtype=float)
        bk_array = np.array(bk_array, dtype=float)
        bk_bounds = np.array(bk_bounds, dtype=float)

        field = self.field

        # Insert new Z axis
        da = self.implementation.initialise_DomainAxis(size=array.size)
        axis_key = self.implementation.set_domain_axis(field, da)
        _axis["z"] = axis_key

        dc = self.implementation.initialise_DimensionCoordinate()
        dc = self.coord_data(
            dc,
            array,
            bounds,
            units=_axiscode_to_Units.setdefault(axiscode, None),
        )
        dc = self.coord_positive(dc, axiscode, _axis["z"])
        dc = self.coord_axis(dc, axiscode)
        dc = self.coord_names(dc, axiscode)

        self.implementation.set_dimension_coordinate(
            field,
            dc,
            axes=[_axis["z"]],
            copy=False,
            autocyclic=_autocyclic_false,
        )

        ac = self.implementation.initialise_AuxiliaryCoordinate()
        ac = self.coord_data(ac, ak_array, ak_bounds, units=_Units["Pa"])
        ac.id = "UM_atmosphere_hybrid_sigma_pressure_coordinate_ak"
        ac.long_name = "atmosphere_hybrid_sigma_pressure_coordinate_ak"

        self.implementation.set_auxiliary_coordinate(
            field,
            ac,
            axes=[_axis["z"]],
            copy=False,
            autocyclic=_autocyclic_false,
        )

        ac = self.implementation.initialise_AuxiliaryCoordinate()
        ac = self.coord_data(ac, bk_array, bk_bounds, units=_Units["1"])

        self.implementation.set_auxiliary_coordinate(
            field,
            ac,
            axes=[_axis["z"]],
            copy=False,
            autocyclic=_autocyclic_false,
        )

        ac.id = "UM_atmosphere_hybrid_sigma_pressure_coordinate_bk"
        ac.long_name = "atmosphere_hybrid_sigma_pressure_coordinate_bk"

        return dc

    def create_bounds_array(self, bounds0, bounds1):
        """Stack two 1-d arrays to create a bounds array.

        The returned array will have a trailing dimension of size 2.

        The leading dimension size and data type are taken from
        *bounds0*.

        :Parameters:

            bounds0: `numpy.ndarray`
                The bounds which are to occupy ``[:, 0]`` in the
                returned bounds array.

            bounds1: `numpy.ndarray`
                The bounds which are to occupy ``[:, 1]`` in the
                returned bounds array.

        :Returns:

            `numpy.ndarray`

        """
        bounds = np.empty((bounds0.size, 2), dtype=bounds0.dtype)
        bounds[:, 0] = bounds0
        bounds[:, 1] = bounds1
        return bounds

    def create_cell_methods(self):
        """Create the cell methods.

        :Returns:

            `list`

        """
        cell_methods = []

        LBPROC = self.lbproc
        LBTIM_IB = self.lbtim_ib
        tmean_proc = 0
        if LBTIM_IB in (2, 3) and LBPROC in (128, 192, 2176, 4224, 8320):
            tmean_proc = 128
            LBPROC -= 128

        # ------------------------------------------------------------
        # Area cell methods
        # ------------------------------------------------------------
        # -10: rotated latitude  (not an official axis code)
        # -11: rotated longitude (not an official axis code)
        if self.ix in (10, 11, 12, -10, -11) and self.iy in (
            10,
            11,
            12,
            -10,
            -11,
        ):
            cf_info = self.cf_info

            if "where" in cf_info:
                cell_methods.append("area: mean")

                cell_methods.append(cf_info["where"])
                if "over" in cf_info:
                    cell_methods.append(cf_info["over"])

            if LBPROC == 64:
                cell_methods.append("x: mean")

            # dch : do special zonal mean as as in pp_cfwrite

        # ------------------------------------------------------------
        # Vertical cell methods
        # ------------------------------------------------------------
        if LBPROC == 2048:
            cell_methods.append("z: mean")

        # ------------------------------------------------------------
        # Time cell methods
        # ------------------------------------------------------------
        if "t" in _axis:
            axis = "t"
        else:
            axis = "time"

        if LBTIM_IB == 0 or LBTIM_IB == 1:
            if axis == "t":
                cell_methods.append(axis + ": point")
        elif LBPROC == 4096:
            cell_methods.append(axis + ": minimum")
        elif LBPROC == 8192:
            cell_methods.append(axis + ": maximum")
        if tmean_proc == 128:
            if LBTIM_IB == 2:
                cell_methods.append(axis + ": mean")
            elif LBTIM_IB == 3:
                cell_methods.append(axis + ": mean within years")
                cell_methods.append(axis + ": mean over years")

        if not cell_methods:
            return []

        cell_methods = self.implementation.initialise_CellMethod().create(
            " ".join(cell_methods)
        )

        for cm in cell_methods:
            cm.change_axes(_axis, inplace=True)

        return cell_methods

    def coord_axis(self, c, axiscode):
        """Map axis codes to CF axis attributes for the coordinate."""
        axis = _coord_axis.setdefault(axiscode, None)
        if axis is not None:
            c.axis = axis

        return c

    def coord_data(
        self,
        c,
        array=None,
        bounds=None,
        units=None,
        fill_value=None,
        climatology=False,
    ):
        """Set the data array of a coordinate construct.

        :Parameters:

            c: Coordinate construct

            data: array-like, optional
                The data array.

            bounds: array-like, optional
                The Cell bounds for the data array.

            units: `Units`, optional
                The units of the data array.

            fill_value: optional

            climatology: `bool`, optional
                Whether or not the coordinate construct is a time
                climatology. By default it is not.

        :Returns:

            Coordinate construct

        """
        if array is not None:
            array = Data(array, units=units, fill_value=fill_value)
            array._cfa_set_write(True)
            self.implementation.set_data(c, array, copy=False)

        if bounds is not None:
            bounds_data = Data(bounds, units=units, fill_value=fill_value)
            bounds_data._cfa_set_write(True)
            bounds = self.implementation.initialise_Bounds()
            self.implementation.set_data(bounds, bounds_data, copy=False)
            self.implementation.set_bounds(c, bounds, copy=False)

        return c

    def coord_names(self, coord, axiscode):
        """Map axis codes to CF standard names for the coordinate.

        :Parameters:

            coord: Coordinate construct

            axiscode: `int`

        :Returns:

            Coordinate construct

        """
        standard_name = _coord_standard_name.setdefault(axiscode, None)

        if standard_name is not None:
            coord.set_property("standard_name", standard_name, copy=False)
            coord.ncvar = standard_name
        else:
            long_name = _coord_long_name.setdefault(axiscode, None)
            if long_name is not None:
                coord.set_property("long_name", long_name, copy=False)

        return coord

    def coord_positive(self, c, axiscode, domain_axis_key):
        """Map axis codes to CF positive attributes for the coordinate.

        :Parameters:

            c: `Coordinate`
               A 1-d coordinate construct

            axiscode: `int`

            domain_axis_key: `str`

        :Returns:

            Coordinate construct

        """
        positive = _coord_positive.setdefault(axiscode, None)
        if positive is not None:
            c.positive = positive
            if positive == "down" and axiscode != 4:
                self.down_axes.add(domain_axis_key)
                c.flip(inplace=True)

        return c

    def ctime(self, rec):
        """Return elapsed time since the clock time of the given
        record."""
        reftime = self.refUnits
        LBVTIME = tuple(self.header_vtime(rec))
        LBDTIME = tuple(self.header_dtime(rec))

        key = (LBVTIME, LBDTIME, self.refunits, self.calendar)
        ctime = _cached_ctime.get(key, None)
        if ctime is None:
            LBDTIME = list(LBDTIME)
            LBDTIME[0] = LBVTIME[0]

            ctime = cftime.datetime(*LBDTIME, calendar=self.calendar)

            if ctime < cftime.datetime(*LBVTIME, calendar=self.calendar):
                LBDTIME[0] += 1
                ctime = cftime.datetime(*LBDTIME, calendar=self.calendar)

            ctime = Data(ctime, reftime).array.item()
            _cached_ctime[key] = ctime

        return ctime

    def header_vtime(self, rec):
        """Return the list [LBYR, LBMON, LBDAT, LBHR, LBMIN] for the
        given record.

        :Parameters:

            rec:

        :Returns:

            `list`

        **Examples**

        >>> u.header_vtime(rec)
        [1991, 1, 1, 0, 0]

        """
        return rec.int_hdr[lbyr : lbmin + 1]

    def header_dtime(self, rec):
        """Return the list [LBYRD, LBMOND, LBDATD, LBHRD, LBMIND] for
        the given record.

        :Parameters:

            rec:

        :Returns:

            `list`

        **Examples**

        >>> u.header_dtime(rec)
        [1991, 2, 1, 0, 0]

        """
        return rec.int_hdr[lbyrd : lbmind + 1]

    def header_bz(self, rec):
        """Return the list [BLEV, BRLEV, BHLEV, BHRLEV, BULEV, BHULEV]
        for the given record.

        :Parameters:

            rec:

        :Returns:

            `list`

        **Examples**

        >>> u.header_bz(rec)

        """
        real_hdr = rec.real_hdr
        return (
            real_hdr[blev : bhrlev + 1].tolist()
            + real_hdr[  # BLEV, BRLEV, BHLEV, BHRLEV
                brsvd1 : brsvd2 + 1
            ].tolist()  # BULEV, BHULEV
        )

    def header_lz(self, rec):
        """Return the list [LBLEV, LBUSER5] for the given record.

        :Parameters:

            rec:

        :Returns:

            `list`

        **Examples**

        >>> u.header_lz(rec)

        """
        int_hdr = rec.int_hdr
        return [int_hdr.item(lblev), int_hdr.item(lbuser5)]

    def header_z(self, rec):
        """Return the list [LBLEV, LBUSER5, BLEV, BRLEV, BHLEV, BHRLEV,
        BULEV, BHULEV] for the given record.

        These header items are used by the compare_levels function in
        compare.c

        :Parameters:

            rec:

        :Returns:

            `list`

        **Examples**

        >>> u.header_z(rec)

        """
        return self.header_lz + self.header_bz

    @_manage_log_level_via_verbose_attr
    def create_data(self):
        """Sets the data and data axes.

        :Returns:

            `Data`

        """
        logger.info("Creating data:")  # pragma: no cover

        LBROW = self.lbrow
        LBNPT = self.lbnpt

        yx_shape = (LBROW, LBNPT)

        nz = self.nz
        nt = self.nt
        recs = self.recs

        um_Units = self.um_Units
        units = getattr(um_Units, "units", None)
        calendar = getattr(um_Units, "calendar", None)

        data_type_in_file = self.data_type_in_file

        filename = self.filename

        data_axes = [_axis["y"], _axis["x"]]

        # Initialise a dask graph for the uncompressed array, and some
        # dask.array.core.getter arguments
        token = tokenize((nt, nz) + yx_shape, uuid4())
        name = (UMArray().__class__.__name__ + "-" + token,)
        dsk = {}
        full_slice = Ellipsis
        klass_name = UMArray().__class__.__name__

        fmt = self.fmt

        if len(recs) == 1:
            # --------------------------------------------------------
            # 0-d partition matrix
            # --------------------------------------------------------
            pmaxes = []
            file_data_types = set()

            rec = recs[0]

            fill_value = rec.real_hdr.item(bmdi)
            if fill_value == _BMDI_no_missing_data_value:
                fill_value = None

            data_shape = yx_shape

            subarray = UMArray(
                filename=filename,
                address=rec.hdr_offset,
                shape=yx_shape,
                dtype=data_type_in_file(rec),
                fmt=fmt,
                word_size=self.word_size,
                byte_ordering=self.byte_ordering,
                units=units,
                calendar=calendar,
            )

            key = f"{klass_name}-{tokenize(subarray)}"
            dsk[key] = subarray
            dsk[name + (0, 0)] = (getter, key, full_slice, False, False)

            dtype = data_type_in_file(rec)
            chunks = normalize_chunks((-1, -1), shape=data_shape, dtype=dtype)
        else:
            # --------------------------------------------------------
            # 1-d or 2-d partition matrix
            # --------------------------------------------------------
            file_data_types = set()

            # Find the partition matrix shape
            pmshape = [n for n in (nt, nz) if n > 1]

            if len(pmshape) == 1:
                # ----------------------------------------------------
                # 1-d partition matrix
                # ----------------------------------------------------
                z_axis = _axis.get(self.z_axis)
                if nz > 1:
                    pmaxes = [z_axis]
                    data_shape = (nz, LBROW, LBNPT)
                else:
                    pmaxes = [_axis["t"]]
                    data_shape = (nt, LBROW, LBNPT)

                word_size = self.word_size
                byte_ordering = self.byte_ordering

                indices = [(i, rec) for i, rec in enumerate(recs)]

                if z_axis in self.down_axes:
                    indices = self._reorder_z_axis(indices, z_axis, pmaxes)

                for i, rec in indices:
                    # Find the data type of the array in the file
                    file_data_type = data_type_in_file(rec)
                    file_data_types.add(file_data_type)

                    shape = (1,) + yx_shape

                    subarray = UMArray(
                        filename=filename,
                        address=rec.hdr_offset,
                        shape=shape,
                        dtype=file_data_type,
                        fmt=fmt,
                        word_size=word_size,
                        byte_ordering=byte_ordering,
                        units=units,
                        calendar=calendar,
                    )

                    key = f"{klass_name}-{tokenize(subarray)}"
                    dsk[key] = subarray
                    dsk[name + (i, 0, 0)] = (
                        getter,
                        key,
                        full_slice,
                        False,
                        False,
                    )

                dtype = np.result_type(*file_data_types)
                chunks = normalize_chunks(
                    (1, -1, -1), shape=data_shape, dtype=dtype
                )
            else:
                # ----------------------------------------------------
                # 2-d partition matrix
                # ----------------------------------------------------
                z_axis = _axis[self.z_axis]
                pmaxes = [_axis["t"], z_axis]

                data_shape = (nt, nz, LBROW, LBNPT)

                word_size = self.word_size
                byte_ordering = self.byte_ordering

                indices = [
                    divmod(i, nz) + (rec,) for i, rec in enumerate(recs)
                ]
                if z_axis in self.down_axes:
                    indices = self._reorder_z_axis(indices, z_axis, pmaxes)

                for t, z, rec in indices:
                    # Find the data type of the array in the file
                    file_data_type = data_type_in_file(rec)
                    file_data_types.add(file_data_type)

                    shape = (1, 1) + yx_shape

                    subarray = UMArray(
                        filename=filename,
                        address=rec.hdr_offset,
                        shape=shape,
                        dtype=file_data_type,
                        fmt=fmt,
                        word_size=word_size,
                        byte_ordering=byte_ordering,
                        units=units,
                        calendar=calendar,
                    )

                    key = f"{klass_name}-{tokenize(subarray)}"
                    dsk[key] = subarray
                    dsk[name + (t, z, 0, 0)] = (
                        getter,
                        key,
                        full_slice,
                        False,
                        False,
                    )

                dtype = np.result_type(*file_data_types)
                chunks = normalize_chunks(
                    (1, 1, -1, -1), shape=data_shape, dtype=dtype
                )

        data_axes = pmaxes + data_axes

        # Set the data array
        fill_value = recs[0].real_hdr.item(bmdi)
        if fill_value == _BMDI_no_missing_data_value:
            fill_value = None

        # Create the dask array
        array = da.Array(dsk, name[0], chunks=chunks, dtype=dtype)

        # Create the Data object
        data = Data(array, units=um_Units, fill_value=fill_value)
        data._cfa_set_write(True)

        self.data = data
        self.data_axes = data_axes

        return data

    def decode_lbexp(self):
        """Decode the integer value of LBEXP in the PP header into a
        runid.

        If this value has already been decoded, then it will be returned
        from the cache, otherwise the value will be decoded and then added
        to the cache.

        :Returns:

            `str`
               A string derived from LBEXP. If LBEXP is a negative integer
               then that number is returned as a string.

        **Examples**

        >>> self.decode_lbexp()
        'aaa5u'
        >>> self.decode_lbexp()
        '-34'

        """
        LBEXP = self.int_hdr[lbexp]

        runid = _cached_runid.get(LBEXP, None)
        if runid is not None:
            # Return a cached decoding of this LBEXP
            return runid

        if LBEXP < 0:
            runid = str(LBEXP)
        else:
            # Convert LBEXP to a binary string, filled out to 30 bits with
            # zeros
            bits = bin(LBEXP)
            bits = bits.lstrip("0b").zfill(30)

            # Step through 6 bits at a time, converting each 6 bit chunk into
            # a decimal integer, which is used as an index to the characters
            # lookup list.
            runid = []
            for i in range(0, 30, 6):
                index = int(bits[i : i + 6], 2)
                if index < _n_characters:
                    runid.append(_characters[index])

            runid = "".join(runid)

        # Enter this runid into the cache
        _cached_runid[LBEXP] = runid

        # Return the runid
        return runid

    def dtime(self, rec):
        """Return the elapsed time since the data time of the given
        record.

        :Parameters:

            rec:

        :Returns:

            `float`

        **Examples**

        >>> u.dtime(rec)
        31.5

        """
        units = self.refunits
        calendar = self.calendar

        LBDTIME = tuple(self.header_dtime(rec))

        key = (LBDTIME, units, calendar)
        time = _cached_date2num.get(key, None)
        if time is None:
            # It is important to use the same time_units as vtime
            try:
                if self.calendar == "gregorian":
                    time = netCDF4_date2num(
                        datetime(*LBDTIME), units, calendar
                    )
                else:
                    time = netCDF4_date2num(
                        cftime.datetime(*LBDTIME, calendar=self.calendar),
                        units,
                        calendar,
                    )

                _cached_date2num[key] = time
            except ValueError:
                time = np.nan  # ppp

        return time

    def fdr(self):
        """Return a the contents of PP field headers as strings.

        This is a bit like printfdr in the UKMO IDL PP library.

        :Returns:

            `list`

        """
        out2 = []
        for i, rec in enumerate(self.recs):
            out = [f"Field {i}:"]

            x = [
                f"{name}::{value}"
                for name, value in zip(
                    _header_names, self.int_hdr + self.real_hdr
                )
            ]

            x = textwrap.fill(" ".join(x), width=79)
            out.append(x.replace("::", ": "))

            if self.extra:
                out.append("EXTRA DATA:")
                for key in sorted(self.extra):
                    out.append(f"{key}: {str(self.extra[key])}")

            out.append("file: " + self.filename)
            out.append(
                f"fmt, byte order, word size: {self.fmt}, "
                f"{self.byte_ordering}, {self.word_size}"
            )

            out.append("")

            out2.append("\n".join(out))

        return out2

    def latitude_longitude_2d_aux_coordinates(self, yc, xc):
        """Set the latitude and longitude auxiliary coordinates.

        :Parameters:

            yc: `DimensionCoordinate`

            xc: `DimensionCoordinate`

        :Returns:

            `list`
                The keys of the auxiliary coordinates.

        """
        BDX = self.bdx
        BDY = self.bdy
        LBNPT = self.lbnpt
        LBROW = self.lbrow
        BPLAT = self.bplat
        BPLON = self.bplon

        # Create the unrotated latitude and longitude arrays if we
        # couldn't find them in the cache
        cache_key = (LBNPT, LBROW, BDX, BDY, BPLAT, BPLON)
        lat, lon = _cached_latlon.get(cache_key, (None, None))

        if lat is None:
            lat, lon = self.unrotated_latlon(yc.array, xc.array, BPLAT, BPLON)

            atol = self.atol
            if abs(BDX) >= atol and abs(BDY) >= atol:
                _cached_latlon[cache_key] = (lat, lon)

        if xc.has_bounds() and yc.has_bounds():  # TODO push to implementation
            cache_key = ("bounds",) + cache_key
            lat_bounds, lon_bounds = _cached_latlon.get(
                cache_key, (None, None)
            )
            if lat_bounds is None:
                xb = np.empty(xc.size + 1)
                xb[:-1] = xc.bounds.subspace[:, 0].squeeze(1).array
                xb[-1] = xc.bounds.datum(-1, 1)

                yb = np.empty(yc.size + 1)
                yb[:-1] = yc.bounds.subspace[:, 0].squeeze(1).array
                yb[-1] = yc.bounds.datum(-1, 1)

                temp_lat_bounds, temp_lon_bounds = self.unrotated_latlon(
                    yb, xb, BPLAT, BPLON
                )

                lat_bounds = np.empty(lat.shape + (4,))
                lon_bounds = np.empty(lon.shape + (4,))

                lat_bounds[..., 0] = temp_lat_bounds[0:-1, 0:-1]
                lon_bounds[..., 0] = temp_lon_bounds[0:-1, 0:-1]

                lat_bounds[..., 1] = temp_lat_bounds[1:, 0:-1]
                lon_bounds[..., 1] = temp_lon_bounds[1:, 0:-1]

                lat_bounds[..., 2] = temp_lat_bounds[1:, 1:]
                lon_bounds[..., 2] = temp_lon_bounds[1:, 1:]

                lat_bounds[..., 3] = temp_lat_bounds[0:-1, 1:]
                lon_bounds[..., 3] = temp_lon_bounds[0:-1, 1:]

                atol = self.atol
                if abs(BDX) >= atol and abs(BDY) >= atol:
                    _cached_latlon[cache_key] = (lat_bounds, lon_bounds)
        else:
            lat_bounds = None
            lon_bounds = None

        axes = [_axis["y"], _axis["x"]]

        keys = []
        for axiscode, array, bounds in zip(
            (10, 11), (lat, lon), (lat_bounds, lon_bounds)
        ):
            # ac = AuxiliaryCoordinate()
            ac = self.implementation.initialise_AuxiliaryCoordinate()
            ac = self.coord_data(
                ac,
                array,
                bounds=bounds,
                units=_axiscode_to_Units.setdefault(axiscode, None),
            )
            ac = self.coord_names(ac, axiscode)

            key = self.implementation.set_auxiliary_coordinate(
                self.field, ac, axes=axes, copy=False
            )
            keys.append(key)

        return keys

    def model_level_number_coordinate(self, aux=False):
        """model_level_number dimension or auxiliary coordinate.

        :Parameters:

            aux: `bool`

        :Returns:

            out : `AuxiliaryCoordinate` or `DimensionCoordinate` or `None`

        """
        array = tuple([rec.int_hdr.item(lblev) for rec in self.z_recs])

        key = array
        c = _cached_model_level_number_coordinate.get(key, None)

        if c is not None:
            if aux:
                self.field.insert_aux(c, axes=[_axis["z"]], copy=True)
                self.implementation.set_auxiliary_coordinate(
                    self.field,
                    c,
                    axes=[_axis["z"]],
                    copy=True,
                    autocyclic=_autocyclic_false,
                )
            else:
                self.implementation.set_dimension_coordinate(
                    self.field,
                    c,
                    axes=[_axis["z"]],
                    copy=True,
                    autocyclic=_autocyclic_false,
                )
        else:
            array = np.array(array, dtype=self.int_hdr_dtype)

            if array.min() < 0:
                return

            array = np.where(array == 9999, 0, array)

            axiscode = 5

            if aux:
                ac = self.implementation.initialise_AuxiliaryCoordinate()
                ac = self.coord_data(ac, array, units=Units("1"))
                ac = self.coord_names(ac, axiscode)
                self.implementation.set_auxiliary_coordinate(
                    self.field,
                    ac,
                    axes=[_axis["z"]],
                    copy=False,
                    autocyclic=_autocyclic_false,
                )

            else:
                dc = self.implementation.initialise_DimensionCoordinate()
                dc = self.coord_data(dc, array, units=Units("1"))
                dc = self.coord_names(dc, axiscode)
                dc = self.coord_axis(dc, axiscode)
                self.implementation.set_dimension_coordinate(
                    self.field,
                    dc,
                    axes=[_axis["z"]],
                    copy=False,
                    autocyclic=_autocyclic_false,
                )

            _cached_model_level_number_coordinate[key] = c

        return c

    def data_type_in_file(self, rec):
        """Return the data type of the data array.

        :Parameters:

            rec: `umfile.Rec`

        :Returns:

            `numpy.dtype`

        """
        # Find the data type
        if rec.int_hdr.item(lbuser2) == 3:
            # Boolean
            return np.dtype(bool)
        else:
            # Int or float
            return rec.get_type_and_num_words()[0]

    #            rec_file = rec.file
    #            # data_type = rec_file.c_interface.get_type_and_length(
    #            data_type = rec_file.c_interface.get_type_and_num_words(
    #                rec.int_hdr)[0]
    #            if data_type == 'int':
    #                # Integer
    #                data_type = 'int%d' % (rec_file.word_size * 8)
    #            else:
    #                # Float
    #                data_type = 'float%d' % (rec_file.word_size * 8)
    #
    #        return np.dtype(data_type)

    def printfdr(self, display=False):
        """Print out the contents of PP field headers.

        This is a bit like printfdr in the UKMO IDL PP library.

        **Examples**

        >>> u.printfdr()

        """
        if display:
            for header in self.fdr():
                print(header)
        else:
            for header in self.fdr():
                logger.info(header)

    def pseudolevel_coordinate(self, LBUSER5):
        """Create and return the pseudolevel coordinate."""
        if self.nz == 1:
            array = np.array((LBUSER5,), dtype=self.int_hdr_dtype)
        else:
            # 'Z' aggregation has been done along the pseudolevel axis
            array = np.array(
                [rec.int_hdr.item(lbuser5) for rec in self.z_recs],
                dtype=self.int_hdr_dtype,
            )
            self.z_axis = "p"

        axiscode = 40

        dc = self.implementation.initialise_DimensionCoordinate()
        dc = self.coord_data(
            dc, array, units=_axiscode_to_Units.setdefault(axiscode, None)
        )
        self.implementation.set_properties(
            dc, {"long_name": "pseudolevel"}, copy=False
        )
        dc.id = "UM_pseudolevel"

        da = self.implementation.initialise_DomainAxis(size=array.size)
        axisP = self.implementation.set_domain_axis(self.field, da)
        _axis["p"] = axisP

        self.implementation.set_dimension_coordinate(
            self.field,
            dc,
            axes=[_axis["p"]],
            copy=False,
            autocyclic=_autocyclic_false,
        )

        return dc

    def radiation_wavelength_coordinate(self, rwl, rwl_units):
        """Creata and return the radiation wavelength coordinate."""
        array = np.array((rwl,), dtype=float)
        bounds = np.array(((0.0, rwl)), dtype=float)

        units = _Units.get(rwl_units, None)
        if units is None:
            units = Units(rwl_units)
            _Units[rwl_units] = units

        axiscode = -20
        dc = self.implementation.initialise_DimensionCoordinate()
        dc = self.coord_data(dc, array, bounds, units=units)
        dc = self.coords_names(dc, axiscode)

        da = self.implementation.initialise_DomainAxis(size=array.size)
        axisR = self.implementation.set_domain_axis(self.field, da)
        _axis["r"] = axisR

        self.implementation.set_dimension_coordinate(
            self.field,
            dc,
            axes=[_axis["r"]],
            copy=False,
            autocyclic=_autocyclic_false,
        )

        return dc

    def reference_time_Units(self):
        """Return the units of the `reference_time`."""
        LBYR = self.int_hdr[lbyr]
        time_units = f"days since {LBYR}-1-1"
        calendar = self.calendar

        key = time_units + " calendar=" + calendar
        units = _Units.get(key, None)
        if units is None:
            units = Units(time_units, calendar)
            _Units[key] = units

        self.refUnits = units
        self.refunits = time_units

        return units

    def size_1_height_coordinate(self, axiscode, height, units):
        """Create and return the size-one height coordinate."""
        # Create the height coordinate from the information given in the
        # STASH to standard_name conversion table

        key = (axiscode, height, units)
        dc = _cached_size_1_height_coordinate.get(key, None)

        da = self.implementation.initialise_DomainAxis(size=1)
        axisZ = self.implementation.set_domain_axis(self.field, da)
        _axis["z"] = axisZ

        if dc is not None:
            copy = True
        else:
            height_units = _Units.get(units, None)
            if height_units is None:
                height_units = Units(units)
                _Units[units] = height_units

            array = np.array((height,), dtype=float)

            dc = self.implementation.initialise_DimensionCoordinate()
            dc = self.coord_data(dc, array, units=height_units)
            dc = self.coord_positive(dc, axiscode, _axis["z"])
            dc = self.coord_axis(dc, axiscode)
            dc = self.coord_names(dc, axiscode)

            _cached_size_1_height_coordinate[key] = dc
            copy = False

        self.implementation.set_dimension_coordinate(
            self.field,
            dc,
            axes=[_axis["z"]],
            copy=copy,
            autocyclic=_autocyclic_false,
        )
        return dc

    def test_um_condition(self, um_condition, LBCODE, BPLAT, BPLON):
        """Return `True` if a field satisfies the condition specified
        for a STASH code to standard name conversion.

        :Parameters:

            um_condition: `str`

            LBCODE: `int`

            BPLAT: `float`

            BPLON: `float`

        :Returns:

            `bool`
                `True` if a field satisfies the condition specified,
                `False` otherwise.

        **Examples**

        >>> ok = u.test_um_condition('true_latitude_longitude', ...)

        """
        if um_condition == "true_latitude_longitude":
            if LBCODE in _true_latitude_longitude_lbcodes:
                return True

            # Check pole location in case of incorrect LBCODE
            atol = self.atol
            if (
                abs(BPLAT - 90.0) <= atol + cf_rtol() * 90.0
                and abs(BPLON) <= atol
            ):
                return True

        elif um_condition == "rotated_latitude_longitude":
            if LBCODE in _rotated_latitude_longitude_lbcodes:
                return True

            # Check pole location in case of incorrect LBCODE
            atol = self.atol
            if not (
                abs(BPLAT - 90.0) <= atol + cf_rtol() * 90.0
                and abs(BPLON) <= atol
            ):
                return True

        else:
            raise ValueError(
                "Unknown UM condition in STASH code conversion table: "
                f"{um_condition!r}"
            )

        # Still here? Then the condition has not been satisfied.
        return

    def test_um_version(self, valid_from, valid_to, um_version):
        """Return `True` if the UM version applicable to this field is
        within the given range.

        If possible, the UM version is derived from the PP header and
        stored in the metadata object. Otherwise it is taken from the
        *um_version* parameter.

        :Parameters:

            valid_from: `int`, `float` or `None`

            valid_to: `int`, `float` or `None`

            um_version: `int` or `float`

        :Returns:

            `bool`
                `True` if the UM version applicable to this field
                construct is within the range, `False` otherwise.

        **Examples**

        >>> ok = u.test_um_version(401, 505, 1001)
        >>> ok = u.test_um_version(401, None, 606.3)
        >>> ok = u.test_um_version(None, 405, 401)

        """
        if valid_to is None:
            if valid_from is None:
                return True

            if valid_from <= um_version:
                return True
        elif valid_from is None:
            if um_version <= valid_to:
                return True
        elif valid_from <= um_version <= valid_to:
            return True

        return False

    def time_coordinate(self, axiscode):
        """Return the T dimension coordinate.

        :Parameters:

            axiscode: `int`

        :Returns:

            `DimensionCoordinate`

        """
        recs = self.t_recs

        vtimes = np.array([self.vtime(rec) for rec in recs], dtype=float)
        dtimes = np.array([self.dtime(rec) for rec in recs], dtype=float)

        if np.isnan(vtimes.sum()) or np.isnan(dtimes.sum()):
            return  # ppp

        IB = self.lbtim_ib

        if IB <= 1 or vtimes.item(0) >= dtimes.item(0):
            array = vtimes
            bounds = None
            climatology = False
        elif IB == 3:
            # The field is a time mean from T1 to T2 for each year
            # from LBYR to LBYRD
            ctimes = np.array([self.ctime(rec) for rec in recs])
            array = 0.5 * (vtimes + ctimes)
            bounds = self.create_bounds_array(vtimes, dtimes)

            climatology = True
        else:
            array = 0.5 * (vtimes + dtimes)
            bounds = self.create_bounds_array(vtimes, dtimes)

            climatology = False

        da = self.implementation.initialise_DomainAxis(size=array.size)
        axisT = self.implementation.set_domain_axis(self.field, da)
        _axis["t"] = axisT

        dc = self.implementation.initialise_DimensionCoordinate()
        dc = self.coord_data(
            dc, array, bounds, units=self.refUnits, climatology=climatology
        )
        dc = self.coord_axis(dc, axiscode)
        dc = self.coord_names(dc, axiscode)

        self.implementation.set_dimension_coordinate(
            self.field,
            dc,
            axes=[_axis["t"]],
            copy=False,
            autocyclic=_autocyclic_false,
        )
        return dc

    def time_coordinate_from_extra_data(self, axiscode, axis):
        """Create the time coordinate from extra data and return it.

        :Returns:

            `DimensionCoordinate`

        """
        extra = self.extra

        array = extra[axis]
        bounds = extra.get(axis + "_bounds", None)

        calendar = self.calendar
        if calendar == "360_day":
            units = _Units["360_day 0-1-1"]
        elif calendar == "gregorian":
            units = _Units["gregorian 1752-09-13"]
        elif calendar == "365_day":
            units = _Units["365_day 1752-09-13"]
        else:
            units = None

        # Create time domain axis.
        #
        # Note that `axis` might not be "t". For instance, it could be
        # "y" if the time coordinates are coming from extra data.
        da = self.implementation.initialise_DomainAxis(size=array.size)
        axisT = self.implementation.set_domain_axis(self.field, da)
        _axis[axis] = axisT

        dc = self.implementation.initialise_DimensionCoordinate()
        dc = self.coord_data(dc, array, bounds, units=units)
        dc = self.coord_axis(dc, axiscode)
        dc = self.coord_names(dc, axiscode)

        self.implementation.set_dimension_coordinate(
            self.field,
            dc,
            axes=(axisT,),
            copy=False,
            autocyclic=_autocyclic_false,
        )

        return dc

    def time_coordinate_from_um_timeseries(self, axiscode, axis):
        """Create the time coordinate from a timeseries field."""
        # This PP/FF field is a timeseries. The validity time is
        # taken to be the time for the first sample, the data time
        # for the last sample, with the others evenly between.
        rec = self.recs[0]
        vtime = self.vtime(rec)
        dtime = self.dtime(rec)

        size = self.lbuser3 - 1.0
        delta = (dtime - vtime) / size

        calendar = self.calendar
        if calendar == "360_day":
            units = _Units["360_day 0-1-1"]
        elif calendar == "gregorian":
            units = _Units["gregorian 1752-09-13"]
        elif calendar == "365_day":
            units = _Units["365_day 1752-09-13"]
        else:
            units = None

        array = np.arange(vtime, vtime + delta * size, size, dtype=float)

        dc = self.implementation.initialise_DimensionCoordinate()
        dc = self.coord_data(dc, array, units=units)
        dc = self.coord_axis(dc, axiscode)
        dc = self.coord_names(dc, axiscode)
        self.implementation.set_dimension_coordinate(
            self.field,
            dc,
            axes=[_axis[axis]],
            copy=False,
            autocyclic=_autocyclic_false,
        )
        return dc

    def vtime(self, rec):
        """Return the elapsed time since the validity time of the given
        record.

        :Parameters:

            rec:

        :Returns:

            `float`

        **Examples**

        >>> u.vtime(rec)
        31.5

        """
        units = self.refunits
        calendar = self.calendar

        LBVTIME = tuple(self.header_vtime(rec))

        key = (LBVTIME, units, calendar)

        time = _cached_date2num.get(key, None)
        if time is None:
            # It is important to use the same time_units as dtime
            try:
                time = cftime.date2num(
                    cftime.datetime(*LBVTIME, calendar=self.calendar),
                    units,
                    calendar,
                )

                _cached_date2num[key] = time
            except ValueError:
                time = np.nan  # ppp

        return time

    #    def dddd(self):
    #        """TODO."""
    #        for axis_code, extra_type in zip((11, 10), ("x", "y")):
    #            coord_type = extra_type + "_domain_bounds"
    #
    #            if coord_type in p.extra:
    #                p.extra[coord_type]
    #                # Create, from extra data, an auxiliary coordinate
    #                # with 1) data and bounds, if the upper and lower
    #                # bounds have no missing values; or 2) data but no
    #                # bounds, if the upper bound has missing values
    #                # but the lower bound does not.
    #
    #                # Should be the axis which has axis_code 13
    #                file_position = ppfile.tell()
    #                bounds = p.extra[coord_type][...]
    #
    #                # Reset the file pointer after reading the extra
    #                # data into a numpy array
    #                ppfile.seek(file_position, os.SEEK_SET)
    #                data = None
    #                # dch also test in bmdi?:
    #                if np.any(bounds[..., 1] == _pp_rmdi):
    #                    # dch also test in bmdi?:
    #                    if not np.any(bounds[..., 0] == _pp_rmdi):
    #                        data = bounds[..., 0]
    #                    bounds = None
    #                else:
    #                    data = np.mean(bounds, axis=1)
    #
    #                if (data, bounds) != (None, None):
    #                    aux = "aux%(auxN)d" % locals()
    #                    auxN += 1  # Increment auxiliary number
    #
    #                    coord = _create_Coordinate(
    #                        domain,
    #                        aux,
    #                        axis_code,
    #                        p=p,
    #                        array=data,
    #                        aux=True,
    #                        bounds_array=bounds,
    #                        pubattr={"axis": None},
    #                        # DCH xdim? should be the axis which has axis_code 13:
    #                        dimensions=[xdim],
    #                    )
    #            else:
    #                coord_type = "{0}_domain_lower_bound".format(extra_type)
    #                if coord_type in p.extra:
    #                    # Create, from extra data, an auxiliary
    #                    # coordinate with data but no bounds, if the
    #                    # data noes not contain any missing values
    #                    file_position = ppfile.tell()
    #                    data = p.extra[coord_type][...]
    #                    # Reset the file pointer after reading the
    #                    # extra data into a numpy array
    #                    ppfile.seek(file_position, os.SEEK_SET)
    #                    if not np.any(data == _pp_rmdi):  # dch + test in bmdi
    #                        aux = "aux%(auxN)d" % locals()
    #                        auxN += 1  # Increment auxiliary number
    #                        coord = _create_Coordinate(
    #                            domain,
    #                            aux,
    #                            axis_code,
    #                            p=p,
    #                            aux=True,
    #                            array=np.array(data),
    #                            pubattr={"axis": None},
    #                            dimensions=[xdim],
    #                        )  # DCH xdim?

    def unrotated_latlon(self, rotated_lat, rotated_lon, pole_lat, pole_lon):
        """Create 2-d arrays of unrotated latitudes and longitudes.

        :Parameters:

            rotated_lat: `numpy.ndarray`

            rotated_lon: `numpy.ndarray`

            pole_lat: `float`

            pole_lon: `float`

        :Returns:

            lat, lon: `numpy.ndarray`, `numpy.ndarray`

        """
        # Make sure rotated_lon and pole_lon is in [0, 360)
        pole_lon = pole_lon % 360.0

        # Convert everything to radians
        pole_lon *= _pi_over_180
        pole_lat *= _pi_over_180

        cos_pole_lat = np.cos(pole_lat)
        sin_pole_lat = np.sin(pole_lat)

        # Create appropriate copies of the input rotated arrays
        rot_lon = rotated_lon.copy()
        rot_lat = rotated_lat.view()

        # Make sure rotated longitudes are between -180 and 180
        rot_lon %= 360.0
        rot_lon = np.where(rot_lon < 180.0, rot_lon, rot_lon - 360)

        # Create 2-d arrays of rotated latitudes and longitudes in radians
        nlat = rot_lat.size
        nlon = rot_lon.size
        rot_lon = np.resize(np.deg2rad(rot_lon), (nlat, nlon))
        rot_lat = np.resize(np.deg2rad(rot_lat), (nlon, nlat))
        rot_lat = np.transpose(rot_lat, axes=(1, 0))

        # Find unrotated latitudes
        CPART = np.cos(rot_lon) * np.cos(rot_lat)
        sin_rot_lat = np.sin(rot_lat)
        x = cos_pole_lat * CPART + sin_pole_lat * sin_rot_lat
        x = np.clip(x, -1.0, 1.0)
        unrotated_lat = np.arcsin(x)

        # Find unrotated longitudes
        x = -cos_pole_lat * sin_rot_lat + sin_pole_lat * CPART
        x /= np.cos(unrotated_lat)
        # dch /0 or overflow here? surely lat could be ~+-pi/2? if so,
        # does x ~ cos(lat)?
        x = np.clip(x, -1.0, 1.0)
        unrotated_lon = -np.arccos(x)

        unrotated_lon = np.where(rot_lon > 0.0, -unrotated_lon, unrotated_lon)
        if pole_lon >= self.atol:
            SOCK = pole_lon - np.pi
        else:
            SOCK = 0
        unrotated_lon += SOCK

        # Convert unrotated latitudes and longitudes to degrees
        unrotated_lat = np.rad2deg(unrotated_lat)
        unrotated_lon = np.rad2deg(unrotated_lon)

        # Return unrotated latitudes and longitudes
        return (unrotated_lat, unrotated_lon)

    def xy_coordinate(self, axiscode, axis):
        """Create an X or Y dimension coordinate from header entries or
        extra data.

        :Parameters:

            axiscode: `int`

            axis: `str`
                'x' or 'y'

        :Returns:

            `str, `DimensionCoordinate`

        """
        X = axiscode in (11, -11)

        if X:
            autocyclic = {"X": True}
        else:
            autocyclic = _autocyclic_false

        if axis == "x":
            delta = self.bdx
            origin = self.real_hdr[bzx]
            size = self.lbnpt

            da = self.implementation.initialise_DomainAxis(size=size)
            axis_key = self.implementation.set_domain_axis(self.field, da)
            _axis["x"] = axis_key
        else:
            delta = self.bdy
            origin = self.real_hdr[bzy]
            size = self.lbrow

            da = self.implementation.initialise_DomainAxis(size=size)
            axis_key = self.implementation.set_domain_axis(self.field, da)
            _axis["y"] = axis_key

            autocyclic = _autocyclic_false

        if abs(delta) > self.atol:
            # Create regular coordinates from header items
            if axiscode == 11 or axiscode == -11:
                origin -= divmod(origin + delta * size, 360.0)[0] * 360
                while origin + delta * size > 360.0:
                    origin -= 360.0
                while origin + delta * size < -360.0:
                    origin += 360.0

            array = np.arange(
                origin + delta,
                origin + delta * (size + 0.5),
                delta,
                dtype=float,
            )

            # Create the coordinate bounds
            if axiscode in (13, 31, 40, 99):
                # The following axiscodes do not have bounds:
                # 13 = Site number (set of parallel rows or columns
                #      e.g.Time series)
                # 31 = Logarithm to base 10 of pressure in mb
                # 40 = Pseudolevel
                # 99 = Other
                bounds = None
            else:
                delta_by_2 = 0.5 * delta
                bounds = self.create_bounds_array(
                    array - delta_by_2, array + delta_by_2
                )
        else:
            # Create coordinate from extra data
            array = self.extra.get(axis, None)
            lower_bounds = self.extra.get(axis + "_lower_bound", None)
            upper_bounds = self.extra.get(axis + "_upper_bound", None)
            if lower_bounds is not None and upper_bounds is not None:
                bounds = self.create_bounds_array(lower_bounds, upper_bounds)
            else:
                bounds = None

        units = _axiscode_to_Units.setdefault(axiscode, None)

        dc = self.implementation.initialise_DimensionCoordinate()
        dc = self.coord_data(dc, array, bounds, units=units)
        dc = self.coord_positive(dc, axiscode, axis_key)  # _axis[axis])
        dc = self.coord_axis(dc, axiscode)
        dc = self.coord_names(dc, axiscode)

        if X and bounds is not None:
            autocyclic["cyclic"] = abs(bounds[0, 0] - bounds[-1, -1]) == 360.0
            autocyclic["period"] = Data(360.0, units=units)
            autocyclic["axis"] = axis_key
            autocyclic["coord"] = dc

        key = self.implementation.set_dimension_coordinate(
            self.field, dc, axes=[axis_key], copy=False, autocyclic=autocyclic
        )

        return key, dc, axis_key

<<<<<<< HEAD
    def get_data(self, array, units, fill_value=None, bounds=False):
        """Create data, or get it from the cache.

        .. versionadded:: 3.15.0

        :Parameters:

            array: `np.ndarray`
                The data.

            units: `Units
                The units.

            fill_value: scalar
                The fill value.

            bounds: `bool`
                Whether or not the data are bounds of 1-d coordinates.

        :Returns:

            `Data`
                An independent copy of the new data.

        """
        token = tokenize(array, units)
        data = _cached_data.get(token)
        if data is None:
            data = Data(array, units=units, fill_value=fill_value)
            if not bounds:
                if array.size == 1:
                    value = array.item(0)
                    data._set_cached_elements({0: value, -1: value})
                else:
                    data._set_cached_elements(
                        {
                            0: array.item(0),
                            1: array.item(1),
                            -1: array.item(-1),
                        }
                    )
            else:
                data._set_cached_elements(
                    {
                        0: array.item(0),
                        1: array.item(1),
                        -2: array.item(-2),
                        -1: array.item(-1),
                    }
                )

            _cached_data[token] = data

        return data.copy()

=======
>>>>>>> 1e1ab1c8
    def site_coordinates_from_extra_data(self):
        """Create site-related coordinates from extra data.

        :Returns:

            `None`

        """
        # Create coordinate from extra data
        for axis, standard_name, units in zip(
            ("x", "y"),
            ("longitude", "latitude"),
            (_Units["degrees_east"], _Units["degrees_north"]),
        ):
            lower_bounds = self.extra.get(axis + "_domain_lower_bound", None)
            upper_bounds = self.extra.get(axis + "_domain_upper_bound", None)
            if lower_bounds is None or upper_bounds is None:
                continue

            # Still here?
            bounds = self.create_bounds_array(lower_bounds, upper_bounds)
            array = np.average(bounds, axis=1)

            ac = self.implementation.initialise_AuxiliaryCoordinate()
            ac = self.coord_data(ac, array, bounds, units=units)

            ac.standard_name = standard_name
            ac.long_name = "region limit"
            self.implementation.set_auxiliary_coordinate(
                self.field,
                ac,
                axes=[_axis["site_axis"]],
                copy=False,
                autocyclic=_autocyclic_false,
            )

        array = self.extra.get("domain_title", None)
        if array is not None:
            ac = self.implementation.initialise_AuxiliaryCoordinate()
            ac = self.coord_data(ac, array, None, units=None)

            ac.standard_name = "region"
            self.implementation.set_auxiliary_coordinate(
                self.field,
                ac,
                axes=[_axis["site_axis"]],
                copy=False,
                autocyclic=_autocyclic_false,
            )

    @_manage_log_level_via_verbose_attr
    def z_coordinate(self, axiscode):
        """Create a Z dimension coordinate from BLEV.

        :Parameters:

            axiscode: `int`

        :Returns:

            `DimensionCoordinate`

        """
        logger.info(
            "Creating Z coordinates and bounds from BLEV, BRLEV and " "BRSVD1:"
        )  # pragma: no cover

        z_recs = self.z_recs
        array = tuple([rec.real_hdr.item(blev) for rec in z_recs])
        bounds0 = tuple(
            [rec.real_hdr[brlev] for rec in z_recs]
        )  # lower level boundary
        bounds1 = tuple([rec.real_hdr[brsvd1] for rec in z_recs])  # bulev
        if _coord_positive.get(axiscode, None) == "down":
            bounds0, bounds1 = bounds1, bounds0

        copy = False
        array = np.array(array, dtype=float)
        bounds0 = np.array(bounds0, dtype=float)
        bounds1 = np.array(bounds1, dtype=float)
        bounds = self.create_bounds_array(bounds0, bounds1)

        if (bounds0 == bounds1).all():
            bounds = None
        else:
            bounds = self.create_bounds_array(bounds0, bounds1)

        da = self.implementation.initialise_DomainAxis(size=array.size)
        axisZ = self.implementation.set_domain_axis(self.field, da)
        _axis["z"] = axisZ

        dc = self.implementation.initialise_DimensionCoordinate()
        dc = self.coord_data(
            dc,
            array,
            bounds=bounds,
            units=_axiscode_to_Units.setdefault(axiscode, None),
        )
        dc = self.coord_positive(dc, axiscode, _axis["z"])
        dc = self.coord_axis(dc, axiscode)
        dc = self.coord_names(dc, axiscode)

        self.implementation.set_dimension_coordinate(
            self.field,
            dc,
            axes=[_axis["z"]],
            copy=copy,
            autocyclic=_autocyclic_false,
        )

        logger.info("    " + dc.dump(display=False))  # pragma: no cover

        return dc


# _stash2standard_name = {}
#
# def load_stash2standard_name(table=None, delimiter='!', merge=True):
#     '''Load a STASH to standard name conversion table.
#
# :Parameters:
#
#     table: `str`, optional
#         Use the conversion table at this file location. By default the
#         table will be looked for at
#         ``os.path.join(os.path.dirname(cf.__file__),'etc/STASH_to_CF.txt')``
#
#     delimiter: `str`, optional
#         The delimiter of the table columns. By default, ``!`` is taken
#         as the delimiter.
#
#     merge: `bool`, optional
#         If *table* is None then *merge* is taken as False, regardless
#         of its given value.
#
# :Returns:
#
#     `None`
#
# *Examples*
#
# >>> load_stash2standard_name()
# >>> load_stash2standard_name('my_table.txt')
# >>> load_stash2standard_name('my_table2.txt', ',')
# >>> load_stash2standard_name('my_table3.txt', merge=True)
# >>> load_stash2standard_name('my_table4.txt', merge=False)
#
#     '''
#     # 0  Model
#     # 1  STASH code
#     # 2  STASH name
#     # 3  units
#     # 4  valid from UM vn
#     # 5  valid to   UM vn
#     # 6  standard_name
#     # 7  CF extra info
#     # 8  PP extra info
#
#     if table is None:
#         # Use default conversion table
#         merge = False
#         package_path = os.path.dirname(__file__)
#         table = os.path.join(package_path, 'etc/STASH_to_CF.txt')
#
#     lines = csv.reader(open(table, 'r'),
#                        delimiter=delimiter, skipinitialspace=True)
#
#     raw_list = []
#     [raw_list.append(line) for line in lines]
#
#     # Get rid of comments
#     for line in raw_list[:]:
#         if line[0].startswith('#'):
#             raw_list.pop(0)
#             continue
#         break
#
#     # Convert to a dictionary which is keyed by (submodel, STASHcode)
#     # tuples
#
#     (model, stash, name,
#      units,
#      valid_from, valid_to,
#      standard_name, cf, pp) = list(range(9))
#
#     stash2sn = {}
#     for x in raw_list:
#         key = (int(x[model]), int(x[stash]))
#
#         if not x[units]:
#             x[units] = None
#
#         try:
#             cf_info = {}
#             if x[cf]:
#                 for d in x[7].split():
#                     if d.startswith('height='):
#                         cf_info['height'] = re.split(_number_regex, d,
#                                                      re.IGNORECASE)[1:4:2]
#                         if cf_info['height'] == '':
#                             cf_info['height'][1] = '1'
#
#                     if d.startswith('below_'):
#                         cf_info['below'] = re.split(_number_regex, d,
#                                                      re.IGNORECASE)[1:4:2]
#                        if cf_info['below'] == '':
#                             cf_info['below'][1] = '1'
#
#                     if d.startswith('where_'):
#                         cf_info['where'] = d.replace('where_', 'where ', 1)
#                     if d.startswith('over_'):
#                         cf_info['over'] = d.replace('over_', 'over ', 1)
#
#             x[cf] = cf_info
#         except IndexError:
#             pass
#
#         try:
#             x[valid_from] = float(x[valid_from])
#         except ValueError:
#             x[valid_from] = None
#
#         try:
#             x[valid_to] = float(x[valid_to])
#         except ValueError:
#             x[valid_to] = None
#
#         x[pp] = x[pp].rstrip()
#
#         line = (x[name:],)
#
#         if key in stash2sn:
#             stash2sn[key] += line
#         else:
#             stash2sn[key] = line
#
#     if not merge:
#         _stash2standard_name.clear()
#
#     _stash2standard_name.update(stash2sn)


# ---------------------------------------------------------------------
# Create the STASH code to standard_name conversion dictionary
# ---------------------------------------------------------------------
load_stash2standard_name()
stash2standard_name = _stash2standard_name


class UMRead(cfdm.read_write.IORead):
    """A container for instantiating Fields from a UM fields file."""

    @_manage_log_level_via_verbosity
    def read(
        self,
        filename,
        um_version=405,
        aggregate=True,
        endian=None,
        word_size=None,
        set_standard_name=True,
        height_at_top_of_model=None,
        fmt=None,
        chunk=True,
        verbose=None,
        select=None,
    ):
        """Read fields from a PP file or UM fields file.

        The file may be big or little endian, 32 or 64 bit

        :Parameters:

            filename: `file` or `str`
                A string giving the file name, or an open file object,
                from which to read fields.

            um_version: number, optional
                The Unified Model (UM) version to be used when decoding
                the PP header. Valid versions are, for example, ``402``
                (v4.2), ``606.3`` (v6.6.3) and ``1001`` (v10.1). The
                default version is ``405`` (v4.5). The version is ignored
                if it can be inferred from the PP headers, which will
                generally be the case for files created at versions 5.3
                and later. Note that the PP header can not encode tertiary
                version elements (such as the ``3`` in ``606.3``), so it
                may be necessary to provide a UM version in such cases.

            verbose: `int` or `str` or `None`, optional
                If an integer from ``-1`` to ``3``, or an equivalent string
                equal ignoring case to one of:

                * ``'DISABLE'`` (``0``)
                * ``'WARNING'`` (``1``)
                * ``'INFO'`` (``2``)
                * ``'DETAIL'`` (``3``)
                * ``'DEBUG'`` (``-1``)

                set for the duration of the method call only as the minimum
                cut-off for the verboseness level of displayed output (log)
                messages, regardless of the globally-configured `cf.log_level`.
                Note that increasing numerical value corresponds to increasing
                verbosity, with the exception of ``-1`` as a special case of
                maximal and extreme verbosity.

                Otherwise, if `None` (the default value), output messages will
                be shown according to the value of the `cf.log_level` setting.

                Overall, the higher a non-negative integer or equivalent string
                that is set (up to a maximum of ``3``/``'DETAIL'``) for
                increasing verbosity, the more description that is printed
                about the read process.

            set_standard_name: `bool`, optional

        select: (sequence of) `str` or `Query` or `re.Pattern`, optional
            Only return field constructs whose identities match the
            given values(s), i.e. those fields ``f`` for which
            ``f.match_by_identity(*select)`` is `True`. See
            `cf.Field.match_by_identity` for details.

            This is equivalent to, but faster than, not using the
            *select* parameter but applying its value to the returned
            field list with its `cf.FieldList.select_by_identity`
            method. For example, ``fl = cf.read(file,
            select='stash_code=3236')`` is equivalent to ``fl =
            cf.read(file).select_by_identity('stash_code=3236')``.

        :Returns:

            `list`
                The fields in the file.

        **Examples**

        >>> f = read('file.pp')
        >>> f = read('*/file[0-9].pp', um_version=708)

        """
        if endian:
            byte_ordering = endian + "_endian"
        else:
            byte_ordering = None

        self.read_vars = {
            "filename": filename,
            "byte_ordering": byte_ordering,
            "word_size": word_size,
            "fmt": fmt,
        }

        history = f"Converted from UM/PP by cf-python v{__version__}"

        if endian:
            byte_ordering = endian + "_endian"
        else:
            byte_ordering = None

        f = self.file_open(filename)

        um = [
            UMField(
                var,
                f.fmt,
                f.byte_ordering,
                f.word_size,
                um_version,
                set_standard_name,
                history=history,
                height_at_top_of_model=height_at_top_of_model,
                verbose=verbose,
                implementation=self.implementation,
                select=select,
            )
            for var in f.vars
        ]

        self.file_close()

        return [field for x in um for field in x.fields if field]

    def _open_um_file(
        self,
        filename,
        aggregate=True,
        fmt=None,
        word_size=None,
        byte_ordering=None,
    ):
        """Open a UM fields file or PP file.

        :Parameters:

            filename: `str`
                The file to be opened.

        :Returns:

            `umread.umfile.File`
                The opened file with an open file descriptor.

        """
        self.file_close()
        try:
            f = File(
                filename,
                byte_ordering=byte_ordering,
                word_size=word_size,
                fmt=fmt,
            )
        except Exception as error:
            try:
                f.close_fd()
            except Exception:
                pass

            raise Exception(error)

        self._um_file = f
        return f

    def is_um_file(self, filename):
        """Whether or not a file is a PP file or UM fields file.

        Note that the file type is determined by inspecting the file's
        content and any file suffix is not not considered.

        :Parameters:

            filename: `str`
                The file.

        :Returns:

            `bool`

        **Examples**

        >>> r.is_um_file('ppfile')
        True

        """
        try:
            self.file_open(filename)
        except Exception:
            self.file_close()
            return False
        else:
            self.file_close()
            return True

    def file_close(self):
        """Close the file that has been read.

        :Returns:

            `None`

        """
        f = getattr(self, "_um_file", None)
        if f is not None:
            f.close_fd()

        self._um_file = None

    def file_open(self, filename):
        """Open the file for reading.

        :Paramters:

            filename: `str`
                The file to be read.

        :Returns:

        """
        g = getattr(self, "read_vars", {})

        return self._open_um_file(
            filename,
            byte_ordering=g.get("byte_ordering"),
            word_size=g.get("word_size"),
            fmt=g.get("fmt"),
        )


"""
Problems:

Z and P coordinates
/home/david/data/pp/aaaao/aaaaoa.pmh8dec.03328.pp

/net/jasmin/chestnut/data-24/david/testpp/026000000000c.fc0607.000128.0000.00.04.0260.0020.1491.12.01.00.00.pp
skipping variable stash code=0, 0, 0 because: grid code not supported
umfile: error condition detected in routine list_copy_to_ptr_array
umfile: error condition detected in routine process_vars
umfile: error condition detected in routine file_parse
OK 2015-04-01

/net/jasmin/chestnut/data-24/david/testpp/026000000000c.fc0619.000128.0000.00.04.0260.0020.1491.12.01.00.00.pp
skipping variable stash code=0, 0, 0 because: grid code not supported
umfile: error condition detected in routine list_copy_to_ptr_array
umfile: error condition detected in routine process_vars
umfile: error condition detected in routine file_parse
OK 2015-04-01

/net/jasmin/chestnut/data-24/david/testpp/lbcode_10423.pp
skipping variable stash code=0, 0, 0 because: grid code not supported
umfile: error condition detected in routine list_copy_to_ptr_array
umfile: error condition detected in routine process_vars
umfile: error condition detected in routine file_parse
OK 2015-04-01

/net/jasmin/chestnut/data-24/david/testpp/lbcode_11323.pp
skipping variable stash code=0, 0, 0 because: grid code not supported
umfile: error condition detected in routine list_copy_to_ptr_array
umfile: error condition detected in routine process_vars
umfile: error condition detected in routine file_parse
OK 2015-04-01

EXTRA_DATA:
/net/jasmin/chestnut/data-24/david/testpp/ajnjgo.pmm1feb.pp

SLOW: (Not any more! 2015-04-01)
/net/jasmin/chestnut/data-24/david/testpp/xgdria.pdk949a.pp
/net/jasmin/chestnut/data-24/david/testpp/xhbmaa.pm27sep.pp

RUN LENGTH ENCODED dump (not fields file)
/home/david/data/um/xhlska.dak69h0
Field 115 (stash code 9)

dch@eslogin008:/nerc/n02/n02/dch> ff2pp xgvwko.piw96b0 xgvwko.piw96b0.pp

file xgvwko.piw96b0 is a byte swapped 64 bit ieee um file

"""<|MERGE_RESOLUTION|>--- conflicted
+++ resolved
@@ -638,10 +638,7 @@
         int_hdr = rec0.int_hdr
         self.int_hdr_dtype = int_hdr.dtype
 
-<<<<<<< HEAD
-=======
         int_hdr = int_hdr.tolist()
->>>>>>> 1e1ab1c8
         real_hdr = rec0.real_hdr.tolist()
         self.int_hdr = int_hdr
         self.real_hdr = real_hdr
@@ -3107,7 +3104,6 @@
 
         return key, dc, axis_key
 
-<<<<<<< HEAD
     def get_data(self, array, units, fill_value=None, bounds=False):
         """Create data, or get it from the cache.
 
@@ -3163,8 +3159,6 @@
 
         return data.copy()
 
-=======
->>>>>>> 1e1ab1c8
     def site_coordinates_from_extra_data(self):
         """Create site-related coordinates from extra data.
 
