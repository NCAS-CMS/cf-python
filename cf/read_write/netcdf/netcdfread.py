import cfdm
import netCDF4
import numpy as np
from packaging.version import Version


class NetCDFRead(cfdm.read_write.netcdf.NetCDFRead):
    """A container for instantiating Fields from a netCDF dataset.

    .. versionadded:: 3.0.0

    """

    def _ncdimensions(self, ncvar, ncdimensions=None, parent_ncvar=None):
        """Return a list of the netCDF dimensions corresponding to a
        netCDF variable.

        If the variable has been compressed then the *implied
        uncompressed* dimensions are returned.

        For a CFA variable, the netCDF dimensions are taken from the
        'aggregated_dimensions' netCDF attribute.

        .. versionadded:: 3.0.0

        :Parameters:

            ncvar: `str`
                The netCDF variable name.

            ncdimensions: sequence of `str`, optional
                Use these netCDF dimensions, rather than retrieving them
                from the netCDF variable itself. This allows the
                dimensions of a domain variable to be parsed. Note that
                this only parameter only needs to be used once because the
                parsed domain dimensions are automatically stored in
                `self.read_var['domain_ncdimensions'][ncvar]`.

                .. versionadded:: 3.11.0

            parent_ncvar: `str`, optional
                TODO

                .. versionadded:: TODO

        :Returns:

            `list`
                The netCDF dimension names spanned by the netCDF variable.

        **Examples**

        >>> n._ncdimensions('humidity')
        ['time', 'lat', 'lon']

        For a variable compressed by gathering:

           dimensions:
             lat=73;
             lon=96;
             landpoint=2381;
             depth=4;
           variables:
             int landpoint(landpoint);
               landpoint:compress="lat lon";
             float landsoilt(depth,landpoint);
               landsoilt:long_name="soil temperature";
               landsoilt:units="K";

        we would have

        >>> n._ncdimensions('landsoilt')
        ['depth', 'lat', 'lon']

        """

        if not self._is_cfa_variable(ncvar):
            return super()._ncdimensions(
                ncvar, ncdimensions=ncdimensions, parent_ncvar=parent_ncvar
            )

        # Still here? Then we have a CFA variable.
        ncdimensions = self.read_vars["variable_attributes"][ncvar][
            "aggregated_dimensions"
        ].split()

        return list(map(str, ncdimensions))

    def _get_domain_axes(self, ncvar, allow_external=False, parent_ncvar=None):
        """Return the domain axis identifiers that correspond to a
        netCDF variable's netCDF dimensions.

        For a CFA variable, the netCDF dimensions are taken from the
        'aggregated_dimensions' netCDF attribute.

        :Parameter:

            ncvar: `str`
                The netCDF variable name.

            allow_external: `bool`
                If `True` and *ncvar* is an external variable then return an
                empty list.

            parent_ncvar: `str`, optional
                TODO

                .. versionadded:: TODO

        :Returns:

            `list`

        **Examples**

        >>> r._get_domain_axes('areacello')
        ['domainaxis0', 'domainaxis1']

        >>> r._get_domain_axes('areacello', allow_external=True)
        []

        """
        if not self._is_cfa_variable(ncvar):
            return super()._get_domain_axes(
                ncvar=ncvar,
                allow_external=allow_external,
                parent_ncvar=parent_ncvar,
            )

        # ------------------------------------------------------------
        # Still here? Then we have a CFA-netCDF variable.
        # ------------------------------------------------------------
        g = self.read_vars

        ncdimensions = g["variable_attributes"][ncvar][
            "aggregated_dimensions"
        ].split()

        ncdim_to_axis = g["ncdim_to_axis"]
        axes = [
            ncdim_to_axis[ncdim]
            for ncdim in ncdimensions
            if ncdim in ncdim_to_axis
        ]

        return axes

    def _create_data(
        self,
        ncvar,
        construct=None,
        unpacked_dtype=False,
        uncompress_override=None,
        parent_ncvar=None,
        coord_ncvar=None,
        cfa_term=None,
        compression_index=False,
    ):
        """Create data for a netCDF or CFA-netCDF variable.

        .. versionadded:: 3.0.0

        :Parameters:

            ncvar: `str`
                The name of the netCDF variable that contains the
                data. See the *cfa_term* parameter.

            construct: optional

            unpacked_dtype: `False` or `numpy.dtype`, optional

            uncompress_override: `bool`, optional

            coord_ncvar: `str`, optional

            cfa_term: `dict`, optional
                The name of a non-standard aggregation instruction
                term from which to create the data. If set then
                *ncvar* must be the value of the term in the
                ``aggregation_data`` attribute.

                .. versionadded:: 3.15.0

           compression_index: `bool`, optional
                True if the data being created are compression
                indices.

                .. versionadded:: 3.15.2

        :Returns:

            `Data`

        """
        if not cfa_term and not self._is_cfa_variable(ncvar):
            # Create data for a normal netCDF variable
            data = super()._create_data(
                ncvar=ncvar,
                construct=construct,
                unpacked_dtype=unpacked_dtype,
                uncompress_override=uncompress_override,
                parent_ncvar=parent_ncvar,
                coord_ncvar=coord_ncvar,
            )

            # Set the CFA write status to True when there is exactly
            # one dask chunk
            if data.npartitions == 1:
                data._cfa_set_write(True)

<<<<<<< HEAD
            #            # REVIEW: h5: `_create_data`: control caching
            #            if (
            #                not compression_index
            #                and self.read_vars.get("cache")
            #                and self.implementation.get_construct_type(construct)
            #                != "field"
            #            ):
            #                # Only cache values from non-field data and
            #                # non-compression-index data, on the assumptions that:
            #                #
            #                # a) Field data is, in general, so large that finding
            #                #    the cached values takes too long.
            #                #
            #                # b) Cached values are never really required for
            #                #    compression index data.
            #                self._cache_data_elements(data, ncvar)
=======
            if (
                not compression_index
                and self.read_vars.get("cache")
                and self.implementation.get_construct_type(construct)
                != "field"
            ):
                # Only cache values from non-field data and
                # non-compression-index data, on the assumptions that:
                #
                # a) Field data is, in general, so large that finding
                #    the cached values takes too long.
                #
                # b) Cached values are never really required for
                #    compression index data.
                self._cache_data_elements(data, ncvar)
>>>>>>> 0c5af837

            return data

        # ------------------------------------------------------------
        # Still here? Create data for a CFA variable
        # ------------------------------------------------------------
        if construct is not None:
            # Remove the aggregation attributes from the construct
            self.implementation.del_property(
                construct, "aggregated_dimensions", None
            )
            aggregated_data = self.implementation.del_property(
                construct, "aggregated_data", None
            )
        else:
            aggregated_data = None

        if cfa_term:
            term, term_ncvar = tuple(cfa_term.items())[0]
            cfa_array, kwargs = self._create_cfanetcdfarray_term(
                ncvar, term, term_ncvar
            )
        else:
            cfa_array, kwargs = self._create_cfanetcdfarray(
                ncvar,
                unpacked_dtype=unpacked_dtype,
                coord_ncvar=coord_ncvar,
            )

        attributes = kwargs["attributes"]
        data = self._create_Data(
            cfa_array,
            ncvar,
            units=attributes.get("units"),
            calendar=attributes.get("calendar"),
        )

        # Note: We don't cache elements from CFA variables, because
        #       the data are in fragment files which have not been
        #       opened and may not not even be openable (such as could
        #       be the case if a fragment file was on tape storage).

        # Set the CFA write status to True iff each non-aggregated
        # axis has exactly one dask storage chunk
        if cfa_term:
            data._cfa_set_term(True)
        else:
            cfa_write = True
            for n, numblocks in zip(
                cfa_array.get_fragment_shape(), data.numblocks
            ):
                if n == 1 and numblocks > 1:
                    # Note: 'n == 1' is True for non-aggregated axes
                    cfa_write = False
                    break

            data._cfa_set_write(cfa_write)

            # Store the 'aggregated_data' attribute
            if aggregated_data:
                data.cfa_set_aggregated_data(aggregated_data)

            # Store the file substitutions
            data.cfa_update_file_substitutions(kwargs.get("substitutions"))

        return data

    def _is_cfa_variable(self, ncvar):
        """Return True if *ncvar* is a CFA aggregated variable.

        .. versionadded:: 3.14.0

        :Parameters:

            ncvar: `str`
                The name of the netCDF variable.

        :Returns:

            `bool`
                Whether or not *ncvar* is a CFA variable.

        """
        g = self.read_vars
        return (
            g["cfa"]
            and ncvar in g["cfa_aggregated_data"]
            and ncvar not in g["external_variables"]
        )

    #    def _create_Data(
    #        self,
    #        array,
    #        ncvar,
    #        units=None,
    #        calendar=None,
    #        ncdimensions=(),
    #        **kwargs,
    #    ):
    #        """Create a Data object from a netCDF variable.
    #
    #        .. versionadded:: 3.0.0
    #
    #        :Parameters:
    #
    #            array: `Array`
    #                The file array.
    #
    #            ncvar: `str`
    #                The netCDF variable containing the array.
    #
    #            units: `str`, optional
    #                The units of *array*. By default, or if `None`, it is
    #                assumed that there are no units.
    #
    #            calendar: `str`, optional
    #                The calendar of *array*. By default, or if `None`, it is
    #                assumed that there is no calendar.
    #
    #            ncdimensions: sequence of `str`, optional
    #                The netCDF dimensions spanned by the array.
    #
    #                .. versionadded:: 3.14.0
    #
    #            kwargs: optional
    #                Extra parameters to pass to the initialisation of the
    #                returned `Data` object.
    #
    #        :Returns:
    #
    #            `Data`
    #
    #        """
    #        if array.dtype is None:
    #            # The array is based on a netCDF VLEN variable, and
    #            # therefore has unknown data type. To find the correct
    #            # data type (e.g. "<U7"), we need to read the entire array
    #            # from its netCDF variable into memory to find the longest
    #            # string.
    #            g = self.read_vars
    #            if g["has_groups"]:
    #                group, name = self._netCDF4_group(
    #                    g["variable_grouped_dataset"][ncvar], ncvar
    #                )
    #                variable = group.variables.get(name)
    #            else:
    #                variable = g["variables"].get(ncvar)
    #
    #            array = variable[...]
    #
    #            string_type = isinstance(array, str)
    #            if string_type:
    #                # A netCDF string type scalar variable comes out as Python
    #                # str object, so convert it to a numpy array.
    #                array = np.array(array, dtype=f"U{len(array)}")
    #
    #            if not variable.ndim:
    #                # NetCDF4 has a thing for making scalar size 1
    #                # variables into 1d arrays
    #                array = array.squeeze()
    #
    #            if not string_type:
    #                # A N-d (N>=1) netCDF string type variable comes out
    #                # as a numpy object array, so convert it to numpy
    #                # string array.
    #                array = array.astype("U", copy=False)
    #                # NetCDF4 doesn't auto-mask VLEN variables
    #                array = np.ma.where(array == "", np.ma.masked, array)
    #
    #        # Parse dask chunks
    ##        chunks = self._parse_chunks(ncvar)
    #        chunks = self._dask_chunks(array, ncvar, compressed)
    #
    #        data = super()._create_Data(
    #            array,
    #            ncvar,
    #            units=units,
    #            calendar=calendar,
    #            chunks=chunks,
    #            **kwargs,
    #        )
    #
    #        return data

    def _customise_read_vars(self):
        """Customise the read parameters.

        Take the opportunity to apply CFA updates to
        `read_vars['variable_dimensions']` and
        `read_vars['do_not_create_field']`.

        .. versionadded:: 3.0.0

        """
        super()._customise_read_vars()
        g = self.read_vars

        if not g["cfa"]:
            return

        g["cfa_aggregated_data"] = {}
        g["cfa_aggregation_instructions"] = {}
        g["cfa_file_substitutions"] = {}

        # ------------------------------------------------------------
        # Still here? Then this is a CFA-netCDF file
        # ------------------------------------------------------------
        if g["CFA_version"] < Version("0.6.2"):
            raise ValueError(
                f"Can't read file {g['filename']} that uses obsolete "
                f"CFA conventions version CFA-{g['CFA_version']}. "
                "(Note that cf version 3.13.1 can be used to read and "
                "write CFA-0.4 files.)"
            )

        # Get the directory of the CFA-netCDF file being read
        from os.path import abspath
        from pathlib import PurePath

        g["cfa_dir"] = PurePath(abspath(g["filename"])).parent

        # Process the aggregation instruction variables, and the
        # aggregated dimensions.
        dimensions = g["variable_dimensions"]
        attributes = g["variable_attributes"]

        for ncvar, attributes in attributes.items():
            if "aggregated_dimensions" not in attributes:
                # This is not an aggregated variable
                continue

            # Set the aggregated variable's dimensions as its
            # aggregated dimensions
            ncdimensions = attributes["aggregated_dimensions"].split()
            dimensions[ncvar] = tuple(map(str, ncdimensions))

            # Do not create fields/domains from aggregation
            # instruction variables
            parsed_aggregated_data = self._cfa_parse_aggregated_data(
                ncvar, attributes.get("aggregated_data")
            )
            for term_ncvar in parsed_aggregated_data.values():
                g["do_not_create_field"].add(term_ncvar)

    #    def _cache_data_elements(self, data, ncvar):
    #        """Cache selected element values.
    #
    #        Updates *data* in-place to store its first, second,
    #        penultimate, and last element values (as appropriate).
    #
    #        These values are used by, amongst other things,
    #        `cf.Data.equals`, `cf.aggregate` and for inspection.
    #
    #        Doing this here is quite cheap because only the individual
    #        elements are read from the already-open file, as opposed to
    #        being retrieved from *data* (which would require a whole dask
    #        chunk to be read to get each single value).
    #
    #        However, empirical evidence shows that using netCDF4 to access
    #        the first and last elements of a large array on disk
    #        (e.g. shape (1, 75, 1207, 1442)) is slow (e.g. ~2 seconds) and
    #        doesn't scale well with array size (i.e. it takes
    #        disproportionally longer for larger arrays). Such arrays are
    #        usually in field constructs, for which `cf.aggregate` does not
    #        need to know any array values, so this method should be used
    #        with caution, if at all, on field construct data.
    #
    #        .. versionadded:: 3.14.0
    #
    #        :Parameters:
    #
    #            data: `Data`
    #                The data to be updated with its cached values.
    #
    #            ncvar: `str`
    #                The name of the netCDF variable that contains the
    #                data.
    #
    #        :Returns:
    #
    #            `None`
    #
    #        """
    #
    #        if data.data.get_compression_type():
    #            # Don't get cached elements from arrays compressed by
    #            # convention, as they'll likely be wrong.
    #            return
    #
    #        g = self.read_vars
    #
    #        # Get the netCDF4.Variable for the data
    #        if g["has_groups"]:
    #            group, name = self._netCDF4_group(
    #                g["variable_grouped_dataset"][ncvar], ncvar
    #            )
    #            variable = group.variables.get(name)
    #        else:
    #            variable = g["variables"].get(ncvar)
    #
    #        # Get the required element values
    #        size = data.size
    #        ndim = data.ndim
    #
    #        char = False
    #        if variable.ndim == ndim + 1:
    #            dtype = variable.dtype
    #            if dtype is not str and dtype.kind in "SU":
    #                # This variable is a netCDF classic style char array
    #                # with a trailing dimension that needs to be collapsed
    #                char = True
    #
    #        if ndim == 1:
    #            # Also cache the second element for 1-d data, on the
    #            # assumption that they may well be dimension coordinate
    #            # data.
    #            if size == 1:
    #                indices = (0, -1)
    #                value = variable[...]
    #                values = (value, value)
    #            elif size == 2:
    #                indices = (0, 1, -1)
    #                value = variable[-1:]
    #                values = (variable[:1], value, value)
    #            else:
    #                indices = (0, 1, -1)
    #                values = (variable[:1], variable[1:2], variable[-1:])
    #        elif ndim == 2 and data.shape[-1] == 2:
    #            # Assume that 2-d data with a last dimension of size 2
    #            # contains coordinate bounds, for which it is useful to
    #            # cache the upper and lower bounds of the the first and
    #            # last cells.
    #            indices = (0, 1, -2, -1)
    #            ndim1 = ndim - 1
    #            values = (
    #                variable[(slice(0, 1),) * ndim1 + (slice(0, 1),)],
    #                variable[(slice(0, 1),) * ndim1 + (slice(1, 2),)],
    #            )
    #            if data.size == 2:
    #                values = values + values
    #            else:
    #                values += (
    #                    variable[(slice(-1, None, 1),) * ndim1 + (slice(0, 1),)],
    #                    variable[(slice(-1, None, 1),) * ndim1 + (slice(1, 2),)],
    #                )
    #        elif size == 1:
    #            indices = (0, -1)
    #            value = variable[...]
    #            values = (value, value)
    #        elif size == 3:
    #            indices = (0, 1, -1)
    #            if char:
    #                values = variable[...].reshape(3, variable.shape[-1])
    #            else:
    #                values = variable[...].flatten()
    #        else:
    #            indices = (0, -1)
    #            values = (
    #                variable[(slice(0, 1),) * ndim],
    #                variable[(slice(-1, None, 1),) * ndim],
    #            )
    #
    #        # Create a dictionary of the element values
    #        elements = {}
    #        for index, value in zip(indices, values):
    #            if char:
    #                # Variable is a netCDF classic style char array, so
    #                # collapse (by concatenation) the outermost (fastest
    #                # varying) dimension. E.g. [['a','b','c']] becomes
    #                # ['abc']
    #                if value.dtype.kind == "U":
    #                    value = value.astype("S")
    #
    #                a = netCDF4.chartostring(value)
    #                shape = a.shape
    #                a = np.array([x.rstrip() for x in a.flat])
    #                a = np.reshape(a, shape)
    #                value = np.ma.masked_where(a == "", a)
    #
    #            if np.ma.is_masked(value):
    #                value = np.ma.masked
    #            else:
    #                try:
    #                    value = value.item()
    #                except (AttributeError, ValueError):
    #                    # AttributeError: A netCDF string type scalar
    #                    # variable comes out as Python str object, which
    #                    # has no 'item' method.
    #                    #
    #                    # ValueError: A size-0 array can't be converted to
    #                    # a Python scalar.
    #                    pass
    #
    #            elements[index] = value
    #
    #        # Store the elements in the data object
    #        data._set_cached_elements(elements)

<<<<<<< HEAD
=======
        # Get the netCDF4.Variable for the data
        if g["has_groups"]:
            group, name = self._netCDF4_group(
                g["variable_grouped_dataset"][ncvar], ncvar
            )
            variable = group.variables.get(name)
        else:
            variable = g["variables"].get(ncvar)

        # Get the required element values
        size = data.size
        ndim = data.ndim

        char = False
        if variable.ndim == ndim + 1:
            dtype = variable.dtype
            if dtype is not str and dtype.kind in "SU":
                # This variable is a netCDF classic style char array
                # with a trailing dimension that needs to be collapsed
                char = True

        if ndim == 1:
            # Also cache the second element for 1-d data, on the
            # assumption that they may well be dimension coordinate
            # data.
            if size == 1:
                indices = (0, -1)
                value = variable[...]
                values = (value, value)
            elif size == 2:
                indices = (0, 1, -1)
                value = variable[-1:]
                values = (variable[:1], value, value)
            else:
                indices = (0, 1, -1)
                values = (variable[:1], variable[1:2], variable[-1:])
        elif ndim == 2 and data.shape[-1] == 2:
            # Assume that 2-d data with a last dimension of size 2
            # contains coordinate bounds, for which it is useful to
            # cache the upper and lower bounds of the the first and
            # last cells.
            indices = (0, 1, -2, -1)
            ndim1 = ndim - 1
            values = (
                variable[(slice(0, 1),) * ndim1 + (slice(0, 1),)],
                variable[(slice(0, 1),) * ndim1 + (slice(1, 2),)],
            )
            if data.size == 2:
                values = values + values
            else:
                values += (
                    variable[(slice(-1, None, 1),) * ndim1 + (slice(0, 1),)],
                    variable[(slice(-1, None, 1),) * ndim1 + (slice(1, 2),)],
                )
        elif size == 1:
            indices = (0, -1)
            value = variable[...]
            values = (value, value)
        elif size == 3:
            indices = (0, 1, -1)
            if char:
                values = variable[...].reshape(3, variable.shape[-1])
            else:
                values = variable[...].flatten()
        else:
            indices = (0, -1)
            values = (
                variable[(slice(0, 1),) * ndim],
                variable[(slice(-1, None, 1),) * ndim],
            )

        # Create a dictionary of the element values
        elements = {}
        for index, value in zip(indices, values):
            if char:
                # Variable is a netCDF classic style char array, so
                # collapse (by concatenation) the outermost (fastest
                # varying) dimension. E.g. [['a','b','c']] becomes
                # ['abc']
                if value.dtype.kind == "U":
                    value = value.astype("S")

                a = netCDF4.chartostring(value)
                shape = a.shape
                a = np.array([x.rstrip() for x in a.flat])
                a = np.reshape(a, shape)
                value = np.ma.masked_where(a == "", a)

            if np.ma.is_masked(value):
                value = np.ma.masked
            else:
                try:
                    value = value.item()
                except (AttributeError, ValueError):
                    # AttributeError: A netCDF string type scalar
                    # variable comes out as Python str object, which
                    # has no 'item' method.
                    #
                    # ValueError: A size-0 array can't be converted to
                    # a Python scalar.
                    pass

            elements[index] = value

        # Store the elements in the data object
        data._set_cached_elements(elements)

>>>>>>> 0c5af837
    def _create_cfanetcdfarray(
        self,
        ncvar,
        unpacked_dtype=False,
        coord_ncvar=None,
        term=None,
    ):
        """Create a CFA-netCDF variable array.

        .. versionadded:: 3.14.0

        :Parameters:

            ncvar: `str`
                The name of the CFA-netCDF aggregated variable. See
                the *term* parameter.

            unpacked_dtype: `False` or `numpy.dtype`, optional

            coord_ncvar: `str`, optional

            term: `str`, optional
                The name of a non-standard aggregation instruction
                term from which to create the array. If set then
                *ncvar* must be the value of the non-standard term in
                the ``aggregation_data`` attribute.

                .. versionadded:: 3.15.0

        :Returns:

            (`CFANetCDFArray`, `dict`)
                The new `CFANetCDFArray` instance and dictionary of
                the kwargs used to create it.

        """
        g = self.read_vars

        # Get the kwargs needed to instantiate a general netCDF array
        # instance
        kwargs = self._create_netcdfarray(
            ncvar,
            unpacked_dtype=unpacked_dtype,
            coord_ncvar=coord_ncvar,
            return_kwargs_only=True,
        )

        # Get rid of the incorrect shape. This will end up getting set
        # correctly by the CFANetCDFArray instance.
        kwargs.pop("shape", None)
        aggregated_data = g["cfa_aggregated_data"][ncvar]

        standardised_terms = ("location", "file", "address", "format")

        instructions = []
        aggregation_instructions = {}
        for t, term_ncvar in aggregated_data.items():
            if t not in standardised_terms:
                continue

            aggregation_instructions[t] = g["cfa_aggregation_instructions"][
                term_ncvar
            ]
            instructions.append(f"{t}: {term_ncvar}")

            if t == "file":
                kwargs["substitutions"] = g["cfa_file_substitutions"].get(
                    term_ncvar
                )

        kwargs["x"] = aggregation_instructions
        kwargs["instructions"] = " ".join(sorted(instructions))

        # Use the kwargs to create a CFANetCDFArray instance
        if g["original_netCDF4"]:
            array = self.implementation.initialise_CFANetCDF4Array(**kwargs)
        else:
            # h5netcdf
            array = self.implementation.initialise_CFAH5netcdfArray(**kwargs)

        return array, kwargs

    def _create_cfanetcdfarray_term(
        self,
        parent_ncvar,
        term,
        ncvar,
    ):
        """Create a CFA-netCDF variable array.

        .. versionadded:: 3.14.0

        :Parameters:

            parent_ncvar: `str`
                The name of the CFA-netCDF aggregated variable. See
                the *term* parameter.

            term: `str`, optional
                The name of a non-standard aggregation instruction
                term from which to create the array. If set then
                *ncvar* must be the value of the non-standard term in
                the ``aggregation_data`` attribute.

                .. versionadded:: 3.15.0

            ncvar: `str`
                The name of the CFA-netCDF aggregated variable. See
                the *term* parameter.

        :Returns:

            (`CFANetCDFArray`, `dict`)
                The new `CFANetCDFArray` instance and dictionary of
                the kwargs used to create it.

        """
        g = self.read_vars

        # Get the kwargs needed to instantiate a general netCDF array
        # instance
        kwargs = self._create_netcdfarray(
            ncvar,
            return_kwargs_only=True,
        )

        # Get rid of the incorrect shape. This will end up getting set
        # correctly by the CFANetCDFArray instance.
        kwargs.pop("shape", None)

        instructions = []
        aggregation_instructions = {}
        for t, term_ncvar in g["cfa_aggregated_data"][parent_ncvar].items():
            if t in ("location", term):
                aggregation_instructions[t] = g[
                    "cfa_aggregation_instructions"
                ][term_ncvar]
                instructions.append(f"{t}: {ncvar}")

        kwargs["term"] = term
        kwargs["dtype"] = aggregation_instructions[term].dtype
        kwargs["x"] = aggregation_instructions
        kwargs["instructions"] = " ".join(sorted(instructions))

        if g["original_netCDF4"]:
            array = self.implementation.initialise_CFANetCDF4Array(**kwargs)
        else:
            # h5netcdf
            array = self.implementation.initialise_CFAH5netcdfArray(**kwargs)

        return array, kwargs

    #
    #    def _parse_chunks(self, ncvar):
    #        """Parse the dask chunks.
    #
    #        .. versionadded:: 3.14.0
    #
    #        :Parameters:
    #
    #            ncvar: `str`
    #                The name of the netCDF variable containing the array.
    #
    #        :Returns:
    #
    #            `str`, `int` or `dict`
    #                The parsed chunks that are suitable for passing to a
    #                `Data` object containing the variable's array.
    #
    #        """
    #        g = self.read_vars
    #
    #        default_chunks = "auto"
    #        chunks = g.get("chunks", default_chunks)
    #
    #        if chunks is None:
    #            return -1
    #
    #        if isinstance(chunks, dict):
    #            if not chunks:
    #                return default_chunks
    #
    #            # For ncdimensions = ('time', 'lat'):
    #            #
    #            # chunks={} -> ["auto", "auto"]
    #            # chunks={'ncdim%time': 12} -> [12, "auto"]
    #            # chunks={'ncdim%time': 12, 'ncdim%lat': 10000} -> [12, 10000]
    #            # chunks={'ncdim%time': 12, 'ncdim%lat': "20MB"} -> [12, "20MB"]
    #            # chunks={'ncdim%time': 12, 'latitude': -1} -> [12, -1]
    #            # chunks={'ncdim%time': 12, 'Y': None} -> [12, None]
    #            # chunks={'ncdim%time': 12, 'ncdim%lat': (30, 90)} -> [12, (30, 90)]
    #            # chunks={'ncdim%time': 12, 'ncdim%lat': None, 'X': 5} -> [12, None]
    #            attributes = g["variable_attributes"]
    #            chunks2 = []
    #            for ncdim in g["variable_dimensions"][ncvar]:
    #                key = f"ncdim%{ncdim}"
    #                if key in chunks:
    #                    chunks2.append(chunks[key])
    #                    continue
    #
    #                found_coord_attr = False
    #                dim_coord_attrs = attributes.get(ncdim)
    #                if dim_coord_attrs is not None:
    #                    for attr in ("standard_name", "axis"):
    #                        key = dim_coord_attrs.get(attr)
    #                        if key in chunks:
    #                            found_coord_attr = True
    #                            chunks2.append(chunks[key])
    #                            break
    #
    #                if not found_coord_attr:
    #                    # Use default chunks for this dimension
    #                    chunks2.append(default_chunks)
    #
    #            chunks = chunks2
    #
    #        return chunks

    def _customise_field_ancillaries(self, parent_ncvar, f):
        """Create customised field ancillary constructs.

        This method currently creates:

        * Field ancillary constructs derived from non-standardised
          terms in CFA aggregation instructions. Each construct spans
          the same domain axes as the parent field construct.
          Constructs are never created for `Domain` instances.

        .. versionadded:: 3.15.0

        :Parameters:

            parent_ncvar: `str`
                The netCDF variable name of the parent variable.

            f: `Field`
                The parent field construct.

        :Returns:

            `dict`
                A mapping of netCDF variable names to newly-created
                construct identifiers.

        **Examples**

        >>> n._customise_field_ancillaries('tas', f)
        {}

        >>> n._customise_field_ancillaries('pr', f)
        {'tracking_id': 'fieldancillary1'}

        """
        if not self._is_cfa_variable(parent_ncvar):
            return {}

        # ------------------------------------------------------------
        # Still here? Then we have a CFA-netCDF variable: Loop round
        # the aggregation instruction terms and convert each
        # non-standard term into a field ancillary construct that
        # spans the same domain axes as the parent field.
        # ------------------------------------------------------------
        g = self.read_vars

        standardised_terms = ("location", "file", "address", "format")

        out = {}
        for term, term_ncvar in g["cfa_aggregated_data"][parent_ncvar].items():
            if term in standardised_terms:
                continue

            if g["variables"][term_ncvar].ndim != f.ndim:
                # Can only create field ancillaries with the same rank
                # as the field
                continue

            # Still here? Then we've got a non-standard aggregation
            #             term from which we can create a field
            #             ancillary construct.
            anc = self.implementation.initialise_FieldAncillary()

            self.implementation.set_properties(
                anc, g["variable_attributes"][term_ncvar]
            )
            anc.set_property("long_name", term)

            # Store the term name as the 'id' attribute. This will be
            # used as the term name if the field field ancillary is
            # written to disk as a non-standard CFA term.
            anc.id = term

            data = self._create_data(
                parent_ncvar, anc, cfa_term={term: term_ncvar}
            )

            self.implementation.set_data(anc, data, copy=False)
            self.implementation.nc_set_variable(anc, term_ncvar)

            key = self.implementation.set_field_ancillary(
                f,
                anc,
                axes=self.implementation.get_field_data_axes(f),
                copy=False,
            )
            out[term_ncvar] = key

        return out

    def _cfa_parse_aggregated_data(self, ncvar, aggregated_data):
        """Parse a CFA-netCDF ``aggregated_data`` attribute.

        .. versionadded:: 3.15.0

        :Parameters:

            ncvar: `str`
                The netCDF variable name.

            aggregated_data: `str` or `None`
                The CFA-netCDF ``aggregated_data`` attribute.

        :Returns:

            `dict`
                The parsed attribute.

        """
        if not aggregated_data:
            return {}

        g = self.read_vars
        aggregation_instructions = g["cfa_aggregation_instructions"]
        variable_attributes = g["variable_attributes"]

        # Loop round aggregation instruction terms
        out = {}
        for x in self._parse_x(
            ncvar,
            aggregated_data,
            keys_are_variables=True,
        ):
            term, term_ncvar = tuple(x.items())[0]
            term_ncvar = term_ncvar[0]
            out[term] = term_ncvar

            if term_ncvar in aggregation_instructions:
                # Already processed this term
                continue

            variable = g["variables"][term_ncvar]
            array = cfdm.netcdf_indexer(
                variable,
                mask=True,
                unpack=True,
                always_masked_array=False,
                orthogonal_indexing=False,
                copy=False,
            )
            aggregation_instructions[term_ncvar] = array[...]

            if term == "file":
                # Find URI substitutions that may be stored in the
                # CFA file instruction variable's "substitutions"
                # attribute
                subs = variable_attributes[term_ncvar].get(
                    "substitutions",
                )
                if subs:
                    # Convert the string "${base}: value" to the
                    # dictionary {"${base}": "value"}
                    s = subs.split()
                    subs = {
                        base[:-1]: sub for base, sub in zip(s[::2], s[1::2])
                    }

                    # Apply user-defined substitutions, which take
                    # precedence over those defined in the file.
                    subs.update(g["cfa_options"].get("substitutions", {}))
                    g["cfa_file_substitutions"][term_ncvar] = subs

        g["cfa_aggregated_data"][ncvar] = out
        return out<|MERGE_RESOLUTION|>--- conflicted
+++ resolved
@@ -209,8 +209,6 @@
             if data.npartitions == 1:
                 data._cfa_set_write(True)
 
-<<<<<<< HEAD
-            #            # REVIEW: h5: `_create_data`: control caching
             #            if (
             #                not compression_index
             #                and self.read_vars.get("cache")
@@ -226,23 +224,6 @@
             #                # b) Cached values are never really required for
             #                #    compression index data.
             #                self._cache_data_elements(data, ncvar)
-=======
-            if (
-                not compression_index
-                and self.read_vars.get("cache")
-                and self.implementation.get_construct_type(construct)
-                != "field"
-            ):
-                # Only cache values from non-field data and
-                # non-compression-index data, on the assumptions that:
-                #
-                # a) Field data is, in general, so large that finding
-                #    the cached values takes too long.
-                #
-                # b) Cached values are never really required for
-                #    compression index data.
-                self._cache_data_elements(data, ncvar)
->>>>>>> 0c5af837
 
             return data
 
@@ -641,116 +622,6 @@
     #        # Store the elements in the data object
     #        data._set_cached_elements(elements)
 
-<<<<<<< HEAD
-=======
-        # Get the netCDF4.Variable for the data
-        if g["has_groups"]:
-            group, name = self._netCDF4_group(
-                g["variable_grouped_dataset"][ncvar], ncvar
-            )
-            variable = group.variables.get(name)
-        else:
-            variable = g["variables"].get(ncvar)
-
-        # Get the required element values
-        size = data.size
-        ndim = data.ndim
-
-        char = False
-        if variable.ndim == ndim + 1:
-            dtype = variable.dtype
-            if dtype is not str and dtype.kind in "SU":
-                # This variable is a netCDF classic style char array
-                # with a trailing dimension that needs to be collapsed
-                char = True
-
-        if ndim == 1:
-            # Also cache the second element for 1-d data, on the
-            # assumption that they may well be dimension coordinate
-            # data.
-            if size == 1:
-                indices = (0, -1)
-                value = variable[...]
-                values = (value, value)
-            elif size == 2:
-                indices = (0, 1, -1)
-                value = variable[-1:]
-                values = (variable[:1], value, value)
-            else:
-                indices = (0, 1, -1)
-                values = (variable[:1], variable[1:2], variable[-1:])
-        elif ndim == 2 and data.shape[-1] == 2:
-            # Assume that 2-d data with a last dimension of size 2
-            # contains coordinate bounds, for which it is useful to
-            # cache the upper and lower bounds of the the first and
-            # last cells.
-            indices = (0, 1, -2, -1)
-            ndim1 = ndim - 1
-            values = (
-                variable[(slice(0, 1),) * ndim1 + (slice(0, 1),)],
-                variable[(slice(0, 1),) * ndim1 + (slice(1, 2),)],
-            )
-            if data.size == 2:
-                values = values + values
-            else:
-                values += (
-                    variable[(slice(-1, None, 1),) * ndim1 + (slice(0, 1),)],
-                    variable[(slice(-1, None, 1),) * ndim1 + (slice(1, 2),)],
-                )
-        elif size == 1:
-            indices = (0, -1)
-            value = variable[...]
-            values = (value, value)
-        elif size == 3:
-            indices = (0, 1, -1)
-            if char:
-                values = variable[...].reshape(3, variable.shape[-1])
-            else:
-                values = variable[...].flatten()
-        else:
-            indices = (0, -1)
-            values = (
-                variable[(slice(0, 1),) * ndim],
-                variable[(slice(-1, None, 1),) * ndim],
-            )
-
-        # Create a dictionary of the element values
-        elements = {}
-        for index, value in zip(indices, values):
-            if char:
-                # Variable is a netCDF classic style char array, so
-                # collapse (by concatenation) the outermost (fastest
-                # varying) dimension. E.g. [['a','b','c']] becomes
-                # ['abc']
-                if value.dtype.kind == "U":
-                    value = value.astype("S")
-
-                a = netCDF4.chartostring(value)
-                shape = a.shape
-                a = np.array([x.rstrip() for x in a.flat])
-                a = np.reshape(a, shape)
-                value = np.ma.masked_where(a == "", a)
-
-            if np.ma.is_masked(value):
-                value = np.ma.masked
-            else:
-                try:
-                    value = value.item()
-                except (AttributeError, ValueError):
-                    # AttributeError: A netCDF string type scalar
-                    # variable comes out as Python str object, which
-                    # has no 'item' method.
-                    #
-                    # ValueError: A size-0 array can't be converted to
-                    # a Python scalar.
-                    pass
-
-            elements[index] = value
-
-        # Store the elements in the data object
-        data._set_cached_elements(elements)
-
->>>>>>> 0c5af837
     def _create_cfanetcdfarray(
         self,
         ncvar,
