--- conflicted
+++ resolved
@@ -673,13 +673,8 @@
     :Parameters:
 
         default: optional
-<<<<<<< HEAD
-            Return the value of the *default* parameter if the
-            parameter has not been set.
-=======
             Return the value of the *default* parameter if bounds have
             not been set.
->>>>>>> fd3dacce
 
             {{default Exception}}
 
