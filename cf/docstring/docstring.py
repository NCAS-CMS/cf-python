"""Define docstring substitutions.

Text to be replaced is specified as a key in the returned dictionary,
with the replacement text defined by the corresponding value.

Special docstring substitutions, as defined by a class's
`_docstring_special_substitutions` method, may be used in the
replacement text, and will be substituted as usual.

Replacement text may not contain other non-special substitutions.

Keys must be `str` or `re.Pattern` objects:

* If a key is a `str` then the corresponding value must be a string.

* If a key is a `re.Pattern` object then the corresponding value must
  be a string or a callable, as accepted by the `re.Pattern.sub`
  method.

.. versionadded:: 3.7.0

"""
_docstring_substitution_definitions = {
    # ----------------------------------------------------------------
    # General substitutions (not indent-dependent)
    # ----------------------------------------------------------------
    "{{repr}}": "CF ",
    # ----------------------------------------------------------------
    # Class description substitutions (1 level of indentation)
    # ----------------------------------------------------------------
    "{{formula terms links}}": """See CF section 4.3.3 "Parametric Vertical Coordinate" and CF
    Appendix D "Parametric Vertical Coordinates" for details.""",
    # ----------------------------------------------------------------
    # Class description substitutions (1 level of indentation)
    # ----------------------------------------------------------------
    #
    # ----------------------------------------------------------------
    # Method description substitutions (2 levels of indentation)
    # ----------------------------------------------------------------
    # List comparison
    "{{List comparison}}": """Each construct in the list is compared with its `!equals`
        method, rather than the ``==`` operator.""",
    # regridding overview
    "{{regridding overview}}": """Regridding is the process of interpolating the field data
        values while preserving the qualities of the original data,
        and the metadata of the unaffected axes. The metadata for the
        regridded axes are taken from the *dst* parameter.""",
    # regrid Masked cells
    "{{regrid Masked cells}}": """**Masked cells**

        By default, the data mask of the field is taken into account
        during the regridding process, but the destination grid mask
        is not. This behaviour may be changed with the *use_src_mask*
        and *use_dst_mask* parameters.

        The source data may be arbitrarily masked, apart from for
        second-order conservative and patch recovery regridding
        methods, for which the mask of the regridding axes must be the
        same across all non-regridding axes.""",
    # regrid Masked cells
    "{{regrid Implementation}}": """**Implementation**

        The interpolation is carried out using regridding weights
        calculated byt the `ESMF` package, a Python interface to the
        Earth System Modeling Framework (ESMF) regridding utility:
        `https://earthsystemmodeling.org/regrid`_. Outside of `ESMF`,
        these weights are then modified for masked cells (if required)
        and the regridded data is created as the dot product of the
        weights with the source data. (Note that whilst the `ESMF`
        package is able to also create the regridded data from its
        weights, this feature can't be integrated with the `dask`
        framework that underpins the field's data.)""",
    # regrid Logging
    "{{regrid Logging}}": """**Logging**

        Whether `ESMF` logging is enabled or not is determined by
        `cf.regrid_logging`. If it is logging takes place after every
        call. By default logging is disabled.""",
    # ----------------------------------------------------------------
    # Method description substitutions (3 levels of indentation)
    # ----------------------------------------------------------------
    # i: deprecated at version 3.0.0
    "{{i: deprecated at version 3.0.0}}": """i: deprecated at version 3.0.0
                Use the *inplace* parameter instead.""",
    # default_to_zero: `bool`, optional
    "{{default_to_zero: `bool`, optional}}": """default_to_zero: `bool`, optional
                If False then do not assume that missing terms have a
                value of zero. By default a missing term is assumed to
                be zero.""",
    # key: `bool`, optional
    "{{key: `bool`, optional}}": """key: `bool`, optional
                If True then return the selected construct
                identifier. By default the construct itself is
                returned.""",
    # item: `bool`, optional
    "{{item: `bool`, optional}}": """item: `bool`, optional
                If True then return the selected construct identifier
                and the construct itself. By default the construct
                itself is returned. If *key* is True then *item* is
                ignored.""",
    # method: `str`, optional
    "{{method: `str` or `None`, optional}}": """method: `str` or `None`, optional
                Specify the regridding interpolation method. This
                parameter must be set unless *dst* is a
                `RegridOperator`, when the *method* is ignored.

                The *method* parameter may be one of the following:

                * ``'linear'``: Bilinear interpolation.

                * ``'bilinear'``: Deprecated alias for ``'linear'``.

                * ``'conservative_1st'``: First order conservative
                  interpolation. Preserves the area integral of the
                  data across the interpolation from source to
                  destination. It uses the proportion of the area of
                  the overlapping source and destination cells to
                  determine appropriate weights.

                * ``'conservative'``: Alias for ``'conservative_1st'``

                * ``'conservative_2nd'``: Second-order conservative
                  interpolation. As with first order conservative
                  interpolation, preserves the area integral of the
                  field between source and destination using a
                  weighted sum, with weights based on the
                  proportionate area of intersection. In addition the
                  second-order conservative method takes the source
                  gradient into account, so it yields a smoother
                  destination field that typically better matches the
                  source data.

                * ``'patch'`` Patch recovery interpolation. A second
                  degree 2-d polynomial regridding method, which uses
                  a least squares algorithm to calculate the
                  polynomials. This method typically results in
                  better approximations to values and derivatives when
                  compared to bilinear interpolation.

                * ``'nearest_stod'``: Nearest neighbour interpolation
                  for which each destination point is mapped to the
                  closest source point. Useful for extrapolation of
                  categorical data. Some destination cells may be
                  unmapped.

                * ``'nearest_dtos'``: Nearest neighbour interpolation
                  for which each source point is mapped to the
                  destination point. Useful for extrapolation of
                  categorical data. All destination cells will be
                  mapped.

                * `None`: This is the default and can only be used
                  when *dst* is a `RegridOperator`.""",
    # radius: optional
    "{{radius: optional}}": """radius: optional
                Specify the radius of the latitude-longitude plane
                defined in spherical polar coordinates. The radius is
                that which would be returned by this call of the field
                construct's `radius` method:
                ``f.radius(default=radius)``. The radius is defined by
                the datum of a coordinate reference construct, and if
                and only if no such radius is found then the default
                value given by the *radius* parameter is used
                instead. A value of ``'earth'`` is equivalent to a
                default value of 6371229 metres.""",
    # chunks
    "{{chunks: `int`, `tuple`, `dict` or `str`, optional}}": """chunks: `int`, `tuple`, `dict` or `str`, optional
                Specify the chunking of the underlying dask array.

                Any value accepted by the *chunks* parameter of the
                `dask.array.from_array` function is allowed.

                By default, ``"auto"`` is used to specify the array
                chunking, which uses a chunk size in bytes defined by
                the `cf.chunksize` function, preferring square-like
                chunk shapes.

                *Parameter example:*
                  A blocksize like ``1000``.

                *Parameter example:*
                  A blockshape like ``(1000, 1000)``.

                *Parameter example:*
                  Explicit sizes of all blocks along all dimensions
                  like ``((1000, 1000, 500), (400, 400))``.

                *Parameter example:*
                  A size in bytes, like ``"100MiB"`` which will choose
                  a uniform block-like shape, preferring square-like
                  chunk shapes.

                *Parameter example:*
                  A blocksize of ``-1`` or `None` in a tuple or
                  dictionary indicates the size of the corresponding
                  dimension.

                *Parameter example:*
                  Blocksizes of some or all dimensions mapped to
                  dimension positions, like ``{1: 200}``, or ``{0: -1,
                  1: (400, 400)}``.""",
    # Returns formula
    "{{Returns formula}}": """5-`tuple`
                * The standard name of the parametric coordinates.

                * The standard name of the computed non-parametric
                  coordinates.

                * The computed non-parametric coordinates in a
                  `DomainAncillary` construct.

                * A tuple of the domain axis construct keys for the
                  dimensions of the computed non-parametric
                  coordinates.

                * A tuple containing the construct key of the vertical
                  domain axis. If the vertical axis does not appear in
                  the computed non-parametric coordinates then this an
                  empty tuple.""",
    # collapse axes
    "{{collapse axes: (sequence of) `int`, optional}}": """axes: (sequence of) `int`, optional
                The axes to be collapsed. By default all axes are
                collapsed, resulting in output with size 1. Each axis
                is identified by its integer position. If *axes* is an
                empty sequence then the collapse is applied to each
                scalar element and the result has the same shape as
                the input data.""",
    # collapse squeeze
    "{{collapse squeeze: `bool`, optional}}": """squeeze: `bool`, optional
                By default, the axes which are collapsed are left in
                the result as dimensions with size one, so that the
                result will broadcast correctly against the input
                array. If set to True then collapsed axes are removed
                from the data.""",
    # collapse keepdims
    "{{collapse keepdims: `bool`, optional}}": """keepdims: `bool`, optional
                By default, the axes which are collapsed are left in
                the result as dimensions with size one, so that the
                result will broadcast correctly against the input
                array. If set to False then collapsed axes are removed
                from the data.""",
    # weights
    "{{weights: data_like, `dict`, or `None`, optional}}": """weights: data_like, `dict`, or `None`, optional
                Weights associated with values of the data. By default
                *weights* is `None`, meaning that all non-missing
                elements of the data have a weight of 1 and all
                missing elements have a weight of 0.

                If *weights* is a data_like object then it must be
                broadcastable to the array.

                If *weights* is a dictionary then each key specifies
                axes of the data (an `int` or `tuple` of `int`), with
                a corresponding value of data_like weights for those
                axes. The dimensions of a weights value must
                correspond to its key axes in the same order. Not all
                of the axes need weights assigned to them. The weights
                that will be used will be an outer product of the
                dictionary's values.

                However they are specified, the weights are internally
                broadcast to the shape of the data, and those weights
                that are missing data, or that correspond to the
                missing elements of the data, are assigned a weight of
                0.""",
    # collapse mtol
    "{{mtol: number, optional}}": """mtol: number, optional
                The sample size threshold below which collapsed values
                are set to missing data. It is defined as a fraction
                (between 0 and 1 inclusive) of the contributing input
                data values.

                The default of *mtol* is 1, meaning that a missing
                datum in the output array occurs whenever all of its
                contributing input array elements are missing data.

                For other values, a missing datum in the output array
                occurs whenever more than ``100*mtol%`` of its
                contributing input array elements are missing data.

                Note that for non-zero values of *mtol*, different
                collapsed elements may have different sample sizes,
                depending on the distribution of missing data in the
                input data.""",
    # ddof
    "{{ddof: number}}": """ddof: number
                The delta degrees of freedom, a non-negative
                number. The number of degrees of freedom used in the
                calculation is (N-*ddof*) where N represents the
                number of non-missing elements. A value of 1 applies
                Bessel's correction. If the calculation is weighted
                then *ddof* can only be 0 or 1.""",
    # split_every
    "{{split_every: `int` or `dict`, optional}}": """split_every: `int` or `dict`, optional
                Determines the depth of the recursive aggregation. If
                set to or more than the number of input chunks, the
                aggregation will be performed in two steps, one
                partial collapse per input chunk and a single
                aggregation at the end. If set to less than that, an
                intermediate aggregation step will be used, so that
                any of the intermediate or final aggregation steps
                operates on no more than ``split_every`` inputs. The
                depth of the aggregation graph will be
                :math:`log_{split_every}(input chunks along reduced
                axes)`. Setting to a low value can reduce cache size
                and network transfers, at the cost of more CPU and a
                larger dask graph.

                By default, `dask` heuristically decides on a good
                value. A default can also be set globally with the
                ``split_every`` key in `dask.config`. See
                `dask.array.reduction` for details.""",
    # Collapse weights
    "{{Collapse weights: data_like or `None`, optional}}": """weights: data_like or `None`, optional
                Weights associated with values of the array. By
                default *weights* is `None`, meaning that all
                non-missing elements of the array are assumed to have
                a weight equal to one.

                When *weights* is a data_like object then it must have
                the same shape as the array.""",
    # percentile method
    "{{percentile method: `str`, optional}}": """method: `str`, optional
                Specify the interpolation method to use when the
                percentile lies between two data values. The methods
                are listed here, but their definitions must be
                referenced from the documentation for
                `numpy.percentile`.

                For the default ``'linear'`` method, if the percentile
                lies between two adjacent data values ``i < j`` then
                the percentile is calculated as ``i+(j-i)*fraction``,
                where ``fraction`` is the fractional part of the index
                surrounded by ``i`` and ``j``.

                ===============================
                *method*
                ===============================
                ``'inverted_cdf'``
                ``'averaged_inverted_cdf'``
                ``'closest_observation'``
                ``'interpolated_inverted_cdf'``
                ``'hazen'``
                ``'weibull'``
                ``'linear'`` (default)
                ``'median_unbiased'``
                ``'normal_unbiased'``
                ``'lower'``
                ``'higher'``
                ``'nearest'``
                ``'midpoint'``
                ===============================""",
<<<<<<< HEAD
    # use_src_mask
    "{{use_src_mask: `bool`, optional}}}": """use_src_mask: `bool`, optional
                By default the mask of the source field is taken into
                account during the regridding process. The only
                possible exception to this is when the nearest source
                to destination regridding method (``'nearest_stod'``)
                is being used. In this case, if *use_src_mask* is
                False then each destination point is mapped to the
                closest source point, whether or not it is masked (see
                the *method* parameter for details).

                Ignored if *dst* is a `RegridOperator`.""",
    # use_dst_mask
    "{{use_dst_mask: `bool`, optional}}}": """use_dst_mask: `bool`, optional
                If *dst* is a `Field` and *use_dst_mask* is False (the
                default) then the mask of data on the destination grid
                is **not** taken into account when performing
                regridding. If *use_dst_mask* is True then any masked
                cells in the *dst* field construct are transferred to
                the result. If *dst* has more dimensions than are
                being regridded, then the mask of the destination grid
                is taken as the subspace defined by index ``0`` of all
                the non-regridding dimensions.

                Ignored if *dst* is not a `Field`.""",
    # ignore_degenerate
    "{{ignore_degenerate: `bool`, optional}}": """ignore_degenerate: `bool`, optional
                For conservative regridding methods, if True (the
                default) then degenerate cells (those for which enough
                vertices collapse to leave a cell as either a line or
                a point) are skipped, not producing a
                result. Otherwise an error will be produced if
                degenerate cells are found, that will be present in
                the ESMF log files.

                For all other regridding methods, degenerate cells are
                always skipped, regardless of the value of
                *ignore_degenerate*.

                Ignored if *dst* is a `RegridOperator`.""",
    # return_operator
    "{{return_operator: `bool`, optional}}": """return_operator: `bool`, optional
                If True then do not perform the regridding, rather
                return the `RegridOperator` instance that defines the
                regridding operation, and which can be used in
                subsequent calls. See the *dst* parameter for
                details.""",
    # check_coordinates
    "{{check_coordinates: `bool`, optional}}": """check_coordinates: `bool`, optional
                If True and *dst* is a `RegridOperator`then the source
                grid coordinates defined by the operator are checked
                for compatibility against those of the source field. By
                default this check is not carried out. See the *dst*
                parameter for details.

                Ignored unless *dst* is a `RegridOperator`.""",
    # min_weight
    "{{min_weight: float, optional}}": """min_weight: float, optional
                A very small non-negative number. By default
                *min_weight* is ``2.5 * np.finfo("float64").eps``,
                i.e. ``5.551115123125783e-16`. It is used during
                linear and first-order conservative regridding when
                adjusting the weights matrix to account for the data
                mask. It is ignored for all other regrid methods, or
                if data being regridded has no missing values.

                In some cases (described below) for which weights
                might only be non-zero as a result of rounding errors,
                the *min_weight* parameter controls whether or a not
                cell in the regridded field is masked.

                The default value has been chosen empirically as the
                smallest value that produces the same masks as ESMF
                for the use cases defined in the cf test suite.

                Define w_ji as the multiplicative weight that defines
                how much of Vs_i (the value in source grid cell i)
                contributes to Vd_j (the value in destination grid
                cell j).

                **Linear regridding**

                Destination grid cell j will only be masked if a) it
                is masked in destination grid definition; or b) ``w_ji
                >= min_weight`` for those masked source grid cells i
                for which ``w_ji > 0``.

                **Conservative first-order regridding**

                Destination grid cell j will only be masked if a) it
                is masked in destination grid definition; or b) The
                sum of ``w_ji`` for all non-masked source grid cells i
                is strictly less than *min_weight*.""",
=======
    # aggregated_units
    "{{aggregated_units: `str` or `None`, optional}}": """aggregated_units: `str` or `None`, optional
                The units of the aggregated array. Set to `None` to
                indicate that there are no units.""",
    # aggregated_calendar
    "{{aggregated_calendar: `str` or `None`, optional}}": """aggregated_calendar: `str` or `None`, optional
                The calendar of the aggregated array. Set to `None` to
                indicate the CF default calendar, if applicable.""",
>>>>>>> 090811f9
    # ----------------------------------------------------------------
    # Method description substitutions (4 levels of indentation)
    # ----------------------------------------------------------------
    # Returns construct
    "{{Returns construct}}": """The selected construct, or its identifier if *key* is
                True, or a tuple of both if *item* is True.""",
    # regrid RegridOperator
    "{{regrid RegridOperator}}": """* `RegridOperator`: The grid is defined by a regrid
                  operator that has been returned by a previous call
                  with the *return_operator* parameter set to True.

                  Unlike the other options, for which the regrid
                  weights need to be calculated, the regrid operator
                  already contains the weights. Therefore, for cases
                  where multiple fields with the same source grids
                  need to be regridded to the same destination grid,
                  using a regrid operator can give performance
                  improvements by avoiding having to calculate the
                  weights for each source field. Note that for the
                  other types of *dst* parameter, the calculation of
                  the regrid weights is not a lazy operation.

                  .. note:: The source grid of the regrid operator is
                            immediately checked for compatibility with
                            the grid of the source field. By default
                            only the computationally cheap tests are
                            performed (checking that the coordinate
                            system, cyclicity and grid shape are the
                            same), with the grid coordinates not being
                            checked. The coordinates check will be
                            carried out, however, if the
                            *check_coordinates* parameter is True.""",
}<|MERGE_RESOLUTION|>--- conflicted
+++ resolved
@@ -350,7 +350,6 @@
                 ``'nearest'``
                 ``'midpoint'``
                 ===============================""",
-<<<<<<< HEAD
     # use_src_mask
     "{{use_src_mask: `bool`, optional}}}": """use_src_mask: `bool`, optional
                 By default the mask of the source field is taken into
@@ -444,7 +443,6 @@
                 is masked in destination grid definition; or b) The
                 sum of ``w_ji`` for all non-masked source grid cells i
                 is strictly less than *min_weight*.""",
-=======
     # aggregated_units
     "{{aggregated_units: `str` or `None`, optional}}": """aggregated_units: `str` or `None`, optional
                 The units of the aggregated array. Set to `None` to
@@ -453,7 +451,6 @@
     "{{aggregated_calendar: `str` or `None`, optional}}": """aggregated_calendar: `str` or `None`, optional
                 The calendar of the aggregated array. Set to `None` to
                 indicate the CF default calendar, if applicable.""",
->>>>>>> 090811f9
     # ----------------------------------------------------------------
     # Method description substitutions (4 levels of indentation)
     # ----------------------------------------------------------------
