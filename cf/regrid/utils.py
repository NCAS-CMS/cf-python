"""Worker functions for regridding."""
import logging

from collections import namedtuple

import numpy as np

from ..decorators import _inplace_enabled, _inplace_enabled_define_and_cleanup
from ..functions import regrid_logging

try:
    import ESMF
except Exception:
    ESMF_imported = False
else:
    ESMF_imported = True


logger = logging.getLogger(__name__)

# Mapping of regrid method strings to ESMF method codes. Gets
# populated the first time `ESMF_initialise` is run.
ESMF_method_map = {}

# --------------------------------------------------------------------
# Define a named tuple that defines a the source or destination grid,
# with the following names:
#
#   axis_keys: The domain axis identifiers if the regrid axes, in the
#              order expected by `Data._regrid`. E.g. ['domainaxis3',
#              'domainaxis2']
#   axis_indices: The positions of the regrid axes, in the order
#                 expected by `Data._regrid`. E.g. [3, 2]
#   shape: The sizes of the regrid axes, in the order expected by
#          `Data._regrid`. E.g. [73, 96]
#   coords: The regrid axis coordinates, in order expected by
#           `ESMF.Grid`. If the coordinates are 2-d (or more) then the
#           axis order of each coordinate object must be as expected
#           by `ESMF.Grid`.
#   bounds: The regrid axis coordinate bounds, in order expected by
#           `ESMF.Grid`. If the corodinates are 2-d (or more) then the
#           axis order of each bounds object must be as expected by
#           `ESMF.Grid`
#   cyclic: For spherical regridding, whether or not the longitude
#           axis is cyclic.
# --------------------------------------------------------------------
Grid = namedtuple(
    "Grid",
    ("axis_keys", "axis_indices", "shape", "coords", "bounds", "cyclic"),
)


@_inplace_enabled(default=False)
def regrid(
    coord_system,
    src,
    dst,
    method,
    src_cyclic=None,
    dst_cyclic=None,
    use_src_mask=True,
    use_dst_mask=False,
    src_axes=None,
    dst_axes=None,
    axes=None,
    ignore_degenerate=True,
    return_operator=False,
    check_coordinates=False,
    inplace=False,
):
    """TODO.
    
    .. versionadded:: TODODASK

    :Parameters:

        coord_system: `str`
<<<<<<< HEAD
            The name of the coordinate system of the source and
            destination grids.

        src: `Field`
            The source field to be regridded.

        dst: `Field`, `Domain`, `dict` or `RegridOperator`
            The definition of the destination grid.
=======
            The coordinate system of the source and destination grids.

        src: `Field`

        dst: `Field`, `Domain`, `dict` or `RegridOperator`
>>>>>>> 30735683

        method: `str`
            Specify which interpolation method to use during
            regridding.

        src_cyclic: `None` or `bool`, optional
            For spherical regridding, specifies whether or not the
            source grid longitude axis is cyclic (i.e. the first and
            last cells are adjacent). If `None` then the cyclicity
            will be inferred from the source grid coordinates,
            defaulting to `False` if it can not be determined.

        dst_cyclic: `None` or `bool`, optional
            For spherical regridding, specifies whether or not the
            destination grid longitude axis is cyclic (i.e. the first
            and last cells are adjacent). If `None` then the
            cyclicity will be inferred from the destination grid
            coordinates, defaulting to `False` if it can not be
            determined.

        use_src_mask: `bool`, optional    
            For the ``"nearest_stod"`` regridding method, if True (the
            default) then cells in the result that are nearest to a
            masked source point are masked. Otherwise destination grid
            cells are only mapped to from unmasked source cells.
          
            For all other regridding methods, *use_src_mask* must be
            True, otherwise an exception is raised.

            If *dst* is a regrid operator then *use_src_mask* is
            ignored.

        use_dst_mask: `bool`, optional
            If *dst* is a `Field` and *use_dst_mask* is False (the
            default) then the mask of data on the destination grid is
            not taken into account when performing regridding. If
            *use_dst_mask* is True then any masked cells in *dst* are
            guaranteed to be transferred to the result. If *dst* has
            more dimensions than are being regridded, then the mask of
            the destination grid is taken as the subspace defined by
            index ``0`` in all of the non-regridding dimensions.
            
            For any other type of *dst*, *use_dst_mask* is ignored.
  
        src_axes=None,

        dst_axes=None,

        axes=None,

        ignore_degenerate: `bool`, optional
            For conservative regridding methods, if True (the default)
            then degenerate cells (those for which enough vertices
            collapse to leave a cell either a line or a point) are
            skipped, not producing a result. Otherwise an error will
            be produced if degenerate cells are found, that will be
            present in the ESMF log files if `cf.regrid_logging` is
            set to True.

            For all other regridding methods, degenerate cells are
            always skipped, regardless of the value of
            *ignore_degenerate*.

            If *dst* is a regrid operator then *ignore_degenerate* is
            ignored.

        return_operator: `bool`, optional

        check_coordinates: `bool`, optional

            {{inplace: `bool`, optional}}

    :Returns:

        `Field`, `None` or `RegridOperator`

    """
    # ----------------------------------------------------------------
    # Parse and check parameters
    # ----------------------------------------------------------------
    if return_operator:
        src = src.copy()
    else:
        src = _inplace_enabled_define_and_cleanup(src)

    if isinstance(dst, RegridOperator):
        regrid_operator = dst
        dst = regrid_operator.get_parameter("dst").copy()
        dst_axes = regrid_operator.get_parameter("dst_axes")
        dst_cyclic = regrid_operator.dst_cyclic
        method = regrid_operator.method

        create_regrid_operator = False
    else:
        create_regrid_operator = True

    if method not in ESMF_method_map:
        raise ValueError(
            "Can't regrid: Must set a valid regridding method from "
            f"{tuple(ESMF_method_map.values())}. Got: {method!r}"
        )
    elif method == "bilinear":
        logger.info(
            "Note the 'bilinear' method argument has been renamed to "
            "'linear' at version 3.2.0. It is still supported for now "
            "but please use 'linear' in future. "
            "'bilinear' will be removed at version 4.0.0."
        )

    if not use_src_mask and not method == "nearest_stod":
        raise ValueError(
            "The 'use_src_mask' parameter can only be False when "
            f"using the {method!r} regridding method."
        )

    if coord_system == "Cartesian":
        # Parse the axes
        if axes is None:
            raise ValueError(
                "Must set the 'axes' parameter for Cartesian regridding"
            )

        if isinstance(axes, str):
            axes = (axes,)

        n_axes = len(axes)
        if not 1 <= n_axes <= 3:
            raise ValueError(
                "Between 1 and 3 axes must be individually specified "
                "for Cartesian regridding"
            )

        if method == "patch" and n_axes != 2:
            raise ValueError(
                "The patch recovery method is only available for "
                "2-d regridding."
            )

        src_axes = axes
        if dst_axes is None:
            # Destination axes have not been provided by a regrid
            # operator
            dst_axes = axes

    if isinstance(dst, dict):
        # Convert a dictionary containing the destination grid to a
        # Domain object
<<<<<<< HEAD
        if coord_system == "spherical":
            dst, dst_axes = spherical_dict_to_domain(dst, cyclic=dst_cyclic,
                                                     domain_class=src._Domain)
        else:
            # Cartesian
            dst, dst_axes = Cartesian_dict_to_domain(dst, axes=dst_axes,
                                                     domain_class=src._Domain)

=======
        dst, dst_axes = dict_to_domain(
            coord_system,
            dst,
            cyclic=dst_cyclic,
            axes=dst_axes,
            domain_class=src._Domain,
        )
>>>>>>> 30735683
        use_dst_mask = False
    elif isinstance(dst, src._Domain.__class__):
        use_dst_mask = False
    elif create_regrid_operator and not isinstance(dst, src.__class__):
        raise TypeError(
            "'dst' parameter must be of type Field, Domain, dict "
            f"or RegridOperator. Got: {type(dst)}"
        )

    # ----------------------------------------------------------------
    #
    # ----------------------------------------------------------------
    dst_grid = get_grid(
        coord_system, dst, "destination", method, dst_cyclic, axes=dst_axes
    )
    src_grid = get_grid(
        coord_system, src, "source", method, src_cyclic, axes=src_axes
    )

    conform_coordinate_units(coord_system, src_grid, dst_grid)

    if create_regrid_operator:
        # ------------------------------------------------------------
        #
        # ------------------------------------------------------------
        ESMF_manager = ESMF_initialise()

        # Create a mask for the destination grid
        dst_mask = None
        grid_dst_mask = None
        if use_dst_mask:
            dst = dst.copy()
            dst_mask = get_mask(dst, dst_grid)
            if method == "nearest_stod":
                # For nearest source to desination regridding, the
                # desination mask needs to be taken into account
                # during the ESMF calculation of the regrid weights,
                # rather than the mask being applied retrospectively
                # to weights that have been calculated assuming no
                # destination grid mask.
                grid_dst_mask = np.array(dst_mask.transpose())
                dst_mask = None

        # Create a mask for the source grid
        src_mask = None
        grid_src_mask = None
        if method in ("patch", "conservative_2d"):
            # For patch recovery and second-order conservative
            # regridding, the source mask needs to be taken into
            # account during the ESMF calculation of the regrid
            # weights, rather than the mask being applied
            # retrospectively to weights that have been calculated
            # assuming no source grid mask.
            src_mask = get_mask(src, src_grid)
            grid_src_mask = np.array(src_mask.transpose())
            if not grid_src_mask.any():
                # There are no masked source cells, so we can collapse
                # the mask that gets stored in the regrid operator.
                src_mask = np.array(False)

        # Create the destination ESMF.Grid
        dst_ESMF_grid = create_ESMF_grid(
            coord_system,
            name="destination",
            method=method,
            grid=dst_grid,
            mask=grid_dst_mask,
        )
        del grid_dst_mask

        # Create the source ESMF.Grid
        src_ESMF_grid = create_ESMF_grid(
            coord_system,
            name="source",
            method=method,
            grid=src_grid,
            mask=grid_src_mask,
        )
        del grid_src_mask

        # Create regrid weights
        quarter = (
            coord_system == "Cartesian"
            and n_axes == 1
            and len(src_grid.coords) == 2
            and not src_grid.bounds
        )

        weights, row, col = create_ESMF_weights(
            method,
            src_ESMF_grid,
            dst_ESMF_grid,
            unmapped_action=unmapped_action,
            ignore_degenerate=ignore_degenerate,
            quarter=quarter,
        )

        # We've finished with ESMF, so finalise the ESMF manager. This
        # is done to free up any Persistent Execution Threads (PETs)
        # created by the ESMF Virtual Machine
        # (https://earthsystemmodeling.org/esmpy_doc/release/latest/html/api.html#resource-allocation).
        del src_ESMF_grid
        del dst_ESMF_grid
        del ESMF_mananger

        # Create regrid operator
        regrid_operator = RegridOperator(
            weights,
            row,
            col,
            coord_sys=coord_sys,
            method=method,
            src_shape=src_grid.shape,
            dst_shape=dst_grid.shape,
            src_cyclic=src_grid.cyclic,
            dst_cyclic=dst_grid.cyclic,
            src_coords=src_grid.coords,
            src_bounds=src_grid.bounds,
            src_mask=src_mask,
            dst_mask=dst_mask,
            parameters={"dst": dst.copy(), "dst_axes": dst_grid.axis_keys},
        )

        if return_operator:
            return regrid_operator
    else:
        # ------------------------------------------------------------
        # Check that the given regrid operator is compatible with the
        # field's source grid
        # ------------------------------------------------------------
        check_operator(
            coord_system,
            src,
            src_grid,
            regrid_operator,
            coordinates=check_coordinates,
        )

    # ----------------------------------------------------------------
    # Still here? Then do the regridding
    # ----------------------------------------------------------------
    regridded_axis_sizes = {
        axis: size for axis, size in zip(src_grid.axis_indices, dst_grid.shape)
    }

    data = src.data._regrid(
        operator=regrid_operator,
        regrid_axes=src_grid.axis_indices,
        regridded_sizes=regridded_axis_sizes,
    )

    # ----------------------------------------------------------------
    # Update the regridded metadata
    # ----------------------------------------------------------------
    update_non_coordinates(
        coord_system,
        src,
        regrid_operator,
        src_axis_keys=src_grid.axis_keys,
        dst_axis_keys=dst_grid.axis_keys,
    )

    update_coordinates(src, dst, src_grid=src_grid, dst_grid=dst_grid)

    # ----------------------------------------------------------------
    # Insert regridded data into the new field
    # ----------------------------------------------------------------
    src.set_data(new_data, axes=src.get_data_axes(), copy=False)

    if coord_system == "spherical":
        # Set the cyclicity of the longitude axis of the new field
        key, x = src.dimension_coordinate("X", default=(None, None), item=True)
        if x is not None and x.Units.equivalent(Units("degrees")):
            src.cyclic(
                key,
                iscyclic=dst_grid.cyclic,
                config={"coord": x, "period": Data(360.0, "degrees")},
            )

    # Return the regridded source field
    return src


<<<<<<< HEAD
def get_grid(
    coord_system, f, name=None, method=None, cyclic=None, axes=None
):
=======
def dict_to_domain(coord_system, d, cyclic=None, axes=None, domain_class=None):
    """Convert a dictionary grid definition to a `Domain`.

    See `spherical_dict_to_domain` and `Cartesian_dict_to_domain` for
    details.

    .. versionadded:: TODODASK

        coord_system: `str`
            The coordinate system of the source and destination grids.

    """
    domain_class = field._Domain
    if coord_system == "spherical":
        return spherical_dict_to_domain(
            d, cyclic=cyclic, domain_class=domain_class
        )

    # Cartesian
    return Cartesian_dict_to_domain(d, axes=axes, domain_class=domain_class)


def get_grid(coord_system, f, name=None, method=None, cyclic=None, axes=None):
>>>>>>> 30735683
    """Get axis and coordinate information for regridding.

    See `get_spherical_grid` and `get_Cartesian_grid` for details.

    .. versionadded:: TODODASK

        coord_system: `str`
            The coordinate system of the source and destination grids.

    """
    if coord_system == "spherical":
        return get_spherical_grid(
            f, name=name, method=method, cyclic=cyclic, axes=axes
        )

    # Cartesian
    return get_Cartesian_grid(f, name=name, method=method, axes=axes)


def get_spherical_grid(f, name=None, method=None, cyclic=None, axes=None):
    """Get latitude and longitude coordinate information.

    Retrieve the latitude and longitude coordinates of a field, as
    well as some associated information. If 1-d lat/lon coordinates
    are found then these are returned. Otherwise if 2-d lat/lon
    coordinates found then these are returned.

    .. versionadded:: TODODASK

    .. seealso:: `get_Cartesian_grid`

    :Parameters:

        f: `Field` or `Domain`
            The construct from which to get the grid information.

        name: `str`
            A name to identify the field in error messages. Either
            ``'source'`` or ``'destination'``.

        method: `str`
            The regridding method.

        axes: `dict`, optional

            A dictionary identifying the X and Y axes of the domain,
            with keys ``'X'`` and ``'Y'``.

            *Parameter example:*
              ``axes={'X': 'ncdim%x', 'Y': 'ncdim%y'}``

            *Parameter example:*
              ``axes={'X': 1, 'Y': 0}``

    :Returns:

        `list`, `list`, `dict`, `dict`, `bool`
            * The keys of the X and Y dimension coordinates.

            * The sizes of the X and Y dimension coordinates.

            * The keys of the X and Y coordinate (1-d dimension
              coordinate, or 2-d auxilliary coordinates).

            * The X and Y coordinates (1-d dimension coordinates or
              2-d auxilliary coordinates).

            * True if 2-d auxiliary coordinates are returned or if 1-d
              X and Y coordinates are returned, which are not
              lon/lat.

    """
    data_axes = f.constructs.data_axes()

    coords_1d = False
    coords_2d = False

    # Look for 1-d X/Y dimension coordinates
    lon_key, lon = f.dimension_coordinate("X", item=True, default=(None, None))
    lat_key, lat = f.dimension_coordinate("Y", item=True, default=(None, None))

    if (
        lon is not None
        and lat is not None
        and x.Units.islongitude
        and y.Units.islatitude
    ):
        # Found 1-d latitude/longitude dimension coordinates
        coords_1d = True

        x_axis = data_axes[lon_key][0]
        y_axis = data_axes[lat_key][0]
    else:
        # Look for 2-d X/Y auxiliary coordinates
        lon_key, lon = f.auxiliary_coordinate(
            "X", filter_by_naxes=(2,), item=True, default=(None, None)
        )
        lat_key, lat = f.auxiliary_coordinate(
            "Y", filter_by_naxes=(2,), item=True, default=(None, None)
        )
        if (
            lon is not None
            and lat is not None
            and lon.Units.islongitude
            and lat.Units.islatitude
        ):
            # Found 2-d latitude/longitude auxiliary coordinates
            coords_2d = True

            lon_axes = data_axes[lon_key]
            lat_axes = data_axes[lat_key]

            if not axes or ("X" not in axes or "Y" not in axes):
                raise ValueError("TODO")

            if set((axes["X"], axes["Y"])) == set((0, 1)):
                if lon_axes != lat_axes:
                    raise ValueError("TODO")

                x_axis = lon_axes[axes["X"]]
                y_axis = lat_axes[axes["Y"]]
            else:
                x_axis = f.domain_axis(axes["X"], key=True, defualt=None)
                y_axis = f.domain_axis(axes["Y"], key=True, default=None)
                if x_axis is None or y_axis is None:
                    raise ValueError("TODO")

                if set(lon_axes) != set((x_axis, y_axis)):
                    raise ValueError("TODO")

                if set(lat_axes) != set((x_axis, y_axis)):
                    raise ValueError("TODO")

    if not (coords_1d or coords_2d):
        raise ValueError(
            "Could not find 1-d nor 2-d latitude and longitude coordinates"
        )

    if x_axis == y_axis:
        raise ValueError(
            "The X and Y axes must be distinct, but they are "
            "the same for {name} field {f!r}."
        )

    # Check for size 1 latitude or longitude dimensions if source grid
    # (a size 1 dimension is only problematic for the source grid in ESMF)
    if (
        name == "source"
        and method in ("linear", "bilinear", "patch")
        and (x_size == 1 or y_size == 1)
    ):
        raise ValueError(
            f"Neither the longitude nor latitude dimensions of the {name}"
            f"field {f!r} can be of size 1 for {method!r} regridding."
        )

    coords = [lon, lat]  # {0: lon, 1: lat}  # ESMF order
    bounds = get_bounds(method, coords)

    # Convert 2-d coordinate arrays to ESMF axis order = [X, Y]
    if coords_2d:
        for dim, coord_key in enumerate((lon_key, lat_key)):
            coord_axes = data_axes[coord_key]
            ESMF_order = [coord_axes.index(axis) for axis in (x_axis, y_axis)]
            coords[dim] = coords[dim].transpose(ESMF_order)
            if bounds:
                bounds[dim] = bounds[dim].transpose(ESMF_order + [-1])

    #       for dim, coord_key in {0: lon_key, 1: lat_key}.items():
    #           coord_axes = data_axes[coord_key]
    #           ESMF_order = [coord_axes.index(axis) for axis in (x_axis, y_axis)]
    #           coords[dim] = coords[dim].transpose(ESMF_order)
    #           if bounds:
    #               bounds[dim] = bounds[dim].transpose(ESMF_order + [-1])

    # Set cyclicity of X axis
    if cyclic is None:
        cyclic = f.iscyclic(x_axis)

    # Get X/Y axis sizes
    domain_axes = f.domain_axes(todict=True)
    x_size = domain_axes[x_axis].size
    y_size = domain_axes[y_axis].size

    axis_keys = [y_axis, x_axis]
    axis_sizes = [y_size, x_size]
    #    axis_indices = get_axis_indices(f, axis_keys, shape=shape)

    if f.construct_type == "domain":
        axis_indices = [0, 1]
    else:
        # Make sure that the data array spans all of the regridding
        # axes. This might change 'f' in-place.
        data_axes = f.get_data_axes()
        for key in axis_keys:
            if key not in data_axes:
                f.insert_dimension(axis_key, position=-1, inplace=True)

        # The indices of the regridding axes, in the order expected by
        # `Data._regrid`.
        data_axes = f.get_data_axes()
        axis_indices = [data_axes.index(key) for key in axis_keys]

    #    return (axis_keys, axis_sizes, axis_indices, coords, bounds, cyclic)
    #    return {
    #        'axis_keys': axis_keys,
    #        'axis_indices': axis_indices,
    #        'shape': tuple(axis_sizes),
    #        'coords': coords,
    #        'bounds': bounds,
    #        'cyclic': bool(cyclic),
    #    }
    return grid(
        axis_keys=axis_keys,
        axis_indices=axis_indices,
        shape=tuple(axis_sizes),
        coords=coords,
        bounds=bounds,
        cyclic=bool(cyclic),
    )


def get_Cartesian_grid(f, name=None, method=None, axes=None):
    """Retrieve the specified Cartesian dimension coordinates of the
    field and their corresponding keys.

    .. versionadded:: TODODASK

    .. seealso:: `get_spherical_grid`

    :Parameters:

        f: `Field`
           The field from which to get the coordinates.

        name: `str`
            A name to identify the field in error messages.

        axes: sequence of `str`
            Specifiers for the dimension coordinates to be
            retrieved. See `cf.Field.domain_axes` for details.

    :Returns:

        `list`, `list`
            A list of the keys of the dimension coordinates; and a
            list of the dimension coordinates retrieved.

    """
    # Find the axis keys, sizes and indices of the regrid axes, in the
    # order that they have been given by the 'axes' parameters.
    axis_sizes = []
    for dim, axis in enumerate(axes):
        key, domain_axis = f.domain_axis(axis, item=True, default=(None, None))
        if key is None:
            raise ValueError("TODO")

        axis_keys.append(key)
        axis_sizes.append(domain_axis.size)

    if f.construct_type == "domain":
        axis_indices = list(range(len(axis_keys)))
    else:
        # Reorder the axis keys, sizes and indices so that they are in
        # the same relative order as they occur in the field's data
        # array.
        data_axes = f.get_data_axes()
        axis_indices = [data_axes.index(key) for key in axis_keys]

        reorder = np.argsort(axis_indices)
        axis_keys = np.array(axis_keys)[reorder].tolist()
        axis_sizes = np.array(axis_sizes)[reorder].tolist()
        axis_indices = np.array(axis_indices)[reorder].tolist()

    # Find the grid coordinates for the regrid axes, in the *reverse*
    # order to 'axis_keys'.
    #    coords = {}
    #    for dim, axis_key in enumerate(axes_keys[::-1]):
    #        coord = f.dimension_coordinate(filter_by_axis=(axis_key,), default=None)
    #        if coord is None:
    #            raise ValueError(
    #                f"No unique {name} dimension coordinate "
    #                f"matches key {axis!r}."
    #            )
    #
    #        coords[dim] = coord

    coords = []
    for key in axes_keys[::-1]:
        coord = f.dimension_coordinate(filter_by_axis=(key,), default=None)
        if coord is None:
            raise ValueError(
                f"No unique {name} dimension coordinate for domain axis "
                f"{key!r}."
            )

        coords.append(coord)

    #    axis_keys = []
    #    axis_sizes = []
    #    coords = {}
    #    for dim, axis in enumerate(axes):
    #        key = f.domain_axis(axis, key=True)
    #        coord = f.dimension_coordinate(filter_by_axis=(key,), default=None)
    #        if coord is None:
    #            raise ValueError(
    #                f"No unique {name} dimension coordinate "
    #                f"matches key {axis!r}."
    #            )
    #
    #        axis_keys.append(key)
    #        axis_sizes.append(coord.size)
    #        coords[dim] = coord

    bounds = get_bounds(method, coords)

    if len(coords) == 1:
        # Create a dummy axis because ESMF doesn't like creating
        # weights for 1-d regridding
        data = np.array([np.finfo(float).epsneg, np.finfo(float).eps])
        #        if bounds:
        #            # Size 1
        #            coords[1] = np.array([0.0])
        #            bounds[1] = data
        #        else:
        #            # Size 2
        #            coords[1] = data

        if conservative_regridding(method):
            # Size 1
            coords.append(np.array([0.0]))
            bounds.append(data)
        else:
            # Size 2
            coords.append(data)

    #    return axis_keys, axis_sizes, axis_indices, coords, bounds, bool(cyclic)
    #    return {
    #        'axis_keys': axis_keys,
    #        'axis_indices': axis_indices,
    #        'shape': tuple(axis_sizes),
    #        'coords': coords,
    #        'bounds': bounds,
    #        'cyclic': False,
    #    }

    return grid(
        axis_keys=axis_keys,
        axis_indices=axis_indices,
        shape=tuple(axis_sizes),
        coords=coords,
        bounds=bounds,
        cyclic=False,
    )


def spherical_dict_to_domain(d, cyclic=None, domain_class=None):
    """Convert a dictionary spherical grid definition to a `Domain`.
    
    .. versionadded:: TODODASK

    :Parameters:

        d: `dict`

        cyclic: `bool` or `None`

        field: `Field`
    
    :Returns:

        `Field`, `list`
            The new field containing the grid; and a list of the
            domain axis identifiers of the regrid axes, in the
            relative order expected by the regridding algorithm.

    """
    try:
        coords = {"lat": d["latitude"].copy(), "lon": d["longitude"].copy()}
    except KeyError:
        raise ValueError(
            "Dictionary keys 'longitude' and 'latitude' must be "
            "specified for the destination grid"
        )

    coords_1d = False

    if coords["lat"].ndim == 1:
        coords_1d = True
        axis_sizes = [coords["lat"].size, coords["lon"].size]
        if coords["lon"].ndim != 1:
            raise ValueError(
                "Longitude and latitude coordinates for the "
                "destination grid must have the same number of dimensions."
            )
    elif coords["lat"].ndim == 2:
        try:
            axis_order = tuple(d["axes"])
        except KeyError:
            raise ValueError(
                "Dictionary key 'axes' must be specified when providing "
                "2-d latitude and longitude coordinates"
            )

        axis_sizes = coords["lat"].shape
        if axis_order == ("X", "Y"):
            axis_sizes = axis_sizes[::-1]
        elif axis_order != ("Y", "X"):
            raise ValueError(
                "Dictionary key 'axes' must either be ('X', 'Y') or "
                f"('Y', 'X'). Got {axis_order!r}"
            )

        if coords["lat"].shape != coords["lon"].shape:
            raise ValueError(
                "2-d longitude and latitude coordinates for the "
                "destination grid must have the same shape."
            )
    else:
        raise ValueError(
            "Longitude and latitude coordinates for the "
            "destination grid must be 1-d or 2-d"
        )

    # Set coordinate identities
    coords["lat"].standard_name = "latitude"
    coords["lon"].standard_name = "longitude"

    # Create field
    f = type(domain_class)()

    # Set domain axes
    axis_keys = []
    for size in axis_sizes:
        key = f.set_construct(f._DomainAxis(size), copy=False)
        axis_keys.append(key)

    if coord_1d:
        # Set 1-d coordinates
        for key, axis in zip(("lat", "lon"), axis_keys):
            f.set_construct(coords[key], axes=axis, copy=False)
    else:
        # Set 2-d coordinates
        axes = axis_keys
        if axis_order == ("X", "Y"):
            axes = axes[::-1]

        for coord in coords.values():
            f.set_construct(coord, axes=axes, copy=False)

    # Set X axis cyclicity
    if cyclic is not None:
        f.cyclic(axis_keys[1], iscyclic=cyclic, period=360)

    if coords_1d:
        yx_axes = {}
    else:
        yx_axes = {"Y": axis_keys[0], "X": axis_keys[1]}

    return f, yx_axes


def Cartesian_dict_to_domain(d, axes=None, domain_class=None):
    """Convert a dictionary Cartesian grid definition to a `Domain`.
    
    .. versionadded:: TODODASK

    :Parameters:

        d: `dict`
            The grid definition in dictionary format.

        axes: sequence, optional
            if unset then the keys of *d* will be used instead. 

        domain_class: domain class
            The class that will provide the returned `Domain`
            instance.

    :Returns:

        `Domain`, `list` 
            The new domain containing the grid; and a list of its
            domain axis identifiers for the regrid axes, in the
            relative order expected by `Data._regrid`.

    """
    if axes is None:
        axes = d.keys()

    f = domain_class()

    axis_keys = []
    for key in axes:
        coord = d[key]
        axis = f.set_construct(f._DomainAxis(coord.size), copy=False)
        f.set_construct(coord, axes=axis, copy=True)
        axis_keys.append(axis)

    return f, axes_keys


def conform_coordinate_units(coord_system, src_grid, dst_grid):
    """Make the source and destination coordinates have the same units.

    Modifies *src_grid* in-place so that its coordinates and bounds
    have the same units as the coordinates and bounds of *dst_grid*.

    .. versionadded:: TODODASK

    .. seealso:: `get_spherical_grid`, `regrid`

    :Parameters:

        coord_system: `str`
            The coordinate system of the source and destination grids.

        src_grid: `Grid`
            The definition of the source grid.

        dst_grid: `Grid`
            The definition of the destination grid.

    :Returns:

        `None`

    """
    if coord_system == "spherical":
        # For spherical coordinate systems, the units will have
        # already been checked in `get_spherical_grid`.
        return

    for src, dst in zip(
        (src_grid.coords, src_grid.bounds), (dst_grid.coords, dst_grid.bounds)
    ):
        for dim, (s, d) in enumerate(zip(src, dst)):
            s_units = s.getattr("Units", None)
            d_units = d.getattr("Units", None)
            if s_units is None or d_units is None:
                continue

            if s_units == d_units:
                continue

            if not s_units.equivalent(d_units):
                raise ValueError(
                    "Units of source and destination coordinates "
                    f"are not equivalent: {s!r}, {d!r}"
                )

            s = s.copy()
            s.Units = d_units
            src[dim] = s


def check_operator(
    coord_system, src, src_grid, regrid_operator, coordinates=False
):
    """Check compatibility of the source field and regrid operator grids.

    .. versionadded:: TODODASK

    .. seealso:: `regrid`

    :Parameters:

        coord_system: `str`
            The coordinate system of the source and destination grids.

        src: `Field`
            The field to be regridded.

        src_grid: `Grid`
            The definition of the source grid.

        regrid_operator: `RegridOperator`
            The regrid operator.

    :Returns:

        `bool`
            Returns `True` if the source grid coordinates and bounds
            match those fo the regrid operator. Otherwise an exception
            is raised.

    """
    if coord_system != regrid_operator.coord_system:
        raise ValueError(
            f"Can't regrid {src!r} with {regrid_operator!r}: "
            "Coordinate system mismatch"
        )

    if src_grid.cyclic != regrid_operator.src_cyclic:
        raise ValueError(
            f"Can't regrid {src!r} with {regrid_operator!r}: "
            "Source grid cyclicity mismatch"
        )

    if src_grid.shape != regrid_operator.src_shape:
        raise ValueError(
            f"Can't regrid {src!r} with {regrid_operator!r}: "
            "Source grid shape mismatch: "
            f"{src_grid.shape} != {regrid_operator.src_shape}"
        )

    if not coordinates:
        return True

    # Still here? Then check the coordinates.
    message = (
        f"Can't regrid {src!r} with {regrid_operator!r}: "
        "Source grid coordinates mismatch"
    )

    op_coords = regrid_operator.src_coords
    if len(src_grid.coords) != len(op_coords):
        raise ValueError(message)

    for a, b in zip(src_grid.coords, op_coords):
        a = np.asanyarray(a)
        b = np.asanyarray(b)
        if not np.array_equal(a, b):
            raise ValueError(message)

    message = (
        f"Can't regrid {src!r} with {regrid_operator!r}: "
        "Source grid coordinate bounds mismatch"
    )

    op_bounds = regrid_operator.src_bounds
    if len(src_grid.bounds) != len(op_bounds):
        raise ValueError(message)

    for a, b in zip(src_grid.bounds, op_bounds):
        a = np.asanyarray(a)
        b = np.asanyarray(b)
        if not np.array_equal(a, b):
            raise ValueError(message)

    return True


def ESMF_initialise():
    """Initialise the `ESMF` manager.

    The is a null operation if the manager has already been
    initialised.

    Whether ESMF logging is enabled or not is determined by
    `cf.regrid_logging`.

    Also initialises the global 'ESMF_method_map' dictionary, unless
    it has already been initialised.

    :Returns:

        `ESMF.Manager`
            The `ESMF` manager.

    """
    if not ESMF_imported:
        raise RuntimeError(
            "Regridding will not work unless the ESMF library is installed"
        )

    # Update the global 'ESMF_method_map' dictionary
    if not ESMF_method_map:
        ESMF_method_map.update(
            {
                "linear": ESMF.RegridMethod.BILINEAR,  # see comment below...
                "bilinear": ESMF.RegridMethod.BILINEAR,  # (for back compat)
                "conservative": ESMF.RegridMethod.CONSERVE,
                "conservative_1st": ESMF.RegridMethod.CONSERVE,
                "conservative_2nd": ESMF.RegridMethod.CONSERVE_2ND,
                "nearest_dtos": ESMF.RegridMethod.NEAREST_DTOS,
                "nearest_stod": ESMF.RegridMethod.NEAREST_STOD,
                "patch": ESMF.RegridMethod.PATCH,
            }
        )
        # ... diverge from ESMF with respect to name for bilinear
        # method by using 'linear' because 'bi' implies 2D linear
        # interpolation, which could mislead or confuse for Cartesian
        # regridding in 1D or 3D.

    return ESMF.Manager(debug=bool(regrid_logging()))


def create_ESMF_grid(
    coord_system, name=None, method=None, grid=None, mask=None
):
    """Create an `ESMF` Grid.

    .. versionadded:: TODODASK

    :Parameters:

        coord_system: `str`
            The coordinate system of the source and destination grids.

        name: `str`

        method: `str`

        coords: `dict`

        bounds: `dict`, optional

        cyclic: `bool` or `None`, optional

        mask: array_like, optional

    :Returns:

        `ESMF.Grid`

    """
    coords = grid.coords
    bounds = grid.bounds
    cyclic = grid.cyclic

    num_peri_dims = 0
    periodic_dim = 0
    if coord_system == "spherical":
        lon, lat = 0, 1
        coord_sys = ESMF.CoordSys.SPH_DEG
        if cyclic:
            num_peri_dims = 1
            periodic_dim = lon
    else:
        # Cartesian
        coord_sys = ESMF.CoordSys.CART

    # Parse coordinates for the Grid and get its shape
    n_axes = len(coords)
    coords_1d = coords[0].ndim == 1

    #    coords = {dim: np.asanyarray(c) for dim, c in coords.items()}
    coords = [np.asanyarray(c) for c in coords]
    if coords_1d:
        # 1-d coordinates for N-d regridding
        shape = [c.size for c in coords]
        #        for dim, c in coords.items():
        coords = [
            c.reshape([c.size if i == dim else 1 for i in range(n_axes)])
            for c in coords
        ]

        # for dim, c in enumerate(coords):
        #    coords[dim] = c.reshape(
        #        [c.size if i == dim else 1 for i in range(n_axes)]
        #    )
    elif n_axes == 2:
        # 2-d coordinates for 2-d regridding
        shape = coords[0].shape
    else:
        raise ValueError(
            "Coordinates must be 1-d, or possibly 2-d for 2-d regridding"
        )

    # Parse bounds for the Grid
    if bounds:
        #        bounds = {dim: np.asanyarray(b) for dim, b in bounds.items()}
        bounds = [np.asanyarray(b) for b in bounds]

        if coord_system == "spherical":
            bounds[lat] = np.clip(bounds[lat], -90, 90)

        if not contiguous_bounds(bounds, cyclic=cyclic, period=360):
            raise ValueError(
                f"The {name} coordinates must have contiguous, "
                f"non-overlapping bounds for {method} regridding."
            )

        if coords_1d:
            # Bounds for 1-d coordinates
            for dim, b in enumerate(bounds):
                if coord_system == "spherical" and cyclic and dim == lon:
                    tmp = b[:, 0]
                else:
                    n = b.shape[0]
                    tmp = np.empty((n + 1,), dtype=b.dtype)
                    tmp[:n] = b[:, 0]
                    tmp[n] = b[-1, 1]

                tmp = tmp.reshape(
                    [tmp.size if i == dim else 1 for i in range(n_axes)]
                )
                bounds[dim] = tmp
        else:
            # Bounds for 2-d coordinates
            for dim, b in enumerate(bounds):
                n, m = b.shape[0:2]
                tmp = np.empty((n + 1, m + 1), dtype=b.dtype)
                tmp[:n, :m] = b[:, :, 0]
                tmp[:n, m] = b[:, -1, 1]
                tmp[n, :m] = b[-1, :, 3]
                tmp[n, m] = b[-1, -1, 2]
                bounds[dim] = tmp

    # Define the stagger locations
    max_index = np.array(shape, dtype="int32")
    if bounds:
        if n_axes == 3:
            staggerlocs = [
                ESMF.StaggerLoc.CENTER_VCENTER,
                ESMF.StaggerLoc.CORNER_VFACE,
            ]
        else:
            staggerlocs = [ESMF.StaggerLoc.CORNER, ESMF.StaggerLoc.CENTER]

    else:
        if n_axes == 3:
            staggerlocs = [ESMF.StaggerLoc.CENTER_VCENTER]
        else:
            staggerlocs = [ESMF.StaggerLoc.CENTER]

    # Create an empty Grid
    grid = ESMF.Grid(
        max_index,
        coord_sys=coord_sys,
        num_peri_dims=num_peri_dims,
        periodic_dim=periodic_dim,
        staggerloc=staggerlocs,
    )

    # Populate the Grid centres
    for dim, c in coords.items():
        if n_axes == 3:
            gridCentre = grid.get_coords(
                dim, staggerloc=ESMF.StaggerLoc.CENTER_VCENTER
            )
        else:
            gridCentre = grid.get_coords(
                dim, staggerloc=ESMF.StaggerLoc.CENTER
            )

        gridCentre[...] = c

    # Populate the Grid corners
    if bounds:
        if n_axes == 3:
            staggerloc = ESMF.StaggerLoc.CORNER_VFACE
        else:
            staggerloc = ESMF.StaggerLoc.CORNER

        for dim, b in enumerate(bounds):
            gridCorner = grid.get_coords(dim, staggerloc=staggerloc)
            gridCorner[...] = b

    # Add a Grid mask
    if mask is not None:
        add_mask(grid, mask)

    return grid


def create_ESMF_weights(
    method,
    src_ESMF_grid,
    dst_ESMF_grid,
    unmapped_action,
    ignore_degenerate,
    quarter=False,
):
    """Create an `ESMF` regrid operator.

    .. versionadded:: TODODASK

    :Parameters:

        ignore_degenerate: `bool`
            Whether to check for degenerate points.

        quarter: `bool`, optional
            If True then only return weights corresponding to the top
            left hand corner of the weights matrix. This is necessary
            for 1-d regridding when the weights were generated for a
            2-d grid for which one of the dimensions is a size 2 dummy
            dimension.

            .. seealso:: `get_Cartesian_grid`

    :Returns:

        3-`tuple` of `numpy.ndarray`

    """
    method = ESMF_method_map.get(method)
    if method is None:
        raise ValueError("TODO")

    if unmapped_action == "ignore" or unmapped_action is None:
        unmapped_action = ESMF.UnmappedAction.IGNORE
    elif unmapped_action == "error":
        unmapped_action = ESMF.UnmappedAction.ERROR

    # Add a mask to the source grid and create the source field
    src_ESMF_field = ESMF.Field(src_ESMF_grid, "src")
    dst_ESMF_field = ESMF.Field(dst_ESMF_grid, "dst")

    # Create the regrid operator
    r = ESMF.Regrid(
        src_ESMF_field,
        dst_ESMF_field,
        regrid_method=method,
        unmapped_action=unmapped_action,
        ignore_degenerate=bool(ignore_degenerate),
        src_mask_values=np.array([0], dtype="int32"),
        dst_mask_values=np.array([0], dtype="int32"),
        norm_type=ESMF.api.constants.NormType.FRACAREA,
        factors=True,
    )

    weights = r.get_weights_dict(deep_copy=True)
    row = weights["row_dst"]
    col = weights["col_src"]
    weights = weights["weights"]

    if quarter:
        # Find the indices that define the weights for the just the
        # top left corner of the weights matrix
        index = np.where(
            (row <= dst_field.data.size // 2)
            & (col <= src_field.data.size // 2)
        )
        weights = weights[index]
        row = row[index]
        col = col[index]

    destroy_Regrid(r)

    return weights, row, col


def add_mask(grid, mask):
    """Add a mask to an `ESMF.Grid`.

    .. versionadded:: TODODASK
    
    :Parameters:

        grid: `ESMF.Grid`
            An `ESMF` grid.

        mask: `np.ndarray` or `None`
            The mask to add to the grid. If `None` then no mask is
            added. If an array, then it must either be masked array,
            in which case it is replaced by its mask, or a boolean
            array. If the mask contains no True elements then no mask
            is added.

    :Returns:

        `None`

    """
    mask = np.asanyarray(mask)

    m = None
    if mask.dtype == bool and m.any():
        m = mask
    elif np.ma.is_masked(mask):
        m = mask.mask

    if m is not None:
        grid_mask = grid.add_item(ESMF.GridItem.MASK)
        grid_mask[...] = np.invert(mask).astype("int32")


def contiguous_bounds(bounds, cyclic=False, period=None):
    """TODODASK

    :Parameters:

        bounds: sequence of array_like

        cyclic: `bool`, optional

        period: number, optional

    :Returns:
    
        `bool`

    """
    for b in bounds:
        ndim = b.ndim - 1
        if ndim == 1:
            # 1-d cells
            diff = b[1:, 0] - b[:-1, 1]
            if cyclic and period is not None:
                diff = diff % period

            if diff.any():
                return False

        elif ndim == 2:
            # 2-d cells
            nbounds = b.shape[-1]
            if nbounds != 4:
                raise ValueError(
                    f"Can't tell if {ndim}-d cells with {nbounds} vertices "
                    "are contiguous"
                )

            # Check cells (j, i) and cells (j, i+1) are contiguous
            diff = b[:, :-1, 1] - b[:, 1:, 0]
            if cyclic and period is not None:
                diff = diff % period

            if diff.any():
                return False

            diff = b[:, :-1, 2] - b[:, 1:, 3]
            if cyclic and period is not None:
                diff = diff % period

            if diff.any():
                return False

            # Check cells (j, i) and (j+1, i) are contiguous
            diff = b[:-1, :, 3] - b[1:, :, 0]
            if cyclic and period is not None:
                diff = diff % period

            if diff.any():
                return False

            diff = b[:-1, :, 2] - b[1:, :, 1]
            if cyclic and period is not None:
                diff = diff % period

            if diff.any():
                return False

    return True


def destroy_Regrid(regrid, src=True, dst=True):
    """Release the memory allocated to an `ESMF.Regrid` operator.

    It does not matter if the base regrid operator has already been
    destroyed.

    .. versionadded:: TODODASK

    :Parameters:

        regrid: `ESMF.Regrid`
            The regrid operator to be destroyed.

        src: `bool`
            By default the source fields and grid are destroyed. If
            False then they are not.

        dst: `bool`
            By default the destination fields and grid are
            destroyed. If False then they are not.

    :Returns:
    
        `None`

    """
    if src:
        regrid.srcfield.grid.destroy()
        regrid.srcfield.destroy()
        regrid.src_frac_field.destroy()

    if dst:
        regrid.dstfield.grid.destroy()
        regrid.dstfield.destroy()
        regrid.dst_frac_field.destroy()

    regrid.destroy()


def get_bounds(method, coords):
    """Get coordinate bounds needed for defining an `ESMF.Grid`.

    .. versionadded:: TODODASK

    :Patameters:

        method: `str`
            A valid regridding method.

        coords: sequence of `Coordinate`
            The coordinates that defining an `ESMF.Grid`.

    :Returns:

        `list`
            The coordinate bounds. Will be an empty list if the
            regridding method is not conservative.

    """
    if conservative_regridding(method):
        bounds = [c.get_bounds(None) for c in coords]
        for b in bounds:
            if b is None:
                raise ValueError("TODO")
    else:
        bounds = []

    return bounds


def conservative_regridding(method):
    """Whether or not a regridding method is conservative.

    .. versionadded:: TODODASK

    :Patameters:

        method: `str`
            A valid regridding method.

    :Returns:

        `bool`
            True if the method is conservative. otherwise False.

    """
    return method in ("conservative", "conservative_1st", "conservative_2nd")


# def get_axis_indices(f, axis_keys, shape=None):
#    """Get axis indices and their orders in rank of this field.
#
#    The indices will be returned in the same order as expected by the
#    regridding operator.
#
#    For instance, for spherical regridding, if *f* has shape ``(96,
#    12, 73)`` for axes (Longitude, Time, Latitude) then the axis
#    indices will be ``[2, 0]``.
#
#    .. versionadded:: TODODASK
#
#    :Parameters:
#
#        f: `Field`
#            The source or destination field. This field might get
#            size-1 dimensions inserted into its data in-place.
#
#        axis_keys: sequence
#            A sequence of domain axis identifiers for the axes being
#            regridded, in the order expected by `Data._regrid`.
#
#    :Returns:
#
#        `list`
#
#    """
#    if f.construct_type == "domain":
#        return  .....
#
#    # Make sure that the data array spans all of the regridding
#    # axes. This might change 'f' in-place.
#    data_axes = f.get_data_axes()
#    for key in axis_keys:
#        if key not in data_axes:
#            f.insert_dimension(axis_key, position=-1, inplace=True)
#
#    # The indices of the regridding axes, in the order expected by
#    # `Data._regrid`.
#    data_axes = f.get_data_axes()
#    axis_indices = [data_axes.index(key) for key in axis_keys]
#
#    return axis_indices


def get_mask(f, grid):
    """Get the mask of the grid.

    The mask dimensions will ordered as expected by the regridding
    operator.

    :Parameters:

        f: `Field`
            The field providing the mask.

        grid: `Grid`

    :Returns:

        `dask.array.Array`
            The boolean mask.

    """
    regrid_axes = grid.axis_indices

    index = [slice(None) if i in regrid_axes else 0 for i in range(f.ndim)]

    mask = da.ma.getmaskarray(f)
    mask = mask[tuple(index)]

    # Reorder the mask axes to grid.axes_keys
    mask = da.transpose(mask, np.argsort(regrid_axes))

    return mask


def update_coordinates(src, dst, src_grid, dst_grid):
    """Update the regrid axis coordinates.

    Replace the exising coordinate contructs that span the regridding
    axies with those from the destination grid.

    :Parameters:

        src: `Field`
            The regridded source field. Updated in-place.

        dst: `Field` or `Domain`
            The field or domain containing the destination grid.

        src_grid: `Grid`
            The definition of the source grid.

        dst_grid: `Grid`
            The definition of the destination grid.

    :Returns:

        `None`

    """
    src_axis_keys = src_grid.axis_keys
    dst_axis_keys = dst_grid.axis_keys

    # Remove the source coordinates of new field
    for key in src.coordinates(
        filter_by_axis=src_axis_keys, axis_mode="or", todict=True
    ):
        src.del_construct(key)

    # Domain axes
    src_domain_axes = src.domain_axes(todict=True)
    dst_domain_axes = dst.domain_axes(todict=True)
    for src_axis, dst_axis in zip(src_axis_keys, dst_axis_keys):
        src_domain_axis = src_domain_axes[src_axis]
        dst_domain_axis = dst_domain_axes[dst_axis]

        src_domain_axis.set_size(dst_domain_axis.size)

        ncdim = dst_domain_axis.nc_get_dimension(None)
        if ncdim is not None:
            src_domain_axis.nc_set_dimension(ncdim)

    # Coordinates
    axis_map = {
        dst_axis: src_axis
        for dst_axis, src_axis in zip(dst_axis_keys, src_axis_keys)
    }
    dst_data_axes = dst.constructs.data_axes()

    for key, aux in dst.coordinates(
        filter_by_axis=dst_axis_keys, axis_mode="subset", todict=True
    ).items():
        axes = [axis_map[axis] for axis in dst_data_axes[key]]
        src.set_construct(aux, axes=axes)


def update_non_coordinates(
    coord_system,
    src,
    dst,
    regrid_operator,
    src_grid=None,
    dst_grid=None,
):
    """Update the coordinate references of the regridded field.

    :Parameters:

        coord_system: `str`
            The coordinate system of the source and destination grids.

        src: `Field`
            The regridded field. Updated in-place.

        dst: `Field` or `Domain`
            The field or domain containing the destination grid.

        regrid_operator: `RegridOperator`

        src_grid: `Grid`
            The definition of the source grid.

        dst_grid: `Grid`
            The definition of the destination grid.

    :Returns:

        `None`

    """
    src_axis_keys = src_grid.axis_keys
    dst_axis_keys = dst_grid.axis_keys

    domain_ancillaries = src.domain_ancillaries(todict=True)

    # Initialise cached value for domain_axes
    domain_axes = None

    data_axes = src.constructs.data_axes()

    # ----------------------------------------------------------------
    # Delete source coordinate references (and all of their domain
    # ancillaries) whose *coordinates* span any of the regridding
    # axes.
    # ----------------------------------------------------------------
    for ref_key, ref in src.coordinate_references(todict=True).items():
        ref_axes = []
        for c_key in ref.coordinates():
            ref_axes.extend(data_axes[c_key])

        if set(ref_axes).intersection(src_axis_keys):
            src.del_coordinate_reference(ref_key)

    # ----------------------------------------------------------------
    # Delete source cell measures and field ancillaries that span any
    # of the regridding axes
    # ----------------------------------------------------------------
    for key in src.constructs(
        filter_by_type=("cell_measure", "field_ancillary"), todict=True
    ):
        if set(data_axes[key]).intersection(src_axis_keys):
            src.del_construct(key)

    # ----------------------------------------------------------------
    # Regrid any remaining source domain ancillaries that span all of
    # the regridding axes
    # ----------------------------------------------------------------
    if coord_system == "spherical":
        kwargs = {
            "src_cyclic": regrid_operator.src_cyclic,
            "src_axes": {"Y": src_axis_keys[0], "X": src_axis_keys[1]},
        }
    else:
        kwargs = {"axes": src_axis_keys}

    for da_key in src.domain_ancillaries(todict=True):
        da_axes = data_axes[da_key]

        # Ignore any remaining source domain ancillary that spans none
        # of the regidding axes
        if not set(da_axes).intersection(src_axis_keys):
            continue

        # Delete any any remaining source domain ancillary that spans
        # some but not all of the regidding axes
        if not set(da_axes).issuperset(src_axis_keys):
            src.del_construct(da_key)
            continue

        # Convert the domain ancillary to a field, without any
        # non-coordinate metadata (to prevent them being unnecessarily
        # processed during the regridding of the domain ancillary
        # field, and especially to avoid potential
        # regridding-of-domain-ancillaries infinite recursion).
        da_field = src.convert(key)

        for key in da_field.constructs(
            filter_by_type=(
                "coordinate_reference",
                "domain_ancillary",
                "cell_measure",
            ),
            todict=True,
        ):
            da_field.del_construct(key)

        # Regrid the field containing the domain ancillary
        regrid(coord_system, da_field, regrid_operator, inplace=True, **kwargs)

        # Set sizes of regridded axes
        domain_axes = src.domain_axes(cached=domain_axes, todict=True)
        for axis, new_size in zip(src_axis_keys, dst_grid.shape):
            domain_axes[axis].set_size(new_size)

        # Put the regridded domain ancillary back into the field
        src.set_construct(
            src._DomainAncillary(source=da_field),
            key=da_key,
            axes=da_axes,
            copy=False,
        )

    # ----------------------------------------------------------------
    # Copy selected coordinate references from the desination grid
    # ----------------------------------------------------------------
    dst_data_axes = dst.constructs.data_axes()

    for ref in dst.coordinate_references(todict=True).values():
        axes = set()
        for c_key in ref.coordinates():
            axes.update(dst_data_axes[c_key])

        if axes and set(axes).issubset(dst_axis_keys):
            src.set_coordinate_reference(ref, parent=dst, strict=True)


# def convert_mask_to_ESMF(mask):
#    """Convert a numpy boolean mask to an ESMF binary mask.
#
#    .. versionadded:: TODODASK
#
#    :Parameters:
#
#        mask: boolean array_like
#            The numpy mask. Must be of boolean data type, but this is
#            not checked.
#
#    :Returns:
#
#        `numpy.ndarray`
#
#    **Examples**
#
#    >>> cf.regrid.utils.convert_mask_to_ESMF([True, False])
#    array([0, 1], dtype=int32)
#
#    """
#    return np.invert(mask).astype('int32')<|MERGE_RESOLUTION|>--- conflicted
+++ resolved
@@ -75,7 +75,6 @@
     :Parameters:
 
         coord_system: `str`
-<<<<<<< HEAD
             The name of the coordinate system of the source and
             destination grids.
 
@@ -84,13 +83,6 @@
 
         dst: `Field`, `Domain`, `dict` or `RegridOperator`
             The definition of the destination grid.
-=======
-            The coordinate system of the source and destination grids.
-
-        src: `Field`
-
-        dst: `Field`, `Domain`, `dict` or `RegridOperator`
->>>>>>> 30735683
 
         method: `str`
             Specify which interpolation method to use during
@@ -238,7 +230,6 @@
     if isinstance(dst, dict):
         # Convert a dictionary containing the destination grid to a
         # Domain object
-<<<<<<< HEAD
         if coord_system == "spherical":
             dst, dst_axes = spherical_dict_to_domain(dst, cyclic=dst_cyclic,
                                                      domain_class=src._Domain)
@@ -247,15 +238,6 @@
             dst, dst_axes = Cartesian_dict_to_domain(dst, axes=dst_axes,
                                                      domain_class=src._Domain)
 
-=======
-        dst, dst_axes = dict_to_domain(
-            coord_system,
-            dst,
-            cyclic=dst_cyclic,
-            axes=dst_axes,
-            domain_class=src._Domain,
-        )
->>>>>>> 30735683
         use_dst_mask = False
     elif isinstance(dst, src._Domain.__class__):
         use_dst_mask = False
@@ -439,35 +421,9 @@
     return src
 
 
-<<<<<<< HEAD
 def get_grid(
     coord_system, f, name=None, method=None, cyclic=None, axes=None
 ):
-=======
-def dict_to_domain(coord_system, d, cyclic=None, axes=None, domain_class=None):
-    """Convert a dictionary grid definition to a `Domain`.
-
-    See `spherical_dict_to_domain` and `Cartesian_dict_to_domain` for
-    details.
-
-    .. versionadded:: TODODASK
-
-        coord_system: `str`
-            The coordinate system of the source and destination grids.
-
-    """
-    domain_class = field._Domain
-    if coord_system == "spherical":
-        return spherical_dict_to_domain(
-            d, cyclic=cyclic, domain_class=domain_class
-        )
-
-    # Cartesian
-    return Cartesian_dict_to_domain(d, axes=axes, domain_class=domain_class)
-
-
-def get_grid(coord_system, f, name=None, method=None, cyclic=None, axes=None):
->>>>>>> 30735683
     """Get axis and coordinate information for regridding.
 
     See `get_spherical_grid` and `get_Cartesian_grid` for details.
