import logging
from numbers import Integral

import dask.array as da
import numpy as np
from cfdm import is_log_level_debug, is_log_level_info

from ..data import Data
from ..decorators import (
    _deprecated_kwarg_check,
    _inplace_enabled,
    _inplace_enabled_define_and_cleanup,
    _manage_log_level_via_verbosity,
)
from ..functions import _DEPRECATION_ERROR_KWARGS, bounds_combination_mode
from ..query import Query
from ..units import Units

logger = logging.getLogger(__name__)


_units_degrees = Units("degrees")

_empty_set = set()


class FieldDomain:
    """Mixin class for methods common to both field and domain
    constructs.

    .. versionadded:: 3.9.0

    """

    @property
    def _cyclic(self):
        """Storage for axis cyclicity.

        Do not change in-place.

        """
        return self._custom.get("_cyclic", _empty_set)

    @_cyclic.setter
    def _cyclic(self, value):
        """value must be a set.

        Do not change in-place.

        """
        self._custom["_cyclic"] = value

    @_cyclic.deleter
    def _cyclic(self):
        self._custom["_cyclic"] = _empty_set

    def _coordinate_reference_axes(self, key):
        """Returns the set of coordinate reference axes for a key.

        :Parameters:

            key: `str`
                Coordinate reference construct key.

        :Returns:

            `set`

        **Examples**

        >>> f._coordinate_reference_axes('coordinatereference0')

        """
        ref = self.constructs[key]

        axes = []

        for c_key in ref.coordinates():
            axes.extend(self.get_data_axes(c_key))

        for da_key in ref.coordinate_conversion.domain_ancillaries().values():
            axes.extend(self.get_data_axes(da_key))

        return set(axes)

    def _conform_coordinate_references(self, key, coordref=None):
        """Where possible replace the content of coordinate reference
        construct coordinates with coordinate construct keys.

        .. versionadded:: 3.0.0

        :Parameters:

            key: `str`
                Coordinate construct key.

            coordref: `CoordinateReference`, optional

                .. versionadded:: 3.6.0

        :Returns:

            `None`

        **Examples**

        >>> f._conform_coordinate_references('auxiliarycoordinate1')
        >>> f._conform_coordinate_references('auxiliarycoordinate1',
        ...                                  coordref=cr)

        """
        identity = self.constructs[key].identity(strict=True)

        if coordref is None:
            refs = self.coordinate_references(todict=True).values()
        else:
            refs = (coordref,)

        for ref in refs:
            if identity in ref.coordinates():
                ref.del_coordinate(identity, None)
                ref.set_coordinate(key)

    @_manage_log_level_via_verbosity
    def _equivalent_coordinate_references(
        self,
        field1,
        key0,
        key1,
        atol=None,
        rtol=None,
        s=None,
        t=None,
        verbose=None,
        axis_map=None,
    ):
        """True if coordinate reference constructs are equivalent.

        Two real numbers ``x`` and ``y`` are considered equal if
        ``|x-y|<=atol+rtol|y|``, where ``atol`` (the tolerance on absolute
        differences) and ``rtol`` (the tolerance on relative differences)
        are positive, typically very small numbers. See the *atol* and
        *rtol* parameters.

        :Parameters:

            ref0: `CoordinateReference`

            ref1: `CoordinateReference`

            field1: `Field`
                The field which contains *ref1*.

        :Returns:

            `bool`

        """
        ref0 = self.coordinate_references(todict=True)[key0]
        ref1 = field1.coordinate_references(todict=True)[key1]

        if not ref0.equivalent(ref1, rtol=rtol, atol=atol, verbose=verbose):
            if is_log_level_info(logger):
                logger.info(
                    f"{self.__class__.__name__}: Non-equivalent coordinate "
                    f"references ({ref0!r}, {ref1!r})"
                )  # pragma: no cover

            return False

        # Compare the domain ancillaries
        # TODO consider case of None key ?
        for (
            term,
            identifier0,
        ) in ref0.coordinate_conversion.domain_ancillaries().items():
            if identifier0 is None:
                continue

            identifier1 = ref1.coordinate_conversion.domain_ancillaries()[term]

            #            key0 = domain_ancillaries.filter_by_key(identifier0).key()
            #            key1 = field1_domain_ancillaries.filter_by_key(identifier1).key()

            if not self._equivalent_construct_data(
                field1,
                key0=identifier0,  # key0,
                key1=identifier1,  # key1,
                rtol=rtol,
                atol=atol,
                s=s,
                t=t,
                verbose=verbose,
                axis_map=axis_map,
            ):
                # add traceback TODO
                return False

        return True

    def _indices(self, mode, data_axes, ancillary_mask, kwargs):
        """Create indices that define a subspace of the field or domain
        construct.

        This method is intended to be called by the `indices` method.

        See the `indices` method for more details.

        .. versionadded:: 3.9.0

        .. seealso:: `_create_ancillary_mask_component`

        :Parameters:

            mode: `str`
                The mode of operation. See the *mode* parameter of
                `indices` for details.

            data_axes: sequence of `str`, or `None`
                The domain axis identifiers of the data axes, or
                `None` if there is no data array.

            ancillary_mask: `bool`
                Whether or not to create ancillary masks. See
                `cf.Field.indices` for details.

            kwargs: `dict`, *optional*
                See the **kwargs** parameters of `indices` for
                details.

        :Returns:

            `dict`
                 The dictionary has two keys: ``'indices'`` and
                 ``'mask'``.

                 The ``'indices'`` key stores a dictionary keyed by
                 domain axis identifiers, each of which has a value of
                 the index for that domain axis.

                 The ``'mask'`` key stores a dictionary keyed by
                 tuples of domain axis identifier combinations, each
                 of which has of a `Data` object containing the
                 ancillary mask to apply to those domain axes
                 immediately after the the subspace has been created
                 by the ``'indices'``. This dictionary will always be
                 empty if the *ancillary_mask* parameter is False.

        """
        debug = is_log_level_debug(logger)

        compress = mode == "compress"
        envelope = mode == "envelope"
        full = mode == "full"

        domain_axes = self.domain_axes(todict=True)

        # Initialise the index for each axis
        indices = {axis: slice(None) for axis in domain_axes}

        parsed = {}
        unique_axes = set()
        n_axes = 0

        for identity, value in kwargs.items():
            key, construct = self.construct(
                identity, filter_by_data=True, item=True, default=(None, None)
            )
            if construct is not None:
                axes = self.get_data_axes(key)
            else:
                da_key = self.domain_axis(identity, key=True, default=None)
                if da_key is not None:
                    axes = (da_key,)
                    key = None
                    construct = None
                else:
                    raise ValueError(
                        f"Can't find indices. Ambiguous axis or axes "
                        f"defined by {identity!r}"
                    )

            if axes in parsed:
                # The axes are the same as an existing key
                parsed[axes].append((axes, key, construct, value, identity))
            else:
                new_key = True
                y = set(axes)
                for x in parsed:
                    if set(x) == set(y):
                        # The axes are the same but in a different
                        # order, so we don't need a new key.
                        parsed[x].append(
                            (axes, key, construct, value, identity)
                        )
                        new_key = False
                        break

                if new_key:
                    # The axes, taken in any order, are not the same
                    # as any keys, so create an new key.
                    n_axes += len(axes)
                    parsed[axes] = [(axes, key, construct, value, identity)]

            unique_axes.update(axes)

        if debug:
            logger.debug(
                f"  parsed       = {parsed!r}\n"
                f"  unique_axes  = {unique_axes!r}\n"
                f"  n_axes       = {n_axes!r}"
            )  # pragma: no cover

        if len(unique_axes) < n_axes:
            raise ValueError(
                "Can't find indices: Multiple constructs with incompatible "
                "domain axes"
            )

        mask = {}

        for canonical_axes, axes_key_construct_value_id in parsed.items():
            axes, keys, constructs, points, identities = tuple(
                zip(*axes_key_construct_value_id)
            )

            n_items = len(constructs)
            n_axes = len(canonical_axes)

            if n_items > n_axes:
                if n_axes == 1:
                    a = "axis"
                else:
                    a = "axes"

                raise ValueError(
                    f"Error: Can't specify {n_items} conditions for "
                    f"{n_axes} {a}: {points}. Consider applying the "
                    "conditions separately."
                )

            create_mask = False

            item_axes = axes[0]

            if debug:
                logger.debug(
                    f"  item_axes    = {item_axes!r}\n"
                    f"  keys         = {keys!r}"
                )  # pragma: no cover

            if n_axes == 1:
                # ----------------------------------------------------
                # 1-d construct
                # ----------------------------------------------------
                ind = None

                axis = item_axes[0]
                item = constructs[0]
                value = points[0]
                identity = identities[0]

                if debug:
                    logger.debug(
                        f"  {n_items} 1-d constructs: {constructs!r}\n"
                        f"  axis         = {axis!r}\n"
                        f"  value        = {value!r}\n"
                        f"  identity     = {identity!r}"
                    )  # pragma: no cover

                if isinstance(value, (list, slice, tuple, np.ndarray)):
                    # 1-d CASE 1: Value is already an index, e.g. [0],
                    #             [7,4,2], slice(0,4,2),
                    #             numpy.array([2,4,7]),
                    #             [True,False,True]
                    index = value
                    if debug:
                        logger.debug("  1-d CASE 1:")  # pragma: no cover

                    index = value

                    if envelope or full:
                        size = domain_axes[axis].get_size()
                        # TODODASK: consider using dask.arange here
                        d = np.arange(size)  # self._Data(range(size))
                        ind = (d[value],)  # .array,)
                        index = slice(None)

                elif (
                    item is not None
                    and isinstance(value, Query)
                    and value.operator in ("wi", "wo")
                    and item.construct_type == "dimension_coordinate"
                    and self.iscyclic(axis)
                ):
                    # 1-d CASE 2: Axis is cyclic and subspace
                    #             criterion is a 'within' or 'without'
                    #             Query instance
                    if debug:
                        logger.debug("  1-d CASE 2:")  # pragma: no cover

                    if item.increasing:
                        anchor0 = value.value[0]
                        anchor1 = value.value[1]
                    else:
                        anchor0 = value.value[1]
                        anchor1 = value.value[0]

                    a = self.anchor(axis, anchor0, dry_run=True)["roll"]
                    b = self.flip(axis).anchor(axis, anchor1, dry_run=True)[
                        "roll"
                    ]

                    size = item.size
                    if abs(anchor1 - anchor0) >= item.period():
                        if value.operator == "wo":
                            set_start_stop = 0
                        else:
                            set_start_stop = -a

                        start = set_start_stop
                        stop = set_start_stop
                    elif a + b == size:
                        b = self.anchor(axis, anchor1, dry_run=True)["roll"]
                        if (b == a and value.operator == "wo") or not (
                            b == a or value.operator == "wo"
                        ):
                            set_start_stop = -a
                        else:
                            set_start_stop = 0

                        start = set_start_stop
                        stop = set_start_stop
                    else:
                        if value.operator == "wo":
                            start = b - size
                            stop = -a + size
                        else:
                            start = -a
                            stop = b - size

                    if start == stop == 0:
                        raise ValueError(
                            f"No indices found from: {identity}={value!r}"
                        )

                    index = slice(start, stop, 1)

                    if full:
                        d = self._Data(da.arange(size))
                        d.cyclic(0)
                        ind = (d[index].array,)
                        index = slice(None)

                elif item is not None:
                    # 1-d CASE 3: All other 1-d cases
                    if debug:
                        logger.debug("  1-d CASE 3:")  # pragma: no cover

                    index = item == value
                    index = index.data.to_dask_array()

                    if envelope or full:
                        index = np.asanyarray(index)
                        if np.ma.isMA(index):
                            ind = np.ma.where(index)
                        else:
                            ind = np.where(index)

                        index = slice(None)

                else:
                    raise ValueError(
                        "Must specify a domain axis construct or a "
                        "construct with data for which to create indices"
                    )

                if debug:
                    logger.debug(
                        f"    index      = {index}\n    ind        = {ind}"
                    )  # pragma: no cover

                # Put the index into the correct place in the list of
                # indices.
                #
                # Note that we might overwrite it later if there's an
                # ancillary mask for this axis.
                indices[axis] = index

            else:
                # ----------------------------------------------------
                # N-d constructs
                # ----------------------------------------------------
                if debug:
                    logger.debug(
                        f"  {n_items} N-d constructs: {constructs!r}\n"
                        f"  {len(points)} points        : {points!r}\n"
                    )  # pragma: no cover

                # Make sure that each N-d item has the same axis order
                transposed_constructs = []

                for construct, construct_axes in zip(constructs, axes):
                    if construct_axes != canonical_axes:
                        iaxes = [
                            construct_axes.index(axis)
                            for axis in canonical_axes
                        ]
                        construct = construct.transpose(iaxes)

                    transposed_constructs.append(construct)

                if debug:
                    logger.debug(
                        "  transposed N-d constructs: "
                        f"{transposed_constructs!r}"
                    )  # pragma: no cover

                # Find where each construct matches its value
                item_matches = [
                    (construct == value).data
                    for value, construct in zip(points, transposed_constructs)
                ]

                # Find loctions that are True in all of the
                # construct's matches
                item_match = item_matches.pop()
                for m in item_matches:
                    item_match &= m

                item_match = item_match.compute()
                if np.ma.isMA:
                    ind = np.ma.where(item_match)
                else:
                    ind = np.where(item_match)

                if debug:
                    logger.debug(
                        f"  item_match  = {item_match}\n"
                        f"  ind         = {ind}"
                    )  # pragma: no cover

                for i in ind:
                    if not i.size:
                        raise ValueError(
                            f"No {canonical_axes!r} axis indices found "
                            f"from: {value!r}"
                        )

                bounds = [
                    item.bounds
                    for item in transposed_constructs
                    if item.has_bounds()
                ]

                # If there are exactly two 2-d contructs constructs,
                # both with cell bounds and both with 'cf.contains'
                # values, then do an extra check to remove any cells
                # already selected for which the given value is in
                # fact outside of the cell. This could happen if the
                # cells are not rectangular (e.g. for curvilinear
                # latitudes and longitudes array).
                if n_items == constructs[0].ndim == len(bounds) == 2:
                    point2 = []
                    for v, construct in zip(points, transposed_constructs):
                        if isinstance(v, Query) and v.iscontains():
                            v = self._Data.asdata(v.value)
                            if v.Units:
                                v.Units = construct.Units

                            point2.append(v.datum())
                        else:
                            point2 = None
                            break

                    if point2:
                        from dask import compute, delayed

                        try:
                            from matplotlib.path import Path
                        except ModuleNotFoundError:
                            x = ", ".join(
                                [
                                    f"{i}={p!r}"
                                    for i, p in zip(identities, points)
                                ]
                            )
                            raise ImportError(
                                "Must install matplotlib to create indices "
                                f"for {self!r} from: {x}"
                            )

                        def _point_not_in_cell(nodes_x, nodes_y, point):
                            """Return True if a point is not in a 2-d
                            cell.

                            :Parameters:

                                nodes_x: array-like
                                    The cell x nodes

                                nodes_y: array-like
                                    The cell y nodes

                                point: (number, number)
                                    The (x, y) point to check.

                            :Returns:

                                `bool`

                            """
                            vertices = tuple(zip(nodes_x, nodes_y))
                            return not Path(vertices).contains_point(point)

                        bounds = [b.array[ind] for b in bounds]
                        delete = compute(
                            *[
                                delayed(_point_not_in_cell(x, y, point2))
                                for x, y in zip(*bounds)
                            ]
                        )
                        if any(delete):
                            ind = [np.delete(ind_1d, delete) for ind_1d in ind]

            if ind is not None:
                mask_component_shape = []
                masked_subspace_size = 1
                ind = np.array(ind)

                for i, (axis, start, stop) in enumerate(
                    zip(canonical_axes, ind.min(axis=1), ind.max(axis=1))
                ):
                    if data_axes and axis not in data_axes:
                        continue

                    if indices[axis] == slice(None):
                        if compress:
                            # Create a compressed index for this axis
                            size = stop - start + 1
                            index = sorted(set(ind[i]))
                        elif envelope:
                            # Create an envelope index for this axis
                            stop += 1
                            size = stop - start
                            index = slice(start, stop)
                        elif full:
                            # Create a full index for this axis
                            start = 0
                            stop = domain_axes[axis].get_size()
                            size = stop - start
                            index = slice(None)
                        else:
                            raise ValueError(
                                "Must have mode full, envelope or compress"
                            )  # pragma: no cover

                        indices[axis] = index

                    mask_component_shape.append(size)
                    masked_subspace_size *= size
                    ind[i] -= start

                create_mask = (
                    ancillary_mask
                    and data_axes
                    and ind.shape[1] < masked_subspace_size
                )
            else:
                create_mask = False

            # Create an ancillary mask for these axes
            if debug:
                logger.debug(
                    f"  create_mask  = {create_mask}"
                )  # pragma: no cover

            if create_mask:
                mask[canonical_axes] = _create_ancillary_mask_component(
                    mask_component_shape, ind, compress
                )

        indices = {"indices": indices, "mask": mask}

        if debug:
            logger.debug(f"  indices      = {indices!r}")  # pragma: no cover

        # Return the indices and ancillary masks
        return indices

    def _roll_constructs(self, axis, shift):
        """Roll the metadata constructs in-place along axes.

        If a roll axis is spanned by a dimension coordinate construct
        then it must be a periodic dimension coordinate construct.

        .. versionadded:: 3.9.0

        :Parameters:

            axis: sequence of `str`
                The axis or axes along which elements are to be
                shifted, defined by their domain axis identifiers.

            shift: (sequence of) `int`
                The number of places by which elements are shifted.
                If a sequence, then *axis* must be a sequence of the
                same size, and each of the given axes is shifted by
                the corresponding number.  If an `int` while *axis* is
                a sequence, then the same value is used for all given
                axes.

        :Returns:

            `list`

                The shifts corresponding to each rolled axis.

        **Examples**

        """
        if isinstance(shift, Integral):
            if axis:
                shift = [shift] * len(axis)
            else:
                shift = [shift]
        else:
            shift = list(shift)

        if len(shift) != len(axis):
            raise ValueError(
                f"Can't roll {self.__class__.__name__}: "
                f"Must have the same number of shifts ({len(shift)}) "
                f"as axes ({len(axis)})."
            )

        for a in axis:
            dim = self.dimension_coordinate(filter_by_axis=(a,), default=None)
            if dim is not None and dim.period() is None:
                raise ValueError(
                    f"Can't roll {self.__class__.__name__}. "
                    f"{dim.identity()!r} axis has a non-periodic "
                    "dimension coordinate construct"
                )

        data_axes = self.constructs.data_axes()
        for key, construct in self.constructs.filter_by_data(
            todict=True
        ).items():
            construct_axes = data_axes.get(key, ())

            c_axes = []
            c_shifts = []
            for a, s in zip(axis, shift):
                if a in construct_axes:
                    c_axes.append(construct_axes.index(a))
                    c_shifts.append(s)

            if not c_axes:
                # This construct does not span the roll axes
                continue

            # TODODASK: Consider removing these two lines, now that
            #           multiaxis rolls are allowed on Data objects.
            c_axes = c_axes[0]
            c_shifts = c_shifts[0]

            construct.roll(c_axes, shift=c_shifts, inplace=True)

        return shift

    def _set_construct_parse_axes(self, item, axes=None, allow_scalar=True):
        """Parse axes for the set_construct method.

        :Parameters:

            item: metadata construct

            axes: (sequence of) `str or `int`, optional

            allow_scalar: `bool`, optional

        :Returns:

            `list`

        """
        data = item.get_data(None, _fill_value=False)

        if axes is None:
            # --------------------------------------------------------
            # The axes have not been set => infer the axes.
            # --------------------------------------------------------
            if data is not None:
                shape = item.shape
                if allow_scalar and shape == ():
                    axes = []
                else:
                    if not allow_scalar and not shape:
                        shape = (1,)

                    if not shape or len(shape) != len(set(shape)):
                        raise ValueError(
                            f"Can't insert {item!r}: Ambiguous shape: "
                            f"{shape}. Consider setting the 'axes' parameter."
                        )

                    domain_axes = self.domain_axes(todict=True)
                    axes = []
                    axes_sizes = [
                        domain_axis.get_size(None)
                        for domain_axis in domain_axes.values()
                    ]

                    for n in shape:
                        if not axes_sizes.count(n):
                            raise ValueError(
                                f"Can't insert {item!r}: There is no "
                                f"domain axis construct with size {n}."
                            )

                        if axes_sizes.count(n) != 1:
                            raise ValueError(
                                f"Can't insert {item!r}: Ambiguous shape: "
                                "f{shape}. Consider setting the 'axes' "
                                "parameter."
                            )

                        da_key = self.domain_axis(
                            filter_by_size=(n,), key=True
                        )
                        axes.append(da_key)
        else:
            # --------------------------------------------------------
            # Axes have been provided
            # --------------------------------------------------------
            if isinstance(axes, (str, int)):
                axes = (axes,)

            if axes and data is not None:
                ndim = item.ndim
                if not ndim and not allow_scalar:
                    ndim = 1

                if isinstance(axes, (str, int)):
                    axes = (axes,)

                if len(axes) != ndim or len(set(axes)) != ndim:
                    raise ValueError(
                        f"Can't insert {item!r}: Incorrect number of given "
                        f"axes (got {len(set(axes))}, expected {ndim})"
                    )

                axes2 = []
                for axis, size in zip(axes, item.data.shape):
                    da_key, domain_axis = self.domain_axis(
                        axis,
                        item=True,
                        default=ValueError(f"Unknown axis: {axis!r}"),
                    )

                    axis_size = domain_axis.get_size(None)
                    if size != axis_size:
                        raise ValueError(
                            f"Can't insert {item!r}: Mismatched axis size "
                            f"({size} != {axis_size})"
                        )

                    axes2.append(da_key)

                axes = axes2

                if ndim != len(set(axes)):
                    raise ValueError(
                        f"Can't insert {item!r}: Mismatched number of axes "
                        f"({len(set(axes))} != {ndim})"
                    )

        return axes

    @property
    def rank(self):
        """The number of axes in the domain.

        **Examples**

        TODO

        """
        return len(self.domain_axes(todict=True))

    @_deprecated_kwarg_check("i", version="3.0.0", removed_at="4.0.0")
    @_inplace_enabled(default=False)
    def anchor(
        self, axis, value, inplace=False, dry_run=False, i=False, **kwargs
    ):
        """Roll a cyclic axis so that the given value lies in the first
        coordinate cell.

        A unique axis is selected with the *axes* and *kwargs*
        parameters.

        .. versionadded:: 3.9.0

        .. seealso:: `axis`, `cyclic`, `iscyclic`, `roll`

        :Parameters:

            axis:
                The cyclic axis to be anchored.

                domain axis selection TODO.

            value:
                Anchor the dimension coordinate values for the
                selected cyclic axis to the *value*. May be any
                numeric scalar object that can be converted to a
                `Data` object (which includes `numpy` and `Data`
                objects). If *value* has units then they must be
                compatible with those of the dimension coordinates,
                otherwise it is assumed to have the same units as the
                dimension coordinates. The coordinate values are
                transformed so that *value* is "equal to or just
                before" the new first coordinate value. More
                specifically:

                  * Increasing dimension coordinates with positive
                    period, P, are transformed so that *value* lies in
                    the half-open range (L-P, F], where F and L are
                    the transformed first and last coordinate values,
                    respectively.

            ..

                  * Decreasing dimension coordinates with positive
                    period, P, are transformed so that *value* lies in
                    the half-open range (L+P, F], where F and L are
                    the transformed first and last coordinate values,
                    respectively.

                *Parameter example:*
                  If the original dimension coordinates are ``0, 5,
                  ..., 355`` (evenly spaced) and the period is ``360``
                  then ``value=0`` implies transformed coordinates of
                  ``0, 5, ..., 355``; ``value=-12`` implies
                  transformed coordinates of ``-10, -5, ..., 345``;
                  ``value=380`` implies transformed coordinates of
                  ``380, 385, ..., 715``.

                *Parameter example:*
                  If the original dimension coordinates are ``355,
                  350, ..., 0`` (evenly spaced) and the period is
                  ``360`` then ``value=355`` implies transformed
                  coordinates of ``355, 350, ..., 0``; ``value=0``
                  implies transformed coordinates of ``0, -5, ...,
                  -355``; ``value=392`` implies transformed
                  coordinates of ``390, 385, ..., 30``.

            {{inplace: `bool`, optional}}

            dry_run: `bool`, optional
                Return a dictionary of parameters which describe the
                anchoring process. The construct is not changed, even
                if *inplace* is True.

            {{i: deprecated at version 3.0.0}}

            kwargs: deprecated at version 3.0.0

        :Returns:

            `dict`

        **Examples**

        >>> f.iscyclic('X')
        True
        >>> f.dimension_coordinate('X').data
        <CF Data(8): [0, ..., 315] degrees_east> TODO
        >>> print(f.dimension_coordinate('X').array)
        [  0  45  90 135 180 225 270 315]
        >>> g = f.anchor('X', 230)
        >>> print(g.dimension_coordinate('X').array)
        [270 315   0  45  90 135 180 225]
        >>> g = f.anchor('X', cf.Data(590, 'degreesE'))
        >>> print(g.dimension_coordinate('X').array)
        [630 675 360 405 450 495 540 585]
        >>> g = f.anchor('X', cf.Data(-490, 'degreesE'))
        >>> print(g.dimension_coordinate('X').array)
        [-450 -405 -720 -675 -630 -585 -540 -495]

        >>> f.iscyclic('X')
        True
        >>> f.dimension_coordinate('X').data
        <CF Data(8): [0.0, ..., 357.1875] degrees_east>
        >>> f.anchor('X', 10000).dimension_coordinate('X').data
        <CF Data(8): [10001.25, ..., 10358.4375] degrees_east>
        >>> d = f.anchor('X', 10000, dry_run=True)
        >>> d
        {'axis': 'domainaxis2',
         'nperiod': <CF Data(1): [10080.0] 0.0174532925199433 rad>,
         'roll': 28}
        >>> (f.roll(d['axis'], d['roll']).dimension_coordinate(
        ...     d['axis']) + d['nperiod']).data
        <CF Data(8): [10001.25, ..., 10358.4375] degrees_east>

        """
        if kwargs:
            _DEPRECATION_ERROR_KWARGS(
                self, "anchor", kwargs
            )  # pragma: no cover

        da_key, axis = self.domain_axis(axis, item=True)

        if dry_run:
            f = self
        else:
            f = _inplace_enabled_define_and_cleanup(self)

        dim = f.dimension_coordinate(filter_by_axis=(da_key,), default=None)
        if dim is None:
            raise ValueError(
                "Can't shift non-cyclic "
                f"{f.constructs.domain_axis_identity(da_key)!r} axis"
            )

        period = dim.period()
        if period is None:
            raise ValueError(f"Cyclic {dim.identity()!r} axis has no period")

        value = f._Data.asdata(value)
        if not value.Units:
            value = value.override_units(dim.Units)
        elif not value.Units.equivalent(dim.Units):
            raise ValueError(
                f"Anchor value has incompatible units: {value.Units!r}"
            )

        axis_size = axis.get_size()

        if axis_size <= 1:
            # Don't need to roll a size one axis
            if dry_run:
                return {"axis": da_key, "roll": 0, "nperiod": 0}

            return f

        c = dim.get_data(_fill_value=False)

        if dim.increasing:
            # Adjust value so it's in the range [c[0], c[0]+period)
            n = ((c[0] - value) / period).ceil()
            value1 = value + n * period

            shift = axis_size - np.argmax((c - value1 >= 0).array)
            if not dry_run:
                f.roll(da_key, shift, inplace=True)

            # Re-get dim
            dim = f.dimension_coordinate(filter_by_axis=(da_key,))
            # TODO CHECK n for dry run or not
            n = ((value - dim.data[0]) / period).ceil()
        else:
            # Adjust value so it's in the range (c[0]-period, c[0]]
            n = ((c[0] - value) / period).floor()
            value1 = value + n * period

            shift = axis_size - np.argmax((value1 - c >= 0).array)

            if not dry_run:
                f.roll(da_key, shift, inplace=True)

            # Re-get dim
            dim = f.dimension_coordinate(filter_by_axis=(da_key,))
            # TODO CHECK n for dry run or not
            n = ((value - dim.data[0]) / period).floor()

        if dry_run:
            return {"axis": da_key, "roll": shift, "nperiod": n * period}

        if n:
            with bounds_combination_mode("OR"):
                dim += n * period

        return f

    @_manage_log_level_via_verbosity
    def autocyclic(self, key=None, coord=None, verbose=None, config={}):
        """Set dimensions to be cyclic.

        A dimension is set to be cyclic if it has a unique longitude
        (or grid longitude) dimension coordinate construct with bounds
        and the first and last bounds values differ by 360 degrees (or
        an equivalent amount in other units).

        .. versionadded:: 1.0

        .. seealso:: `cyclic`, `iscyclic`, `period`

        :Parameters:

            {{verbose: `int` or `str` or `None`, optional}}

            config: `dict`
                Additional parameters for optimising the
                operation. See the code for details.

                .. versionadded:: 3.9.0

        :Returns:

           `bool` or `None`
<<<<<<< HEAD
               `True` if the dimension is cycle, `False` if it isn't,
               or `None` no checks were done.
=======
               `True` if the dimension is cyclic, `False` if it isn't,
               or `None` if no checks were done.
>>>>>>> 627105b8

        """
        noop = config.get("no-op")
        if noop:
            # Don't do anything
            return

        if "cyclic" in config:
            if not config["cyclic"]:
                if not noop:
                    self.cyclic(key, iscyclic=False, config=config)
                return False
            else:
                period = coord.period()
                if period is not None:
                    period = None
                else:
                    period = config.get("period")

                self.cyclic(key, iscyclic=True, period=period, config=config)
                return True

        if coord is None:
            key, coord = self.dimension_coordinate(
                "X", item=True, default=(None, None)
            )
            if coord is None:
                return False
        elif "X" in config:
            if not config["X"]:
                if not noop:
                    self.cyclic(key, iscyclic=False, config=config)
                return False
        elif not coord.X:
            if not noop:
                self.cyclic(key, iscyclic=False, config=config)
            return False

        bounds_range = config.get("bounds_range")
        if bounds_range is not None:
            bounds_units = config["bounds_units"]
        else:
            bounds = coord.get_bounds(None)
            if bounds is None:
                if not noop:
                    self.cyclic(key, iscyclic=False, config=config)
                return False

            data = bounds.get_data(None, _fill_value=False)
            if data is None:
                if not noop:
                    self.cyclic(key, iscyclic=False, config=config)
                return False

            bounds_units = bounds.Units

        period = coord.period()

        if period is not None:
            has_period = True
        else:
            period = config.get("period")
            if period is None:
                has_period = False
            else:
                has_period = True

        if not has_period:
            if bounds_units.islongitude:
                period = Data(360.0, units="degrees_east")
            elif bounds_units.equivalent(_units_degrees):
                period = Data(360.0, units="degrees")
            else:
                self.cyclic(key, iscyclic=False, config=config)
                return False

            period.Units = bounds_units

        if bounds_range is None:
            bounds_range = abs(data.last_element() - data.first_element())
            if bounds_range is np.ma.masked:
                bounds_range = None

        if bounds_range is None or bounds_range != period:
            if not noop:
                self.cyclic(key, iscyclic=False, config=config)
            return False

        config = config.copy()
        config["axis"] = self.get_data_axes(key, default=(None,))[0]

        self.cyclic(key, iscyclic=True, period=period, config=config)

        return True

    @_inplace_enabled(default=False)
    def auxiliary_to_dimension(
        self, *identity, inplace=False, **filter_kwargs
    ):
        """Move auxiliary coordinates to a dimension coordinate construct.

        A new dimension coordinate construct is derived
        from the selected auxiliary coordinate construct, and the
        auxiliary coordinate construct is removed.

        .. versionadded:: 3.14.1

        .. seealso:: `dimension_to_auxiliary`

        :Parameters:

            identity, filter_kwargs: optional
                Select the unique 1-d auxiliary coordinate construct
                returned by ``f.auxiliary_coordinate(*identity,
                filter_by_naxes=(1,), **filter_kwargs)``. See
                `auxiliary_coordinate` for details.

            {{inplace: `bool`, optional}}

        :Returns:

            `{{class}}` or `None`
                The {{class}} with the new dimension coordinate construct,
                or `None` if the operation was in-place.

        **Examples**

        >>> f = cf.example_field(0)
        >>> print(f)
        Field: specific_humidity (ncvar%q)
        ----------------------------------
        Data            : specific_humidity(latitude(5), longitude(8)) 1
        Cell methods    : area: mean
        Dimension coords: latitude(5) = [-75.0, ..., 75.0] degrees_north
                        : longitude(8) = [22.5, ..., 337.5] degrees_east
                        : time(1) = [2019-01-01 00:00:00]
        >>> g = f.dimension_to_auxiliary('latitude')
        >>> print(g)
        Field: specific_humidity (ncvar%q)
        ----------------------------------
        Data            : specific_humidity(latitude(5), longitude(8)) 1
        Cell methods    : area: mean
        Dimension coords: longitude(8) = [22.5, ..., 337.5] degrees_east
                        : time(1) = [2019-01-01 00:00:00]
        Auxiliary coords: latitude(latitude(5)) = [-75.0, ..., 75.0] degrees_north
        >>> h = g.auxiliary_to_dimension('latitude')
        >>> print(h)
        Field: specific_humidity (ncvar%q)
        ----------------------------------
        Data            : specific_humidity(latitude(5), longitude(8)) 1
        Cell methods    : area: mean
        Dimension coords: latitude(5) = [-75.0, ..., 75.0] degrees_north
                        : longitude(8) = [22.5, ..., 337.5] degrees_east
                        : time(1) = [2019-01-01 00:00:00]
        >>> h.equals(f)
        True

        """
        f = _inplace_enabled_define_and_cleanup(self)

        filter_kwargs["filter_by_naxes"] = (1,)

        key, aux = f.auxiliary_coordinate(
            *identity, item=True, **filter_kwargs
        )

        if aux.dtype.kind in "SU":
            raise ValueError(
                f"Can't create a dimension coordinate construct from {aux!r} "
                f"with datatype {aux.dtype}. Only numerical auxiliary "
                "coordinate constructs can be converted."
            )

        if aux.has_geometry():
            raise ValueError(
                f"Can't create a dimension coordinate construct from {aux!r} "
                "with geometry cells"
            )

        axis = f.get_data_axes(key)
        dim = f._DimensionCoordinate(source=aux)
        f.set_construct(dim, axes=axis)
        f.del_construct(key)
        return f

    def del_coordinate_reference(
        self, identity=None, construct=None, default=ValueError()
    ):
        """Remove a coordinate reference construct and all of its domain
        ancillary constructs.

                .. versionadded:: 3.0.0

                .. seealso:: `del_construct`

                :Parameters:

                    identity: optional
                        Select the coordinate reference construct by one of:

                        * The identity of a coordinate reference construct.

                          {{construct selection identity}}

                        * The key of a coordinate reference construct

                        * `None`. This is the default, which selects the
                          coordinate reference construct when there is only
                          one of them.

                        *Parameter example:*
                          ``identity='standard_name:atmosphere_hybrid_height_coordinate'``

                        *Parameter example:*
                          ``identity='grid_mapping_name:rotated_latitude_longitude'``

                        *Parameter example:*
                          ``identity='transverse_mercator'``

                        *Parameter example:*
                          ``identity='coordinatereference1'``

                        *Parameter example:*
                          ``identity='key%coordinatereference1'``

                        *Parameter example:*
                          ``identity='ncvar%lat_lon'``

                        *Parameter example:*
                          ``identity=cf.eq('rotated_pole')'``

                        *Parameter example:*
                          ``identity=re.compile('^rotated')``

                    construct: optional
                        TODO

                    default: optional
                        Return the value of the *default* parameter if the
                        construct can not be removed, or does not exist.

                        {{default Exception}}

                :Returns:

                        The removed coordinate reference construct.

                **Examples**

                >>> f.del_coordinate_reference('rotated_latitude_longitude')
                <CF CoordinateReference: rotated_latitude_longitude>

        """
        if construct is None:
            if identity is None:
                raise ValueError(
                    "An identity or construct must be provided in order to "
                    "determine the coordinate reference to select."
                )

            key = self.coordinate_reference(identity, key=True, default=None)
            if key is None:
                if default is None:
                    return

                return self._default(
                    default, f"Can't identify construct from {identity!r}"
                )

            ref = self.del_construct(key)

            for (
                da_key
            ) in ref.coordinate_conversion.domain_ancillaries().values():
                self.del_construct(da_key, default=None)

            return ref
        elif identity is not None:
            raise ValueError(
                "Provide only one of the identity and construct parameters "
                "to select a coordinate reference."
            )

        out = []

        c_key = self.construct(construct, key=True, default=None)
        if c_key is None:
            if default is None:
                return

            return self._default(
                default, f"Can't identify construct from {construct!r}"
            )

        for key, ref in tuple(self.coordinate_references(todict=True).items()):
            if c_key in ref.coordinates():
                self.del_coordinate_reference(
                    key, construct=None, default=default
                )
                out.append(ref)
                continue

            if (
                c_key
                in ref.coordinate_conversion.domain_ancillaries().values()
            ):
                self.del_coordinate_reference(
                    key, construct=None, default=default
                )
                out.append(ref)
                continue

        return out

    def del_domain_axis(
        self, identity=None, squeeze=False, default=ValueError()
    ):
        """Remove a domain axis construct.

        In general, a domain axis construct can only be removed if it
        is not spanned by any construct's data. However, a size 1
        domain axis construct can be removed in any case if the
        *squeeze* parameter is set to `True`. In this case, a metadata
        construct whose data spans only the removed domain axis
        construct will also be removed.

        .. versionadded:: 3.6.0

        .. seealso:: `del_construct`

        :Parameters:

            identity: optional
                Select the domain axis construct by one of:

                * An identity or key of a 1-d dimension or auxiliary
                  coordinate construct that whose data spans the
                  domain axis construct.

                  {{construct selection identity}}

                * A domain axis construct identity.

                  {{domain axis selection identity}}

                * The key of a domain axis construct.

                * `None`. This is the default, which selects the
                  domain axis construct when there is only one of
                  them.  ``'key%dimensioncoordinate2'`` are both
                  acceptable keys.

                *Parameter example:*
                  ``identity='long_name=Latitude'``

                *Parameter example:*
                  ``identity='dimensioncoordinate1'``

                *Parameter example:*
                  ``identity='domainaxis2'``

                *Parameter example:*
                  ``identity='key%domainaxis2'``

                *Parameter example:*
                  ``identity='ncdim%y'``

            squeeze: `bool`, optional
                If True then allow the removal of a size 1 domain axis
                construct that is spanned by any data array and
                squeeze the corresponding dimension from those arrays.

            default: optional
                Return the value of the *default* parameter if the
                construct can not be removed, or does not exist.

                {{default Exception}}

        :Returns:

            `DomainAxis`
                The removed domain axis construct.

        **Examples**

        >>> f = cf.example_field(0)
        >>> g = f[0]
        Field: specific_humidity (ncvar%q)
        ----------------------------------
        Data            : specific_humidity(latitude(1), longitude(8)) 1
        Cell methods    : area: mean
        Dimension coords: latitude(1) = [-75.0] degrees_north
                        : longitude(8) = [22.5, ..., 337.5] degrees_east
                        : time(1) = [2019-01-01 00:00:00]
        >>> g.del_domain_axis('Y', squeeze=True)
        <CF DomainAxis: size(1)>
        >>> print(g)
        Field: specific_humidity (ncvar%q)
        ----------------------------------
        Data            : specific_humidity(longitude(8)) 1
        Cell methods    : area: mean
        Dimension coords: longitude(8) = [22.5, ..., 337.5] degrees_east
                        : time(1) = [2019-01-01 00:00:00]
        >>> g.del_domain_axis('T', squeeze=True)
        <CF DomainAxis: size(1)>
        >>> print(g)
        Field: specific_humidity (ncvar%q)
        ----------------------------------
        Data            : specific_humidity(longitude(8)) 1
        Cell methods    : area: mean
        Dimension coords: longitude(8) = [22.5, ..., 337.5] degrees_east

        """
        dakey, domain_axis = self.domain_axis(identity, item=True)

        if not squeeze:
            return self.del_construct(dakey)

        if dakey in self.get_data_axes(default=()):
            self.squeeze(dakey, inplace=True)

        for ckey, construct in self.constructs.filter_by_data(
            todict=True
        ).items():
            data = construct.get_data(None, _fill_value=False)
            if data is None:
                continue

            construct_axes = self.get_data_axes(ckey)
            if dakey not in construct_axes:
                continue

            i = construct_axes.index(dakey)
            construct.squeeze(i, inplace=True)
            construct_axes = list(construct_axes)
            construct_axes.remove(dakey)
            self.set_data_axes(axes=construct_axes, key=ckey)

            if not construct_axes:
                self.del_construct(ckey)

        return domain_axis

    def coordinate_reference_domain_axes(self, identity=None):
        """Return the domain axes that apply to a coordinate reference
        construct.

                :Parameters:

                    identity: optional
                        Select the coordinate reference construct by one of:

                        * The identity of a coordinate reference construct.

                          {{construct selection identity}}

                        * The key of a coordinate reference construct

                        * `None`. This is the default, which selects the
                          coordinate reference construct when there is only
                          one of them.

                        *Parameter example:*
                          ``identity='standard_name:atmosphere_hybrid_height_coordinate'``

                        *Parameter example:*
                          ``identity='grid_mapping_name:rotated_latitude_longitude'``

                        *Parameter example:*
                          ``identity='transverse_mercator'``

                        *Parameter example:*
                          ``identity='coordinatereference1'``

                        *Parameter example:*
                          ``identity='key%coordinatereference1'``

                        *Parameter example:*
                          ``identity='ncvar%lat_lon'``

                        *Parameter example:*
                          ``identity=cf.eq('rotated_pole')'``

                        *Parameter example:*
                          ``identity=re.compile('^rotated')``

                :Returns:

                    `set`
                        The identifiers of the domain axis constructs that span
                        the data of all coordinate and domain ancillary
                        constructs used by the selected coordinate reference
                        construct.

                **Examples**

                >>> f.coordinate_reference_domain_axes('coordinatereference0')
                {'domainaxis0', 'domainaxis1', 'domainaxis2'}

                >>> f.coordinate_reference_domain_axes(
                ...     'atmosphere_hybrid_height_coordinate')
                {'domainaxis0', 'domainaxis1', 'domainaxis2'}

        """
        cr = self.coordinate_reference(identity)

        data_axes = self.constructs.data_axes()

        axes = []
        for i in cr.coordinates() | set(
            cr.coordinate_conversion.domain_ancillaries().values()
        ):
            key = self.construct(i, key=True, default=None)
            axes.extend(data_axes.get(key, ()))

        return set(axes)

    def cyclic(
        self, *identity, iscyclic=True, period=None, config={}, **filter_kwargs
    ):
        """Set the cyclicity of an axis.

        .. versionadded:: 1.0

        .. seealso:: `autocyclic`, `iscyclic`, `period`, `domain_axis`

        :Parameters:

            identity, filter_kwargs: optional
                Select the unique domain axis construct returned by
                ``f.domain_axis(*identity, **filter_kwargs)``. See
                `domain_axis` for details.

            iscyclic: `bool`, optional
                If False then the axis is set to be non-cyclic. By
                default the selected axis is set to be cyclic.

            period: optional
                The period for a dimension coordinate construct which
                spans the selected axis. May be any numeric scalar
                object that can be converted to a `Data` object (which
                includes numpy array and `Data` objects). The absolute
                value of *period* is used. If *period* has units then
                they must be compatible with those of the dimension
                coordinates, otherwise it is assumed to have the same
                units as the dimension coordinates.

            config: `dict`, optional
                Additional parameters for optimising the
                operation. See the code for details.

                .. versionadded:: 3.9.0

            axes: deprecated at version 3.0.0
                Use the *identity* and *filter_kwargs* parameters
                instead.

        :Returns:

            `set`
                The construct keys of the domain axes which were
                cyclic prior to the new setting, or the current cyclic
                domain axes if no axis was specified.

        **Examples**

        >>> f.cyclic()
        set()
        >>> f.cyclic('X', period=360)
        set()
        >>> f.cyclic()
        {'domainaxis2'}
        >>> f.cyclic('X', iscyclic=False)
        {'domainaxis2'}
        >>> f.cyclic()
        set()

        """
        if not iscyclic and config.get("no-op"):
            return self._cyclic.copy()

        old = None
        cyclic = self._cyclic

        if not identity and not filter_kwargs:
            return cyclic.copy()

        axis = config.get("axis")
        if axis is None:
            axis = self.domain_axis(*identity, key=True, **filter_kwargs)

        data = self.get_data(None, _fill_value=False)
        if data is not None:
            try:
                data_axes = self.get_data_axes()
                data.cyclic(data_axes.index(axis), iscyclic)
            except ValueError:
                pass

        if iscyclic:
            dim = config.get("coord")
            if dim is None:
                dim = self.dimension_coordinate(
                    filter_by_axis=(axis,), default=None
                )

            if dim is not None:
                if config.get("period") is not None:
                    dim.period(**config)
                elif period is not None:
                    dim.period(period, **config)
                elif dim.period() is None:
                    raise ValueError(
                        "A cyclic dimension coordinate must have a period"
                    )

            if axis not in cyclic:
                # Never change _cyclic in-place
                old = cyclic.copy()
                cyclic = cyclic.copy()
                cyclic.add(axis)
                self._cyclic = cyclic

        elif axis in cyclic:
            # Never change _cyclic in-place
            old = cyclic.copy()
            cyclic = cyclic.copy()
            cyclic.discard(axis)
            self._cyclic = cyclic

        if old is None:
            old = cyclic.copy()

        return old

    @_inplace_enabled(default=False)
    def dimension_to_auxiliary(
        self, *identity, inplace=False, **filter_kwargs
    ):
        """Move dimension coordinates to an auxiliary coordinate construct.

        A new auxiliary coordinate construct is derived
        from the selected dimension coordinate construct, and the
        dimension coordinate construct is removed.

        .. versionadded:: 3.14.1

        .. seealso:: `auxiliary_to_dimension`

        :Parameters:

           identity, filter_kwargs: optional
               Select the unique dimension coordinate construct
               returned by ``f.dimension_coordinate(*identity, **filter_kwargs)``.
               See `dimension_coordinate` for details.

            {{inplace: `bool`, optional}}

        :Returns:

            `{{class}}` or `None`
                The {{class}} with the new auxiliary coordinate construct,
                or `None` if the operation was in-place.

        **Examples**

        >>> f = cf.example_field(0)
        >>> print(f)
        Field: specific_humidity (ncvar%q)
        ----------------------------------
        Data            : specific_humidity(latitude(5), longitude(8)) 1
        Cell methods    : area: mean
        Dimension coords: latitude(5) = [-75.0, ..., 75.0] degrees_north
                        : longitude(8) = [22.5, ..., 337.5] degrees_east
                        : time(1) = [2019-01-01 00:00:00]
        >>> g = f.dimension_to_auxiliary('latitude')
        >>> print(g)
        Field: specific_humidity (ncvar%q)
        ----------------------------------
        Data            : specific_humidity(latitude(5), longitude(8)) 1
        Cell methods    : area: mean
        Dimension coords: longitude(8) = [22.5, ..., 337.5] degrees_east
                        : time(1) = [2019-01-01 00:00:00]
        Auxiliary coords: latitude(latitude(5)) = [-75.0, ..., 75.0] degrees_north
        >>> h = g.auxiliary_to_dimension('latitude')
        >>> print(h)
        Field: specific_humidity (ncvar%q)
        ----------------------------------
        Data            : specific_humidity(latitude(5), longitude(8)) 1
        Cell methods    : area: mean
        Dimension coords: latitude(5) = [-75.0, ..., 75.0] degrees_north
                        : longitude(8) = [22.5, ..., 337.5] degrees_east
                        : time(1) = [2019-01-01 00:00:00]
        >>> h.equals(f)
        True

        """
        f = _inplace_enabled_define_and_cleanup(self)

        key, dim = f.dimension_coordinate(
            *identity, item=True, **filter_kwargs
        )

        axis = f.get_data_axes(key)
        aux = f._AuxiliaryCoordinate(source=dim)
        f.set_construct(aux, axes=axis)
        f.del_construct(key)
        return f

    @_deprecated_kwarg_check("axes", version="3.0.0", removed_at="4.0.0")
    def direction(self, identity, axes=None, **kwargs):
        """Whether or not a domain axis is increasing.

        An domain axis is considered to be increasing if its dimension
        coordinate values are increasing in index space or if it has
        no dimension coordinate.

        .. seealso:: `directions`

        :Parameters:

            identity: optional
                Select the domain axis construct by one of:

                * An identity or key of a 1-d dimension or auxiliary
                  coordinate construct that whose data spans the
                  domain axis construct.

                  {{construct selection identity}}

                * A domain axis construct identity

                  The domain axis is that which would be selected by
                  passing the given axis description to a call of the
                  construct's `domain_axis` method. For example, for a
                  value of ``'X'``, the domain axis construct returned
                  by ``f.domain_axis('X')`` is selected.

                * `None`. This is the default, which selects the
                   domain construct when there is only one of them.

            axes: deprecated at version 3.0.0
                Use the *identity* parameter instead.

            size: deprecated at version 3.0.0

            kwargs: deprecated at version 3.0.0

        :Returns:

            `bool`
                Whether or not the domain axis is increasing.

        **Examples**

        >>> print(f.dimension_coordinate('X').array)
        array([  0  30  60])
        >>> f.direction('X')
        True
        >>> g = f.flip('X')
        >>> g.direction('X')
        False

        """
        if kwargs:
            _DEPRECATION_ERROR_KWARGS(
                self, "direction", kwargs
            )  # pragma: no cover

        #        axis = self.domain_axis(identity, key=True, default=None)
        #       if axis is None:
        #            return True

        for coord in self.dimension_coordinates(
            filter_by_axis=(identity,), todict=True
        ).values():
            return coord.direction()

        return True

    def directions(self):
        """Return a dictionary mapping all domain axes to their
        directions.

        .. seealso:: `direction`

        :Returns:

            `dict`
                A dictionary whose key/value pairs are domain axis
                keys and their directions.

        **Examples**

        >>> d.directions()
        {'domainaxis1': True, 'domainaxis1': False}

        """
        out = {key: True for key in self.domain_axes(todict=True)}

        data_axes = self.constructs.data_axes()

        for key, coord in self.dimension_coordinates(todict=True).items():
            axis = data_axes[key][0]
            out[axis] = coord.direction()

        return out

    def get_coordinate_reference(
        self, *identity, key=False, construct=None, default=ValueError()
    ):
        """Return a coordinate reference construct.

        .. versionadded:: 3.0.2

        .. seealso:: `construct`

        :Parameters:

            identity: optional
                Select the coordinate reference construct by one of:

                * The identity of a coordinate reference construct.

                  {{construct selection identity}}

                * The key of a coordinate reference construct

                * `None`. This is the default, which selects the
                  coordinate reference construct when there is only
                  one of them.

                *Parameter example:*
                  ``identity='standard_name:atmosphere_hybrid_height_coordinate'``

                *Parameter example:*
                  ``identity='grid_mapping_name:rotated_latitude_longitude'``

                *Parameter example:*
                  ``identity='transverse_mercator'``

                *Parameter example:*
                  ``identity='coordinatereference1'``

                *Parameter example:*
                  ``identity='key%coordinatereference1'``

                *Parameter example:*
                  ``identity='ncvar%lat_lon'``

                *Parameter example:*
                  ``identity=cf.eq('rotated_pole')'``

                *Parameter example:*
                  ``identity=re.compile('^rotated')``

            construct: optional
                TODO

            key: `bool`, optional
                If True then return the selected construct key. By
                default the construct itself is returned.

            default: optional
                Return the value of the *default* parameter if a
                construct can not be found.

                {{default Exception}}

        :Returns:

            `CoordinateReference` or `str`
                The selected coordinate reference construct, or its
                key.

        **Examples**

        """
        if construct is None:
            return self.coordinate_reference(
                *identity, key=key, default=default
            )

        out = []

        c_key = self.construct(construct, key=True, default=None)
        if c_key is None:
            if default is None:
                return
            return self._default(
                default, f"Can't identify construct from {construct!r}"
            )

        for cr_key, ref in tuple(
            self.coordinate_references(todict=True).items()
        ):
            if c_key in [
                ref.coordinates(),
                ref.coordinate_conversion.domain_ancillaries().values(),
            ]:
                if key:
                    if cr_key not in out:
                        out.append(cr_key)
                elif ref not in out:
                    out.append(ref)

                continue

        return out

    def iscyclic(self, *identity, **filter_kwargs):
        """Returns True if the given axis is cyclic.

        {{unique construct}}

        .. versionadded:: 1.0

        .. seealso:: `cyclic`, `period`, `domain_axis`

        :Parameters:

            identity: optional
                Select the unique domain axis construct returned by
                ``f.domain_axis(*identity, **filter_kwargs)``. See
                `domain_axis` for details.

            {{filter_kwargs: optional}}

                .. versionadded:: 3.9.0

        :Returns:

            `bool`
                True if the selected axis is cyclic, otherwise False.

        **Examples**

        >>> f.iscyclic('X')
        True
        >>> f.iscyclic('latitude')
        False

        >>> x = f.iscyclic('long_name=Latitude')
        >>> x = f.iscyclic('dimensioncoordinate1')
        >>> x = f.iscyclic('domainaxis2')
        >>> x = f.iscyclic('key%domainaxis2')
        >>> x = f.iscyclic('ncdim%y')
        >>> x = f.iscyclic(2)

        """
        axis = self.domain_axis(
            *identity, key=True, default=None, **filter_kwargs
        )
        if axis is None:
            raise ValueError("Can't identify unique axis")

        return axis in self.cyclic()

    def match_by_rank(self, *ranks):
        """Whether or not the number of domain axis constructs satisfies
        conditions.

        .. versionadded:: 3.0.0

        .. seealso:: `match`, `match_by_property`,
                     `match_by_identity`, `match_by_ncvar`,
                     `match_by_construct`

        :Parameters:

            ranks: optional
                Define conditions on the number of domain axis
                constructs.

                A condition is one of:

                * `int`
                * a `Query` object

                The condition is satisfied if the number of domain
                axis constructs equals the condition value.

                *Parameter example:*
                  To see if the field construct has 4 domain axis
                  constructs: ``4``

                *Parameter example:*
                  To see if the field construct has at least 3 domain
                  axis constructs: ``cf.ge(3)``

        :Returns:

            `bool`
                Whether or not at least one of the conditions are met.

        **Examples**

        >>> f.match_by_rank(3, 4)

        >>> f.match_by_rank(cf.wi(2, 4))

        >>> f.match_by_rank(1, cf.gt(3))

        """
        if not ranks:
            return True

        n_domain_axes = len(self.domain_axes(todict=True))
        for rank in ranks:
            ok = rank == n_domain_axes
            if ok:
                return True

        return False

    def _parse_axes(self, axes):
        """Convert the given axes to their domain axis identifiers.

        .. versionadded:: 3.9.0

        :Parameters:

            axes:
                One or more axis specifications.

                If *axes* is a sequence then the returned identifiers
                are in the same order.

        :Returns:

            `list`
                The domain axis identifiers.

        """
        if isinstance(axes, str):
            axes = (axes,)
        else:
            try:
                len(axes)
            except TypeError:
                axes = (axes,)

        return [self.domain_axis(x, key=True) for x in axes]

    def replace_construct(
        self, *identity, new=None, copy=True, **filter_kwargs
    ):
        """Replace a metadata construct.

        Replacement assigns the same construct key and, if applicable, the
        domain axes of the original construct to the new, replacing
        construct.

        .. versionadded:: 3.0.0

        .. seealso:: `set_construct`, `construct`

        :Parameters:

            identity: optional
                Select the unique construct returned by
                ``f.construct(*identity, **filter_kwargs)``. See
                `construct` for details.

            new:
               The new construct to replace that selected by the
               *identity* parameter.

            copy: `bool`, optional
                If True then set a copy of the new construct. By default
                the construct is copied.

            {{filter_kwargs: optional}}

                .. versionadded:: 3.9.0

            construct:
                Deprecated at version 3.9.0

        :Returns:

                The construct that was replaced.

        **Examples**

        >>> f.replace_construct('X', new=X_construct)

        """
        key, c = self.construct(*identity, item=True, **filter_kwargs)

        if not isinstance(new, c.__class__):
            raise ValueError(
                f"Can't replace a {c.__class__.__name__} construct "
                f"with a {new.__class__.__name__} object"
            )

        axes = self.get_data_axes(key, default=None)
        if axes is not None:
            shape0 = getattr(c, "shape", None)
            shape1 = getattr(new, "shape", None)
            if shape0 != shape1:
                raise ValueError(
                    f"Can't replace {c.__class__.__name__} construct "
                    f"with a {new.__class__.__name__} object of different "
                    "shape."
                )

        self.set_construct(new, key=key, axes=axes, copy=copy)

        return c

    def set_construct(
        self,
        construct,
        key=None,
        axes=None,
        set_axes=True,
        copy=True,
        autocyclic={},
        conform=True,
    ):
        """Set a metadata construct.

        When inserting a construct with data, the domain axes constructs
        spanned by the data are either inferred, or specified with the
        *axes* parameter.

        For a dimension coordinate construct, an existing dimension
        coordinate construct is discarded if it spans the same domain axis
        construct (since only one dimension coordinate construct can be
        associated with a given domain axis construct).

        .. versionadded:: 3.0.0

        .. seealso:: `constructs`, `creation_commands`, `del_construct`,
                     `get_construct`, `set_coordinate_reference`,
                     `set_data_axes`

        :Parameters:

            construct:
                The metadata construct to be inserted.

            key: `str`, optional
                The construct identifier to be used for the construct. If
                not set then a new, unique identifier is created
                automatically. If the identifier already exists then the
                existing construct will be replaced.

                *Parameter example:*
                  ``key='cellmeasure0'``

            axes: (sequence of) `str` or `int`, optional
                Set the domain axes constructs that are spanned by the
                construct's data. If unset, and the *set_axes* parameter
                is True, then an attempt will be made to assign existing
                domain axis constructs to the data.

                The contents of the *axes* parameter is mapped to domain
                axis constructs by translating each element into a domain
                axis construct key via the `domain_axis` method.

                *Parameter example:*
                  ``axes='domainaxis1'``

                *Parameter example:*
                  ``axes='X'``

                *Parameter example:*
                  ``axes=['latitude']``

                *Parameter example:*
                  ``axes=['X', 'longitude']``

                *Parameter example:*
                  ``axes=[1, 0]``

            set_axes: `bool`, optional
                If False then do not set the domain axes constructs that
                are spanned by the data, even if the *axes* parameter has
                been set. By default the axes are set either according to
                the *axes* parameter, or an attempt will be made to assign
                existing domain axis constructs to the data.

            copy: `bool`, optional
                If True then set a copy of the construct. By default the
                construct is copied.

            autocyclic: `dict`, optional
                Additional parameters for optimising the operation,
                relating to coordinate periodicity and cyclicity. See
                the code for details.

                .. versionadded:: 3.9.0

            conform: `bool`, optional
                If True (the default), then attempt to replace
                placeholder identities in *construct* with existing
                construct identifiers. Specifically, cell method
                construct axis specifiers (such as ``'T'``) are mapped
                to domain axis construct identifiers, and coordinate
                reference construct coordinate specifiers (such as
                ``'latitude'``) are mapped to their corresponding
                dimension or auxiliary coordinate construct
                identifiers.

                .. versionadded:: 3.14.0

        :Returns:

            `str`
                The construct identifier for the construct.

        **Examples**

        >>> key = f.set_construct(c)
        >>> key = f.set_construct(c, copy=False)
        >>> key = f.set_construct(c, axes='domainaxis2')
        >>> key = f.set_construct(c, key='cellmeasure0')

        """
        construct_type = construct.construct_type

        if not set_axes:
            axes = None

        if construct_type in (
            "dimension_coordinate",
            "auxiliary_coordinate",
            "cell_measure",
        ):
            if construct.isscalar:
                # Turn a scalar object into 1-d
                if copy:
                    construct = construct.insert_dimension(0)
                    copy = False
                else:
                    construct.insert_dimension(0, inplace=True)

            if set_axes:
                axes = self._set_construct_parse_axes(
                    construct, axes, allow_scalar=False
                )

            if construct_type == "dimension_coordinate":
                data_axes = self.constructs.data_axes()
                for dim in self.dimension_coordinates(todict=True):
                    if dim == key:
                        continue

                    if data_axes.get(dim) == tuple(axes):
                        self.del_construct(dim, default=None)

        elif construct_type in ("domain_ancillary", "field_ancillary"):
            if set_axes:
                axes = self._set_construct_parse_axes(
                    construct, axes, allow_scalar=True
                )

        out = super().set_construct(construct, key=key, axes=axes, copy=copy)

        if construct_type == "dimension_coordinate":
            construct.autoperiod(inplace=True, config=autocyclic)
            if conform:
                self._conform_coordinate_references(out)

            self.autocyclic(key=out, coord=construct, config=autocyclic)
            if conform:
                try:
                    self._conform_cell_methods()
                except AttributeError:
                    pass

        elif construct_type == "auxiliary_coordinate":
            construct.autoperiod(inplace=True, config=autocyclic)
            if conform:
                self._conform_coordinate_references(out)
                try:
                    self._conform_cell_methods()
                except AttributeError:
                    pass

        elif construct_type == "cell_method":
            if conform:
                self._conform_cell_methods()

        elif construct_type == "coordinate_reference":
            if conform:
                for ckey in self.coordinates(todict=True):
                    self._conform_coordinate_references(
                        ckey, coordref=construct
                    )

        # Return the construct key
        return out

    def set_coordinate_reference(
        self, coordinate_reference, key=None, parent=None, strict=True
    ):
        """Set a coordinate reference construct.

        By default, this is equivalent to using the `set_construct`
        method. If, however, the *parent* parameter has been set to be
        a field or domain construct that contains the new coordinate
        reference construct then copies of its coordinate and domain
        ancillary constructs will be referenced by the inserted
        coordinate reference construct.

        .. versionadded:: 3.0.0

        .. seealso:: `set_construct`

        :Parameters:

            coordinate_reference: `CoordinateReference`
                The coordinate reference construct to be inserted.

            key: `str`, optional
                The construct identifier to be used for the
                construct. If not set then a new, unique identifier is
                created automatically. If the identifier already
                exists then the existing construct will be replaced.

                *Parameter example:*
                  ``key='coordinatereference1'``

            parent: `Field` or `Domain`, optional
                A field or domain construct that contains the new
                coordinate reference construct.

            strict: `bool`, optional
                If False then allow non-strict identities for
                identifying coordinate and domain ancillary metadata
                constructs.

        :Returns:

            `str`
                The construct identifier for the coordinate reference
                construct.

        """
        if parent is None:
            return self.set_construct(coordinate_reference, key=key, copy=True)

        # Still here?
        ref = coordinate_reference.copy()

        coordinates = parent.coordinates(todict=True)
        domain_ancillaries = parent.domain_ancillaries(todict=True)

        ckeys = []
        for value in coordinate_reference.coordinates():
            if value in coordinates:
                identity = coordinates[value].identity(strict=strict)
                ckeys.append(self.coordinate(identity, key=True, default=None))

        ref.clear_coordinates()
        ref.set_coordinates(ckeys)

        coordinate_conversion = coordinate_reference.coordinate_conversion

        dakeys = {}
        for term, value in coordinate_conversion.domain_ancillaries().items():
            if value in domain_ancillaries:
                identity = domain_ancillaries[value].identity(strict=strict)
                dakeys[term] = self.domain_ancillary(
                    identity, key=True, default=None
                )
            else:
                dakeys[term] = None

        ref.coordinate_conversion.clear_domain_ancillaries()
        ref.coordinate_conversion.set_domain_ancillaries(dakeys)

        return self.set_construct(ref, key=key, copy=False)

    # ----------------------------------------------------------------
    # Aliases
    # ----------------------------------------------------------------
    def aux(
        self,
        *identity,
        key=False,
        default=ValueError(),
        item=False,
        **filter_kwargs,
    ):
        """Alias for `auxiliary_coordinate`."""
        return self.auxiliary_coordinate(
            *identity, key=key, default=default, item=item, **filter_kwargs
        )

    def auxs(self, *identities, **filter_kwargs):
        """Alias for `coordinates`."""
        return self.auxiliary_coordinates(*identities, **filter_kwargs)

    def axes(self, *identities, **filter_kwargs):
        """Alias for `domain_axes`."""
        return self.domain_axes(*identities, **filter_kwargs)

    def axis(
        self,
        *identity,
        key=False,
        default=ValueError(),
        item=False,
        **filter_kwargs,
    ):
        """Alias for `domain_axis`."""
        return self.domain_axis(
            *identity, key=key, default=default, item=item, **filter_kwargs
        )

    def coord(
        self,
        *identity,
        key=False,
        default=ValueError(),
        item=False,
        **filter_kwargs,
    ):
        """Alias for `coordinate`."""
        return self.coordinate(
            *identity, key=key, default=default, item=item, **filter_kwargs
        )

    def coords(self, *identities, **filter_kwargs):
        """Alias for `coordinates`."""
        return self.coordinates(*identities, **filter_kwargs)

    def dim(
        self,
        *identity,
        key=False,
        default=ValueError(),
        item=False,
        **filter_kwargs,
    ):
        """Alias for `dimension_coordinate`."""
        return self.dimension_coordinate(
            *identity, key=key, default=default, item=item, **filter_kwargs
        )

    def dims(self, *identities, **filter_kwargs):
        """Alias for `dimension_coordinates`."""
        return self.dimension_coordinates(*identities, **filter_kwargs)

    def domain_anc(
        self,
        *identity,
        key=False,
        default=ValueError(),
        item=False,
        **filter_kwargs,
    ):
        """Alias for `domain_ancillary`."""
        return self.domain_ancillary(
            *identity, key=key, default=default, item=item, **filter_kwargs
        )

    def domain_ancs(self, *identities, **filter_kwargs):
        """Alias for `domain_ancillaries`."""
        return self.domain_ancillaries(*identities, **filter_kwargs)

    def key(self, *identity, default=ValueError(), **filter_kwargs):
        """Alias for `construct_key`."""
        return self.construct(
            *identity, default=default, key=True, **filter_kwargs
        )

    def measure(
        self,
        *identity,
        key=False,
        default=ValueError(),
        item=False,
        **filter_kwargs,
    ):
        """Alias for `cell_measure`."""
        return self.cell_measure(
            *identity, key=key, default=default, item=item, **filter_kwargs
        )

    def measures(self, *identities, **filter_kwargs):
        """Alias for `cell_measures`."""
        return self.cell_measures(*identities, **filter_kwargs)

    def ref(
        self,
        *identity,
        default=ValueError(),
        key=False,
        item=False,
        **filter_kwargs,
    ):
        """Alias for `coordinate_reference`."""
        return self.coordinate_reference(
            *identity, key=key, default=default, item=item, **filter_kwargs
        )

    def refs(self, *identities, **filter_kwargs):
        """Alias for `coordinate_references`."""
        return self.coordinate_references(*identities, **filter_kwargs)


def _create_ancillary_mask_component(mask_shape, ind, compress):
    """Create an ancillary mask component.

    .. versionadded:: 3.9.0

    .. seealso:: `_indices`

    :Parameters:

        mask_shape: `tuple`
            The shape of the mask component to be created.

              *Parameter example*
                ``mask_shape=(3,)``

              *Parameter example*
                ``mask_shape=(9, 10)``

        ind: sequence of `list`
            Integer indices with the same shape as *mask_shape*,
            previously created by a single argument call of
            ``np[.ma].where``, that define where the returned mask is
            False.

        compress: `bool`
            If True then remove whole slices which only contain masked
            points.

    :Returns:

        `Data`
            The mask array.

    **Examples**

    >>> f = cf.{{class}}()
    >>> d = _create_ancillary_mask_component((4,), ([0, 3, 1],))
    >>> print(d.array)
    [False False  True False]
    >>> d = f._create_ancillary_mask_component(
    ...     (4, 6), ([0, 3, 1], [5, 3, 2])
    ... )
    >>> print(d.array)
    [[ True  True  True  True  True False]
     [ True  True False  True  True  True]
     [ True  True  True  True  True  True]
     [ True  True  True False  True  True]]

    """
    mask = np.ones(mask_shape, dtype=bool)
    mask[tuple(ind)] = False

    # For compressed indices, remove slices which only contain masked
    # points.
    if compress:
        for i, (index, n) in enumerate(zip(ind, mask_shape)):
            index = np.unique(index)
            if index.size == n:
                continue

            mask = mask.take(index, axis=i)

    return Data(mask)<|MERGE_RESOLUTION|>--- conflicted
+++ resolved
@@ -1110,13 +1110,8 @@
         :Returns:
 
            `bool` or `None`
-<<<<<<< HEAD
-               `True` if the dimension is cycle, `False` if it isn't,
-               or `None` no checks were done.
-=======
                `True` if the dimension is cyclic, `False` if it isn't,
                or `None` if no checks were done.
->>>>>>> 627105b8
 
         """
         noop = config.get("no-op")
