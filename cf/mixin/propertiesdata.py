import logging
from functools import partial as functools_partial
from itertools import chain

from numpy import array as numpy_array
from numpy import result_type as numpy_result_type
from numpy import vectorize as numpy_vectorize

from ..cfdatetime import dt
from ..data import Data
from ..decorators import (
    _deprecated_kwarg_check,
    _inplace_enabled,
    _inplace_enabled_define_and_cleanup,
    _manage_log_level_via_verbosity,
)
from ..functions import (
    _DEPRECATION_ERROR_ATTRIBUTE,
    _DEPRECATION_ERROR_METHOD,
    default_netCDF_fillvals,
)
from ..functions import equivalent as cf_equivalent
from ..functions import inspect as cf_inspect
from ..timeduration import TimeDuration
from ..units import Units
from . import Properties

_units_None = Units()

_month_units = ("month", "months")
_year_units = ("year", "years", "yr")

_relational_methods = (
    "__eq__",
    "__ne__",
    "__lt__",
    "__le__",
    "__gt__",
    "__ge__",
)

logger = logging.getLogger(__name__)


class DeprecationError(Exception):
    pass


class PropertiesData(Properties):
    """Mixin class for a data array with metadata."""

    _special_properties = ("units", "calendar")

    def __array__(self, *dtype):
        """Returns a numpy array representation of the data."""
        data = self.get_data(None)
        if data is not None:
            return data.__array__(*dtype)

        raise ValueError(f"{self.__class__.__name__} has no data")

    def __contains__(self, value):
        """Called to implement membership test operators.

        x.__contains__(y) <==> y in x

        """
        data = self.get_data(None, _fill_value=None)
        if data is None:
            return False

        return value in data

    def __data__(self):
        """Returns a new reference to the data.

        Allows the construct to initialize a `Data` object.

        :Returns:

            `Data`

        **Examples**

        >>> f.data
        <CF Data(12): [14, ..., 56] km)
        >>> cf.Data(f)
        <CF Data(12): [14, ..., 56] km)
        >>> cf.Data.asdata(f)
        <CF Data(12): [14, ..., 56] km)

        """
        data = self.get_data(None)
        if data is not None:
            return data

        raise ValueError(f"{self.__class__.__name__} has no data")

    def __setitem__(self, indices, value):
        """Called to implement assignment to x[indices]

        x.__setitem__(indices, value) <==> x[indices]

        """
        data = self.get_data(None, _fill_value=None)
        if data is None:
            raise ValueError("Can't set elements when there is no data")

        try:
            value = value.get_data(_fill_value=None)
        except AttributeError:
            pass

        data[indices] = value

    def __add__(self, y):
        """The binary arithmetic operation ``+``

        x.__add__(y) <==> x+y

        """
        return self._binary_operation(y, "__add__")

    def __iadd__(self, y):
        """The augmented arithmetic assignment ``+=``

        x.__iadd__(y) <==> x+=y

        """
        return self._binary_operation(y, "__iadd__")

    def __radd__(self, y):
        """The binary arithmetic operation ``+`` with reflected
        operands.

        x.__radd__(y) <==> y+x

        """
        return self._binary_operation(y, "__radd__")

    def __sub__(self, y):
        """The binary arithmetic operation ``-``

        x.__sub__(y) <==> x-y

        """
        return self._binary_operation(y, "__sub__")

    def __isub__(self, y):
        """The augmented arithmetic assignment ``-=``

        x.__isub__(y) <==> x-=y

        """
        return self._binary_operation(y, "__isub__")

    def __rsub__(self, y):
        """The binary arithmetic operation ``-`` with reflected
        operands.

        x.__rsub__(y) <==> y-x

        """
        return self._binary_operation(y, "__rsub__")

    def __mul__(self, y):
        """The binary arithmetic operation ``*``

        x.__mul__(y) <==> x*y

        """
        return self._binary_operation(y, "__mul__")

    def __imul__(self, y):
        """The augmented arithmetic assignment ``*=``

        x.__imul__(y) <==> x*=y

        """
        return self._binary_operation(y, "__imul__")

    def __rmul__(self, y):
        """The binary arithmetic operation ``*`` with reflected
        operands.

        x.__rmul__(y) <==> y*x

        """
        return self._binary_operation(y, "__rmul__")

    def __div__(self, y):
        """The binary arithmetic operation ``/``

        x.__div__(y) <==> x/y

        """
        return self._binary_operation(y, "__div__")

    def __idiv__(self, y):
        """The augmented arithmetic assignment ``/=``

        x.__idiv__(y) <==> x/=y

        """
        return self._binary_operation(y, "__idiv__")

    def __rdiv__(self, y):
        """The binary arithmetic operation ``/`` with reflected
        operands.

        x.__rdiv__(y) <==> y/x

        """
        return self._binary_operation(y, "__rdiv__")

    def __floordiv__(self, y):
        """The binary arithmetic operation ``//``

        x.__floordiv__(y) <==> x//y

        """
        return self._binary_operation(y, "__floordiv__")

    def __ifloordiv__(self, y):
        """The augmented arithmetic assignment ``//=``

        x.__ifloordiv__(y) <==> x//=y

        """
        return self._binary_operation(y, "__ifloordiv__")

    def __rfloordiv__(self, y):
        """The binary arithmetic operation ``//`` with reflected
        operands.

        x.__rfloordiv__(y) <==> y//x

        """
        return self._binary_operation(y, "__rfloordiv__")

    def __truediv__(self, y):
        """The binary arithmetic operation ``/`` (true division)

        x.__truediv__(y) <==> x/y

        """
        return self._binary_operation(y, "__truediv__")

    def __itruediv__(self, y):
        """The augmented arithmetic assignment ``/=`` (true division)

        x.__itruediv__(y) <==> x/=y

        """
        return self._binary_operation(y, "__itruediv__")

    def __rtruediv__(self, y):
        """The binary arithmetic operation ``/`` (true division) with
        reflected operands.

        x.__rtruediv__(y) <==> y/x

        """
        return self._binary_operation(y, "__rtruediv__")

    def __pow__(self, y, modulo=None):
        """The binary arithmetic operations ``**`` and ``pow``

        x.__pow__(y) <==> x**y

        """
        if modulo is not None:
            raise NotImplementedError(
                "3-argument power not supported for %r"
                % self.__class__.__name__
            )

        return self._binary_operation(y, "__pow__")

    def __ipow__(self, y, modulo=None):
        """The augmented arithmetic assignment ``**=``

        x.__ipow__(y) <==> x**=y

        """
        if modulo is not None:
            raise NotImplementedError(
                "3-argument power not supported for %r"
                % self.__class__.__name__
            )

        return self._binary_operation(y, "__ipow__")

    def __rpow__(self, y, modulo=None):
        """The binary arithmetic operations ``**`` and ``pow`` with
        reflected operands.

        x.__rpow__(y) <==> y**x

        """
        if modulo is not None:
            raise NotImplementedError(
                "3-argument power not supported for %r"
                % self.__class__.__name__
            )

        return self._binary_operation(y, "__rpow__")

    def __mod__(self, y):
        """The binary arithmetic operation ``%``

        x.__mod__(y) <==> x % y

        .. versionadded:: 1.0

        """
        return self._binary_operation(y, "__mod__")

    def __imod__(self, y):
        """The binary arithmetic operation ``%=``

        x.__imod__(y) <==> x %= y

        .. versionadded:: 1.0

        """
        return self._binary_operation(y, "__imod__")

    def __rmod__(self, y):
        """The binary arithmetic operation ``%`` with reflected
        operands.

        x.__rmod__(y) <==> y % x

        .. versionadded:: 1.0

        """
        return self._binary_operation(y, "__rmod__")

    def __eq__(self, y):
        """The rich comparison operator ``==``

        x.__eq__(y) <==> x==y

        """
        return self._binary_operation(y, "__eq__")

    def __ne__(self, y):
        """The rich comparison operator ``!=``

        x.__ne__(y) <==> x!=y

        """
        return self._binary_operation(y, "__ne__")

    def __ge__(self, y):
        """The rich comparison operator ``>=``

        x.__ge__(y) <==> x>=y

        """
        return self._binary_operation(y, "__ge__")

    def __gt__(self, y):
        """The rich comparison operator ``>``

        x.__gt__(y) <==> x>y

        """
        return self._binary_operation(y, "__gt__")

    def __le__(self, y):
        """The rich comparison operator ``<=``

        x.__le__(y) <==> x<=y

        """
        return self._binary_operation(y, "__le__")

    def __lt__(self, y):
        """The rich comparison operator ``<``

        x.__lt__(y) <==> x<y

        """
        return self._binary_operation(y, "__lt__")

    def __and__(self, y):
        """The binary bitwise operation ``&``

        x.__and__(y) <==> x&y

        """
        return self._binary_operation(y, "__and__")

    def __iand__(self, y):
        """The augmented bitwise assignment ``&=``

        x.__iand__(y) <==> x&=y

        """
        return self._binary_operation(y, "__iand__")

    def __rand__(self, y):
        """The binary bitwise operation ``&`` with reflected operands.

        x.__rand__(y) <==> y&x

        """
        return self._binary_operation(y, "__rand__")

    def __or__(self, y):
        """The binary bitwise operation ``|``

        x.__or__(y) <==> x|y

        """
        return self._binary_operation(y, "__or__")

    def __ior__(self, y):
        """The augmented bitwise assignment ``|=``

        x.__ior__(y) <==> x|=y

        """
        return self._binary_operation(y, "__ior__")

    def __ror__(self, y):
        """The binary bitwise operation ``|`` with reflected operands.

        x.__ror__(y) <==> y|x

        """
        return self._binary_operation(y, "__ror__")

    def __xor__(self, y):
        """The binary bitwise operation ``^``

        x.__xor__(y) <==> x^y

        """
        return self._binary_operation(y, "__xor__")

    def __ixor__(self, y):
        """The augmented bitwise assignment ``^=``

        x.__ixor__(y) <==> x^=y

        """
        return self._binary_operation(y, "__ixor__")

    def __rxor__(self, y):
        """The binary bitwise operation ``^`` with reflected operands.

        x.__rxor__(y) <==> y^x

        """
        return self._binary_operation(y, "__rxor__")

    def __lshift__(self, y):
        """The binary bitwise operation ``<<``

        x.__lshift__(y) <==> x<<y

        """
        return self._binary_operation(y, "__lshift__")

    def __ilshift__(self, y):
        """The augmented bitwise assignment ``<<=``

        x.__ilshift__(y) <==> x<<=y

        """
        return self._binary_operation(y, "__ilshift__")

    def __rlshift__(self, y):
        """The binary bitwise operation ``<<`` with reflected operands.

        x.__rlshift__(y) <==> y<<x

        """
        return self._binary_operation(y, "__rlshift__")

    def __rshift__(self, y):
        """The binary bitwise operation ``>>``

        x.__lshift__(y) <==> x>>y

        """
        return self._binary_operation(y, "__rshift__")

    def __irshift__(self, y):
        """The augmented bitwise assignment ``>>=``

        x.__irshift__(y) <==> x>>=y

        """
        return self._binary_operation(y, "__irshift__")

    def __rrshift__(self, y):
        """The binary bitwise operation ``>>`` with reflected operands.

        x.__rrshift__(y) <==> y>>x

        """
        return self._binary_operation(y, "__rrshift__")

    def __abs__(self):
        """The unary arithmetic operation ``abs``

        x.__abs__() <==> abs(x)

        """
        return self._unary_operation("__abs__")

    def __neg__(self):
        """The unary arithmetic operation ``-``

        x.__neg__() <==> -x

        """
        return self._unary_operation("__neg__")

    def __invert__(self):
        """The unary bitwise operation ``~``

        x.__invert__() <==> ~x

        """
        return self._unary_operation("__invert__")

    def __pos__(self):
        """The unary arithmetic operation ``+``

        x.__pos__() <==> +x

        """
        return self._unary_operation("__pos__")

    # ----------------------------------------------------------------
    # Private methods
    # ----------------------------------------------------------------
    def _binary_operation(self, y, method):
        """Implement binary arithmetic and comparison operations.

        The operations act on the constructs data with the numpy
        broadcasting rules.

        It is intended to be called by the binary arithmetic and
        comparison methods, such as `!__sub__` and `!__lt__`.

        :Parameters:

            operation: `str`
                The binary arithmetic or comparison method name (such as
                ``'__imul__'`` or ``'__ge__'``).

        :Returns:

                A new construct, or the same construct if the operation
                was in-place.

        **Examples**

        >>> w = u._binary_operation(u, '__add__')
        >>> w = u._binary_operation(v, '__lt__')
        >>> u._binary_operation(2, '__imul__')
        >>> u._binary_operation(v, '__idiv__')

        """
        data = self.get_data(None, _fill_value=None)
        if data is None:
            raise ValueError(
                f"Can't apply {method} to a {self.__class__.__name__} "
                f"object with no data: {self!r}"
            )

        inplace = method[2] == "i"

        units = self.Units
        sn = self.get_property("standard_name", None)
        ln = self.get_property("long_name", None)

        try:
            other_sn = y.get_property("standard_name", None)
            other_ln = y.get_property("long_name", None)
        except AttributeError:
            other_sn = None
            other_ln = None

        if isinstance(y, self.__class__):
            y = y.data
        elif y is None:
            y = Data(numpy_array(None, dtype=object))

        if not inplace:
            new = self.copy()  # data=False) TODO
            new_data = data._binary_operation(y, method)
            new.set_data(new_data, copy=False)
        else:
            new = self
            new.data._binary_operation(y, method)

        if method in _relational_methods:
            # Booleans have no units
            new.override_units(Units(), inplace=True)

        # ------------------------------------------------------------
        # Remove misleading identities
        # ------------------------------------------------------------
        if sn != other_sn:
            if sn is not None and other_sn is not None:
                new.del_property("standard_name", None)
                new.del_property("long_name", None)
            elif other_sn is not None:
                new.set_property("standard_name", other_sn, copy=False)
                if other_ln is None:
                    new.del_property("long_name", None)
                else:
                    new.set_property("long_name", other_ln, copy=False)
        elif ln is None and other_ln is not None:
            new.set_property("long_name", other_ln, copy=False)

        new_units = new.Units
        if (
            method in _relational_methods
            or not units.equivalent(new_units)
            and not (units.isreftime and new_units.isreftime)
        ):
            new.del_property("standard_name", None)
            new.del_property("long_name", None)

        return new

    #    def _ooo(self):
    #        '''
    #        '''
    #        units = self.Units
    #        sn = self.get_property('standard_name', None)
    #        ln = self.get_property('long_name', None)
    #
    #        try:
    #            other_sn = y.get_property('standard_name', None)
    #            other_ln = y.get_property('long_name', None)
    #        except AttributeError:
    #            other_sn = None
    #            other_ln = None
    #
    #        if isinstance(y, self.__class__):
    #            y = y.data
    #
    #        if not inplace:
    #            new = self.copy() #data=False) TODO
    #            new_data = data._binary_operation(y, method)
    #            new.set_data(new_data, copy=False)
    #        else:
    #            new = self
    #            new.data._binary_operation(y, method)
    #
    #
    #        if sn != other_sn:
    #            if sn is not None and other_sn is not None:
    #                new.del_property('standard_name', None)
    #                new.del_property('long_name', None)
    #            elif other_sn is not None:
    #                new.set_property('standard_name', other_sn)
    #                if other_ln is None:
    #                    new.del_property('long_name', None)
    #                else:
    #                    new.set_property('long_name', other_ln)
    #        elif ln is None and other_ln is not None:
    #            new.set_property('long_name', other_ln)
    #
    #        new_units = new.Units
    #        if (not units.equivalent(new_units) and
    #            not (units.isreftime and new_units.isreftime)):
    #            new.del_property('standard_name', None)
    #            new.del_property('long_name', None)

    #    def _change_axis_names(self, dim_name_map):
    #        '''Change the axis names of the Data object.
    #
    #    :Parameters:
    #
    #        dim_name_map: `dict`
    #
    #    :Returns:
    #
    #        `None`
    #
    #    **Examples**
    #
    #    >>> f._change_axis_names({'0': 'dim1', '1': 'dim2'})
    #
    #        '''
    #        data = self.get_data(None)
    #        if data is not None:
    #            data.change_axis_names(dim_name_map)

    def _conform_for_assignment(self, other):
        """Conform *other* for assignment broadcasting across *self*."""
        return other

    @_manage_log_level_via_verbosity
    def _equivalent_data(self, other, atol=None, rtol=None, verbose=None):
        """True if data is equivalent to other data, units considered.

        Two real numbers ``x`` and ``y`` are considered equal if
        ``|x-y|<=atol+rtol|y|``, where ``atol`` (the tolerance on absolute
        differences) and ``rtol`` (the tolerance on relative differences)
        are positive, typically very small numbers. See the *atol* and
        *rtol* parameters.

        :Parameters:

            transpose: `dict`, optional

            atol: `float`, optional
                The tolerance on absolute differences between real
                numbers. The default value is set by the `atol` function.

            rtol: `float`, optional
                The tolerance on relative differences between real
                numbers. The default value is set by the `rtol` function.

        :Returns:

            `bool`
                Whether or not the two variables have equivalent data arrays.

        """
        if self.has_data() != other.has_data():
            logger.info(
                f"{self.__class__.__name__}: Only one construct "
                f"has data: {self!r}, {other!r}"
            )
            return False

        if not self.has_data():
            return True

        data0 = self.get_data(_fill_value=False)
        data1 = other.get_data(_fill_value=False)

        if data0.shape != data1.shape:
            logger.info(
                f"{self.__class__.__name__}: Data have different shapes: "
                f"{data0.shape}, {data1.shape}"
            )
            return False

        if not data0.Units.equivalent(data1.Units):
            logger.info(
                f"{self.__class__.__name__}: Data have non-equivalent units: "
                f"{data0.Units!r}, {data1.Units!r}"
            )
            return False

        if not data0.allclose(data1, rtol=rtol, atol=atol):
            logger.info(
                f"{self.__class__.__name__}: Data have non-equivalent values: "
                f"{data0!r}, {data1!r}"
            )
            return False

        return True

    #    def _parse_axes(self, axes):
    #        '''TODO
    #
    #
    #    :Returns:
    #
    #        `list`
    #
    #        '''
    #        ndim = self.ndim
    #
    #        if axes is None:
    #            return list(range(ndim))
    #
    #        if isinstance(axes, int):
    #            axes = (axes,)
    #
    #        return [(i + ndim if i < 0 else i) for i in axes]

    #    def _parse_match(self, match):
    #        '''Called by `match`
    #
    #    :Parameters:
    #
    #        match:
    #            As for the *match* parameter of `match` method.
    #
    #    :Returns:
    #
    #        `list`
    #        '''
    #        if not match:
    #            return ()
    #
    #        if isinstance(match, (str, dict, Query)):
    #            match = (match,)
    #
    #        matches = []
    #        for m in match:
    #            if isinstance(m, str):
    #                if '=' in m:
    #                    # CF property (string-valued)
    #                    m = m.split('=')
    #                    matches.append({m[0]: '='.join(m[1:])})
    #                else:
    #                    # Identity (string-valued) or python attribute
    #                    # (string-valued) or axis type
    #                    matches.append({None: m})
    #
    #            elif isinstance(m, dict):
    #                # Dictionary
    #                matches.append(m)
    #
    #            else:
    #                # Identity (not string-valued, e.g. cf.Query).
    #                matches.append({None: m})
    #
    #        return matches

    def _unary_operation(self, method):
        """Implement unary arithmetic operations on the data array.

        :Parameters:

            method: `str`
                The unary arithmetic method name (such as "__abs__").

        :Returns:

            `{{class}}`
                A new construct, or the same construct if the operation
                was in-place.

        **Examples**

        >>> print(v.array)
        [1 2 -3 -4 -5]

        >>> w = v._unary_operation('__abs__')
        >>> print(w.array)
        [1 2 3 4 5]

        >>> w = v.__abs__()
        >>> print(w.array)
        [1 2 3 4 5]

        >>> w = abs(v)
        >>> print(w.array)
        [1 2 3 4 5]

        """
        data = self.get_data(None, _fill_value=False)
        if data is None:
            raise ValueError(
                f"Can't apply {method} to a {self.__class__.__name__} "
                "with no data"
            )

        new = self.copy(data=False)

        new_data = data._unary_operation(method)
        new.set_data(new_data, copy=False)

        return new

    def _YMDhms(self, attr):
        """Return some datetime component of the data array elements."""
        data = self.get_data(None, _fill_value=False)
        if data is None:
            raise ValueError(
                f"ERROR: Can't get {attr}s when there is no data array"
            )

        out = self.copy()  # data=False)

        out.set_data(getattr(data, attr), copy=False)

        out.del_property("standard_name", None)
        out.set_property("long_name", attr, copy=False)

        out.override_units(Units(), inplace=True)

        return out

    #    def _hmmm(self, method):
    #        data = self.get_data(None)
    #        if data is not None:
    #            out = self.copy() #data=False)
    #            out.set_data(getattr(data, method)(), copy=False)
    #            out.del_property('standard_name', None)
    #            out.set_property('long_name', method)
    #            return out
    #
    #        raise ValueError(
    #            "ERROR: Can't get {0} when there is no data array".format(method))

    def _apply_data_oper(
        self, v, oper_name, oper_args=(), delete_props=False, **oper_kwargs
    ):
        """Define a data array operation and delete some properties.

        :Parameters:

            v: the data array to apply the operations to (possibly in-place)

            oper_name: the string name for the desired operation, as it is
                defined (its method name) under the Data class, e.g.
                `sin` to apply `Data.sin`.

                Note: there is no (easy) way to determine the name of a
                function/method within itself, without e.g. inspecting the stack
                (see rejected PEP 3130), so even though functions are named
                identically to those call in Data (e.g. both `sin`) the same
                name must be typed and passed into this method in each case.

                TODO: is there a way to prevent/bypass the above?

            oper_args, oper_kwargs: all of the arguments for *oper_name*.

            delete_props: whether or not to delete name properties.

        """
        # For explicitness on a per-method basis, apply inplace decorator
        # to individual methods calling this method, rather than decorating
        # only this and devolving the logic for inplace operations.
        if not oper_kwargs.get("inplace"):
            # Default for getattr below (preventing duplicate inplace kwarg)
            oper_kwargs["inplace"] = True

        data = v.get_data(None)
        if data is not None:
            getattr(data, oper_name)(*oper_args, **oper_kwargs)

        if delete_props:
            v.del_property("standard_name", None)
            v.del_property("long_name", None)

        return v

    # ----------------------------------------------------------------
    # Attributes
    # ----------------------------------------------------------------
    @property
    def T(self):
        """`True` if and only if the data are coordinates for a CF 'T'
        axis.

        CF 'T' axis coordinates are defined by having units of reference
        time

        .. seealso:: `X`, `Y`, `Z`

        **Examples**

        >>> c.T
        False

        """
        return False

    @property
    def X(self):
        """Always False.

        .. seealso:: `T`, `Y`, `Z`

        **Examples**

        >>> print(f.X)
        False

        """
        return False

    @property
    def Y(self):
        """Always False.

        .. seealso:: `T`, `X`, `Z`

        **Examples**

        >>> print(f.Y)
        False

        """
        return False

    @property
    def Z(self):
        """Always False.

        .. seealso:: `T`, `X`, `Y`

        **Examples**

        >>> print(f.Z)
        False

        """
        return False

    @property
    def binary_mask(self):
        """A binary (0 and 1) missing data mask of the data array.

        The binary mask's data comprises dimensionless 32-bit integers
        that are 0 where the data has missing values and 1 otherwise.

        **Examples**

        >>> print(f.mask.array)
        [[ True  False  True False]]
        >>> b = f.binary_mask()
        >>> print(b.array)
        [[0 1 0 1]]

        """
        out = type(self)()
        out.set_propoerty("long_name", "binary_mask", copy=False)
        out.set_data(self.data.binary_mask(), copy=False)
        return out

    @property
    def data(self):
        """The `Data` object containing the data array.

        * ``f.data = x`` is equivalent to ``f.set_data(x, copy=False)``

        * ``x = f.data`` is equivalent to ``x = f.get_data()``

        * ``del f.data`` is equivalent to ``f.del_data()``

        * ``hasattr(f, 'data')`` is equivalent to ``f.has_data()``

        .. seealso:: `del_data`, `get_data`, `has_data`, `set_data`

        """
        return self.get_data()

    @data.setter
    def data(self, value):
        self.set_data(value, set_axes=False, copy=False)

    @data.deleter
    def data(self):
        return self.del_data()

    @property
    def isperiodic(self):
        """True if a given axis is periodic.

        .. versionadded:: 2.0

        >>> print(c.period())
        None
        >>> c.isperiodic
        False
        >>> print(c.period(cf.Data(360, 'degeres_east')))
        None
        >>> c.isperiodic
        True
        >>> c.period(None)
        <CF Data(): 360 degrees_east>
        >>> c.isperiodic
        False

        """
        return self.period() is not None

    @property
    def reference_datetime(self):
        """The reference date-time of units of elapsed time.

        **Examples**

        >>> f.units
        'days since 2000-1-1'
        >>> f.reference_datetime
        cftime.DatetimeNoLeap(2000-01-01 00:00:00)

        """
        units = self.Units
        if not units.isreftime:
            raise AttributeError(
                f"{self.__class__.__name__} doesn't have attribute "
                "'reference_datetime'"
            )
        return dt(units.reftime, calendar=units._calendar)

    @reference_datetime.setter
    def reference_datetime(self, value):
        units = self.Units
        if not units.isreftime:
            raise AttributeError(
                "Can't set 'reference_datetime' for non reference date-time "
                f"units {self.__class__.__name__}"
            )

        units = units.units.split(" since ")
        try:
            self.units = f"{units[0]} since {value}"
        except (ValueError, TypeError):
            raise ValueError(
                "Can't override reference date-time "
                f"{units[1]!r} with {value!r}"
            )

    @property
    def Units(self):
        """The `cf.Units` object containing the units of the data array.

        Stores the units and calendar CF properties in an internally
        consistent manner. These are mirrored by the `units` and
        `calendar` CF properties respectively.

        **Examples**

        >>> f.Units
        <Units: K>

        >>> f.Units
        <Units: days since 2014-1-1 calendar=noleap>

        """
        data = self.get_data(None, _fill_value=False)
        if data is not None:
            return data.Units

        try:
            return self._custom["Units"]
        except KeyError:
            self._custom["Units"] = _units_None

        return _units_None

    @Units.setter
    def Units(self, value):
        data = self.get_data(None, _fill_value=False)
        if data is not None:
            data.Units = value
        else:
            self._custom["Units"] = value

        # Set the Units on the period
        period = self.period()
        if period is not None:
            period = period.copy()
            period.Units = value
            self._custom["period"] = period

        self._custom["direction"] = None

    #        units = getattr(value, 'units', None)
    #        if units is not None:
    #            self.set_property('units', units)
    #
    #        calendar = getattr(value, 'calendar', None)
    #        if calendar is not None:
    #            self.set_property('calendar', calendar)

    @Units.deleter
    def Units(self):
        raise AttributeError(
            f"Can't delete {self.__class__.__name__} attribute "
            "'Units'. Use the override_units method."
        )

    @property
    def year(self):
        """The year of each date-time data array element.

        Only applicable to data arrays with reference time units.

        .. seealso:: `month`, `day`, `hour`, `minute`, `second`

        **Examples**

        >>> print(f.datetime_array)
        [0450-11-15 00:00:00  0450-12-16 12:30:00  0451-01-16 12:00:45]
        >>> print(f.year.array)
        [450  450  451]

        """
        return self._YMDhms("year")

    @property
    def month(self):
        """The month of each date-time data array element.

        Only applicable to data arrays with reference time units.

        .. seealso:: `year`, `day`, `hour`, `minute`, `second`

        **Examples**

        >>> print(f.datetime_array)
        [0450-11-15 00:00:00  0450-12-16 12:30:00  0451-01-16 12:00:45]
        >>> print(f.month.array)
        [11  12  1]

        """
        return self._YMDhms("month")

    @property
    def day(self):
        """The day of each date-time data array element.

        Only applicable to data arrays with reference time units.

        .. seealso:: `year`, `month`, `hour`, `minute`, `second`

        **Examples**

        >>> print(f.datetime_array)
        [0450-11-15 00:00:00  0450-12-16 12:30:00  0451-01-16 12:00:45]
        >>> print(f.day.array)
        [15  16  16]

        """
        return self._YMDhms("day")

    @property
    def hour(self):
        """The hour of each date-time data array element.

        Only applicable to data arrays with reference time units.

        .. seealso:: `year`, `month`, `day`, `minute`, `second`

        **Examples**

        >>> print(f.datetime_array)
        [0450-11-15 00:00:00  0450-12-16 12:30:00  0451-01-16 12:00:45]
        >>> print(f.hour.array)
        [ 0  12  12]

        """
        return self._YMDhms("hour")

    @property
    def minute(self):
        """The minute of each date-time data array element.

        Only applicable to data arrays with reference time units.

        .. seealso:: `year`, `month`, `day`, `hour`, `second`

        **Examples**

        >>> print(f.datetime_array)
        [0450-11-15 00:00:00  0450-12-16 12:30:00  0451-01-16 12:00:45]
        >>> print(f.minute.array)
        [ 0 30  0]

        """
        return self._YMDhms("minute")

    @property
    def second(self):
        """The second of each date-time data array element.

        Only applicable to data arrays with reference time units.

        .. seealso:: `year`, `month`, `day`, `hour`, `minute`

        **Examples**

        >>> print(f.datetime_array)
        [0450-11-15 00:00:00  0450-12-16 12:30:00  0451-01-16 12:00:45]
        >>> print(f.second.array)
        [ 0  0 45]

        """
        return self._YMDhms("second")

    @property
    def mask(self):
        """The mask of the data array.

        Values of True indicate masked elements.

        .. seealso:: `binary_mask`

        **Examples**

        >>> f.shape
        (12, 73, 96)
        >>> m = f.mask
        >>> m.long_name
        'mask'
        >>> m.shape
        (12, 73, 96)
        >>> m.dtype
        dtype('bool')
        >>> m.data
        <CF Data(12, 73, 96): [[[True, ..., False]]] >

        """
        if not self.has_data():
            raise ValueError(
                "ERROR: Can't get mask when there is no data array"
            )

        out = self.copy()

        out.set_data(self.data.mask, copy=False)

        out.override_units(Units(), inplace=True)

        out.clear_properties()
        out.set_property("long_name", "mask", copy=False)

        out.nc_del_variable(default=None)

        return out

    # ----------------------------------------------------------------
    # CF properties
    # ----------------------------------------------------------------
    @property
    def add_offset(self):
        """The add_offset CF property.

        If present then this number is *subtracted* from the data prior to
        it being written to a file. If both `scale_factor` and
        `add_offset` properties are present, the offset is subtracted
        before the data are scaled. See
        http://cfconventions.org/latest.html for details.

        **Examples**

        >>> f.add_offset = -4.0
        >>> f.add_offset
        -4.0
        >>> del f.add_offset

        >>> f.set_property('add_offset', 10.5)
        >>> f.get_property('add_offset')
        10.5
        >>> f.del_property('add_offset')
        10.5
        >>> f.has_property('add_offset')
        False

        """
        return self.get_property("add_offset", default=AttributeError())

    @add_offset.setter
    def add_offset(self, value):
        self.set_property("add_offset", value)
        self.dtype = numpy_result_type(self.dtype, numpy_array(value).dtype)

    @add_offset.deleter
    def add_offset(self):
        self.delprop("add_offset", default=AttributeError())
        if not self.has_property("scale_factor"):
            del self.dtype

    @property
    def calendar(self):
        """The calendar CF property.

        The calendar used for encoding time data. See
        http://cfconventions.org/latest.html for details.

        **Examples**

        >>> f.calendar = 'noleap'
        >>> f.calendar
        'noleap'
        >>> del f.calendar

        >>> f.set_property('calendar', 'proleptic_gregorian')
        >>> f.get_property('calendar')
        'proleptic_gregorian'
        >>> f.del_property('calendar')
        'proleptic_gregorian'
        >>> f.has_property('calendar')
        False

        """
        try:
            return self.Units.calendar
        except AttributeError:
            raise AttributeError(
                f"{self.__class__.__name__} doesn't have CF property "
                "'calendar'"
            )

    #        value = getattr(self.Units, "calendar", None)
    #        if value is None:
    #            raise AttributeError(
    #                "{} doesn't have CF property 'calendar'".format(
    #                    self.__class__.__name__
    #                )
    #            )
    #        return value

    @calendar.setter
    def calendar(self, value):
        self.Units = Units(getattr(self, "units", None), value)

    @calendar.deleter
    def calendar(self):
        if getattr(self, "calendar", None) is None:
            raise AttributeError(
                f"Can't delete non-existent {self.__class__.__name__} "
                "CF property 'calendar'"
            )

        self.Units = Units(getattr(self, "units", None))

    @property
    def _FillValue(self):
        """The _FillValue CF property.

        A value used to represent missing or undefined data.

        Note that this property is primarily for writing data to disk and
        is independent of the missing data mask. It may, however, get used
        when unmasking data array elements. See
        http://cfconventions.org/latest.html for details.

        The recommended way of retrieving the missing data value is with
        the `fill_value` method.

        .. seealso:: `fill_value`, `missing_value`,
                     `cf.default_netCDF_fillvals`

        **Examples**

        >>> f._FillValue = -1.0e30
        >>> f._FillValue
        -1e+30
        >>> del f._FillValue

        >>> f.set_property('_FillValue', -1.0e30)
        >>> f.get_property('_FillValue')
        -1e+30
        >>> f.del_property('_FillValue')
        -1e30
        >>> f.del_property('_FillValue', None)
        None

        """
        return self.get_property("_FillValue", default=AttributeError())

    @_FillValue.setter
    def _FillValue(self, value):
        self.set_property("_FillValue", value)

    @_FillValue.deleter
    def _FillValue(self):
        self.del_property("_FillValue", default=AttributeError())

    @property
    def missing_value(self):
        """The missing_value CF property.

        A value used to represent missing or undefined data (deprecated by
        the netCDF user guide). See http://cfconventions.org/latest.html
        for details.

        Note that this attribute is used primarily for writing data to
        disk and is independent of the missing data mask. It may, however,
        be used when unmasking data array elements.

        The recommended way of retrieving the missing data value is with
        the `fill_value` method.

        .. seealso:: `_FillValue`, `fill_value`,
                     `cf.default_netCDF_fillvals`

        **Examples**

        >>> f.missing_value = 1.0e30
        >>> f.missing_value
        1e+30
        >>> del f.missing_value

        >>> f.set_property('missing_value', -1.0e30)
        >>> f.get_property('missing_value')
        -1e+30
        >>> f.del_property('missing_value')
        -1e30
        >>> f.del_property('missing_value', None)
        None

        """
        return self.get_property("missing_value", default=AttributeError())

    @missing_value.setter
    def missing_value(self, value):
        self.set_property("missing_value", value)

    @missing_value.deleter
    def missing_value(self):
        self.del_property("missing_value", default=AttributeError())

    @property
    def scale_factor(self):
        """The scale_factor CF property.

        If present then the data are *divided* by this factor prior to it
        being written to a file. If both `scale_factor` and `add_offset`
        properties are present, the offset is subtracted before the data
        are scaled. See http://cfconventions.org/latest.html for details.

        **Examples**

        >>> f.scale_factor = 10.0
        >>> f.scale_factor
        10.0
        >>> del f.scale_factor

        >>> f.set_property('scale_factor', 10.0)
        >>> f.get_property('scale_factor')
        10.0
        >>> f.del_property('scale_factor')
        10
        >>> f.has_property('scale_factor')
        False

        """
        return self.get_property("scale_factor", default=AttributeError())

    @scale_factor.setter
    def scale_factor(self, value):
        self.set_property("scale_factor", value)

    @scale_factor.deleter
    def scale_factor(self):
        self.del_property("scale_factor", default=AttributeError())

    @property
    def units(self):
        """The units CF property.

        The units of the data. The value of the `units` property is a
        string that can be recognized by UNIDATA's Udunits package
        (http://www.unidata.ucar.edu/software/udunits). See
        http://cfconventions.org/latest.html for details.

        **Examples**

        >>> f.units = 'K'
        >>> f.units
        'K'
        >>> del f.units

        >>> f.set_property('units', 'm.s-1')
        >>> f.get_property('units')
        'm.s-1'
        >>> f.has_property('units')
        True

        """
        try:
            return self.Units.units
        except AttributeError:
            raise AttributeError(
                f"{self.__class__.__name__} doesn't have CF property 'units'"
            )

    #        value = getattr(self.Units, "units", None)
    #        if value is None:
    #            raise AttributeError(
    #                f"{self.__class__.__name__} doesn't have CF property 'units'"
    #            )
    #
    #        return value

    @units.setter
    def units(self, value):
        self.Units = Units(value, getattr(self, "calendar", None))

    @units.deleter
    def units(self):
        if getattr(self, "units", None) is None:
            raise AttributeError(
                f"Can't delete non-existent {self.__class__.__name__} "
                "CF property 'units'"
            )

        self.Units = Units(None, getattr(self, "calendar", None))

    # ----------------------------------------------------------------
    # Methods
    # ----------------------------------------------------------------
    @_deprecated_kwarg_check("i")
    @_inplace_enabled(default=False)
    def mask_invalid(self, inplace=False, i=False):
        """Mask the array where invalid values occur.

        Note that:

        * Invalid values are Nan or inf

        * Invalid values in the results of arithmetic operations only
          occur if the raising of `FloatingPointError` exceptions has been
          suppressed by `cf.Data.seterr`.

        * If the raising of `FloatingPointError` exceptions has been
          allowed then invalid values in the results of arithmetic
          operations it is possible for them to be automatically converted
          to masked values, depending on the setting of
          `cf.Data.mask_fpe`. In this case, such automatic conversion
          might be faster than calling `mask_invalid`.

        .. seealso:: `cf.Data.mask_fpe`, `cf.Data.seterr`

        :Parameters:


            {{inplace: `bool`, optional}}

            {{i: deprecated at version 3.0.0}}

        :Returns:

            `{{class}}` or `None`
                TODO

        **Examples**

        >>> print(f.array)
        [ 0.  1.]
        >>> print(g.array)
        [ 1.  2.]
        >>> old = cf.Data.seterr('ignore')
        >>> h = g/f
        >>> print(h.array)
        [ inf   2.]
        >>> h.mask_invalid(inplace=True)
        >>> print(h.array)
        [--  2.]

        >>> h = g**12345
        >>> print(h.array)
        [ 1.  inf]
        >>> h.mask_invalid(inplace=True)
        >>> print(h.array)
        [1.  --]

        >>> old = cf.Data.seterr('raise')
        >>> old = cf.Data.mask_fpe(True)
        >>> print((g/f).array)
        [ --  2]
        >>> print((g**12345).array)
        [1.  -- ]

        """
        v = _inplace_enabled_define_and_cleanup(self)

        data = v.get_data(None, _fill_value=False)
        if data is not None:
            data.mask_invalid(inplace=True)

        return v

    def maximum(self):
        """The maximum of the data array.

        .. seealso:: `mean`, `mid_range`, `minimum`, `range`,
                     `sample_size`, `standard_devitation`, `sum`,
                     `variance`

        :Returns:

            `Data`
                The maximum of the data array.

        **Examples**

        >>> f.data
        <CF Data(12, 64, 128): [[[236.512756, ..., 256.93371]]] K>
        >>> f.maximum()
        <CF Data(): 311.343780 K>

        """
        data = self.get_data(None)
        if data is not None:
            return data.maximum(squeeze=True)

        raise ValueError(
            "ERROR: Can't get the maximum when there is no data array"
        )

    def mean(self):
        """The unweighted mean the data array.

        .. seealso:: `maximum`, `mid_range`, `minimum`, `range`,
                     `sample_size`, `standard_devitation`, `sum`,
                     `variance`

        :Returns:

            `Data`
                The unweighted mean the data array.

        **Examples**

        >>> f.data
        <CF Data(12, 73, 96): [[[236.512756348, ..., 256.93371582]]] K>
        >>> f.mean()
        <CF Data(): 280.192227593 K>

        """
        data = self.get_data(None)
        if data is not None:
            return data.mean(squeeze=True)

        raise ValueError(
            "ERROR: Can't get the mean when there is no data array"
        )

    def mid_range(self):
        """The unweighted average of the maximum and minimum of the data
        array.

        .. seealso:: `maximum`, `mean`, `minimum`, `range`, `sample_size`,
                     `standard_devitation`, `sum`, `variance`

        :Returns:

            `Data`
                The unweighted average of the maximum and minimum of the
                data array.

        **Examples**

        >>> f.data
        <CF Data(12, 73, 96): [[[236.512756348, ..., 256.93371582]]] K>
        >>> f.mid_range()
        <CF Data(): 255.08618927 K>

        """
        data = self.get_data(None)
        if data is not None:
            return data.mid_range(squeeze=True)

        raise ValueError(
            "ERROR: Can't get the mid-range when there is no data array"
        )

    def minimum(self):
        """The minimum of the data array.

        .. seealso:: `maximum`, `mean`, `mid_range`, `range`,
                     `sample_size`, `standard_deviation`, `sum`,
                     `variance`

        :Returns:

            `Data`
                The minimum of the data array.

        **Examples**

        >>> f.data
        <CF Data(12, 73, 96): [[[236.512756348, ..., 256.93371582]]] K>
        >>> f.minimum()
        <CF Data(): 198.828598022 K>

        """
        data = self.get_data(None)
        if data is not None:
            return data.minimum(squeeze=True)

        raise ValueError(
            "ERROR: Can't get the minimum when there is no data array"
        )

    def period(self, *value, **config):
        """Return or set the period of the data.

        This is distinct from the cyclicity of individual axes.

        .. seealso:: `cyclic`, `iscyclic`, `isperiodic`

        :Parameters:

            value: optional
                The period. The absolute value is used.  May be set to any
                numeric scalar object, including `numpy` and `Data`
                objects. The units of the radius are assumed to be the
                same as the data, unless specified by a `Data` object.

                If *value* is `None` then any existing period is removed
                from the construct.

        :Returns:

            `Data` or `None`
                The period prior to the change, or the current period if
                no *value* was specified. `None` is always returned if the
                period had not been set previously.

        **Examples**

        >>> print(c.period())
        None
        >>> c.Units
        <Units: degrees_east>
        >>> print(c.period(360))
        None
        >>> c.period()
        <CF Data(): 360.0 'degrees_east'>
        >>> import math
        >>> c.period(cf.Data(2*math.pi, 'radians'))
        <CF Data(): 360.0 degrees_east>
        >>> c.period()
        <CF Data(): 6.28318530718 radians>
        >>> c.period(None)
        <CF Data:() 6.28318530718 radians>
        >>> print(c.period())
        None
        >>> print(c.period(-360))
        None
        >>> c.period()
        <CF Data(): 360.0 degrees_east>

        """
        custom = self._custom
        old = custom.get("period")
        if old is not None:
            old = old.copy()

        period = config.get("period")
        if period is not None:
            custom["period"] = period.copy()
            return old

        if not value:
            return old

        value = value[0]

        if value is not None:
            value = Data.asdata(value)
            value_units = value.Units
            units = self.Units
            if not value_units:
                value = value.override_units(units)
            elif value_units != units:
                if value_units.equivalent(units):
                    value.Units = units
                else:
                    raise ValueError(
                        f"Period units {value_units!r} are not "
                        f"equivalent to data units {units!r}"
                    )

            value = abs(value)
            value.dtype = float

        custom["period"] = value

        return old

    def range(self):
        """The absolute difference between the maximum and minimum of
        the data array.

        .. seealso:: `maximum`, `mean`, `mid_range`, `minimum`,
                     `sample_size`, `standard_deviation`, `sum`,
                     `variance`

        :Returns:

            `Data`
                The absolute difference between the maximum and minimum of
                the data array.

        **Examples**

        >>> f.data
        <CF Data(12, 73, 96): [[[236.512756348, ..., 256.93371582]]] K>
        >>> f.range()
        <CF Data(): 112.515182495 K>

        """
        data = self.get_data(None)
        if data is not None:
            return data.range(squeeze=True)

        raise ValueError(
            "ERROR: Can't get the range when there is no data array"
        )

    def sample_size(self):
        """The number of non-missing data elements in the data array.

        .. seealso:: `count`, `maximum`, `mean`, `mid_range`, `minimum`,
                     `range`, `standard_deviation`, `sum`, `variance`

        :Returns:

            `Data`
                The number of non-missing data elements in the data array.

        **Examples**

        >>> f.data
        <CF Data(12, 73, 96): [[[236.512756348, ..., 256.93371582]]] K>
        >>> f.sample_size()
        <CF Data(): 98304.0>

        """
        data = self.get_data(None)
        if data is not None:
            return data.sample_size(squeeze=True)

        raise ValueError(
            "ERROR: Can't get the sample size when there is no data array"
        )

    def standard_deviation(self):
        """The unweighted sample standard deviation of the data array.

        .. seealso:: `maximum`, `mean`, `mid_range`, `minimum`, `range`,
                     `sample_size`, `sum`, `variance`

        :Returns:

            `Data`
                The unweighted standard deviation of the data array.

        **Examples**

        >>> f.data
        <CF Data(12, 73, 96): [[[236.512756348, ..., 256.93371582]]] K>
        >>> f.standard_deviation()
        <CF Data(): 22.685052535 K>

        """
        data = self.get_data(None)
        if data is not None:
            return data.sd(squeeze=True, ddof=0)

        raise ValueError(
            "ERROR: Can't get the standard deviation when there is no data "
            "array"
        )

    def sd(self):
        """Alias for `standard_deviation`"""
        return self.standard_deviation()

    def sum(self):
        """The sum of the data array.

        .. seealso:: `maximum`, `mean`, `mid_range`, `minimum`, `range`,
                     `sample_size`, `standard_devitation`, `variance`

        :Returns:

            `Data`
                The sum of the data array.

        **Examples**

        >>> f.data
        <CF Data(12, 73, 96): [[[236.512756348, ..., 256.93371582]]] K>
        >>> f.sum()
        <CF Data(): 27544016.7413 K>

        """
        data = self.get_data(None)
        if data is not None:
            return data.sum(squeeze=True)

        raise ValueError(
            "ERROR: Can't get the sum when there is no data array"
        )

    @_deprecated_kwarg_check("i")
    @_inplace_enabled(default=False)
    def swapaxes(self, axis0, axis1, inplace=False):
        """Interchange two axes of an array.

        .. seealso:: `flatten`, `flip`, `insert_dimension`, `squeeze`,
                     `transpose`

        :Parameters:

            axis0, axis1: `int`, `int`
                Select the axes to swap. Each axis is identified by its
                original integer position.

            {{inplace: `bool`, optional}}

        :Returns:

            `{{class}}` or `None`
                The construct with data with swapped axis positions. If
                the operation was in-place then `None` is returned.

        **Examples**

        >>> f.shape
        (1, 2, 3)
        >>> f.swapaxes(1, 0).shape
        (2, 1, 3)
        >>> f.swapaxes(0, -1).shape
        (3, 2, 1)
        >>> f.swapaxes(1, 1).shape
        (1, 2, 3)
        >>> f.swapaxes(-1, -1).shape
        (1, 2, 3)

        """
        return self._apply_data_oper(
            _inplace_enabled_define_and_cleanup(self),
            "swapaxes",
            (axis0, axis1),
            inplace=inplace,
            delete_props=True,
        )

    def variance(self):
        """The unweighted sample variance of the data array.

        .. seealso:: `maximum`, `mean`, `mid_range`, `minimum`, `range`,
                     `sample_size`, `standard_deviation`, `sum`

        :Returns:

            `Data`
                The unweighted variance of the data array.

        **Examples**

        >>> f.data
        <CF Data(12, 73, 96): [[[236.512756348, ..., 256.93371582]]] K>
        >>> f.variance()
        <CF Data(): 514.611608515 K2>

        """
        data = self.get_data(None)
        if data is None:
            raise ValueError(
                "ERROR: Can't get the variance when there is no data array"
            )

        return data.var(squeeze=True, ddof=0)

    def var(self):
        """Alias for `variance`"""
        return self.variance()

    @property
    def subspace(self):
        """Return a new variable whose data is subspaced.

        This attribute may be indexed to select a subspace from dimension
        index values.

        **Subspacing by indexing**

        Subspacing by dimension indices uses an extended Python slicing
        syntax, which is similar numpy array indexing. There are two
        extensions to the numpy indexing functionality:

        TODO

        * Size 1 dimensions are never removed.

          An integer index i takes the i-th element but does not reduce
          the rank of the output array by one.

        * When advanced indexing is used on more than one dimension, the
          advanced indices work independently.

          When more than one dimension's slice is a 1-d boolean array or
          1-d sequence of integers, then these indices work independently
          along each dimension (similar to the way vector subscripts work
          in Fortran), rather than by their elements.

        **Examples**

        TODO

        """
        return Subspace(self)

<<<<<<< HEAD
=======
    #    @property
    #    def shape(self):
    #        '''A tuple of the data array's dimension sizes.
    #
    #    .. seealso:: `data`, `has_data`, `ndim`, `size`
    #
    #    **Examples**
    #
    #    >>> f.shape
    #    (73, 96)
    #    >>> f.ndim
    #    2
    #
    #    >>> f.ndim
    #    0
    #    >>> f.shape
    #    ()
    #
    #    >>> f.has_data()
    #    True
    #    >>> len(f.shape) == f.ndim
    #    True
    #    >>> reduce(lambda x, y: x*y, f.shape, 1) == f.size
    #    True
    #
    #        '''
    #        return self.data.shape
    #
    #
    #    @property
    #    def ndim(self):
    #        '''The number of dimensions in the data array.
    #
    #    .. seealso:: `data`, `has_data`, `isscalar`, `shape`
    #
    #    **Examples**
    #
    #    >>> f.has_data()
    #    True
    #    >>> f.shape
    #    (73, 96)
    #    >>> f.ndim
    #    2
    #
    #    >>> f.shape
    #    ()
    #    >>> f.ndim
    #    0
    #
    #        '''
    #        return self.data.ndim
    #
    #
    #    @property
    #    def size(self):
    #        '''The number of elements in the data array.
    #
    #    .. seealso:: `data`, `has_data`, `ndim`, `shape`
    #
    #    **Examples**
    #
    #    >>> f.shape
    #    (73, 96)
    #    >>> f.size
    #    7008
    #
    #    >>> f.shape
    #    ()
    #    >>> f.ndim
    #    0
    #    >>> f.size
    #    1
    #
    #    >>> f.shape
    #    (1, 1, 1)
    #    >>> f.ndim
    #    3
    #    >>> f.size
    #    1
    #
    #    >>> f.has_data()
    #    True
    #    >>> f.size == reduce(lambda x, y: x*y, f.shape, 1)
    #    True
    #
    #        '''
    #        return self.data.size

>>>>>>> 07cb04f5
    @property
    def datetime_array(self):
        """An independent numpy array of date-time objects.

        Only applicable for data with reference time units.

        If the calendar has not been set then the CF default calendar will
        be used and the units will be updated accordingly.

        .. seealso:: `array`, `varray`

        **Examples**

        >>> f.units
        'days since 2000-01-01'
        >>> print(f.array)
        [ 0 31 60 91]
        >>> print(f.datetime_array)
        [cftime.DatetimeGregorian(2000-01-01 00:00:00)
         cftime.DatetimeGregorian(2000-02-01 00:00:00)
         cftime.DatetimeGregorian(2000-03-01 00:00:00)
         cftime.DatetimeGregorian(2000-04-01 00:00:00)]

        """
        data = self.get_data(None)
        if data is None:
            raise AttributeError(
                f"{self.__class__.__name__} has no data array"
            )

        return data.datetime_array

    @property
    def dtype(self):
        """The `numpy` data type of the data array.

        By default this is the data type with the smallest size and
        smallest scalar kind to which all sub-arrays of the master data
        array may be safely cast without loss of information. For example,
        if the sub-arrays have data types 'int64' and 'float32' then the
        master data array's data type will be 'float64'; or if the
        sub-arrays have data types 'int64' and 'int32' then the master
        data array's data type will be 'int64'.

        Setting the data type to a `numpy.dtype` object, or any object
        convertible to a `numpy.dtype` object, will cause the master data
        array elements to be recast to the specified type at the time that
        they are next accessed, and not before. This does not immediately
        change the master data array elements, so, for example,
        reinstating the original data type prior to data access results in
        no loss of information.

        Deleting the data type forces the default behaviour. Note that if
        the data type of any sub-arrays has changed after `dtype` has been
        set (which could occur if the data array is accessed) then the
        reinstated default data type may be different to the data type
        prior to `dtype` being set.

        **Examples**

        >>> f.dtype
        dtype('float64')
        >>> type(f.dtype)
        <type 'numpy.dtype'>

        >>> print(f.array)
        [0.5 1.5 2.5]
        >>> import numpy
        >>> f.dtype = numpy.dtype(int)
        >>> print(f.array)
        [0 1 2]
        >>> f.dtype = bool
        >>> print(f.array)
        [False  True  True]
        >>> f.dtype = 'float64'
        >>> print(f.array)
        [ 0.  1.  1.]

        >>> print(f.array)
        [0.5 1.5 2.5]
        >>> f.dtype = int
        >>> f.dtype = bool
        >>> f.dtype = float
        >>> print(f.array)
        [ 0.5  1.5  2.5]

        """
        data = self.get_data(None, _fill_value=False)
        if data is None:
            raise AttributeError(
                f"{self.__class__.__name__} doesn't have attribute 'dtype'"
            )

        return data.dtype

    @dtype.setter
    def dtype(self, value):
        # DCH - allow dtype to be set before data c.f.  Units
        data = self.get_data(None, _fill_value=False)
        if data is not None:
            data.dtype = value

    @dtype.deleter
    def dtype(self):
        data = self.get_data(None, _fill_value=False)
        if data is not None:
            del data.dtype

    @property
    def hardmask(self):
        """Whether the mask is hard (True) or soft (False).

        When the mask is hard, masked elements of the data array can not
        be unmasked by assignment, but unmasked elements may be still be
        masked.

        When the mask is soft, masked entries of the data array may be
        unmasked by assignment and unmasked entries may be masked.

        By default, the mask is hard.

        .. seealso:: `where`, `subspace`, `__setitem__`

        **Examples**

        >>> f.hardmask = False
        >>> f.hardmask
        False

        """
        data = self.get_data(None, _fill_value=False)
        if data is None:
            raise AttributeError(
                f"{self.__class__.__name__} doesn't have attribute 'hardmask'"
            )

        return data.hardmask

    @hardmask.setter
    def hardmask(self, value):
        data = self.get_data(None, _fill_value=False)
        if data is None:
            raise AttributeError(
                f"{self.__class__.__name__} doesn't have any data"
            )

        data.hardmask = value

    @hardmask.deleter
    def hardmask(self):
        raise AttributeError(
            f"Won't delete {self.__class__.__name__} attribute 'hardmask'"
        )

    @property
    def array(self):
        """A numpy array deep copy of the data.

        Changing the returned numpy array does not change the data array.

        .. seealso:: `data`, `datetime_array`, `dask_array`

        **Examples**

        >>> f.data
        <CF Data(5): [0, ... 4] kg m-1 s-2>
        >>> a = f.array
        >>> type(a)
        <type 'numpy.ndarray'>
        >>> print(a)
        [0 1 2 3 4]
        >>> a[0] = 999
        >>> print(a)
        [999 1 2 3 4]
        >>> print(f.array)
        [0 1 2 3 4]
        >>> f.data
        <CF Data(5): [0, ... 4] kg m-1 s-2>

        """
        data = self.get_data(None)
        if data is None:
            raise AttributeError(f"{self.__class__.__name__} has no data")

        return data.array

    def dask_array(self, copy=True):
        """TODODASK.

        :Parameters:

          copy


        .. seealso:: `data`, `array`, `datetime_array`

        **Examples:**

        TODODASK

        """
        data = self.get_data(None)
        if data is None:
            raise AttributeError(f"{self.__class__.__name__} has no data")

        return data.dask_array(copy=copy)

    @property
    def varray(self):
        """A numpy array view of the data.

        Changing the elements of the returned view changes the data array.

        .. seealso:: `array`, `data`, `datetime_array`, `dask_array`

        **Examples**

        >>> f.data
        <CF Data(5): [0, ... 4] kg m-1 s-2>
        >>> a = f.array
        >>> type(a)
        <type 'numpy.ndarray'>
        >>> print(a)
        [0 1 2 3 4]
        >>> a[0] = 999
        >>> print(a)
        [999 1 2 3 4]
        >>> print(f.array)
        [999 1 2 3 4]
        >>> f.data
        <CF Data(5): [999, ... 4] kg m-1 s-2>

        """
        raise ValueError("TODODASK - deprecated?")

    #        data = self.get_data(None)
    #        if data is None:
    #            raise AttributeError(
    #                f"{self.__class__.__name__} has no data"
    #            )
    #
    #        return data.varray

    @property
    def isscalar(self):
        """True if the data array is scalar.

        .. seealso:: `has_data`, `ndim`

        **Examples**

        >>> f.ndim
        0
        >>> f.isscalar
        True

        >>> f.ndim >= 1
        True
        >>> f.isscalar
        False

        >>> f.has_data()
        False
        >>> f.isscalar
        False

        """
        data = self.get_data(None, _fill_value=False)
        if data is None:
            return False

        return not data.ndim

    @_deprecated_kwarg_check("i")
    @_inplace_enabled(default=False)
    def ceil(self, inplace=False, i=False):
        """The ceiling of the data, element-wise.

        The ceiling of ``x`` is the smallest integer ``n``, such that
        ``n>=x``.

        .. versionadded:: 1.0

        .. seealso:: `floor`, `rint`, `trunc`

        :Parameters:

            {{inplace: `bool`, optional}}

            {{i: deprecated at version 3.0.0}}

        :Returns:

            `{{class}}` or `None`
                The construct with the ceiling of the data. If the
                operation was in-place then `None` is returned.

        **Examples**

        >>> print(f.array)
        [-1.9 -1.5 -1.1 -1.   0.   1.   1.1  1.5  1.9]
        >>> print(f.ceil().array)
        [-1. -1. -1. -1.  0.  1.  2.  2.  2.]
        >>> f.ceil(inplace=True)
        >>> print(f.array)
        [-1. -1. -1. -1.  0.  1.  2.  2.  2.]

        """
        return self._apply_data_oper(
            _inplace_enabled_define_and_cleanup(self),
            "ceil",
            inplace=inplace,
            i=i,
            delete_props=True,
        )

    #    def chunk(self, chunksize=None):
    #        '''Partition the data array.
    #
    #    :Parameters:
    #
    #        chunksize: `int`
    #
    #    :Returns:
    #
    #        `None`
    #
    #        '''
    #        data = self.get_data(None)
    #        if data is not None:
    #            data.chunk(chunksize)

    @_deprecated_kwarg_check("i")
    @_inplace_enabled(default=False)
    def clip(self, a_min, a_max, units=None, inplace=False, i=False):
        """Limit the values in the data.

        Given an interval, values outside the interval are clipped to
        the interval edges. For example, if an interval of ``[0, 1]``
        is specified, values smaller than 0 become 0, and values
        larger than 1 become 1.

        :Parameters:

            a_min:
                Minimum value. If `None`, clipping is not performed on
                lower interval edge. Not more than one of `a_min` and
                `a_max` may be `None`.

            a_max:
                Maximum value. If `None`, clipping is not performed on
                upper interval edge. Not more than one of `a_min` and
                `a_max` may be `None`.

            units: `str` or `Units`
                Specify the units of *a_min* and *a_max*. By default
                the same units as the data are assumed.

            {{inplace: `bool`, optional}}

            {{i: deprecated at version 3.0.0}}

        :Returns:

            `{{class}}` or `None`
                The construct with clipped data. If the operation was
                in-place then `None` is returned.

        **Examples**

        >>> g = f.clip(-90, 90)
        >>> g = f.clip(-90, 90, 'degrees_north')

        """
        return self._apply_data_oper(
            _inplace_enabled_define_and_cleanup(self),
            "clip",
            (a_min, a_max),
            inplace=inplace,
            i=i,
            units=units,
        )

    def close(self):
        """Close all files referenced by the construct.

        Note that a closed file will be automatically reopened if its
        contents are subsequently required.

        .. seealso:: `files`

        :Returns:

            `None`

        **Examples**

        >>> f.close()

        """
        data = self.get_data(None, _fill_value=False)
        if data is not None:
            data.close()

    @classmethod
    def concatenate(cls, variables, axis=0, _preserve=True):
        """Join a sequence of variables together.

        :Parameters:

            variables: sequence of constructs.

            axis: `int`, optional

        :Returns:

        TODO

        """
        variable0 = variables[0]

        if len(variables) == 1:
            return variable0.copy()

        out = variable0.copy()  # data=False)

        data = Data.concatenate(
            [v.get_data(_fill_value=False) for v in variables],
            axis=axis,
            _preserve=_preserve,
        )
        out.set_data(data, copy=False)

        return out

    # AT2
    #
    #    @classmethod
    #    def arctan2(cls, y, x):
    #        '''Take the "two-argument" trigonometric inverse tangent
    #    element-wise for `y`/`x`.
    #
    #    Explicitly this returns, for all corresponding elements, the angle
    #    between the positive `x` axis and the line to the point (`x`, `y`),
    #    where the signs of both `x` and `y` are taken into account to
    #    determine the quadrant. Such knowledge of the signs of `x` and `y`
    #    are lost when the quotient is input to the standard "one-argument"
    #    `arctan` function, such that use of `arctan` leaves the quadrant
    #    ambiguous. `arctan2` may therefore be preferred.
    #
    #    Units are ignored in the calculation. The result has units of radians.
    #
    #    The "standard_name" and "long_name" properties are removed from
    #    the result.
    #
    #    .. versionadded:: 3.2.0
    #
    #    .. seealso:: `arctan`, `tan`
    #
    #    :Parameters:
    #
    #        y: `Data`
    #            The data array to provide the numerator elements, corresponding
    #            to the `y` coordinates in the `arctan2` definition.
    #
    #        x: `Data`
    #            The data array to provide the denominator elements,
    #            corresponding to the `x` coordinates in the `arctan2`
    #            definition.
    #
    #    :Returns:
    #
    #        The construct with the "two-argument" trigonometric inverse tangent
    #        of data values. If the operation was in-place then `None` is
    #        returned.
    #
    #    **Examples**
    #
    #    TODO
    #
    #        '''
    #        # TODO: keeping metadata of just y, but should it be a combo of x & y?
    #        out = y.copy()
    #
    #        data = Data.arctan2(x.get_data(None), y.get_data(None))
    #        out.set_data(data, copy=False)
    #
    #        out.del_property('standard_name', None)
    #        out.del_property('long_name', None)
    #
    #        return out

    @_deprecated_kwarg_check("i")
    @_inplace_enabled(default=False)
    def cos(self, inplace=False, i=False):
        """Take the trigonometric cosine of the data element-wise.

        Units are accounted for in the calculation, so that the cosine
        of 90 degrees_east is 0.0, as is the cosine of 1.57079632
        radians. If the units are not equivalent to radians (such as
        Kelvin) then they are treated as if they were radians.

        The output units are '1' (nondimensional).

        The "standard_name" and "long_name" properties are removed from
        the result.

        .. seealso:: `arccos`, `sin`, `tan`, `cosh`

        :Parameters:

            {{inplace: `bool`, optional}}

            {{i: deprecated at version 3.0.0}}

        :Returns:

            `{{class}}` or `None`
                The construct with the cosine of data values. If the
                operation was in-place then `None` is returned.

        **Examples**

        >>> f.Units
        <Units: degrees_east>
        >>> print(f.array)
        [[-90 0 90 --]]
        >>> g = f.cos()
        >>> g.Units
        <Units: 1>
        >>> print(g.array)
        [[0.0 1.0 0.0 --]]

        >>> f.Units
        <Units: m s-1>
        >>> print(f.array)
        [[1 2 3 --]]
        >>> f.cos(inplace=True)
        >>> f.Units
        <Units: 1>
        >>> print(f.array)
        [[0.540302305868 -0.416146836547 -0.9899924966 --]]

        """
        return self._apply_data_oper(
            _inplace_enabled_define_and_cleanup(self),
            "cos",
            inplace=inplace,
            i=i,
            delete_props=True,
        )

    def count(self):
        """Count the non-masked elements of the data.

        :Returns:

            `int`
                The number of non-masked elements.

        **Examples**

        >>> n = f.count()

        """
        data = self.get_data(None, _fill_value=False)
        if data is None:
            raise AttributeError("Can't count when there are data")

        return data.count()

    def count_masked(self):
        """Count the masked elements of the data.

        :Returns:

            `int`
                The number of masked elements.

        **Examples**

        >>> n = f.count_masked()

        """
        data = self.get_data(None, _fill_value=False)
        if data is None:
            raise AttributeError("Can't count masked when there are data")

        return data.count_masked()

    def cyclic(self, axes=None, iscyclic=True):
        """Set the cyclicity of an axis.

        .. seealso:: `iscyclic`

        :Parameters:

            axes: (sequence of) `int`
                The axes to be set. Each axis is identified by its integer
                position. By default no axes are set.

            iscyclic: `bool`, optional
                If False then the axis is set to be non-cyclic. By default
                the axis is set to be cyclic.

        :Returns:

            `!set`

        **Examples**

        >>> f.cyclic()
        set()
        >>> f.cyclic(1)
        set()
        >>> f.cyclic()
        {1} TODO

        """
        data = self.get_data(None, _fill_value=False)
        if data is None:
            return set()

        return data.cyclic(axes, iscyclic)

    def datum(self, *index):
        """Return an element of the data array as a standard Python
        scalar.

        The first and last elements are always returned with
        ``f.datum(0)`` and ``f.datum(-1)`` respectively, even if the data
        array is a scalar array or has two or more dimensions.

        :Parameters:

            index: optional
                Specify which element to return. When no positional
                arguments are provided, the method only works for data
                arrays with one element (but any number of dimensions),
                and the single element is returned. If positional
                arguments are given then they must be one of the
                following:

                  * An integer. This argument is interpreted as a flat
                    index into the array, specifying which element to copy
                    and return.

                    *Parameter example:*
                      If the data array shape is ``(2, 3, 6)`` then:
                        * ``f.datum(0)``  is equivalent to ``f.datum(0, 0, 0)``.
                        * ``f.datum(-1)`` is equivalent to ``f.datum(1, 2, 5)``.
                        * ``f.datum(16)`` is equivalent to ``f.datum(0, 2, 4)``.

                    If *index* is ``0`` or ``-1`` then the first or last
                    data array element respectively will be returned,
                    even if the data array is a scalar array or has two or
                    more dimensions.  ..

                  * Two or more integers. These arguments are interpreted
                    as a multidimensional index to the array. There must
                    be the same number of integers as data array
                    dimensions.  ..

                  * A tuple of integers. This argument is interpreted as a
                    multidimensional index to the array. There must be
                    the same number of integers as data array dimensions.

                    *Example:*
                      ``f.datum((0, 2, 4))`` is equivalent to ``f.datum(0,
                      2, 4)``; and ``f.datum(())`` is equivalent to
                      ``f.datum()``.

        :Returns:

                A copy of the specified element of the array as a suitable
                Python scalar.

        **Examples**

        >>> print(f.array)
        2
        >>> f.datum()
        2
        >>> 2 == f.datum(0) == f.datum(-1) == f.datum(())
        True

        >>> print(f.array)
        [[2]]
        >>> 2 == f.datum() == f.datum(0) == f.datum(-1)
        True
        >>> 2 == f.datum(0, 0) == f.datum((-1, -1)) == f.datum(-1, 0)
        True

        >>> print(f.array)
        [[4 -- 6]
         [1 2 3]]
        >>> f.datum(0)
        4
        >>> f.datum(-1)
        3
        >>> f.datum(1)
        masked
        >>> f.datum(4)
        2
        >>> f.datum(-2)
        2
        >>> f.datum(0, 0)
        4
        >>> f.datum(-2, -1)
        6
        >>> f.datum(1, 2)
        3
        >>> f.datum((0, 2))
        6

        """
        data = self.get_data(None, _fill_value=False)
        if data is None:
            raise ValueError(
                "ERROR: Can't return an element when there is no data array"
            )

        return data.datum(*index)

    @_manage_log_level_via_verbosity
    def equals(
        self,
        other,
        rtol=None,
        atol=None,
        verbose=None,
        ignore_data_type=False,
        ignore_fill_value=False,
        ignore_properties=(),
        ignore_compression=False,
        ignore_type=False,
    ):
        """Whether two instances are the same.

        Equality is strict by default. This means that:

        * the same descriptive properties must be present, with the same
          values and data types, and vector-valued properties must also
          have same the size and be element-wise equal (see the
          *ignore_properties* and *ignore_data_type* parameters), and

        ..

        * if there are data arrays then they must have same shape and data
          type, the same missing data mask, and be element-wise equal (see
          the *ignore_data_type* parameter).

        Two real numbers ``x`` and ``y`` are considered equal if
        ``|x-y|<=atol+rtol|y|``, where ``atol`` (the tolerance on absolute
        differences) and ``rtol`` (the tolerance on relative differences)
        are positive, typically very small numbers. See the *atol* and
        *rtol* parameters.

        If data arrays are compressed then the compression type and the
        underlying compressed arrays must be the same, as well as the
        arrays in their uncompressed forms. See the *ignore_compression*
        parameter.

        Any type of object may be tested but, in general, equality is only
        possible with another object of the same type, or a subclass of
        one. See the *ignore_type* parameter.

        NetCDF elements, such as netCDF variable and dimension names, do
        not constitute part of the CF data model and so are not checked.

        .. versionadded:: 1.7.0

        :Parameters:

            other:
                The object to compare for equality.

            atol: float, optional
                The tolerance on absolute differences between real
                numbers. The default value is set by the `cf.atol`
                function.

            rtol: float, optional
                The tolerance on relative differences between real
                numbers. The default value is set by the `cf.rtol`
                function.

            ignore_fill_value: `bool`, optional
                If True then the "_FillValue" and "missing_value"
                properties are omitted from the comparison.

            {{verbose: `int` or `str` or `None`, optional}}

            ignore_properties: sequence of `str`, optional
                The names of properties to omit from the comparison.

            ignore_data_type: `bool`, optional
                If True then ignore the data types in all numerical
                comparisons. By default different numerical data types
                imply inequality, regardless of whether the elements are
                within the tolerance for equality.

            ignore_compression: `bool`, optional
                If True then any compression applied to the underlying
                arrays is ignored and only the uncompressed arrays are
                tested for equality. By default the compression type and,
                if applicable, the underlying compressed arrays must be
                the same, as well as the arrays in their uncompressed
                forms.

            ignore_type: `bool`, optional
                Any type of object may be tested but, in general, equality
                is only possible with another object of the same type, or
                a subclass of one. If *ignore_type* is True then equality
                is possible for any object with a compatible API.

        :Returns:

            `bool`
                Whether the two instances are equal.

        **Examples**

        >>> f.equals(f)
        True
        >>> f.equals(f.copy())
        True
        >>> f.equals('a string')
        False
        >>> f.equals(f - 1)
        False

        """
        # Check that each instance has the same Units
        try:
            if not self.Units.equals(other.Units):
                logger.info(
                    f"{self.__class__.__name__}: Different Units: "
                    f"{self.Units!r} != {other.Units!r}"
                )
                return False
        except AttributeError:
            pass

        ignore_properties = tuple(ignore_properties) + self._special_properties

        return super().equals(
            other,
            rtol=rtol,
            atol=atol,
            verbose=verbose,
            ignore_data_type=ignore_data_type,
            ignore_fill_value=ignore_fill_value,
            ignore_properties=ignore_properties,
            ignore_type=ignore_type,
        )

    def equivalent(self, other, rtol=None, atol=None, traceback=False):
        """True if two constructs are equal, False otherwise.

        Two real numbers ``x`` and ``y`` are considered equal if
        ``|x-y|<=atol+rtol|y|``, where ``atol`` (the tolerance on absolute
        differences) and ``rtol`` (the tolerance on relative differences)
        are positive, typically very small numbers. See the *atol* and
        *rtol* parameters.

        :Parameters:

            other:
                The object to compare for equality.

            atol: `float`, optional
                The tolerance on absolute differences between real
                numbers. The default value is set by the `atol` function.

            rtol: `float`, optional
                The tolerance on relative differences between real
                numbers. The default value is set by the `rtol` function.

        """
        if self is other:
            return True

        # Check that each instance is the same type
        if type(self) != type(other):
            print(
                f"{self.__class__.__name__}: Different types: "
                f"{self.__class__.__name__}, {other.__class__.__name__}"
            )
            return False

        identity0 = self.identity()
        identity1 = other.identity()

        if identity0 is None or identity1 is None or identity0 != identity1:
            # add traceback
            return False

        # ------------------------------------------------------------
        # Check the special attributes
        # ------------------------------------------------------------
        self_special = self._private["special_attributes"]
        other_special = other._private["special_attributes"]
        if set(self_special) != set(other_special):
            if traceback:
                print(
                    "%s: Different attributes: %s"
                    % (
                        self.__class__.__name__,
                        set(self_special).symmetric_difference(other_special),
                    )
                )
            return False

        for attr, x in self_special.items():
            y = other_special[attr]

            result = cf_equivalent(
                x, y, rtol=rtol, atol=atol, traceback=traceback
            )

            if not result:
                if traceback:
                    print(
                        f"{self.__class__.__name__}: Different {attr} "
                        f"attributes: {x!r}, {x!r}"
                    )
                return False

        # ------------------------------------------------------------
        # Check the data
        # ------------------------------------------------------------
        if not self._equivalent_data(
            other, rtol=rtol, atol=atol, traceback=traceback
        ):
            # add traceback
            return False

        return True

    @_deprecated_kwarg_check("i")
    @_inplace_enabled(default=False)
    def convert_reference_time(
        self,
        units=None,
        calendar_months=False,
        calendar_years=False,
        inplace=False,
        i=False,
    ):
        """Convert reference time data values to have new units.

        Conversion is done by decoding the reference times to date-time
        objects and then re-encoding them for the new units.

        Any conversions are possible, but this method is primarily for
        conversions which require a change in the date-times originally
        encoded. For example, use this method to reinterpret data values
        in units of "months" since a reference time to data values in
        "calendar months" since a reference time. This is often necessary
        when units of "calendar months" were intended but encoded as
        "months", which have special definition. See the note and examples
        below for more details.

        For conversions which do not require a change in the date-times
        implied by the data values, this method will be considerably
        slower than a simple reassignment of the units. For example, if
        the original units are ``'days since 2000-12-1'`` then ``c.Units =
        cf.Units('days since 1901-1-1')`` will give the same result and be
        considerably faster than ``c.convert_reference_time(cf.Units('days
        since 1901-1-1'))``.

        .. note:: It is recommended that the units "year" and "month" be
                  used with caution, as explained in the following excerpt
                  from the CF conventions: "The Udunits package defines a
                  year to be exactly 365.242198781 days (the interval
                  between 2 successive passages of the sun through vernal
                  equinox). It is not a calendar year. Udunits includes
                  the following definitions for years: a common_year is
                  365 days, a leap_year is 366 days, a Julian_year is
                  365.25 days, and a Gregorian_year is 365.2425 days. For
                  similar reasons the unit ``month``, which is defined to
                  be exactly year/12, should also be used with caution.

        :Parameters:

            units: `Units`, optional
                The reference time units to convert to. By default the
                units days since the original reference time in the
                original calendar.

                *Parameter example:*
                  If the original units are ``'months since 2000-1-1'`` in
                  the Gregorian calendar then the default units to convert
                  to are ``'days since 2000-1-1'`` in the Gregorian
                  calendar.

            calendar_months: `bool`, optional
                If True then treat units of ``'months'`` as if they were
                calendar months (in whichever calendar is originally
                specified), rather than a 12th of the interval between 2
                successive passages of the sun through vernal equinox
                (i.e. 365.242198781/12 days).

            calendar_years: `bool`, optional
                If True then treat units of ``'years'`` as if they were
                calendar years (in whichever calendar is originally
                specified), rather than the interval between 2 successive
                passages of the sun through vernal equinox
                (i.e. 365.242198781 days).

            {{inplace: `bool`, optional}}

            {{i: deprecated at version 3.0.0}}

        :Returns:

            `{{class}}` or `None`
                The construct with converted reference time data values.

        **Examples**

        >>> print(f.array)
        [1  2  3  4]
        >>> f.Units
        <Units: months since 2000-1-1>
        >>> print(f.datetime_array)
        [datetime.datetime(2000, 1, 31, 10, 29, 3, 831197) TODO
         datetime.datetime(2000, 3, 1, 20, 58, 7, 662441)
         datetime.datetime(2000, 4, 1, 7, 27, 11, 493645)
         datetime.datetime(2000, 5, 1, 17, 56, 15, 324889)]
        >>> f.convert_reference_time(calendar_months=True, inplace=True)
        >>> print(f.datetime_array)
        [datetime.datetime(2000, 2, 1, 0, 0) TODOx
         datetime.datetime(2000, 3, 1, 0, 0)
         datetime.datetime(2000, 4, 1, 0, 0)
         datetime.datetime(2000, 5, 1, 0, 0)]
        >>> print(f.array)
        [  31.   60.   91.  121.]
        >>> f.Units
        <Units: days since 2000-1-1>

        """

        def _convert_reftime_units(value, units, reftime):  # , calendar):
            """sads.

            :Parameters:

                value: number

                units: `Units`

            :Returns:

                `datetime.datetime` or `cf.Datetime`

            """
            t = TimeDuration(value, units=units)
            if value > 0:
                return t.interval(reftime, end=False)[1]
            else:
                return t.interval(reftime, end=True)[0]

        if not self.Units.isreftime:
            raise ValueError(
                f"{self.__class__.__name__} must have reference time units, "
                f"not {self.Units!r}"
            )

        v = _inplace_enabled_define_and_cleanup(self)

        units0 = self.Units

        if units is None:
            # By default, set the target units to "days since
            # <reference time of self.Units>,
            # calendar=<self.calendar>"
            units = Units(
                "days since " + units0.units.split(" since ")[1],
                calendar=units0._calendar,
            )
        elif not getattr(units, "isreftime", False):
            raise ValueError(
                f"New units must be reference time units, not {units!r}"
            )

        if units0._units_since_reftime in _month_units:
            if calendar_months:
                units0 = Units(
                    "calendar_" + units0.units, calendar=units0._calendar
                )
            else:
                units0 = Units(
                    "days since " + units0.units.split(" since ")[1],
                    calendar=units0._calendar,
                )
                v.Units = units0
        elif units0._units_since_reftime in _year_units:
            if calendar_years:
                units0 = Units(
                    "calendar_" + units0.units, calendar=units0._calendar
                )
            else:
                units0 = Units(
                    "days since " + units0.units.split(" since ")[1],
                    calendar=units0._calendar,
                )
                v.Units = units0

        # Not LAMAed!
        v.set_data(
            Data(
                numpy_vectorize(
                    functools_partial(
                        _convert_reftime_units,
                        units=units0._units_since_reftime,
                        reftime=dt(units0.reftime, calendar=units0._calendar),
                    ),
                    otypes=[object],
                )(v),
                units=units,
            )
        )

        return v

    @_deprecated_kwarg_check("i")
    @_inplace_enabled(default=False)
    def flatten(self, axes=None, inplace=False):
        """Flatten axes of the data.

        Any subset of the axes may be flattened.

        The shape of the data may change, but the size will not.

        The flattening is executed in row-major (C-style) order. For
        example, the array ``[[1, 2], [3, 4]]`` would be flattened across
        both dimensions to ``[1 2 3 4]``.

        .. versionadded:: 3.0.2

        .. seealso:: `insert_dimension`, `flip`, `swapaxes`, `transpose`

        :Parameters:

            axes: (sequence of) int or str, optional
                Select the axes.  By default all axes are flattened. The
                *axes* argument may be one, or a sequence, of:

                  * An internal axis identifier. Selects this axis.

                  * An integer. Selects the axis corresponding to the given
                    position in the list of axes of the data array.

                No axes are flattened if *axes* is an empty sequence.

            {{inplace: `bool`, optional}}

        :Returns:

            `{{class}}` or `None`
                The construct with flattened data, or `None` if the
                operation was in-place.

        **Examples**

        >>> f.shape
        (1, 2, 3, 4)
        >>> f.flatten().shape
        (24,)
        >>> f.flatten([1, 3]).shape
        (1, 8, 3)
        >>> f.flatten([0, -1], inplace=True)
        >>> f.shape
        (4, 2, 3)

        """
        return self._apply_data_oper(
            _inplace_enabled_define_and_cleanup(self),
            "flatten",
            (axes,),
            inplace=inplace,
        )

    @_deprecated_kwarg_check("i")
    @_inplace_enabled(default=False)
    def floor(self, inplace=False, i=False):
        """Floor the data array, element-wise.

        The floor of ``x`` is the largest integer ``n``, such that
        ``n<=x``.

        .. versionadded:: 1.0

        .. seealso:: `ceil`, `rint`, `trunc`

        :Parameters:

            {{inplace: `bool`, optional}}

            {{i: deprecated at version 3.0.0}}

        :Returns:

            `{{class}}` or `None`
                The construct with floored data. If the operation was
                in-place then `None` is returned.

        **Examples**

        >>> print(f.array)
        [-1.9 -1.5 -1.1 -1.   0.   1.   1.1  1.5  1.9]
        >>> print(f.floor().array)
        [-2. -2. -2. -1.  0.  1.  1.  1.  1.]
        >>> f.floor(inplace=True)
        >>> print(f.array)
        [-2. -2. -2. -1.  0.  1.  1.  1.  1.]

        """
        return self._apply_data_oper(
            _inplace_enabled_define_and_cleanup(self),
            "floor",
            inplace=inplace,
            i=i,
            delete_props=True,
        )

    def match_by_naxes(self, *naxes):
        """Whether or not the data has a given dimensionality.

        .. versionadded:: 3.0.0

        .. seealso:: `match`, `match_by_identity`, `match_by_property`,
                     `match_by_units`

        :Parameters:

            naxes: optional
                Dimensionalities to be compared.

                A dimensionality given by an `int` or a `Query` object.

                If no numbers are provided then there is always a match.

        :Returns:

            `bool`
                Whether or not there is a match.

        **Examples**

        >>> f.ndim
        3
        >>> f.match_by_naxes(3)
        True
        >>> f.match_by_naxes(cf.ge(1))
        True
        >>> f.match_by_naxes(1, 2, 3)
        True
        >>> f.match_by_naxes(2)
        False
        >>> f.match_by_naxes(cf.gt(3))
        False

        """
        if not naxes:
            return True

        data = self.get_data(None, _fill_value=False)
        if data is None:
            return False

        self_ndim = data.ndim
        for ndim in naxes:
            ok = ndim == self_ndim
            if ok:
                return True

        return False

    def match_by_units(self, *units, exact=True):
        """Whether or not the construct has given units.

        .. versionadded:: 3.0.0

        .. seealso:: `match`, `match_by_identity`, `match_by_property`,
                     `match_by_naxes`

        :Parameters:

            units: `str` or `re.Pattern` or `Units`, optional
                Units to be compared.

                Units are specified by a string (e.g. ``'m s-1'``), or a
                compiled regular expression (e.g. ``re.compile('^m')``),
                or a `Units` object (e.g. ``Units('m s-1')``).

                If no units are provided then there is always a match.

            exact: `bool`, optional
                If False then a match occurs if the construct's units are
                equivalent to any of those given by *units*. For example,
                metres and are equivalent to kilometres. By default, a
                match only occurs if the construct's units are exactly one
                of those given by *units*. Note that the format of the
                units is not important, i.e. 'm' is exactly the same as
                'metres' for this purpose.

        :Returns:

            `bool`
                Whether or not there is a match.

        **Examples**

        >>> f.units
        'metres'
        >>> f.match_by_units('metres')
        True
        >>> f.match_by_units('m')
        True
        >>> f.match_by_units(Units('m'))
        True
        >>> f.match_by_units('m', 'kilogram')
        True
        >>> f.match_by_units('km', exact=False)
        True
        >>> f.match_by_units(cf.Units('km'), exact=False)
        True
        >>> f.match_by_units(re.compile('^met'))
        True
        >>> f.match_by_units(cf.Units('km'))
        False
        >>> f.match_by_units(cf.Units('kg m-2'))
        False

        """
        if not units:
            return True

        self_units = self.Units

        ok = False
        for value in units:
            try:
                # re.Pattern object
                ok = value.search(self_units.units)
            except (AttributeError, TypeError):
                if exact:
                    ok = Units(value).equals(self_units)
                else:
                    ok = Units(value).equivalent(self_units)

            if ok:
                break

        return ok

    # ----------------------------------------------------------------
    # Methods
    # ----------------------------------------------------------------
    def all(self):
        """Test whether all data elements evaluate to True.

        Performs a logical "and" over the data array and returns the
        result. Masked values are considered as True during computation.

        .. seealso:: `allclose`, `any`

        :Returns:

            `bool`
                Whether to not all data elements evaluate to True.

        **Examples**

        >>> print(f.array)
        [[0  3  0]]
        >>> f.all()
        False

        >>> print(f.array)
        [[1  3  --]]
        >>> f.all()
        True

        """
        data = self.get_data(None)
        if data is not None:
            return data.all()

        return False

    def allclose(self, y, atol=None, rtol=None):
        """Test whether all data are element-wise equal to other,
        broadcastable data.

        Two real numbers ``x`` and ``y`` are considered equal if
        ``|x-y|<=atol+rtol|y|``, where ``atol`` (the tolerance on
        absolute differences) and ``rtol`` (the tolerance on relative
        differences) are positive, typically very small numbers. See
        the *atol* and *rtol* parameters.

        .. seealso:: `all`, `any`, `isclose`

        :Parameters:

            y:
                The object to be compared with the data array. *y*
                must be broadcastable to the data array and if *y* has
                units then they must be compatible. May be any object
                that can be converted to a `Data` object (which
                includes numpy array and `Data` objects).

            atol: `float`, optional
                The tolerance on absolute differences between real
                numbers. The default value is set by the `atol`
                function.

            rtol: `float`, optional
                The tolerance on relative differences between real
                numbers. The default value is set by the `rtol`
                function.

        :Returns:

            `bool`
                Returns `True` if the data are equal within the given
                tolerance; `False` otherwise.

        **Examples**

        >>> x = f.allclose(g)

        """
        data = self.get_data(None)
        if data is None:
            return False

        if isinstance(y, self.__class__):
            y_data = y.get_data(None)
            if y_data is None:
                return False

            y = self._conform_for_assignment(y)
            y_data = y.get_data()
        else:
            try:
                y_data = y.get_data(None)
            except AttributeError:
                y_data = y
            else:
                if y_data is None:
                    y_data = y

        return data.allclose(y_data, rtol=rtol, atol=atol)

    def any(self):
        """Test whether any data elements evaluate to True.

        Performs a logical "or" over the data array and returns the
        result. Masked values are considered as False during
        computation.

        .. seealso:: `all`, `allclose`

        :Returns:

            `bool`
                Whether to not any data elements evaluate to `True`.

        **Examples**

        >>> print(f.array)
        [[0  0  0]]
        >>> f.any()
        False

        >>> print(f.array)
        [[--  0  0]]
        >>> f.any()
        False

        >>> print(f.array)
        [[--  3  0]]
        >>> f.any()
        True

        """
        data = self.get_data(None)
        if data is not None:
            return data.any()

        return False

    def fill_value(self, default=None):
        """Return the data array missing data value.

        This is the value of the `missing_value` CF property, or if
        that is not set, the value of the `_FillValue` CF property,
        else if that is not set, ``None``. In the last case the
        default `numpy` missing data value for the array's data type
        is assumed if a missing data value is required.

        .. seealso:: `cf.default_netCDF_fillvals`, `_FillValue`,
                     `missing_value`

        :Parameters:

            default: optional
                If the missing value is unset then return this
                value. By default, *default* is `None`. If *default*
                is the special value ``'netCDF'`` then return the
                netCDF default value appropriate to the data array's
                data type is used. These may be found with the
                `cf.default_netCDF_fillvals` function. For example:

                >>> cf.default_netCDF_fillvals()
                {'S1': '\x00',
                 'i1': -127,
                 'u1': 255,
                 'i2': -32767,
                 'u2': 65535,
                 'i4': -2147483647,
                 'u4': 4294967295,
                 'i8': -9223372036854775806,
                 'u8': 18446744073709551614,
                 'f4': 9.969209968386869e+36,
                 'f8': 9.969209968386869e+36}

        :Returns:

                The missing data value or, if one has not been set, the
                value specified by *default*

        **Examples**

        >>> f.fill_value()
        None
        >>> f._FillValue = -1e30
        >>> f.fill_value()
        -1e30
        >>> f.missing_value = 1073741824
        >>> f.fill_value()
        1073741824
        >>> del f.missing_value
        >>> f.fill_value()
        -1e30
        >>> del f._FillValue
        >>> f.fill_value()
        None
        >>> f.dtype
        dtype('float64')
        >>> f.fill_value(default='netCDF')
        9.969209968386869e+36
        >>> f._FillValue = -999
        >>> f.fill_value(default='netCDF')
        -999

        """
        fillval = self.get_property("missing_value", None)
        if fillval is None:
            fillval = self.get_property("_FillValue", None)

        if fillval is None:
            if default == "netCDF":
                d = self.dtype
                fillval = default_netCDF_fillvals()[d.kind + str(d.itemsize)]
            else:
                fillval = default

        return fillval

    @_deprecated_kwarg_check("i")
    @_inplace_enabled(default=False)
    def flip(self, axes=None, inplace=False, i=False):
        """Flip (reverse the direction of) data dimensions.

        .. seealso:: `flatten`, `insert_dimension`, `squeeze`,
                     `transpose`, `unsqueeze`

        :Parameters:

            axes: optional
               Select the domain axes to flip. One, or a sequence, of:

                  * The position of the dimension in the data.

                If no axes are specified then all axes are flipped.

            {{inplace: `bool`, optional}}

            {{i: deprecated at version 3.0.0}}

        :Returns:

            `{{class}}` or `None`
                The construct with flipped axes, or `None` if the
                operation was in-place.

        **Examples**

        >>> f.flip()
        >>> f.flip(1)
        >>> f.flip([0, 1])

        >>> g = f[::-1, :, ::-1]
        >>> f.flip([2, 0]).equals(g)
        True

        """
        return self._apply_data_oper(
            _inplace_enabled_define_and_cleanup(self),
            "flip",
            (axes,),
            inplace=inplace,
            i=i,
        )

    @_deprecated_kwarg_check("i")
    @_inplace_enabled(default=False)
    def exp(self, inplace=False, i=False):
        """The exponential of the data, element-wise.

        The "standard_name" and "long_name" properties are removed
        from the result.

        .. seealso:: `log`

        :Parameters:

            {{inplace: `bool`, optional}}

            {{i: deprecated at version 3.0.0}}

        :Returns:

            `{{class}}` or `None`
                The construct with the exponential of data values. If
                the operation was in-place then `None` is returned.

        **Examples**

        >>> f.data
        <CF Data(1, 2): [[1, 2]]>
        >>> f.exp().data
        <CF Data(1, 2): [[2.71828182846, 7.38905609893]]>

        >>> f.data
        <CF Data(1, 2): [[1, 2]] 2>
        >>> f.exp().data
        <CF Data(1, 2): [[7.38905609893, 54.5981500331]]>

        >>> f.data
        <CF Data(1, 2): [[1, 2]] kg m-1 s-2>
        >>> f.exp()
        ValueError: Can't take exponential of dimensional quantities: <Units: kg m-1 s-2>

        """
        return self._apply_data_oper(
            _inplace_enabled_define_and_cleanup(self),
            "exp",
            inplace=inplace,
            i=i,
            delete_props=True,
        )

    @_deprecated_kwarg_check("i")
    @_inplace_enabled(default=False)
    def sin(self, inplace=False, i=False):
        """Take the trigonometric sine of the data element-wise.

        Units are accounted for in the calculation. For example, the
        sine of 90 degrees_east is 1.0, as is the sine of 1.57079632
        radians. If the units are not equivalent to radians (such as
        Kelvin) then they are treated as if they were radians.

        The Units are changed to '1' (nondimensional).

        The "standard_name" and "long_name" properties are removed
        from the result.

        .. seealso:: `cos`, `tan`

        :Parameters:

            {{inplace: `bool`, optional}}

            {{i: deprecated at version 3.0.0}}

        :Returns:

            `{{class}}` or `None`
                The construct with the sine of data values. If the
                operation was in-place then `None` is returned.

        **Examples**

        >>> f.Units
        <Units: degrees_north>
        >>> print(f.array)
        [[-90 0 90 --]]
        >>> g = f.sin()
        >>> g.Units
        <Units: 1>
        >>> print(g.array)
        [[-1.0 0.0 1.0 --]]

        >>> f.Units
        <Units: m s-1>
        >>> print(f.array)
        [[1 2 3 --]]
        >>> f.sin(inplace=True)
        >>> f.Units
        <Units: 1>
        >>> print(f.array)
        [[0.841470984808 0.909297426826 0.14112000806 --]]

        """
        return self._apply_data_oper(
            _inplace_enabled_define_and_cleanup(self),
            "sin",
            inplace=inplace,
            i=i,
            delete_props=True,
        )

    # `arctan2`, AT2 seealso
    @_deprecated_kwarg_check("i")
    @_inplace_enabled(default=False)
    def arctan(self, inplace=False):
        """Take the trigonometric inverse tangent of the data element-
        wise.

        Units are ignored in the calculation. The result has units of
        radians.

        The "standard_name" and "long_name" properties are removed
        from the result.

        .. versionadded:: 3.0.7

        .. seealso:: `tan`

        :Parameters:

            {{inplace: `bool`, optional}}

        :Returns:

            `{{class}}` or `None`
                The construct with the trigonometric inverse tangent
                of data values. If the operation was in-place then
                `None` is returned.

        **Examples**

        >>> print(f.array)
        [[0.5 0.7]
         [0.9 1.1]]
        >>> g = f.arctan()
        >>> g.Units
        <Units: radians>
        >>> print(g.array)
        [[0.46364761 0.61072596]
         [0.7328151  0.83298127]]

        >>> print(f.array)
        [1.2 1.0 0.8 0.6 --]
        >>> f.arctan(inplace=True)
        >>> print(f.array)
        [0.8760580505981934 0.7853981633974483 0.6747409422235527
         0.5404195002705842 --]

        """
        return self._apply_data_oper(
            _inplace_enabled_define_and_cleanup(self),
            "arctan",
            inplace=inplace,
            delete_props=True,
        )

    @_deprecated_kwarg_check("i")
    @_inplace_enabled(default=False)
    def arctanh(self, inplace=False):
        """Take the inverse hyperbolic tangent of the data element-wise.

        Units are ignored in the calculation. The result has units of
        radians.

        The "standard_name" and "long_name" properties are removed
        from the result.

        .. versionadded:: 3.2.0

        .. seealso:: `tanh`, `arcsinh`, `arccosh`, `arctan`

        :Parameters:

            {{inplace: `bool`, optional}}

        :Returns:

            `{{class}}` or `None`
                The construct with the inverse hyperbolic tangent of
                data values. If the operation was in-place then `None`
                is returned.

        **Examples**

        >>> print(f.array)
        [[0.5 0.7]
         [0.9 1.1]]
        >>> g = f.arctanh()
        >>> g.Units
        <Units: radians>
        >>> print(g.array)
        [[0.54930614 0.86730053]
         [1.47221949        nan]]

        >>> print(f.array)
        [1.2 1.0 0.8 0.6 --]
        >>> f.arctanh(inplace=True)
        >>> print(f.array)
        [nan inf 1.0986122886681098 0.6931471805599453 --]
        >>> f.mask_invalid(inplace=True)
        >>> print(f.array)
        [-- -- 1.0986122886681098 0.6931471805599453 --]

        """
        return self._apply_data_oper(
            _inplace_enabled_define_and_cleanup(self),
            "arctanh",
            inplace=inplace,
            delete_props=True,
        )

    @_deprecated_kwarg_check("i")
    @_inplace_enabled(default=False)
    def arcsin(self, inplace=False):
        """Take the trigonometric inverse sine of the data element-wise.

        Units are ignored in the calculation. The result has units of
        radians.

        The "standard_name" and "long_name" properties are removed
        from the result.

        .. versionadded:: 3.2.0

        .. seealso:: `sin`, `arccos`, `arctan`, `arcsinh`

        :Parameters:

            {{inplace: `bool`, optional}}

        :Returns:

            `{{class}}` or `None`
                The construct with the trigonometric inverse sine of
                data values. If the operation was in-place then `None`
                is returned.

        **Examples**

        >>> print(f.array)
        [[0.5 0.7]
         [0.9 1.1]]
        >>> g = f.arcsin()
        >>> g.Units
        <Units: radians>
        >>> print(g.array)
        [[0.52359878 0.7753975 ]
         [1.11976951        nan]]

        >>> print(f.array)
        [1.2 1.0 0.8 0.6 --]
        >>> f.arcsin(inplace=True)
        >>> print(f.array)
        [nan 1.5707963267948966 0.9272952180016123 0.6435011087932844 --]
        >>> f.mask_invalid(inplace=True)
        >>> print(f.array)
        [-- 1.5707963267948966 0.9272952180016123 0.6435011087932844 --]

        """
        return self._apply_data_oper(
            _inplace_enabled_define_and_cleanup(self),
            "arcsin",
            inplace=inplace,
            delete_props=True,
        )

    @_deprecated_kwarg_check("i")
    @_inplace_enabled(default=False)
    def arcsinh(self, inplace=False):
        """Take the inverse hyperbolic sine of the data element-wise.

        Units are ignored in the calculation. The result has units of
        radians.

        The "standard_name" and "long_name" properties are removed
        from the result.

        .. versionadded:: 3.1.0

        .. seealso:: `sinh`

        :Parameters:

            {{inplace: `bool`, optional}}

        :Returns:

            `{{class}}` or `None`
                The construct with the inverse hyperbolic sine of data
                values.  If the operation was in-place then `None` is
                returned.

        **Examples**

        >>> print(f.array)
        [[0.5 0.7]
         [0.9 1.1]]
        >>> g = f.arcsinh()
        >>> g.Units
        <Units: radians>
        >>> print(g.array)
        [[0.48121183 0.65266657]
         [0.80886694 0.95034693]]

        >>> print(f.array)
        [1.2 1.0 0.8 0.6 --]
        >>> f.arcsinh(inplace=True)
        >>> print(f.array)
        [1.015973134179692 0.881373587019543 0.732668256045411 0.5688248987322475
         --]

        """
        return self._apply_data_oper(
            _inplace_enabled_define_and_cleanup(self),
            "arcsinh",
            inplace=inplace,
            delete_props=True,
        )

    @_deprecated_kwarg_check("i")
    @_inplace_enabled(default=False)
    def arccos(self, inplace=False):
        """Take the trigonometric inverse cosine of the data element-
        wise.

        Units are ignored in the calculation. The result has units of
        radians.

        The "standard_name" and "long_name" properties are removed
        from the result.

        .. versionadded:: 3.2.0

        .. seealso:: `cos`, `arcsin`, `arctan`, `arccosh`

        :Parameters:

            {{inplace: `bool`, optional}}

        :Returns:

            `{{class}}` or `None`
                The construct with the trigonometric inverse cosine of
                data values. If the operation was in-place then `None`
                is returned.

        **Examples**

        >>> print(f.array)
        [[0.5 0.7]
         [0.9 1.1]]
        >>> g = f.arccos()
        >>> g.Units
        <Units: radians>
        >>> print(g.array)
        [[1.04719755 0.79539883]
         [0.45102681        nan]]

        >>> print(f.array)
        [1.2 1.0 0.8 0.6 --]
        >>> f.arccos(inplace=True)
        >>> print(f.array)
        [nan 0.0 0.6435011087932843 0.9272952180016123 --]
        >>> f.mask_invalid(inplace=True)
        >>> print(f.array)
        [-- 0.0 0.6435011087932843 0.9272952180016123 --]

        """
        return self._apply_data_oper(
            _inplace_enabled_define_and_cleanup(self),
            "arccos",
            inplace=inplace,
            delete_props=True,
        )

    @_deprecated_kwarg_check("i")
    @_inplace_enabled(default=False)
    def arccosh(self, inplace=False):
        """Take the inverse hyperbolic cosine of the data element-wise.

        Units are ignored in the calculation. The result has units of
        radians.

        The "standard_name" and "long_name" properties are removed
        from the result.

        .. versionadded:: 3.2.0

        .. seealso:: `cosh`, `arcsinh`, `arctanh`, `arccos`

        :Parameters:

            {{inplace: `bool`, optional}}

        :Returns:

            `{{class}}` or `None`
                The construct with the inverse hyperbolic cosine of
                data values. If the operation was in-place then `None`
                is returned.

        **Examples**

        >>> print(f.array)
        [[0.5 0.7]
         [0.9 1.1]]
        >>> g = f.arccosh()
        >>> g.Units
        <Units: radians>
        >>> print(g.array)
        [[       nan        nan]
         [       nan 0.44356825]]

        >>> print(f.array)
        [1.2 1.0 0.8 0.6 --]
        >>> f.arccosh(inplace=True)
        >>> print(f.array)
        [0.6223625037147786 0.0 nan nan --]
        >>> f.mask_invalid(inplace=True)
        >>> print(f.array)
        [0.6223625037147786 0.0 -- -- --]

        """
        return self._apply_data_oper(
            _inplace_enabled_define_and_cleanup(self),
            "arccosh",
            inplace=inplace,
            delete_props=True,
        )

    # `arctan2`, AT2 seealso
    @_deprecated_kwarg_check("i")
    @_inplace_enabled(default=False)
    def tan(self, inplace=False, i=False):
        """Take the trigonometric tangent of the data element-wise.

        Units are accounted for in the calculation, so that the
        tangent of 180 degrees_east is 0.0, as is the tangent of
        3.141592653589793 radians. If the units are not equivalent to
        radians (such as Kelvin) then they are treated as if they were
        radians.

        The Units are changed to '1' (nondimensional).

        The "standard_name" and "long_name" properties are removed
        from the result.

        .. seealso:: `arctan`, `cos`, `sin`, `tanh`

        :Parameters:

            {{inplace: `bool`, optional}}

            {{i: deprecated at version 3.0.0}}

        :Returns:

            `{{class}}` or `None`
                The construct with the tangent of data values. If the
                operation was in-place then `None` is returned.

        **Examples**

        >>> f.Units
        <Units: degrees_north>
        >>> print(f.array)
        [[-45 0 45 --]]
        >>> g = f.tan()
        >>> g.Units
        <Units: 1>
        >>> print(g.array)
        [[-1.0 0.0 1.0 --]]

        >>> f.Units
        <Units: m s-1>
        >>> print(f.array)
        [[1 2 3 --]]
        >>> f.tan(inplace=True)
        >>> f.Units
        <Units: 1>
        >>> print(f.array)
        [[1.55740772465 -2.18503986326 -0.142546543074 --]]

        """
        return self._apply_data_oper(
            _inplace_enabled_define_and_cleanup(self),
            "tan",
            inplace=inplace,
            i=i,
            delete_props=True,
        )

    @_deprecated_kwarg_check("i")
    @_inplace_enabled(default=False)
    def tanh(self, inplace=False):
        """Take the hyperbolic tangent of the data array.

        Units are accounted for in the calculation. If the units are
        not equivalent to radians (such as Kelvin) then they are
        treated as if they were radians. For example, the the
        hyperbolic tangent of 90 degrees_east is 0.91715234, as is the
        hyperbolic tangent of 1.57079632 radians.

        The output units are changed to '1' (nondimensional).

        The "standard_name" and "long_name" properties are removed
        from the result.

        .. versionadded:: 3.1.0

        .. seealso:: `sinh`, `cosh`


        :Parameters:

            {{inplace: `bool`, optional}}

        :Returns:

            `{{class}}` or `None`
                The construct with the hyperbolic tangent of data
                values. If the operation was in-place then `None` is
                returned.

        **Examples**

        >>> f.Units
        <Units: degrees_north>
        >>> print(f.array)
        [[-90 0 90 --]]
        >>> g = f.tanh()
        >>> g.Units
        <Units: 1>
        >>> print(g.array)
        [[-0.9171523356672744 0.0 0.9171523356672744 --]]

        >>> f.Units
        <Units: m s-1>
        >>> print(f.array)
        [[1 2 3 --]]
        >>> f.tanh(inplace=True)
        >>> f.Units
        <Units: 1>
        >>> print(f.array)
        [[0.7615941559557649 0.9640275800758169 0.9950547536867305 --]]

        """
        return self._apply_data_oper(
            _inplace_enabled_define_and_cleanup(self),
            "tanh",
            inplace=inplace,
            delete_props=True,
        )

    @_deprecated_kwarg_check("i")
    @_inplace_enabled(default=False)
    def sinh(self, inplace=False):
        """Take the hyperbolic sine of the data element-wise.

        Units are accounted for in the calculation. If the units are
        not equivalent to radians (such as Kelvin) then they are
        treated as if they were radians. For example, the the
        hyperbolic sine of 90 degrees_north is 2.30129890, as is the
        hyperbolic sine of 1.57079632 radians.

        The output units are changed to '1' (nondimensional).

        The "standard_name" and "long_name" properties are removed
        from the result.

        .. versionadded:: 3.1.0

        .. seealso:: `arcsinh`, `cosh`, `tanh`, `sin`

        :Parameters:

            {{inplace: `bool`, optional}}

        :Returns:

            `{{class}}` or `None`
                The construct with the hyperbolic sine of data
                values. If the operation was in-place then `None` is
                returned.

        **Examples**

        >>> f.Units
        <Units: degrees_north>
        >>> print(f.array)
        [[-90 0 90 --]]
        >>> g = f.sinh()
        >>> g.Units
        <Units: 1>
        >>> print(g.array)
        [[-2.3012989023072947 0.0 2.3012989023072947 --]]

        >>> f.Units
        <Units: m s-1>
        >>> print(f.array)
        [[1 2 3 --]]
        >>> f.sinh(inplace=True)
        >>> f.Units
        <Units: 1>
        >>> print(f.array)
        [[1.1752011936438014 3.626860407847019 10.017874927409903 --]]

        """
        return self._apply_data_oper(
            _inplace_enabled_define_and_cleanup(self),
            "sinh",
            inplace=inplace,
            delete_props=True,
        )

    @_deprecated_kwarg_check("i")
    @_inplace_enabled(default=False)
    def cosh(self, inplace=False):
        """Take the hyperbolic cosine of the data element-wise.

        Units are accounted for in the calculation. If the units are
        not equivalent to radians (such as Kelvin) then they are
        treated as if they were radians. For example, the the
        hyperbolic cosine of 0 degrees_east is 1.0, as is the
        hyperbolic cosine of 1.57079632 radians.

        The output units are changed to '1' (nondimensional).

        The "standard_name" and "long_name" properties are removed
        from the result.

        .. versionadded:: 3.1.0

        .. seealso:: `arccosh`, `sinh`, `tanh`, `cos`

        :Parameters:

            {{inplace: `bool`, optional}}

        :Returns:

            `{{class}}` or `None`
                The construct with the hyperbolic cosine of data
                values. If the operation was in-place then `None` is
                returned.

        **Examples**

        >>> f.Units
        <Units: degrees_north>
        >>> print(f.array)
        [[-90 0 90 --]]
        >>> g = f.cosh()
        >>> g.Units
        <Units: 1>
        >>> print(g.array)
        [[2.5091784786580567 1.0 2.5091784786580567 --]]

        >>> f.Units
        <Units: m s-1>
        >>> print(f.array)
        [[1 2 3 --]]
        >>> f.cosh(inplace=True)
        >>> f.Units
        <Units: 1>
        >>> print(f.array)
        [[1.5430806348152437 3.7621956910836314 10.067661995777765 --]]

        """
        return self._apply_data_oper(
            _inplace_enabled_define_and_cleanup(self),
            "cosh",
            inplace=inplace,
            delete_props=True,
        )

    @_deprecated_kwarg_check("i")
    @_inplace_enabled(default=False)
    def log(self, base=None, inplace=False, i=False):
        """The logarithm of the data array.

        By default the natural logarithm is taken, but any base may be
        specified.

        The "standard_name" and "long_name" properties are removed
        from the result.

        .. seealso:: `exp`

        :Parameters:

            base: number, optional
                The base of the logarithm. By default a natural logarithm
                is taken.

            {{inplace: `bool`, optional}}

            {{i: deprecated at version 3.0.0}}

        :Returns:

            `{{class}}` or `None`
                The construct with the logarithm of data values, or
                `None` if the operation was in-place.

        **Examples**

        >>> f.data
        <CF Data(1, 2): [[1, 2]]>
        >>> f.log().data
        <CF Data(1, 2): [[0.0, 0.69314718056]] ln(re 1)>

        >>> f.data
        <CF Data(1, 2): [[1, 2]] 2>
        >>> f.log().data
        <CF Data(1, 2): [[0.0, 0.69314718056]] ln(re 2 1)>

        >>> f.data
        <CF Data(1, 2): [[1, 2]] kg s-1 m-2>
        >>> f.log().data
        <CF Data(1, 2): [[0.0, 0.69314718056]] ln(re 1 m-2.kg.s-1)>

        >>> f.log(inplace=True)
        >>> f.Units
        <Units: >
        >>> f.log()
        ValueError: Can't take the logarithm to the base 2.718281828459045 of <Units: >

        """
        return self._apply_data_oper(
            _inplace_enabled_define_and_cleanup(self),
            "log",
            (base,),
            inplace=inplace,
            i=i,
            delete_props=True,
        )

    @_deprecated_kwarg_check("i")
    @_inplace_enabled(default=False)
    def trunc(self, inplace=False, i=False):
        """Truncate the data, element-wise.

        The truncated value of the scalar ``x``, is the nearest
        integer ``i`` which is closer to zero than ``x`` is. I.e. the
        fractional part of the signed number ``x`` is discarded.

        .. versionadded:: 1.0

        .. seealso:: `ceil`, `floor`, `rint`

        :Parameters:

            {{inplace: `bool`, optional}}

            {{i: deprecated at version 3.0.0}}

        :Returns:

            `{{class}}` or `None`
                The construct with truncated data. If the operation
                was in-place then `None` is returned.

        **Examples**

        >>> print(f.array)
        [-1.9 -1.5 -1.1 -1.   0.   1.   1.1  1.5  1.9]
        >>> print(f.trunc().array)
        [-1. -1. -1. -1.  0.  1.  1.  1.  1.]
        >>> f.trunc(inplace=True)
        >>> print(f.array)
        [-1. -1. -1. -1.  0.  1.  1.  1.  1.]

        """
        return self._apply_data_oper(
            _inplace_enabled_define_and_cleanup(self),
            "trunc",
            inplace=inplace,
            i=i,
        )

    def unique(self):
        """The unique elements of the data.

        :Returns:

            `Data`
                The unique data array values in a one dimensional `Data`
                object.

        **Examples**

        >>> print(f.array)
        [[4 2 1]
         [1 2 3]]
        >>> print(f.unique().array)
        [1 2 3 4]
        >>> f[1, -1] = cf.masked
        >>> print(f.array)
        [[4 2 1]
         [1 2 --]]
        >>> print(f.unique().array)
        [1 2 4]

        """
        data = self.get_data(None)
        if data is not None:
            return data.unique()

        raise ValueError(
            "ERROR: Can't get unique values when there is no data array"
        )

    @_deprecated_kwarg_check("relaxed_identity")
    def identity(
        self,
        default="",
        strict=False,
        relaxed=False,
        nc_only=False,
        relaxed_identity=None,
        _ctype=True,
    ):
        """Return the canonical identity.

        By default the identity is the first found of the following:

        * The "standard_name" property.
        * The "id" attribute, preceded by ``'id%'``.
        * The "cf_role" property, preceded by ``'cf_role='``.
        * The "axis" property, preceded by ``'axis='``.
        * The "long_name" property, preceded by ``'long_name='``.
        * The netCDF variable name, preceded by ``'ncvar%'``.
        * The coordinate type (``'X'``, ``'Y'``, ``'Z'`` or ``'T'``).
        * The value of the *default* parameter.

        .. versionadded:: 3.0.0

        .. seealso:: `id`, `identities`

        :Parameters:

            default: optional
                If no identity can be found then return the value of
                the default parameter.

            strict: `bool`, optional
                If True then the identity is the first found of only
                the "standard_name" property or the "id" attribute.

            relaxed: `bool`, optional
                If True then the identity is the first found of only
                the "standard_name" property, the "id" attribute, the
                "long_name" property or the netCDF variable name.

            nc_only: `bool`, optional
                If True then only take the identity from the netCDF
                variable name.

            relaxed_identity: deprecated at version 3.0.0

        :Returns:

                The identity.

        **Examples**

        >>> f.properties()
        {'foo': 'bar',
         'long_name': 'Air Temperature',
         'standard_name': 'air_temperature'}
        >>> f.nc_get_variable()
        'tas'
        >>> f.identity()
        'air_temperature'
        >>> f.del_property('standard_name')
        'air_temperature'
        >>> f.identity(default='no identity')
        'air_temperature'
        >>> f.identity()
        'long_name=Air Temperature'
        >>> f.del_property('long_name')
        >>> f.identity()
        'ncvar%tas'
        >>> f.nc_del_variable()
        'tas'
        >>> f.identity()
        'ncvar%tas'
        >>> f.identity()
        ''
        >>> f.identity(default='no identity')
        'no identity'

        """
        if nc_only:
            if strict:
                raise ValueError(
                    "'strict' and 'nc_only' parameters cannot both be True"
                )

            if relaxed:
                raise ValueError(
                    "'relaxed' and 'nc_only' parameters cannot both be True"
                )

            n = self.nc_get_variable(None)
            if n is not None:
                return f"ncvar%{n}"

            return default

        n = self.get_property("standard_name", None)
        if n is not None:
            return str(n)

        n = getattr(self, "id", None)
        if n is not None:
            return f"id%{n}"

        if relaxed:
            n = self.get_property("long_name", None)
            if n is not None:
                return f"long_name={n}"

            n = self.nc_get_variable(None)
            if n is not None:
                return f"ncvar%{n}"

            return default

        if strict:
            return default

        for prop in ("cf_role", "axis", "long_name"):
            n = self.get_property(prop, None)
            if n is not None:
                return f"{prop}={n}"

        n = self.nc_get_variable(None)
        if n is not None:
            return f"ncvar%{n}"

        return default

    def identities(self, generator=False, **kwargs):
        """Return all possible identities.

        The identities comprise:

        * The "standard_name" property.
        * The "id" attribute, preceded by ``'id%'``.
        * The "cf_role" property, preceded by ``'cf_role='``.
        * The "axis" property, preceded by ``'axis='``.
        * The "long_name" property, preceded by ``'long_name='``.
        * All other properties (including "standard_name"), preceded by
          the property name and an ``'='``.
        * The coordinate type (``'X'``, ``'Y'``, ``'Z'`` or ``'T'``).
        * The netCDF variable name, preceded by ``'ncvar%'``.

        .. versionadded:: 3.0.0

        .. seealso:: `id`, `identity`

        TODO
               :Returns:

                   `list`
                       The identities.

               **Examples**

               >>> f.properties()
               {'foo': 'bar',
                'long_name': 'Air Temperature',
                'standard_name': 'air_temperature'}
               >>> f.nc_get_variable()
               'tas'
               >>> f.identities()
               ['air_temperature',
                'long_name=Air Temperature',
                'foo=bar',
                'standard_name=air_temperature',
                'ncvar%tas']

        """
        identities = super().identities(generator=True, **kwargs)

        i = getattr(self, "id", None)
        if i is None:
            g = identities
        else:
            g = chain((f"id%{i}",), identities)

        if generator:
            return g

        return list(g)

    def inspect(self):
        """Inspect the object for debugging.

        .. seealso:: `cf.inspect`

        :Returns:

            `None`

        """
        print(cf_inspect(self))  # pragma: no cover

    def iscyclic(self, axis):
        """Whether or not a given axis is cyclic.

        .. versionadded:: 3.5.0

        .. seealso:: `cyclic`, `period`, `isperiodic`

        :Parameters:

            axis: `int`, optional
               Select the axis by its position in the data dimensions.

        :Returns:

            `bool`
                `True` if the selected axis is cyclic, otherwise `False`.

        **Examples**

        >>> f.iscyclic('X')
        True
        >>> f.iscyclic('latitude')
        False

        >>> x = f.iscyclic('long_name=Latitude')
        >>> x = f.iscyclic('dimensioncoordinate1')
        >>> x = f.iscyclic('domainaxis2')
        >>> x = f.iscyclic('key%domainaxis2')
        >>> x = f.iscyclic('ncdim%y')
        >>> x = f.iscyclic(2)

        """
        axis = self._parse_axes(axis)
        if len(axis) != 1:
            raise ValueError(
                "Only one axis can be checked for cyclicity at once, but "
                f"multiple were selected: {axis}"
            )

        return axis[0] in self.cyclic()

    def get_data(self, default=ValueError(), _units=None, _fill_value=True):
        """Return the data.

        Note that a `Data` instance is returned. Use its `array`
        attribute to return the data as an independent `numpy` array.

        The units, calendar and fill value properties are, if set,
        inserted into the data.

        .. versionadded:: 1.7.0

        .. seealso:: `array`, `data`, `del_data`, `has_data`,
                     `set_data`

        :Parameters:

            default: optional
                Return the value of the *default* parameter if data
                have not been set.

                {{default Exception}}

            _units: optional
                Ignored.

            _fill_value: optional

        :Returns:

                The data.

        **Examples**

        >>> d = cf.Data(range(10))
        >>> f.set_data(d)
        >>> f.has_data()
        True
        >>> f.get_data()
        <CF Data(10): [0, ..., 9]>
        >>> f.del_data()
        <CF Data(10): [0, ..., 9]>
        >>> f.has_data()
        False
        >>> print(f.get_data(None))
        None
        >>> print(f.del_data(None))
        None

        """
        return super().get_data(
            default=default, _units=False, _fill_value=_fill_value
        )

    @_inplace_enabled(default=False)
    @_manage_log_level_via_verbosity
    def halo(
        self,
        size,
        axes=None,
        tripolar=None,
        fold_index=-1,
        inplace=False,
        verbose=None,
    ):
        """Expand the data by adding a halo.

        The halo may be applied over a subset of the data dimensions
        and each dimension may have a different halo size (including
        zero). The halo region is populated with a copy of the
        proximate values from the original data.

        **Cyclic axes**

        A cyclic axis that is expanded with a halo of at least size 1
        is no longer considered to be cyclic.

        **Tripolar domains**

        Data for global tripolar domains are a special case in that a
        halo added to the northern end of the "Y" axis must be filled
        with values that are flipped in "X" direction. Such domains
        need to be explicitly indicated with the *tripolar* parameter.

        .. versionadded:: 3.5.0

        :Parameters:

            size: `int` or `dict`
                Specify the size of the halo for each axis.

                If *size* is a non-negative `int` then this is the
                halo size that is applied to all of the axes defined
                by the *axes* parameter.

                Alternatively, halo sizes may be assigned to axes
                individually by providing a `dict` for which a key
                specifies an axis (defined by its integer position in
                the data) with a corresponding value of the halo size
                for that axis. Axes not specified by the dictionary
                are not expanded, and the *axes* parameter must not
                also be set.

                *Parameter example:*
                  Specify a halo size of 1 for all otherwise selected
                  axes: ``size=1``

                *Parameter example:*
                  Specify a halo size of zero ``size=0``. This results
                  in no change to the data shape.

                *Parameter example:*
                  For data with three dimensions, specify a halo size
                  of 3 for the first dimension and 1 for the second
                  dimension: ``size={0: 3, 1: 1}``. This is equivalent
                  to ``size={0: 3, 1: 1, 2: 0}``

                *Parameter example:*
                  Specify a halo size of 2 for the first and last
                  dimensions `size=2, axes=[0, -1]`` or equivalently
                  ``size={0: 2, -1: 2}``.

            axes: (sequence of) `int`
                Select the domain axes to be expanded, defined by
                their integer positions in the data. By default, or if
                *axes* is `None`, all axes are selected. No axes are
                expanded if *axes* is an empty sequence.

            tripolar: `dict`, optional
                A dictionary defining the "X" and "Y" axes of a global
                tripolar domain. This is necessary because in the
                global tripolar case the "X" and "Y" axes need special
                treatment, as described above. It must have keys
                ``'X'`` and ``'Y'``, whose values identify the
                corresponding domain axis construct by their integer
                positions in the data.

                The "X" and "Y" axes must be a subset of those
                identified by the *size* or *axes* parameter.

                See the *fold_index* parameter.

                *Parameter example:*
                  Define the "X" and Y" axes by positions 2 and 1
                  respectively of the data: ``tripolar={'X': 2, 'Y':
                  1}``

            fold_index: `int`, optional
                Identify which index of the "Y" axis corresponds to
                the fold in "X" axis of a tripolar grid. The only
                valid values are ``-1`` for the last index, and ``0``
                for the first index. By default it is assumed to be
                the last index. Ignored if *tripolar* is `None`.

            {{inplace: `bool`, optional}}

            {{verbose: `int` or `str` or `None`, optional}}

        :Returns:

            `{{class}}` or `None`
                The expanded construct, or `None` if the operation was
                in-place.

        **Examples**

            TODO

        """
        _kwargs = [f"{k}={v!r}" for k, v in locals().items()]
        _ = f"{self.__class__.__name__}.halo("
        logger.info("{}{}".format(_, (",\n" + " " * len(_)).join(_kwargs)))

        v = _inplace_enabled_define_and_cleanup(self)

        data = v.get_data(None)
        if data is not None:
            data.halo(
                size=size,
                axes=axes,
                tripolar=tripolar,
                fold_index=fold_index,
                inplace=True,
                verbose=verbose,
            )

        return v

    @_deprecated_kwarg_check("i")
    @_inplace_enabled(default=False)
    def override_calendar(self, calendar, inplace=False, i=False):
        """Override the calendar of date-time units.

        The new calendar need not be equivalent to the original one,
        and the data array elements will not be changed to reflect the
        new units. Therefore, this method should only be used when it
        is known that the data array values are correct but the
        calendar has been incorrectly encoded.

        Not to be confused with setting the `calendar` or `Units`
        attributes to a calendar which is equivalent to the original
        calendar

        .. seealso:: `calendar`, `override_units`, `units`, `Units`

        :Parameters:

            calendar: `str`
                The new calendar.

            {{inplace: `bool`, optional}}

            {{i: deprecated at version 3.0.0}}

        :Returns:

            `{{class}}` or `None`
                TODO

        **Examples**

        TODO

        >>> g = f.override_calendar('noleap')

        """
        v = _inplace_enabled_define_and_cleanup(self)

        data = v.get_data(None, _fill_value=False)
        if data is not None:
            data.override_calendar(calendar, inplace=True)
            v._custom["Units"] = data.Units
        else:
            if not v.Units.isreftime:
                raise ValueError(
                    "Can't override the calendar of non-reference-time "
                    f"units: {self.Units!r}"
                )

            PropertiesData.Units.fset(
                v, Units(getattr(v.Units, "units", None), calendar=calendar)
            )

        return v

    @_deprecated_kwarg_check("i")
    @_inplace_enabled(default=False)
    def override_units(self, units, inplace=False, i=False):
        """Override the units.

        The new units need not be equivalent to the original ones, and
        the data array elements will not be changed to reflect the new
        units. Therefore, this method should only be used when it is
        known that the data array values are correct but the units
        have incorrectly encoded.

        Not to be confused with setting the `units` or `Units`
        attributes to units which are equivalent to the original
        units.

        .. seealso:: `calendar`, `override_calendar`, `units`, `Units`

        :Parameters:

            units: `str` or `Units`
                The new units for the data array.

            {{inplace: `bool`, optional}}

            {{i: deprecated at version 3.0.0}}

        :Returns:

            `{{class}}` or `None`

        TODO

        **Examples**

        >>> f.Units
        <Units: hPa>
        >>> f.datum(0)
        100000.0
        >>> f.override_units('km', inplace=True)
        >>> f.Units
        <Units: km>
        >>> f.datum(0)
        100000.0
        >>> f.override_units(Units('watts'), inplace=True)
        >>> f.Units
        <Units: watts>
        >>> f.datum(0)
        100000.0

        """
        v = _inplace_enabled_define_and_cleanup(self)

        units = Units(units)

        data = v.get_data(None, _fill_value=False)
        if data is not None:
            data.override_units(units, inplace=True)
        else:
            v._custom["Units"] = units

        # Override the Units on the period
        period = v.period()
        if period is not None:
            v.period(period=period.override_units(units))

        return v

    @_deprecated_kwarg_check("i")
    @_inplace_enabled(default=False)
    def rint(self, inplace=False, i=False):
        """Round the data to the nearest integer, element-wise.

        .. versionadded:: 1.0

        .. seealso:: `ceil`, `floor`, `trunc`

        :Parameters:

            {{inplace: `bool`, optional}}

            {{i: deprecated at version 3.0.0}}

        :Returns:

            `{{class}}` or `None`
                The construct with rounded data. If the operation was
                in-place then `None` is returned.

        **Examples**

        >>> print(f.array)
        [-1.9 -1.5 -1.1 -1.   0.   1.   1.1  1.5  1.9]
        >>> print(f.rint().array)
        [-2. -2. -1. -1.  0.  1.  1.  2.  2.]
        >>> f.rint(inplace=True)
        >>> print(f.array)
        [-2. -2. -1. -1.  0.  1.  1.  2.  2.]

        """
        return self._apply_data_oper(
            _inplace_enabled_define_and_cleanup(self),
            "rint",
            inplace=inplace,
            i=i,
        )

    @_deprecated_kwarg_check("i")
    @_inplace_enabled(default=False)
    def round(self, decimals=0, inplace=False, i=False):
        """Round the data to the given number of decimals.

        Values exactly halfway between rounded decimal values are
        rounded to the nearest even value. Thus 1.5 and 2.5 round to
        2.0, -0.5 and 0.5 round to 0.0, etc. Results may also be
        surprising due to the inexact representation of decimal
        fractions in the IEEE floating point standard and errors
        introduced when scaling by powers of ten.

        .. versionadded:: 1.1.4

        .. seealso:: `ceil`, `floor`, `rint`, `trunc`

        :Parameters:

            decimals: `int`, optional
                Number of decimal places to round to (0 by
                default). If decimals is negative, it specifies the
                number of positions to the left of the decimal point.

            {{inplace: `bool`, optional}}

            {{i: deprecated at version 3.0.0}}

        :Returns:

            `{{class}}` or `None`
                The construct with rounded data. If the operation was
                in-place then `None` is returned.

        **Examples**

        >>> print(f.array)
        [-1.81, -1.41, -1.01, -0.91,  0.09,  1.09,  1.19,  1.59,  1.99])
        >>> print(f.round().array)
        [-2., -1., -1., -1.,  0.,  1.,  1.,  2.,  2.]
        >>> print(f.round(1).array)
        [-1.8, -1.4, -1. , -0.9,  0.1,  1.1,  1.2,  1.6,  2. ]
        >>> print(f.round(-1).array)
        [-0., -0., -0., -0.,  0.,  0.,  0.,  0.,  0.]

        """
        return self._apply_data_oper(
            _inplace_enabled_define_and_cleanup(self),
            "round",
            inplace=inplace,
            i=i,
            decimals=decimals,
        )

    @_deprecated_kwarg_check("i")
    @_inplace_enabled(default=False)
    def roll(self, iaxis, shift, inplace=False, i=False):
        """Roll the data along an axis.

        .. seealso:: `flatten`, `insert_dimension`, `flip`, `squeeze`,
                     `transpose`

        :Parameters:

            iaxis: `int`
                TODO

            {{inplace: `bool`, optional}}

            {{i: deprecated at version 3.0.0}}

        :Returns:

            `{{class}}` or `None`
                TODO

        **Examples**

        TODO

        """
        return self._apply_data_oper(
            _inplace_enabled_define_and_cleanup(self),
            "roll",
            (iaxis, shift),
            inplace=inplace,
            i=i,
        )

    def set_data(self, data, copy=True, inplace=True):
        """Set the data.

        The units, calendar and fill value of the incoming `Data`
        instance are removed prior to insertion.

        .. versionadded:: 3.0.0

        .. seealso:: `data`, `del_data`, `get_data`, `has_data`

        :Parameters:

            data: `Data`
                The data to be inserted.

                {{data_like}}

            copy: `bool`, optional
                If False then do not copy the data prior to
                insertion. By default the data are copied.

            {{inplace: `bool`, optional (default True)}}

                .. versionadded:: 3.7.0

        :Returns:

            `None` or `{{class}}`
                If the operation was in-place then `None` is returned,
                otherwise return a new `{{class}}` instance containing
                the new data.

        **Examples**

        >>> f = cf.{{class}}()
        >>> f.set_data([1, 2, 3])
        >>> f.has_data()
        True
        >>> f.get_data()
        <CF Data(3): [1, 2, 3]>
        >>> f.data
        <CF Data(3): [1, 2, 3]>
        >>> f.del_data()
        <CF Data(3): [1, 2, 3]>
        >>> g = f.set_data([4, 5, 6], inplace=False)
        >>> g.data
        <CF Data(3): [4, 5, 6]>
        >>> f.has_data()
        False
        >>> print(f.get_data(None))
        None
        >>> print(f.del_data(None))
        None

        """
        _Data = self._Data
        if not isinstance(data, _Data):
            data = _Data(data, copy=False)

        if not data.Units:
            units = self.Units
            if units is not None:
                if copy:
                    copy = False
                    data = data.override_units(units, inplace=False)
                else:
                    data.override_units(units, inplace=True)

        return super().set_data(data, copy=copy, inplace=inplace)

    @_deprecated_kwarg_check("i")
    @_inplace_enabled(default=False)
    def where(
        self, condition, x=None, y=None, inplace=False, i=False, verbose=None
    ):
        """Set data array elements depending on a condition.

        .. seealso:: `cf.masked`, `hardmask`, `subspace`

        :Parameters:

            TODO

        :Returns:

            TODO

        **Examples**

            TODO

        """
        v = _inplace_enabled_define_and_cleanup(self)

        data = v.get_data(None, _fill_value=False)
        if data is None:
            raise ValueError("ERROR: Can't set data in nonexistent data array")

        try:
            condition_data = condition.get_data(None)
        except AttributeError:
            pass
        else:
            if condition_data is None:
                raise ValueError(
                    "ERROR: Can't set data from "
                    f"{condition.__class__.__name__} with no data array"
                )

            condition = condition_data

        try:
            x_data = x.get_data(None, _fill_value=False)
        except AttributeError:
            pass
        else:
            if x_data is None:
                raise ValueError(
                    f"ERROR: Can't set data from {x.__class__.__name__} "
                    "with no data array"
                )

            x = x_data

        try:
            y_data = y.get_data(None, _fill_value=False)
        except AttributeError:
            pass
        else:
            if y_data is None:
                raise ValueError(
                    f"ERROR: Can't set data from {y.__class__.__name__} "
                    "with no data array"
                )

            y = y_data

        data.where(condition, x, y, inplace=True, verbose=verbose)

        return v

    # ----------------------------------------------------------------
    # Aliases
    # ----------------------------------------------------------------
    @property
    def dtarray(self):
        """Alias for `datetime_array`."""
        return self.datetime_array

    def max(self, *args, **kwargs):
        """Alias for `maximum`."""
        return self.maximum(*args, **kwargs)

    def min(self, *args, **kwargs):
        """Alias for `minimum`."""
        return self.minimum(*args, **kwargs)

    # ----------------------------------------------------------------
    # Deprecated attributes and methods
    # ----------------------------------------------------------------
    @property
    def attributes(self):
        """Deprecated at version 3.0.0."""
        _DEPRECATION_ERROR_ATTRIBUTE(self, "attributes")

    @property
    def Data(self):
        """Deprecated at version 3.0.0, use `data` attribute or
        `get_data` method instead."""
        _DEPRECATION_ERROR_ATTRIBUTE(
            self, "Data", "Use 'data' attribute or 'get_data' method instead."
        )  # pragma: no cover

    @Data.setter
    def Data(self, value):
        """Deprecated at version 3.0.0, use `set_data` method
        instead."""
        _DEPRECATION_ERROR_ATTRIBUTE(
            self, "Data", "Use 'data' attribute or 'set_data' method instead."
        )  # pragma: no cover

    @Data.deleter
    def Data(self):
        """Deprecated at version 3.0.0, use `del_data` method
        instead."""
        _DEPRECATION_ERROR_ATTRIBUTE(
            self, "Data", "Use 'data' attribute or 'del_data' method instead."
        )  # pragma: no cover

    @property
    def dtvarray(self):
        """Deprecated at version 3.0.0."""
        _DEPRECATION_ERROR_ATTRIBUTE(self, "dtvarray")  # pragma: no cover

    @property
    def hasbounds(self):
        """Deprecated at version 3.0.0, use `has_bounds` method
        instead."""
        _DEPRECATION_ERROR_ATTRIBUTE(
            self, "hasbounds", "Use 'has_bounds' method instead"
        )

    @property
    def hasdata(self):
        """Deprecated at version 3.0.0, use `has_data` method
        instead."""
        _DEPRECATION_ERROR_ATTRIBUTE(
            self, "hasdata", "Use 'has_data' method instead"
        )

    @property
    def isauxiliary(self):
        """Deprecated at version 3.7.0, use `construct_type` attribute
        instead."""
        _DEPRECATION_ERROR_ATTRIBUTE(
            self,
            "isauxiliary",
            "Use 'construct_type'' attribute instead.",
            version="3.7.0",
        )  # pragma: no cover

    @property
    def isdimension(self):
        """Deprecated at version 3.7.0, use `construct_type` attribute
        instead."""
        _DEPRECATION_ERROR_ATTRIBUTE(
            self,
            "isdimension",
            "Use 'construct_type'' attribute instead.",
            version="3.7.0",
        )  # pragma: no cover

    @property
    def isdomainancillary(self):
        """Deprecated at version 3.7.0, use `construct_type` attribute
        instead."""
        _DEPRECATION_ERROR_ATTRIBUTE(
            self,
            "isdomainancillary",
            "Use 'construct_type'' attribute instead.",
            version="3.7.0",
        )  # pragma: no cover

    @property
    def isfieldancillary(self):
        """Deprecated at version 3.7.0, use `construct_type` attribute
        instead."""
        _DEPRECATION_ERROR_ATTRIBUTE(
            self,
            "isfieldancillary",
            "Use 'construct_type'' attribute instead.",
        )  # pragma: no cover

    @property
    def ismeasure(self):
        """Deprecated at version 3.7.0, use `construct_type` attribute
        instead."""
        _DEPRECATION_ERROR_ATTRIBUTE(
            self,
            "ismeasure",
            "Use 'construct_type'' attribute instead.",
            version="3.7.0",
        )  # pragma: no cover

    @property
    def unsafe_array(self):
        """Deprecated at version 3.0.0, use `array` attribute
        instead."""
        _DEPRECATION_ERROR_ATTRIBUTE(
            self,
            "unsafe_array",
            "Use 'array' attribute instead.",
            version="3.0.0",
        )  # pragma: no cover

    def asdatetime(self, i=False):
        """Deprecated at version 3.0.0."""
        _DEPRECATION_ERROR_METHOD(self, "asdatetime")  # pragma: no cover

    def asreftime(self, i=False):
        """Deprecated at version 3.0.0."""
        _DEPRECATION_ERROR_METHOD(self, "asreftime")  # pragma: no cover

    def expand_dims(self, position=0, i=False):
        """Deprecated at version 3.0.0, use `insert_dimension` method
        instead."""
        _DEPRECATION_ERROR_METHOD(
            self, "expand_dims", "Use method 'insert_dimension' instead."
        )  # pragma: no cover

    def insert_data(self, data, copy=True):
        """Deprecated at version 3.0.0, use `set_data` method
        instead."""
        _DEPRECATION_ERROR_METHOD(
            self, "insert_data", "Use method 'set_data' instead."
        )  # pragma: no cover

    def name(
        self, default=None, identity=False, ncvar=False, relaxed_identity=None
    ):
        """Deprecated at version 3.0.0, use method 'identity'
        instead."""
        _DEPRECATION_ERROR_METHOD(
            self, "name", "Use method 'identity' instead"
        )  # pragma: no cover

    def remove_data(self):
        """Deprecated at version 3.0.0, use method `del_data`
        instead."""
        _DEPRECATION_ERROR_METHOD(
            self, "remove_data", "Use method 'del_data' instead."
        )  # pragma: no cover

    def select(self, *args, **kwargs):
        """Deprecated at version 3.0.0."""
        _DEPRECATION_ERROR_METHOD(self, "select")  # pragma: no cover


class Subspace:
    """Define a subspace of a field construct."""

    __slots__ = ("variable",)

    def __init__(self, variable):
        """Set the contained variable."""
        self.variable = variable

    def __getitem__(self, indices):
        """Called to implement evaluation of x[indices].

        x.__getitem__(indices) <==> x[indices]

        """
        return self.variable[indices]

    def __setitem__(self, indices, value):
        """Called to implement assignment to x[indices]

        x.__setitem__(indices, value) <==> x[indices]

        """
        if isinstance(value, self.__class__):
            value = value.data

        self.variable[indices] = value<|MERGE_RESOLUTION|>--- conflicted
+++ resolved
@@ -2092,97 +2092,6 @@
         """
         return Subspace(self)
 
-<<<<<<< HEAD
-=======
-    #    @property
-    #    def shape(self):
-    #        '''A tuple of the data array's dimension sizes.
-    #
-    #    .. seealso:: `data`, `has_data`, `ndim`, `size`
-    #
-    #    **Examples**
-    #
-    #    >>> f.shape
-    #    (73, 96)
-    #    >>> f.ndim
-    #    2
-    #
-    #    >>> f.ndim
-    #    0
-    #    >>> f.shape
-    #    ()
-    #
-    #    >>> f.has_data()
-    #    True
-    #    >>> len(f.shape) == f.ndim
-    #    True
-    #    >>> reduce(lambda x, y: x*y, f.shape, 1) == f.size
-    #    True
-    #
-    #        '''
-    #        return self.data.shape
-    #
-    #
-    #    @property
-    #    def ndim(self):
-    #        '''The number of dimensions in the data array.
-    #
-    #    .. seealso:: `data`, `has_data`, `isscalar`, `shape`
-    #
-    #    **Examples**
-    #
-    #    >>> f.has_data()
-    #    True
-    #    >>> f.shape
-    #    (73, 96)
-    #    >>> f.ndim
-    #    2
-    #
-    #    >>> f.shape
-    #    ()
-    #    >>> f.ndim
-    #    0
-    #
-    #        '''
-    #        return self.data.ndim
-    #
-    #
-    #    @property
-    #    def size(self):
-    #        '''The number of elements in the data array.
-    #
-    #    .. seealso:: `data`, `has_data`, `ndim`, `shape`
-    #
-    #    **Examples**
-    #
-    #    >>> f.shape
-    #    (73, 96)
-    #    >>> f.size
-    #    7008
-    #
-    #    >>> f.shape
-    #    ()
-    #    >>> f.ndim
-    #    0
-    #    >>> f.size
-    #    1
-    #
-    #    >>> f.shape
-    #    (1, 1, 1)
-    #    >>> f.ndim
-    #    3
-    #    >>> f.size
-    #    1
-    #
-    #    >>> f.has_data()
-    #    True
-    #    >>> f.size == reduce(lambda x, y: x*y, f.shape, 1)
-    #    True
-    #
-    #        '''
-    #        return self.data.size
-
->>>>>>> 07cb04f5
     @property
     def datetime_array(self):
         """An independent numpy array of date-time objects.
