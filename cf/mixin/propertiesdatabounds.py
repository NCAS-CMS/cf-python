import logging

import numpy as np
from cfdm import is_log_level_debug, is_log_level_info

from ..data import Data
from ..data.data import _DEFAULT_CHUNKS
from ..decorators import (
    _deprecated_kwarg_check,
    _inplace_enabled,
    _inplace_enabled_define_and_cleanup,
    _manage_log_level_via_verbosity,
)
from ..functions import (
    _DEPRECATION_ERROR_ATTRIBUTE,
    _DEPRECATION_ERROR_KWARGS,
    _DEPRECATION_ERROR_METHOD,
    bounds_combination_mode,
)
from ..functions import equivalent as cf_equivalent
from ..functions import inspect as cf_inspect
from ..functions import parse_indices
from ..functions import size as cf_size
from ..query import Query
from ..units import Units
from . import PropertiesData

_units_None = Units()

_month_units = ("month", "months")
_year_units = ("year", "years", "yr")

logger = logging.getLogger(__name__)


class PropertiesDataBounds(PropertiesData):
    """Mixin class for a data array with descriptive properties and cell
    bounds."""

    def __getitem__(self, indices):
        """Return a subspace of the field construct defined by indices.

        x.__getitem__(indices) <==> x[indices]

        """
        if indices is Ellipsis:
            return self.copy()

        # Parse the index
        if not isinstance(indices, tuple):
            indices = (indices,)

        arg0 = indices[0]
        if isinstance(arg0, str) and arg0 == "mask":
            auxiliary_mask = indices[:2]
            indices2 = indices[2:]
        else:
            auxiliary_mask = None
            indices2 = indices

        indices, roll = parse_indices(self.shape, indices2, cyclic=True)

        if roll:
            new = self
            data = self.data
            axes = data._axes
            cyclic_axes = data._cyclic
            for iaxis, shift in roll.items():
                if axes[iaxis] not in cyclic_axes:
                    raise IndexError(
                        "Can't do a cyclic slice on a non-cyclic axis"
                    )

                new = new.roll(iaxis, shift)
        else:
            new = self.copy()  # data=False)

        #       data = self.data

        if auxiliary_mask:
            findices = tuple(auxiliary_mask) + tuple(indices)
        else:
            findices = tuple(indices)

        cname = self.__class__.__name__
        if is_log_level_debug(logger):
            logger.debug(
                f"{cname}.__getitem__: shape    = {self.shape}\n"
                f"{cname}.__getitem__: indices2 = {indices2}\n"
                f"{cname}.__getitem__: indices  = {indices}\n"
                f"{cname}.__getitem__: findices = {findices}"
            )  # pragma: no cover

        data = self.get_data(None, _fill_value=False)
        if data is not None:
            new_data = data[findices]
            new.set_data(new_data, copy=False)

            if 0 in new_data.shape:
                raise IndexError(
                    f"Indices {findices!r} result in a subspaced shape of "
                    f"{new_data.shape}, but can't create a subspace of "
                    f"{self.__class__.__name__} that has a size 0 axis"
                )

        # Subspace the interior ring array, if there is one.
        interior_ring = self.get_interior_ring(None)
        if interior_ring is not None:
            new.set_interior_ring(interior_ring[tuple(indices)], copy=False)

        # Subspace the bounds, if there are any
        bounds = self.get_bounds(None)
        if bounds is not None:
            bounds_data = bounds.get_data(None, _fill_value=False)
            if bounds_data is not None:
                findices = list(findices)
                #                if data.ndim <= 1 and not self.has_geometry():
                if bounds.ndim <= 2:
                    index = indices[0]
                    if isinstance(index, slice):
                        if index.step and index.step < 0:
                            # This scalar or 1-d variable has been
                            # reversed so reverse its bounds (as per
                            # 7.1 of the conventions)
                            findices.append(slice(None, None, -1))
                    elif data.size > 1 and index[-1] < index[0]:
                        # This 1-d variable has been reversed so
                        # reverse its bounds (as per 7.1 of the
                        # conventions)
                        findices.append(slice(None, None, -1))

                if auxiliary_mask:
                    findices[1] = [
                        mask.insert_dimension(-1) for mask in findices[1]
                    ]

                if is_log_level_debug(logger):
                    logger.debug(
                        f"{self.__class__.__name__}.__getitem__: findices for "
                        f"bounds = {tuple(findices)}"
                    )  # pragma: no cover

                new.bounds.set_data(bounds_data[tuple(findices)], copy=False)

        # Remove the direction, as it may now be wrong
        new._custom.pop("direction", None)

        # Return the new bounded variable
        return new

    def __setitem__(self, indices, value):
        """Called to implement assignment to x[indices]

        x.__setitem__(indices, y) <==> x[indices] = y

        **Bounds**

        When assigning an object that has bounds to an object that also
        has bounds, then the bounds are also assigned, if possible. This
        is the only circumstance that allows bounds to be updated during
        assignment by index.

        Interior ring assignment can only occur if both ``x`` and ``y``
        have interior ring arrays. An exception will be raised only one of
        ``x`` and ``y`` has an interior ring array.

        """
        super().__setitem__(indices, value)

        # Set the interior ring, if present (added at v3.8.0).
        interior_ring = self.get_interior_ring(None)
        try:
            value_interior_ring = value.get_interior_ring(None)
        except AttributeError:
            value_interior_ring = None

        if interior_ring is not None and value_interior_ring is not None:
            indices = parse_indices(self.shape, indices)
            indices.append(slice(None))
            interior_ring[tuple(indices)] = value_interior_ring
        elif interior_ring is not None:
            raise ValueError(
                f"Can't assign {value!r} without an interior ring array to "
                f"{self!r} with an interior ring array"
            )
        elif value_interior_ring is not None:
            raise ValueError(
                f"Can't assign {value!r} with an interior ring array to "
                f"{self!r} without an interior ring array"
            )

        # Set the bounds, if present (added at v3.8.0).
        bounds = self.get_bounds(None)
        if bounds is not None:
            try:
                value_bounds = value.get_bounds(None)
            except AttributeError:
                value_bounds = None

            if value_bounds is not None:
                indices = parse_indices(self.shape, indices)
                indices.append(Ellipsis)
                bounds[tuple(indices)] = value_bounds

    def __eq__(self, y):
        """The rich comparison operator ``==``

        x.__eq__(y) <==> x==y

        """
        return self._binary_operation(y, "__eq__", False)

    def __ne__(self, y):
        """The rich comparison operator ``!=``

        x.__ne__(y) <==> x!=y

        """
        return self._binary_operation(y, "__ne__", False)

    def __ge__(self, y):
        """The rich comparison operator ``>=``

        x.__ge__(y) <==> x>=y

        """
        return self._binary_operation(y, "__ge__", False)

    def __gt__(self, y):
        """The rich comparison operator ``>``

        x.__gt__(y) <==> x>y

        """
        return self._binary_operation(y, "__gt__", False)

    def __le__(self, y):
        """The rich comparison operator ``<=``

        x.__le__(y) <==> x<=y

        """
        return self._binary_operation(y, "__le__", False)

    def __lt__(self, y):
        """The rich comparison operator ``<``

        x.__lt__(y) <==> x<y

        """
        return self._binary_operation(y, "__lt__", False)

    def __and__(self, other):
        """The binary bitwise operation ``&``

        x.__and__(y) <==> x&y

        """
        return self._binary_operation(other, "__and__", False)

    def __iand__(self, other):
        """The augmented bitwise assignment ``&=``

        x.__iand__(y) <==> x&=y

        """
        return self._binary_operation(other, "__iand__", False)

    def __rand__(self, other):
        """The binary bitwise operation ``&`` with reflected operands.

        x.__rand__(y) <==> y&x

        """
        return self._binary_operation(other, "__rand__", False)

    def __or__(self, other):
        """The binary bitwise operation ``|``

        x.__or__(y) <==> x|y

        """
        return self._binary_operation(other, "__or__", False)

    def __ior__(self, other):
        """The augmented bitwise assignment ``|=``

        x.__ior__(y) <==> x|=y

        """
        return self._binary_operation(other, "__ior__", False)

    def __ror__(self, other):
        """The binary bitwise operation ``|`` with reflected operands.

        x.__ror__(y) <==> y|x

        """
        return self._binary_operation(other, "__ror__", False)

    def __xor__(self, other):
        """The binary bitwise operation ``^``

        x.__xor__(y) <==> x^y

        """
        return self._binary_operation(other, "__xor__", False)

    def __ixor__(self, other):
        """The augmented bitwise assignment ``^=``

        x.__ixor__(y) <==> x^=y

        """
        return self._binary_operation(other, "__ixor__", False)

    def __rxor__(self, other):
        """The binary bitwise operation ``^`` with reflected operands.

        x.__rxor__(y) <==> y^x

        """
        return self._binary_operation(other, "__rxor__", False)

    def __lshift__(self, y):
        """The binary bitwise operation ``<<``

        x.__lshift__(y) <==> x<<y

        """
        return self._binary_operation(y, "__lshift__", False)

    def __ilshift__(self, y):
        """The augmented bitwise assignment ``<<=``

        x.__ilshift__(y) <==> x<<=y

        """
        return self._binary_operation(y, "__ilshift__", False)

    def __rlshift__(self, y):
        """The binary bitwise operation ``<<`` with reflected operands.

        x.__rlshift__(y) <==> y<<x

        """
        return self._binary_operation(y, "__rlshift__", False)

    def __rshift__(self, y):
        """The binary bitwise operation ``>>``

        x.__lshift__(y) <==> x>>y

        """
        return self._binary_operation(y, "__rshift__", False)

    def __irshift__(self, y):
        """The augmented bitwise assignment ``>>=``

        x.__irshift__(y) <==> x>>=y

        """
        return self._binary_operation(y, "__irshift__", False)

    def __rrshift__(self, y):
        """The binary bitwise operation ``>>`` with reflected operands.

        x.__rrshift__(y) <==> y>>x

        """
        return self._binary_operation(y, "__rrshift__", False)

    def __abs__(self):
        """The unary arithmetic operation ``abs``

        x.__abs__() <==> abs(x)

        """
        return self._unary_operation("__abs__", bounds=True)

    def __neg__(self):
        """The unary arithmetic operation ``-``

        x.__neg__() <==> -x

        """
        return self._unary_operation("__neg__", bounds=True)

    def __invert__(self):
        """The unary bitwise operation ``~``

        x.__invert__() <==> ~x

        """
        return self._unary_operation("__invert__", bounds=True)

    def __pos__(self):
        """The unary arithmetic operation ``+``

        x.__pos__() <==> +x

        """
        return self._unary_operation("__pos__", bounds=True)

    # ----------------------------------------------------------------
    # Private methods
    # ----------------------------------------------------------------
    def _binary_operation(self, other, method, bounds=True):
        """Implement binary arithmetic and comparison operations.

        The operations act on the construct's data array with the numpy
        broadcasting rules.

        If the construct has bounds then they are operated on with the
        same data as the construct's data.

        It is intended to be called by the binary arithmetic and comparison
        methods, such as `!__sub__` and `!__lt__`.

        **Bounds**

        The flag returned by ``cf.bounds_combination_mode()`` is used to
        influence whether or not the result of a binary operation "op(x,
        y)", such as ``x + y``, ``x -= y``, ``x << y``, etc., will contain
        bounds, and if so how those bounds are calculated.

        The behaviour for the different flag values is described in the
        docstring of `cf.bounds_combination_mode`.

        :Parameters:

            other:

            method: `str`
                The binary arithmetic or comparison method name (such as
                ``'__imul__'`` or ``'__ge__'``).

            bounds: `bool`, optional
                If False then ignore the bounds and remove them from the
                result. By default the bounds are operated on as described
                above.

        :Returns:

            `{{class}}`
                A new construct, or the same construct if the operation
                was in-place.

        """
        if getattr(other, "_NotImplemented_RHS_Data_op", False):
            return NotImplemented

        inplace = method[2] == "i"

        bounds_AND = bounds and bounds_combination_mode() == "AND"
        bounds_OR = (
            bounds and not bounds_AND and bounds_combination_mode() == "OR"
        )
        bounds_XOR = (
            bounds
            and not bounds_AND
            and not bounds_OR
            and bounds_combination_mode() == "XOR"
        )
        bounds_NONE = (
            not bounds
            or not (bounds_AND or bounds_OR or bounds_XOR)
            or bounds_combination_mode() == "NONE"
        )

        if not bounds_NONE:
            geometry = self.get_geometry(None)
            try:
                other_geometry = other.get_geometry(None)
            except AttributeError:
                other_geometry = None

            if geometry != other_geometry:
                raise ValueError(
                    "Can't combine operands with different geometry types"
                )

            interior_ring = self.get_interior_ring(None)
            try:
                other_interior_ring = other.get_interior_ring(None)
            except AttributeError:
                other_interior_ring = None

            if interior_ring is not None or other_interior_ring is not None:
                raise ValueError(
                    "Can't combine operands with interior ring arrays"
                )

        has_bounds = self.has_bounds()

        if bounds and has_bounds and inplace and other is self:
            other = other.copy()

        try:
            other_bounds = other.get_bounds(None)
        except AttributeError:
            other_bounds = None

        if (
            (bounds_OR or bounds_XOR)
            and not has_bounds
            and other_bounds is not None
        ):
            # --------------------------------------------------------
            # If self has no bounds but other does, then copy self for
            # use in constructing new bounds.
            # --------------------------------------------------------
            original_self = self.copy()

        new = super()._binary_operation(other, method)

        if bounds_NONE:
            # --------------------------------------------------------
            # Remove any bounds from the result
            # --------------------------------------------------------
            new.del_bounds(None)

        elif has_bounds and other_bounds is not None:
            if bounds_AND or bounds_OR:
                # ----------------------------------------------------
                # Both self and other have bounds, so combine them for
                # the result.
                # ----------------------------------------------------
                new_bounds = self.bounds._binary_operation(
                    other_bounds, method
                )

                if not inplace:
                    new.set_bounds(new_bounds, copy=False)

            elif bounds_XOR:
                # ----------------------------------------------------
                # Both self and other have bounds, so remove the
                # bounds from the result
                # ----------------------------------------------------
                new.del_bounds(None)

        elif bounds_AND:
            # --------------------------------------------------------
            # At most one of self and other has bounds, so remove the
            # bounds from the result.
            # --------------------------------------------------------
            new.del_bounds(None)

        elif has_bounds:
            # --------------------------------------------------------
            # Only self has bounds, so combine the self bounds with
            # the other values.
            # --------------------------------------------------------
            if cf_size(other) > 1:
                for i in range(self.bounds.ndim - self.ndim):
                    try:
                        other = other.insert_dimension(-1)
                    except AttributeError:
                        other = np.expand_dims(other, -1)

            new_bounds = self.bounds._binary_operation(other, method)

            if not inplace:
                new.set_bounds(new_bounds, copy=False)

        elif other_bounds is not None:
            # --------------------------------------------------------
            # Only other has bounds, so combine self values with the
            # other bounds
            # --------------------------------------------------------
            new_bounds = self._Bounds(data=original_self.data, copy=True)
            for i in range(other_bounds.ndim - other.ndim):
                new_bounds = new_bounds.insert_dimension(-1)

            if inplace:
                # Can't do the operation in-place because we'll run
                # foul of the broadcasting rules (e.g. "ValueError:
                # non-broadcastable output operand with shape (12,1)
                # doesn't match the broadcast shape (12,2)")
                method2 = method.replace("__i", "__", 1)
            else:
                method2 = method

            new_bounds = new_bounds._binary_operation(other_bounds, method2)
            new.set_bounds(new_bounds, copy=False)

        new._custom["direction"] = None
        return new

    @_manage_log_level_via_verbosity
    def _equivalent_data(self, other, rtol=None, atol=None, verbose=None):
        """True if data is equivalent to other data, units considered.

        Two real numbers ``x`` and ``y`` are considered equal if
        ``|x-y|<=atol+rtol|y|``, where ``atol`` (the tolerance on absolute
        differences) and ``rtol`` (the tolerance on relative differences)
        are positive, typically very small numbers. See the *atol* and
        *rtol* parameters.

        :Parameters:

            atol: `float`, optional
                The tolerance on absolute differences between real
                numbers. The default value is set by the `atol` function.

            rtol: `float`, optional
                The tolerance on relative differences between real
                numbers. The default value is set by the `rtol` function.

        :Returns:

            `bool`

        """
        self_bounds = self.get_bounds(None)
        other_bounds = other.get_bounds(None)
        hasbounds = self_bounds is not None

        if hasbounds != (other_bounds is not None):
            # TODO: add traceback
            # TODO: improve message below

            if is_log_level_info(logger):
                logger.info(
                    "One has bounds, the other does not"
                )  # pragma: no cover

            return False

        try:
            direction0 = self.direction()
            direction1 = other.direction()
            if (
                direction0 != direction1
                and direction0 is not None
                and direction1 is not None
            ):
                other = other.flip()
        except AttributeError:
            pass

        # Compare the data arrays
        if not super()._equivalent_data(
            other, rtol=rtol, atol=atol, verbose=verbose
        ):
            if is_log_level_info(logger):
                # TODO: improve message below
                logger.info("Non-equivalent data arrays")  # pragma: no cover

            return False

        if hasbounds:
            # Compare the bounds
            if not self_bounds._equivalent_data(
                other_bounds, rtol=rtol, atol=atol, verbose=verbose
            ):
                if is_log_level_info(logger):
                    logger.info(
                        f"{self.__class__.__name__}: Non-equivalent bounds "
                        f"data: {self_bounds.data!r}, {other_bounds.data!r}"
                    )  # pragma: no cover

                return False

        # Still here? Then the data are equivalent.
        return True

    def _YMDhms(self, attr):
        """Return some datetime component of the data array elements."""
        out = super()._YMDhms(attr)
        out.del_bounds(None)
        return out

    def _matching_values(self, value0, value1, units=False, basic=False):
        """Whether two values match.

        The definition of "match" depends on the types of *value0* and
        *value1*.

        :Parameters:

            value0:
                The first value to be matched.

            value1:
                The second value to be matched.

            units: `bool`, optional
                If True then the units must be the same for values to be
                considered to match. By default, units are ignored in the
                comparison.

        :Returns:

            `bool`
                Whether or not the two values match.

        """
        if value1 is None:
            return False

        if units and isinstance(value0, str):
            return Units(value0).equals(Units(value1))

        if isinstance(value0, Query):
            return bool(value0.evaluate(value1))  # TODO vectors
        else:
            try:
                return value0.search(value1)
            except (AttributeError, TypeError):
                return self._equals(value1, value0, basic=basic)

        return False

    def _apply_superclass_data_oper(
        self,
        v,
        oper_name,
        oper_args=(),
        bounds=True,
        interior_ring=False,
        **oper_kwargs,
    ):
        """Define an operation that can be applied to the data array.

        .. versionadded:: 3.1.0

        :Parameters:

            v: the data array to apply the operations to (possibly in-place)

            oper_name: the string name for the desired operation, as it is
                defined (its method name) under the PropertiesData class, e.g.
                `sin` to apply PropertiesData.sin`.

                Note: there is no (easy) way to determine the name of a
                function/method within itself, without e.g. inspecting the stack
                (see rejected PEP 3130), so even though functions are named
                identically to those called  (e.g. both `sin`) the same
                name must be typed and passed into this method in each case.

                TODO: is there a way to prevent/bypass the above?

            oper_args, oper_kwargs: all of the arguments for `oper_name`.

            bounds: `bool`
                Whether or not there are cell bounds (to consider).

            interior_ring: `bool`
                Whether or not a geometry interior ring variable needs to
                be operated on.

        """
        v = getattr(super(), oper_name)(*oper_args, **oper_kwargs)
        if v is None:  # from inplace operation in superclass method
            v = self

        # Now okay to mutate oper_kwargs as no longer needed in original form
        oper_kwargs.pop("inplace", None)
        if bounds:
            bounds = v.get_bounds(None)
            if bounds is not None:
                getattr(bounds, oper_name)(
                    *oper_args, inplace=True, **oper_kwargs
                )

        if interior_ring:
            interior_ring = v.get_interior_ring(None)
            if interior_ring is not None:
                getattr(interior_ring, oper_name)(
                    *oper_args, inplace=True, **oper_kwargs
                )

        return v

    def _unary_operation(self, method, bounds=True):
        """Implement unary arithmetic operations on the data array and
        bounds.

        :Parameters:

            method: `str`
                The unary arithmetic method name (such as "__abs__").

            bounds: `bool`, optional
                If False then ignore the bounds and remove them from the
                result. By default the bounds are operated on as well.

        :Returns:

            `{{class}}`
                A new construct, or the same construct if the operation
                was in-place.

        """
        new = super()._unary_operation(method)

        self_bounds = self.get_bounds(None)
        if self_bounds is not None:
            if bounds:
                new_bounds = self_bounds._unary_operation(method)
                new.set_bounds(new_bounds)
            else:
                new.del_bounds()

        return new

    # ----------------------------------------------------------------
    # Attributes
    # ----------------------------------------------------------------
    @property
    def cellsize(self):
        """The cell sizes.

        If there are no cell bounds then the cell sizes are all zero.

        .. versionadded:: 2.0

        **Examples**

        >>> print(c.bounds.array)
        [[-90. -87.]
         [-87. -80.]
         [-80. -67.]]
        >>> c.cellsize
        <CF Data(3,): [3.0, 7.0, 13.0] degrees_north>
        >>> print(d.cellsize.array)
        [  3.   7.  13.]
        >>> b = c.del_bounds()
        >>> c.cellsize
        <CF Data(3,): [0, 0, 0] degrees_north>

        """
        data = self.get_bounds_data(None, _fill_value=None)
        if data is not None:
            if data.shape[-1] != 2:
                raise ValueError(
                    "Can only calculate cell sizes from bounds when there are "
                    f"exactly two bounds per cell. Got {data.shape[-1]}"
                )

            out = abs(data[..., 1] - data[..., 0])
            out.squeeze(-1, inplace=True)
            return out
        else:
            data = self.get_data(None)
            if data is not None:
                return Data.zeros(self.shape, units=self.Units)

        raise AttributeError(
            "Can't get cell sizes when there are no bounds nor coordinate data"
        )

    @property
    def dtype(self):
        """Numpy data-type of the data array.

        .. versionadded:: 2.0

        **Examples**

        >>> c.dtype
        dtype('float64')
        >>> import numpy
        >>> c.dtype = numpy.dtype('float32')

        """
        data = self.get_data(None, _fill_value=False)
        if data is not None:
            return data.dtype

        bounds = self.get_bounds_data(None, _fill_value=None)
        if bounds is not None:
            return bounds.dtype

        raise AttributeError(
            f"{self.__class__.__name__} doesn't have attribute 'dtype'"
        )

    @dtype.setter
    def dtype(self, value):
        data = self.get_data(None, _fill_value=False)
        if data is not None:
            data.dtype = value

        bounds = self.get_bounds_data(None, _fill_value=None)
        if bounds is not None:
            bounds.dtype = value

    @property
    def isperiodic(self):
        """True if a given axis is periodic.

        .. versionadded:: 2.0

        >>> print(c.period())
        None
        >>> c.isperiodic
        False
        >>> print(c.period(cf.Data(360, 'degeres_east')))
        None
        >>> c.isperiodic
        True
        >>> c.period(None)
        <CF Data(): 360 degrees_east>
        >>> c.isperiodic
        False

        """
        period = self.period()
        if period is not None:
            return True

        bounds = self.get_bounds(None)
        if bounds is not None:
            return bounds.period is not None

    #        return self._custom.get('period', None) is not None

    @property
    def lower_bounds(self):
        """The lower bounds of cells.

        If there are no cell bounds then the coordinates are used as the
        lower bounds.

        .. versionadded:: 2.0

        .. seealso:: `upper_bounds`

        **Examples**

        >>> print(c.array)
        [4  2  0]
        >>> print(c.bounds.array)
        [[ 5  3]
         [ 3  1]
         [ 1 -1]]
        >>> c.lower_bounds
        <CF Data(3): [3, 1, -1]>
        >>> b = c.del_bounds()
        >>> c.lower_bounds
        <CF Data(3): [4, 2, 0]>

        """
        data = self.get_bounds_data(None)
        if data is not None:
            out = data.minimum(-1)
            out.squeeze(-1, inplace=True)
            return out
        else:
            data = self.get_data(None)
            if data is not None:
                return data.copy()

        raise AttributeError(
            "Can't get lower bounds when there are no bounds nor coordinate "
            "data"
        )

    @property
    def Units(self):
        """The `cf.Units` object containing the units of the data array.

        Stores the units and calendar CF properties in an internally
        consistent manner. These are mirrored by the `units` and
        `calendar` CF properties respectively.

        **Examples**

        >>> f.Units
        <Units: K>

        >>> f.Units
        <Units: days since 2014-1-1 calendar=noleap>

        """
        #        return super().Units

        data = self.get_data(None, _fill_value=False)
        if data is not None:
            # Return the units of the data
            return data.Units

        #        print('TODO RECURISION HERE')
        #        bounds = self.get_bounds(None)
        #        if bounds is not None:
        #            data = bounds.get_data(None)
        #            if data is not None:
        #                # Return the units of the bounds data
        #                return data.Units

        try:
            return self._custom["Units"]
        except KeyError:
            # if bounds is None:
            self._custom["Units"] = _units_None
            return _units_None

    #            else:
    #                try:
    #                    return bounds._custom['Units']
    #                except KeyError:
    #                    bounds._custom['Units'] = _units_None

    #        return _units_None

    @Units.setter
    def Units(self, value):
        PropertiesData.Units.fset(self, value)

        # Set the Units on the bounds
        bounds = self.get_bounds(None)
        if bounds is not None:
            bounds.Units = value

    # Moved to parent class at v3.4.1
    #        # Set the Units on the period
    #        period = self._custom.get('period')
    #        if period is not None:
    #            period = period.copy()
    #            period.Units = value
    #            self._custom['period'] = period

    @Units.deleter
    def Units(self):
        PropertiesData.Units.fdel(self)

    @property
    def upper_bounds(self):
        """The upper bounds of cells.

        If there are no cell bounds then the coordinates are used as the
        upper bounds.

        .. versionadded:: 2.0

        .. seealso:: `lower_bounds`

        **Examples**

        >>> print(c.array)
        [4  2  0]
        >>> print(c.bounds.array)
        [[ 5  3]
         [ 3  1]
         [ 1 -1]]
        >>> c.upper_bounds
        <CF Data(3): [5, 3, 1]>
        >>> b = c.del_bounds()
        >>> c.upper_bounds
        <CF Data(3): [4, 2, 0]>

        """
        data = self.get_bounds_data(None)
        if data is not None:
            out = data.maximum(-1)
            out.squeeze(-1, inplace=True)
            return out
        else:
            data = self.get_data(None)
            if data is not None:
                return data.copy()

        raise AttributeError(
            "Can't get upper bounds when there are no bounds nor coordinate "
            "data"
        )

    @property
    def dtype(self):
        """The `numpy` data type of the data array.

        By default this is the data type with the smallest size and
        smallest scalar kind to which all sub-arrays of the master data
        array may be safely cast without loss of information. For example,
        if the sub-arrays have data types 'int64' and 'float32' then the
        master data array's data type will be 'float64'; or if the
        sub-arrays have data types 'int64' and 'int32' then the master
        data array's data type will be 'int64'.

        Setting the data type to a `numpy.dtype` object, or any object
        convertible to a `numpy.dtype` object, will cause the master data
        array elements to be recast to the specified type at the time that
        they are next accessed, and not before. This does not immediately
        change the master data array elements, so, for example,
        reinstating the original data type prior to data access results in
        no loss of information.

        Deleting the data type forces the default behaviour. Note that if
        the data type of any sub-arrays has changed after `dtype` has been
        set (which could occur if the data array is accessed) then the
        reinstated default data type may be different to the data type
        prior to `dtype` being set.

        **Examples**

        >>> f.dtype
        dtype('float64')
        >>> type(f.dtype)
        <type 'numpy.dtype'>

        >>> print(f.array)
        [0.5 1.5 2.5]
        >>> import numpy
        >>> f.dtype = numpy.dtype(int)
        >>> print(f.array)
        [0 1 2]
        >>> f.dtype = bool
        >>> print(f.array)
        [False  True  True]
        >>> f.dtype = 'float64'
        >>> print(f.array)
        [ 0.  1.  1.]

        >>> print(f.array)
        [0.5 1.5 2.5]
        >>> f.dtype = int
        >>> f.dtype = bool
        >>> f.dtype = float
        >>> print(f.array)
        [ 0.5  1.5  2.5]

        """
        try:
            return super().dtype
        except AttributeError as error:
            bounds = self.get_bounds(None)
            if bounds is not None:
                return bounds.dtype

            raise AttributeError(error)

    @dtype.setter
    def dtype(self, value):
        # DCH - allow dtype to be set before data c.f.  Units
        data = self.get_data(None, _fill_value=False)
        if data is not None:
            data.dtype = value

    @dtype.deleter
    def dtype(self):
        data = self.get_data(None, _fill_value=False)
        if data is not None:
            del data.dtype

    def add_file_location(self, location):
        """Add a new file location in-place.

        All data definitions that reference files are additionally
        referenced from the given location.

        .. versionadded:: 3.15.0

        .. seealso:: `del_file_location`, `file_locations`

        :Parameters:

            location: `str`
                The new location.

        :Returns:

            `str`
                The new location as an absolute path with no trailing
                separate pathname component separator.

        **Examples**

        >>> d.add_file_location('/data/model/')
        '/data/model'

        """
        location = super().add_file_location(location)

        bounds = self.get_bounds(None)
        if bounds is not None:
            bounds.add_file_location(location)

        interior_ring = self.get_interior_ring(None)
        if interior_ring is not None:
            interior_ring.add_file_location(location)

        return location

    @_deprecated_kwarg_check("i", version="3.0.0", removed_at="4.0.0")
    @_inplace_enabled(default=False)
    def ceil(self, bounds=True, inplace=False, i=False):
        """The ceiling of the data, element-wise.

        The ceiling of ``x`` is the smallest integer ``n``, such that
         ``n >= x``.

        .. versionadded:: 1.0

        .. seealso:: `floor`, `rint`, `trunc`

        :Parameters:

            bounds: `bool`, optional
                If False then do not alter any bounds. By default any
                bounds are also altered.

            {{inplace: `bool`, optional}}

            {{i: deprecated at version 3.0.0}}

        :Returns:

            `{{class}}` or `None`
                The construct with the ceiling of the data. If the operation was
                in-place then `None` is returned.

        **Examples**

        >>> print(f.array)
        [-1.9 -1.5 -1.1 -1.   0.   1.   1.1  1.5  1.9]
        >>> print(f.ceil().array)
        [-1. -1. -1. -1.  0.  1.  2.  2.  2.]
        >>> f.ceil(inplace=True)
        >>> print(f.array)
        [-1. -1. -1. -1.  0.  1.  2.  2.  2.]

        """
        return self._apply_superclass_data_oper(
            _inplace_enabled_define_and_cleanup(self),
            "ceil",
            bounds=bounds,
            inplace=inplace,
            i=i,
        )

    def cfa_clear_file_substitutions(
        self,
    ):
        """Remove all of the CFA-netCDF file name substitutions.

        .. versionadded:: 3.15.0

        :Returns:

            `dict`
                {{Returns cfa_clear_file_substitutions}}

        **Examples**

        >>> f.cfa_clear_file_substitutions()
        {}

        """
        out = super().cfa_clear_file_substitutions()

        bounds = self.get_bounds(None)
        if bounds is not None:
            out.update(bounds.cfa_clear_file_substitutions())

        interior_ring = self.get_interior_ring(None)
        if interior_ring is not None:
            out.update(interior_ring.cfa_clear_file_substitutions())

        return out

    def cfa_del_file_substitution(self, base):
        """Remove a CFA-netCDF file name substitution.

        .. versionadded:: 3.15.0

        :Parameters:

            {{cfa base: `str`}}

        :Returns:

            `dict`
                {{Returns cfa_del_file_substitution}}

        **Examples**

        >>> c.cfa_del_file_substitution('base')

        """
        super().cfa_del_file_substitution(base)

        bounds = self.get_bounds(None)
        if bounds is not None:
            bounds.cfa_del_file_substitution(base)

        interior_ring = self.get_interior_ring(None)
        if interior_ring is not None:
            interior_ring.cfa_del_file_substitution(base)

    def cfa_file_substitutions(self):
        """Return the CFA-netCDF file name substitutions.

        .. versionadded:: 3.15.0

        :Returns:

            `dict`
                {{Returns cfa_file_substitutions}}

        **Examples**

        >>> c.cfa_file_substitutions()
        {}

        """
        out = super().cfa_file_substitutions()

        bounds = self.get_bounds(None)
        if bounds is not None:
            out.update(bounds.cfa_file_substitutions({}))

        interior_ring = self.get_interior_ring(None)
        if interior_ring is not None:
            out.update(interior_ring.cfa_file_substitutions({}))

        return out

    def cfa_update_file_substitutions(self, substitutions):
        """Set CFA-netCDF file name substitutions.

        .. versionadded:: 3.15.0

        :Parameters:

            {{cfa substitutions: `dict`}}

        :Returns:

            `None`

        **Examples**

        >>> c.cfa_add_file_substitutions({'base', '/data/model'})

        """
        super().cfa_update_file_substitutions(substitutions)

        bounds = self.get_bounds(None)
        if bounds is not None:
            bounds.cfa_update_file_substitutions(substitutions)

        interior_ring = self.get_interior_ring(None)
        if interior_ring is not None:
            interior_ring.cfa_update_file_substitutions(substitutions)

    def chunk(self, chunksize=None):
        """Partition the data array.

        Deprecated at version 3.14.0. Use the `rechunk` method
        instead.

        :Parameters:

            chunksize: `int`, optional
                Set the new chunksize, in bytes.

        :Returns:

            `None`

        **Examples**

        >>> c.chunksize()

        >>> c.chunksize(1e8)

        """
        _DEPRECATION_ERROR_METHOD(
            self,
            "chunk",
            "Use the 'rechunk' method instead.",
            version="3.14.0",
            removed_at="5.0.0",
        )  # pragma: no cover

    @_deprecated_kwarg_check("i", version="3.0.0", removed_at="4.0.0")
    @_inplace_enabled(default=False)
    def clip(
        self, a_min, a_max, units=None, bounds=True, inplace=False, i=False
    ):
        """Limit the values in the data.

        Given an interval, values outside the interval are clipped to the
        interval edges. For example, if an interval of ``[0, 1]`` is
        specified, values smaller than 0 become 0, and values larger than
        1 become 1.

        :Parameters:

            a_min:
                Minimum value. If `None`, clipping is not performed on
                lower interval edge. Not more than one of `a_min` and
                `a_max` may be `None`.

            a_max:
                Maximum value. If `None`, clipping is not performed on
                upper interval edge. Not more than one of `a_min` and
                `a_max` may be `None`.

            units: `str` or `Units`
                Specify the units of *a_min* and *a_max*. By default the
                same units as the data are assumed.

            bounds: `bool`, optional
                If False then do not alter any bounds. By default any bounds
                are also altered.

            {{inplace: `bool`, optional}}

            {{i: deprecated at version 3.0.0}}

        :Returns:

            `{{class}}` or `None`
                The construct with clipped data. If the operation was
                in-place then `None` is returned.

        **Examples**

        >>> g = f.clip(-90, 90)
        >>> g = f.clip(-90, 90, 'degrees_north')

        """
        return self._apply_superclass_data_oper(
            _inplace_enabled_define_and_cleanup(self),
            "clip",
            (a_min, a_max),
            bounds=bounds,
            inplace=inplace,
            i=i,
            units=units,
        )

    def close(self):
        """Close all files referenced by the construct.

        Deprecated at version 3.14.0. All files are now
        automatically closed when not being accessed.

        Note that a closed file will be automatically re-opened if its
        contents are subsequently required.

        .. seealso:: `files`

        :Returns:

            `None`

        **Examples**

        >> c.close()

        """
        _DEPRECATION_ERROR_METHOD(
            self,
            "close",
            "All files are now automatically closed when not being accessed.",
            version="3.14.0",
            removed_at="5.0.0",
        )  # pragma: no cover

    @classmethod
<<<<<<< HEAD
    def concatenate(cls, variables, axis=0, cull_graph=False):
=======
    def concatenate(
        cls,
        variables,
        axis=0,
        cull_graph=False,
        relaxed_units=False,
        copy=True,
    ):
>>>>>>> 504a7fd0
        """Join a sequence of variables together.

        .. seealso:: `Data.cull_graph`

        :Parameters:

            variables: sequence of constructs

            axis: `int`, optional

            {{cull_graph: `bool`, optional}}

                .. versionadded:: 3.14.0

            {{relaxed_units: `bool`, optional}}

                .. versionadded:: 3.15.1

            copy: `bool`, optional
                If True (the default) then make copies of the
                {{class}} objects, prior to the concatenation, thereby
                ensuring that the input constructs are not changed by
                the concatenation process. If False then some or all
                input constructs might be changed in-place, but the
                concatenation process will be faster.

                .. versionadded:: 3.15.1

        :Returns:

            TODO

        """
        variable0 = variables[0]
        if copy:
            variable0 = variable0.copy()

        if len(variables) == 1:
            return variable0

        out = super().concatenate(
            variables,
            axis=axis,
            cull_graph=cull_graph,
            relaxed_units=relaxed_units,
            copy=copy,
        )

        bounds = variable0.get_bounds(None)
        if bounds is not None:
            bounds = bounds.concatenate(
                [v.get_bounds() for v in variables],
                axis=axis,
                cull_graph=cull_graph,
                relaxed_units=relaxed_units,
                copy=copy,
            )
            out.set_bounds(bounds, copy=False)

        interior_ring = variable0.get_interior_ring(None)
        if interior_ring is not None:
            interior_ring = interior_ring.concatenate(
                [v.get_interior_ring() for v in variables],
                axis=axis,
                cull_graph=cull_graph,
                relaxed_units=relaxed_units,
                copy=copy,
            )
            out.set_interior_ring(interior_ring, copy=False)

        return out

    # AT2
    #
    #    @classmethod
    #    def arctan2(cls, y, x, bounds=True):
    #        '''Take the "two-argument" trigonometric inverse tangent
    #    element-wise for `y`/`x`.
    #
    #    Explicitly this returns, for all corresponding elements, the angle
    #    between the positive `x` axis and the line to the point (`x`, `y`),
    #    where the signs of both `x` and `y` are taken into account to
    #    determine the quadrant. Such knowledge of the signs of `x` and `y`
    #    are lost when the quotient is input to the standard "one-argument"
    #    `arctan` function, such that use of `arctan` leaves the quadrant
    #    ambiguous. `arctan2` may therefore be preferred.
    #
    #    Units are ignored in the calculation. The result has units of radians.
    #
    #    .. versionadded:: 3.2.0
    #
    #    .. seealso:: `arctan`, `tan`
    #
    #    :Parameters:
    #
    #        y: `Data`
    #            The data array to provide the numerator elements, corresponding
    #            to the `y` coordinates in the `arctan2` definition.
    #
    #        x: `Data`
    #            The data array to provide the denominator elements,
    #            corresponding to the `x` coordinates in the `arctan2`
    #            definition.
    #
    #        bounds: `bool`, optional
    #            If False then do not alter any bounds. By default any
    #            bounds are also altered. Note that bounds will only be changed
    #            if both `x` and `y` have bounds to consider.
    #
    #    :Returns:
    #
    #        The construct with the "two-argument" trigonometric inverse tangent
    #        of data values. If the operation was in-place then `None` is
    #        returned.
    #
    #    **Examples**
    #
    #    TODO
    #
    #        '''
    #        out = super().arctan2(y, x)
    #
    #        if bounds:
    #            bounds_y = y.get_bounds(None)
    #            bounds_x = x.get_bounds(None)
    #            if bounds_x is not None and bounds_y is not None:
    #                bounds = Data.arctan2(x.get_bounds(), y.get_bounds())
    #                out.set_bounds(bounds, copy=False)
    #
    #        return out

    @_deprecated_kwarg_check("i", version="3.0.0", removed_at="4.0.0")
    @_inplace_enabled(default=False)
    def cos(self, bounds=True, inplace=False, i=False):
        """Take the trigonometric cosine of the data element-wise.

        Units are accounted for in the calculation, so that the cosine
        of 90 degrees_east is 0.0, as is the cosine of 1.57079632
        radians. If the units are not equivalent to radians (such as
        Kelvin) then they are treated as if they were radians.

        The output units are '1' (nondimensional).

        .. seealso:: `arccos`, `sin`, `tan`, `cosh`

        :Parameters:

            bounds: `bool`, optional
                If False then do not alter any bounds. By default any
                bounds are also altered.

            {{inplace: `bool`, optional}}

            {{i: deprecated at version 3.0.0}}

        :Returns:

            `{{class}}` or `None`
                The construct with the cosine of data values. If the
                operation was in-place then `None` is returned.

        **Examples**

        >>> f.Units
        <Units: degrees_east>
        >>> print(f.array)
        [[-90 0 90 --]]
        >>> g = f.cos()
        >>> g.Units
        <Units: 1>
        >>> print(g.array)
        [[0.0 1.0 0.0 --]]

        >>> f.Units
        <Units: m s-1>
        >>> print(f.array)
        [[1 2 3 --]]
        >>> f.cos(inplace=True)
        >>> f.Units
        <Units: 1>
        >>> print(f.array)
        [[0.540302305868 -0.416146836547 -0.9899924966 --]]

        """
        return self._apply_superclass_data_oper(
            _inplace_enabled_define_and_cleanup(self), "cos", bounds=bounds
        )

    def cyclic(self, axes=None, iscyclic=True):
        """Set the cyclicity of axes of the data array.

        .. seealso:: `iscyclic`

        :Parameters:

            axes: (sequence of) `int`
                The axes to be set. Each axis is identified by its integer
                position. By default no axes are set.

            iscyclic: `bool`, optional
                If False then the axis is set to be non-cyclic. By default
                the axis is set to be cyclic.

        :Returns:

            `set`

        **Examples**

            TODO

        """
        out = super().cyclic(axes, iscyclic)

        if axes is None:
            return out

        bounds = self.get_bounds(None)
        if bounds is not None:
            axes = self._parse_axes(axes)
            bounds.cyclic(axes, iscyclic)

        interior_ring = self.get_interior_ring(None)
        if interior_ring is not None:
            axes = self._parse_axes(axes)
            interior_ring.cyclic(axes, iscyclic)

        return out

    def equivalent(self, other, rtol=None, atol=None, traceback=False):
        """True if two constructs are equal, False otherwise.

        Two real numbers ``x`` and ``y`` are considered equal if
        ``|x-y|<=atol+rtol|y|``, where ``atol`` (the tolerance on absolute
        differences) and ``rtol`` (the tolerance on relative differences)
        are positive, typically very small numbers. See the *atol* and
        *rtol* parameters.

        :Parameters:

            other:
                The object to compare for equality.


            atol: `float`, optional
                The tolerance on absolute differences between real
                numbers. The default value is set by the `atol` function.

            rtol: `float`, optional
                The tolerance on relative differences between real
                numbers. The default value is set by the `rtol` function.

        """
        if self is other:
            return True

        # Check that each instance is the same type
        if type(self) != type(other):
            print(
                f"{self.__class__.__name__}: Different types: "
                f"{self.__class__.__name__}, {other.__class__.__name__}"
            )
            return False

        identity0 = self.identity()
        identity1 = other.identity()

        if identity0 is None or identity1 is None or identity0 != identity1:
            # add traceback
            return False

        # ------------------------------------------------------------
        # Check the special attributes
        # ------------------------------------------------------------
        self_special = self._private["special_attributes"]
        other_special = other._private["special_attributes"]
        if set(self_special) != set(other_special):
            if traceback:
                print(
                    "%s: Different attributes: %s"
                    % (
                        self.__class__.__name__,
                        set(self_special).symmetric_difference(other_special),
                    )
                )
            return False

        for attr, x in self_special.items():
            y = other_special[attr]

            result = cf_equivalent(
                x, y, rtol=rtol, atol=atol, traceback=traceback
            )

            if not result:
                if traceback:
                    print(
                        f"{self.__class__.__name__}: Different {attr} "
                        f"attributes: {x!r}, {y!r}"
                    )
                return False

        # ------------------------------------------------------------
        # Check the data
        # ------------------------------------------------------------
        if not self._equivalent_data(
            other, rtol=rtol, atol=atol, traceback=traceback
        ):
            # add traceback
            return False

        return True

    def contiguous(self, overlap=True):
        """Return True if a construct has contiguous cells.

        A construct is contiguous if its cell boundaries match up, or
        overlap, with the boundaries of adjacent cells.

        In general, it is only possible for a zero, 1 or 2 dimensional
        construct with bounds to be contiguous. A size 1 construct with
        any number of dimensions is always contiguous.

        An exception occurs if the construct is multidimensional and has
        more than one element.

        .. versionadded:: 2.0

        :Parameters:

            overlap : bool, optional
                If False then 1-d cells with two vertices and with
                overlapping boundaries are not considered contiguous. By
                default such cells are not considered contiguous.

                .. note:: The value of the *overlap* parameter does not
                          affect any other types of cell, for which a
                          necessary (but not sufficient) condition for
                          contiguousness is that adjacent cells do not
                          overlap.

        :Returns:

            `bool`
                Whether or not the construct's cells are contiguous.

        **Examples**

        >>> c.has_bounds()
        False
        >>> c.contiguous()
        False

        >>> print(c.bounds[:, 0])
        [  0.5   1.5   2.5   3.5 ]
        >>> print(c.bounds[:, 1])
        [  1.5   2.5   3.5   4.5 ]
        >>> c.contiuous()
        True

        >>> print(c.bounds[:, 0])
        [  0.5   1.5   2.5   3.5 ]
        >>> print(c.bounds[:, 1])
        [  2.5   3.5   4.5   5.5 ]
        >>> c.contiuous()
        True
        >>> c.contiuous(overlap=False)
        False

        """
        bounds = self.get_bounds_data(None, _fill_value=None)
        if bounds is None:
            return False

        ndim = self.ndim
        nbounds = bounds.shape[-1]

        if self.size == 1:
            return True

        period = self.autoperiod().period()

        if ndim == 2:
            if nbounds != 4:
                raise ValueError(
                    f"Can't tell if {ndim}-d cells with {nbounds} vertices "
                    "are contiguous"
                )

            # Check cells (j, i) and cells (j, i+1) are contiguous
            diff = bounds[:, :-1, 1] - bounds[:, 1:, 0]
            if period is not None:
                diff = diff % period

            if diff.any():
                return False

            diff = bounds[:, :-1, 2] - bounds[:, 1:, 3]
            if period is not None:
                diff = diff % period

            if diff.any():
                return False

            # Check cells (j, i) and (j+1, i) are contiguous
            diff = bounds[:-1, :, 3] - bounds[1:, :, 0]
            if period is not None:
                diff = diff % period

            if diff.any():
                return False

            diff = bounds[:-1, :, 2] - bounds[1:, :, 1]
            if period is not None:
                diff = diff % period

            if diff.any():
                return False

            return True

        if ndim > 2:
            raise ValueError(f"Can't tell if {ndim}-d cells are contiguous")

        if nbounds != 2:
            raise ValueError(
                f"Can't tell if {ndim}-d cells with {nbounds} vertices "
                "are contiguous"
            )

        lower = bounds[1:, 0]
        upper = bounds[:-1, 1]

        if not overlap:
            diff = lower - upper
            if period is not None:
                diff = diff % period

            return not diff.any()
        else:
            direction = self.direction()
            if direction is None:
                return (lower <= upper).all() or (lower >= upper).all()

            if direction:
                return (lower <= upper).all()
            else:
                return (lower >= upper).all()

    @_deprecated_kwarg_check("i", version="3.0.0", removed_at="4.0.0")
    @_inplace_enabled(default=False)
    def convert_reference_time(
        self,
        units=None,
        calendar_months=False,
        calendar_years=False,
        inplace=False,
        i=False,
    ):
        """Convert reference time data values to have new units.

        Conversion is done by decoding the reference times to
        date-time objects and then re-encoding them for the new units.

        Any conversions are possible, but this method is primarily for
        conversions which require a change in the date-times
        originally encoded. For example, use this method to
        reinterpret data values in units of "months" since a reference
        time to data values in "calendar months" since a reference
        time. This is often necessary when units of "calendar months"
        were intended but encoded as "months", which have special
        definition. See the note and examples below for more details.

        .. note:: It is recommended that the units "year" and "month"
                  be used with caution, as explained in the following
                  excerpt from the CF conventions: "The Udunits
                  package defines a year to be exactly 365.242198781
                  days (the interval between 2 successive passages of
                  the sun through vernal equinox). It is not a
                  calendar year. Udunits includes the following
                  definitions for years: a common_year is 365 days, a
                  leap_year is 366 days, a Julian_year is 365.25 days,
                  and a Gregorian_year is 365.2425 days. For similar
                  reasons the unit ``month``, which is defined to be
                  exactly year/12, should also be used with caution.

        **Performance**

        For conversions which do not require a change in the
        date-times implied by the data values, this method will be
        considerably slower than a simple reassignment of the
        units. For example, if the original units are ``'days since
        2000-12-1'`` then ``c.Units = cf.Units('days since
        1901-1-1')`` will give the same result and be considerably
        faster than ``c.convert_reference_time(cf.Units('days since
        1901-1-1'))``.

        :Parameters:

            units: `Units`, optional
                The reference time units to convert to. By default the
                units days since the original reference time in the
                original calendar.

                *Parameter example:*
                  If the original units are ``'months since
                  2000-1-1'`` in the Gregorian calendar then the
                  default units to convert to are ``'days since
                  2000-1-1'`` in the Gregorian calendar.

            calendar_months: `bool`, optional
                If True then treat units of ``'months'`` as if they
                were calendar months (in whichever calendar is
                originally specified), rather than a 12th of the
                interval between 2 successive passages of the sun
                through vernal equinox (i.e. 365.242198781/12 days).

            calendar_years: `bool`, optional
                If True then treat units of ``'years'`` as if they
                were calendar years (in whichever calendar is
                originally specified), rather than the interval
                between 2 successive passages of the sun through
                vernal equinox (i.e. 365.242198781 days).

            {{inplace: `bool`, optional}}

            {{i: deprecated at version 3.0.0}}

        :Returns:

            `{{class}}` or `None`
                The construct with converted reference time data
                values, or `None` if the operation was in-place.

        **Examples**

        >>> print(f.array)
        [0 1 2 3]
        >>> f.Units
        <Units: months since 2004-1-1>
        >>> print(f.datetime_array)
        [cftime.DatetimeGregorian(2003, 12, 1, 0, 0, 0, 0, has_year_zero=False)
         cftime.DatetimeGregorian(2003, 12, 31, 10, 29, 3, 831223, has_year_zero=False)
         cftime.DatetimeGregorian(2004, 1, 30, 20, 58, 7, 662446, has_year_zero=False)
         cftime.DatetimeGregorian(2004, 3, 1, 7, 27, 11, 493670, has_year_zero=False)]
        >>> g = f.convert_reference_time(calendar_months=True)
        >>> g.Units
        <Units: days since 2004-1-1>
        >>> print(g.datetime_array)
        [cftime.DatetimeGregorian(2003, 12, 1, 0, 0, 0, 0, has_year_zero=False)
         cftime.DatetimeGregorian(2004, 1, 1, 0, 0, 0, 0, has_year_zero=False)
         cftime.DatetimeGregorian(2004, 2, 1, 0, 0, 0, 0, has_year_zero=False)
         cftime.DatetimeGregorian(2004, 3, 1, 0, 0, 0, 0, has_year_zero=False)]
        >>> print(g.array)
        [ 0 31 62 91]

        """
        return self._apply_superclass_data_oper(
            _inplace_enabled_define_and_cleanup(self),
            "convert_reference_time",
            inplace=inplace,
            bounds=True,
            interior_ring=False,
            units=units,
            calendar_months=calendar_months,
            calendar_years=calendar_years,
        )

    def get_property(self, prop, default=ValueError(), bounds=False):
        """Get a CF property.

        .. versionadded:: 3.2.0

        .. seealso:: `clear_properties`, `del_property`, `has_property`,
                     `properties`, `set_property`

        :Parameters:

            prop: `str`
                The name of the CF property.

                *Parameter example:*
                  ``prop='long_name'``

            default: optional
                Return the value of the *default* parameter if the
                property has not been set.

                {{default Exception}}

            bounds: `bool`
                TODO

        :Returns:

                The value of the named property or the default value, if
                set.

        **Examples**

        >>> f = cf.{{class}}()
        >>> f.set_property('project', 'CMIP7')
        >>> f.has_property('project')
        True
        >>> f.get_property('project')
        'CMIP7'
        >>> f.del_property('project')
        'CMIP7'
        >>> f.has_property('project')
        False
        >>> print(f.del_property('project', None))
        None
        >>> print(f.get_property('project', None))
        None

        """
        out = super().get_property(prop, None)
        if out is not None:
            return out

        if bounds and self.has_bounds():
            out = self.get_bounds().get_property(prop, None)
            if out is not None:
                return out

        return super().get_property(prop, default)

    def file_locations(self):
        """The locations of files containing parts of the data.

        Returns the locations of any files that may be required to
        deliver the computed data array.

        .. versionadded:: 3.15.0

        .. seealso:: `add_file_location`, `del_file_location`

        :Returns:

            `set`
                The unique file locations as absolute paths with no
                trailing separate pathname component separator.

        **Examples**

        >>> d.file_locations()
        {'/home/data1', 'file:///data2'}

        """
        out = super().file_locations()

        bounds = self.get_bounds(None)
        if bounds is not None:
            out.update(bounds.file_locations())

        interior_ring = self.get_interior_ring(None)
        if interior_ring is not None:
            out.update(interior_ring.file_locations())

        return out

    @_inplace_enabled(default=False)
    def flatten(self, axes=None, inplace=False):
        """Flatten axes of the data.

        Any subset of the axes may be flattened.

        The shape of the data may change, but the size will not.

        The flattening is executed in row-major (C-style) order. For
        example, the array ``[[1, 2], [3, 4]]`` would be flattened
        across both dimensions to ``[1 2 3 4]``.

        .. versionadded:: 3.0.2

        .. seealso:: `insert_dimension`, `flip`, `swapaxes`, `transpose`

        :Parameters:

            axes: (sequence of) int or str, optional
                Select the axes.  By default all axes are
                flattened. The *axes* argument may be one, or a
                sequence, of:

                  * An internal axis identifier. Selects this axis.

                  * An integer. Selects the axis corresponding to the
                    given position in the list of axes of the data
                    array.

                No axes are flattened if *axes* is an empty sequence.

            {{inplace: `bool`, optional}}

        :Returns:

            `{{class}}` or `None`
                The construct with flattened data, or `None` if the
                operation was in-place.

        **Examples**

        >>> f.shape
        (1, 2, 3, 4)
        >>> f.flatten().shape
        (24,)
        >>> f.flatten([1, 3]).shape
        (1, 8, 3)
        >>> f.flatten([0, -1], inplace=True)
        >>> f.shape
        (4, 2, 3)

        """
        # Note the 'axes' argument can change mid-method meaning it is
        # not possible to consolidate this method using a call to
        # _apply_superclass_data_operations, despite mostly the same
        # logic.
        v = _inplace_enabled_define_and_cleanup(self)
        super(PropertiesDataBounds, v).flatten(axes, inplace=True)

        bounds = v.get_bounds(None)
        if bounds is not None:
            axes = self._parse_axes(axes)
            bounds.flatten(axes, inplace=True)

        interior_ring = v.get_interior_ring(None)
        if interior_ring is not None:
            axes = self._parse_axes(axes)
            interior_ring.flatten(axes, inplace=True)

        return v

    def del_file_location(self, location):
        """Remove a file location in-place.

        All data definitions that reference files will have references
        to files in the given location removed from them.

        .. versionadded:: 3.15.0

        .. seealso:: `add_file_location`, `file_locations`

        :Parameters:

            location: `str`
                 The file location to remove.

        :Returns:

            `str`
                The removed location as an absolute path with no
                trailing separate pathname component separator.

        **Examples**

        >>> c.del_file_location('/data/model/')
        '/data/model'

        """
        location = super().del_file_location(location)

        bounds = self.get_bounds(None)
        if bounds is not None:
            bounds.del_file_location(location)

        interior_ring = self.get_interior_ring(None)
        if interior_ring is not None:
            interior_ring.del_file_location(location)

        return location

    @_deprecated_kwarg_check("i", version="3.0.0", removed_at="4.0.0")
    @_inplace_enabled(default=False)
    def floor(self, bounds=True, inplace=False, i=False):
        """Floor the data array, element-wise.

        The floor of ``x`` is the largest integer ``n``, such that ``n <= x``.

        .. versionadded:: 1.0

        .. seealso:: `ceil`, `rint`, `trunc`

        :Parameters:

            bounds: `bool`, optional
                If False then do not alter any bounds. By default any
                bounds are also altered.

            {{inplace: `bool`, optional}}

            {{i: deprecated at version 3.0.0}}

        :Returns:

                The construct with floored data. If the operation was
                in-place then `None` is returned.

        **Examples**

        >>> print(f.array)
        [-1.9 -1.5 -1.1 -1.   0.   1.   1.1  1.5  1.9]
        >>> print(f.floor().array)
        [-2. -2. -2. -1.  0.  1.  1.  1.  1.]
        >>> f.floor(inplace=True)
        >>> print(f.array)
        [-2. -2. -2. -1.  0.  1.  1.  1.  1.]

        """
        return self._apply_superclass_data_oper(
            _inplace_enabled_define_and_cleanup(self),
            "floor",
            bounds=bounds,
            inplace=inplace,
            i=i,
        )

    def direction(self):
        """Return `None`, indicating that it is not specified whether
        the values are increasing or decreasing.

        .. versionadded:: 2.0

        :Returns:

            `None`

        **Examples**

        >>> c.direction()
        None

        """
        return

    @_deprecated_kwarg_check("i", version="3.0.0", removed_at="4.0.0")
    @_inplace_enabled(default=False)
    def mask_invalid(self, inplace=False, i=False):
        """Mask the array where invalid values occur.

        Deprecated at version 3.14.0. Use the method
        `masked_invalid` instead.

        Note that:

        * Invalid values are Nan or inf

        * Invalid values in the results of arithmetic operations only
          occur if the raising of `FloatingPointError` exceptions has been
          suppressed by `cf.Data.seterr`.

        * If the raising of `FloatingPointError` exceptions has been
          allowed then invalid values in the results of arithmetic
          operations it is possible for them to be automatically converted
          to masked values, depending on the setting of
          `cf.Data.mask_fpe`. In this case, such automatic conversion
          might be faster than calling `mask_invalid`.

        .. seealso:: `cf.Data.mask_fpe`, `cf.Data.seterr`

        :Parameters:

            {{inplace: `bool`, optional}}

            {{i: deprecated at version 3.0.0}}

        :Returns:

            `{{class}}` or `None`
                The construct with masked elements.

        **Examples**

        >>> print(f.array)
        [ 0.  1.]
        >>> print(g.array)
        [ 1.  2.]

        >>> old = cf.data.seterr('ignore')
        >>> h = g/f
        >>> print(h.array)
        [ inf   2.]
        >>> h.mask_invalid(inplace=True)
        >>> print(h.array)
        [--  2.]

        >>> h = g**12345
        >>> print(h.array)
        [ 1.  inf]
        >>> h.mask_invalid(inplace=True)
        >>> print(h.array)
        [1.  --]

        >>> old = cf.data.seterr('raise')
        >>> old = cf.data.mask_fpe(True)
        >>> print((g/f).array)
        [ --  2]
        >>> print((g**12345).array)
        [1.  -- ]

        """
        _DEPRECATION_ERROR_METHOD(
            self,
            "mask_invalid",
            message="Use the method 'masked_invalid' instead.",
            version="3.14.0",
            removed_at="5.0.0",
        )  # pragma: no cover

    @_inplace_enabled(default=False)
    def masked_invalid(self, inplace=False):
        """Mask the array where invalid values occur (NaN or inf).

        Invalid values in any bounds are also masked.

        .. seealso:: `numpy.ma.masked_invalid`

        :Parameters:

            {{inplace: `bool`, optional}}

        :Returns:

            `{{class}}` or `None`
                The construct with masked values, or `None` if the
                operation was in-place.

        **Examples**

        >>> print(f.array)
        [0 1 2]
        >>> print(g.array)
        [0 2 0]
        >>> h = f / g
        >>> print(h.array)
        [nan 0.5 inf]
        >>> i = h.masked_invalid()
        >>> print(i.array)
        [-- 0.5 --]

        """
        # Set bounds to True to bypass 'if bounds' check in call:
        return self._apply_superclass_data_oper(
            _inplace_enabled_define_and_cleanup(self),
            "masked_invalid",
            bounds=True,
            inplace=inplace,
        )

    def match_by_property(self, *mode, **properties):
        """Determine whether or not a variable satisfies conditions.

        Conditions may be specified on the variable's attributes and CF
        properties.

        :Parameters:

        :Returns:

            `bool`
                Whether or not the variable matches the given criteria.

        **Examples**

        TODO

        """
        _or = False
        if mode:
            if len(mode) > 1:
                raise ValueError("Can provide at most one positional argument")

            x = mode[0]
            if x == "or":
                _or = True
            elif x != "and":
                raise ValueError(
                    "Positional argument, if provided, must one of 'or', 'and'"
                )

        if not properties:
            return True

        self_properties = self.properties()

        ok = True
        for name, value0 in properties.items():
            value1 = self_properties.get(name)
            ok = self._matching_values(value0, value1, units=(name == "units"))

            if _or:
                if ok:
                    break
            elif not ok:
                break

        return ok

    def match_by_identity(self, *identities):
        """Determine whether or not a variable satisfies conditions.

        Conditions may be specified on the variable's attributes and CF
        properties.

        :Parameters:

        :Returns:

            `bool`
                Whether or not the variable matches the given criteria.

        **Examples**

            TODO

        """
        # Return all constructs if no identities have been provided
        if not identities:
            return True

        self_identities = self.identities()

        ok = False
        for value0 in identities:
            for value1 in self_identities:
                ok = self._matching_values(value0, value1, basic=True)
                if ok:
                    break

            if ok:
                break

        return ok

    @_deprecated_kwarg_check("i", version="3.0.0", removed_at="4.0.0")
    @_inplace_enabled(default=False)
    def override_calendar(self, calendar, inplace=False, i=False):
        """Override the calendar of date-time units.

        The new calendar **need not** be equivalent to the original one
        and the data array elements will not be changed to reflect the new
        units. Therefore, this method should only be used when it is known
        that the data array values are correct but the calendar has been
        incorrectly encoded.

        Not to be confused with setting the `calendar` or `Units`
        attributes to a calendar which is equivalent to the original
        calendar

        .. seealso:: `calendar`, `override_units`, `units`, `Units`

        :Parameters:

            calendar: `str`
                The new calendar.

            {{inplace: `bool`, optional}}

            {{i: deprecated at version 3.0.0}}

        :Returns:

        TODO

        **Examples**

        TODO

        >>> g = f.override_calendar('noleap')

        """
        return self._apply_superclass_data_oper(
            _inplace_enabled_define_and_cleanup(self),
            "override_calendar",
            (calendar,),
            bounds=True,
            interior_ring=False,
            inplace=inplace,
            i=i,
        )

    @_deprecated_kwarg_check("i", version="3.0.0", removed_at="4.0.0")
    @_inplace_enabled(default=False)
    def override_units(self, units, inplace=False, i=False):
        """Override the units.

        The new units need not be equivalent to the original ones, and the
        data array elements will not be changed to reflect the new
        units. Therefore, this method should only be used when it is known
        that the data array values are correct but the units have
        incorrectly encoded.

        Not to be confused with setting the `units` or `Units` attribute
        to units which are equivalent to the original units.

        .. seealso:: `calendar`, `override_calendar`, `units`, `Units`

        :Parameters:

            units: `str` or `Units`
                The new units for the data array.

            {{inplace: `bool`, optional}}

            {{i: deprecated at version 3.0.0}}

        :Returns:

                TODO

        **Examples**

        >>> f.Units
        <Units: hPa>
        >>> f.datum(0)
        100000.0
        >>> f.override_units('km')
        >>> f.Units
        <Units: km>
        >>> f.datum(0)
        100000.0
        >>> f.override_units(Units('watts'))
        >>> f.Units
        <Units: watts>
        >>> f.datum(0)
        100000.0

        """
        return self._apply_superclass_data_oper(
            _inplace_enabled_define_and_cleanup(self),
            "override_units",
            (units,),
            bounds=True,
            interior_ring=False,
            inplace=inplace,
            i=i,
        )

    @_inplace_enabled(default=False)
    @_manage_log_level_via_verbosity
    def halo(
        self,
        depth,
        axes=None,
        tripolar=None,
        fold_index=-1,
        inplace=False,
        verbose=None,
        size=None,
    ):
        """Expand the data by adding a halo.

        The halo may be applied over a subset of the data dimensions and
        each dimension may have a different halo size (including
        zero). The halo region is populated with a copy of the proximate
        values from the original data.

        Corresponding axes expanded in the bounds, if present.

        **Cyclic axes**

        A cyclic axis that is expanded with a halo of at least size 1 is
        no longer considered to be cyclic.

        **Tripolar domains**

        Data for global tripolar domains are a special case in that a halo
        added to the northern end of the "Y" axis must be filled with
        values that are flipped in "X" direction. Such domains need to be
        explicitly indicated with the *tripolar* parameter.

        .. versionadded:: 3.5.0

        :Parameters:

            depth: `int` or `dict`
                Specify the size of the halo for each axis.

                If *depth* is a non-negative `int` then this is the halo
                size that is applied to all of the axes defined by the
                *axes* parameter.

                Alternatively, halo sizes may be assigned to axes
                individually by providing a `dict` for which a key
                specifies an axis (defined by its integer position in the
                data) with a corresponding value of the halo size for that
                axis. Axes not specified by the dictionary are not
                expanded, and the *axes* parameter must not also be set.

                *Parameter example:*
                  Specify a halo size of 1 for all otherwise selected
                  axes: ``1``

                *Parameter example:*
                  Specify a halo size of zero: ``0``. This results in
                  no change to the data shape.

                *Parameter example:*
                  For data with three dimensions, specify a halo size
                  of 3 for the first dimension and 1 for the second
                  dimension: ``{0: 3, 1: 1}``. This is equivalent to
                  ``{0: 3, 1: 1, 2: 0}``

                *Parameter example:*
                  Specify a halo size of 2 for the first and last
                  dimensions ``depth=2, axes=[0, -1]`` or equivalently
                  ``depth={0: 2, -1: 2}``.

            axes: (sequence of) `int`
                Select the domain axes to be expanded, defined by their
                integer positions in the data. By default, or if *axes* is
                `None`, all axes are selected. No axes are expanded if
                *axes* is an empty sequence.

            tripolar: `dict`, optional
                A dictionary defining the "X" and "Y" axes of a global
                tripolar domain. This is necessary because in the global
                tripolar case the "X" and "Y" axes need special treatment,
                as described above. It must have keys ``'X'`` and ``'Y'``,
                whose values identify the corresponding domain axis
                construct by their integer positions in the data.

                The "X" and "Y" axes must be a subset of those
                identified by the *depth* or *axes* parameter.

                See the *fold_index* parameter.

                *Parameter example:*
                  Define the "X" and Y" axes by positions 2 and 1
                  respectively of the data: ``{'X': 2, 'Y': 1}``

            fold_index: `int`, optional
                Identify which index of the "Y" axis corresponds to the
                fold in "X" axis of a tripolar grid. The only valid values
                are ``-1`` for the last index, and ``0`` for the first
                index. By default it is assumed to be the last
                index. Ignored if *tripolar* is `None`.

            {{inplace: `bool`, optional}}

            {{verbose: `int` or `str` or `None`, optional}}

            size: deprecated at version 3.14.0
                Use the *depth* parameter instead.

        :Returns:

            `{{class}}` or `None`
                The expanded data, or `None` if the operation was
                in-place.

        **Examples**

        TODO

        """
        if size is not None:
            _DEPRECATION_ERROR_KWARGS(
                self,
                "halo",
                {"size": None},
                message="Use the 'depth' parameter instead.",
                version="3.14.0",
                removed_at="5.0.0",
            )  # pragma: no cover

        return self._apply_superclass_data_oper(
            _inplace_enabled_define_and_cleanup(self),
            "halo",
            bounds=True,
            interior_ring=True,
            inplace=inplace,
            depth=depth,
            axes=axes,
            tripolar=tripolar,
            fold_index=fold_index,
            verbose=verbose,
        )

    @_deprecated_kwarg_check("i", version="3.0.0", removed_at="4.0.0")
    @_inplace_enabled(default=False)
    def flip(self, axes=None, inplace=False, i=False):
        """Flip (reverse the direction of) data dimensions.

        .. seealso:: `insert_dimension`, `squeeze`, `transpose`,
        `unsqueeze`

        :Parameters:

            axes: optional
               Select the domain axes to flip. One, or a sequence, of:

               * The position of the dimension in the data.

               If no axes are specified then all axes are flipped.

            {{inplace: `bool`, optional}}

            {{i: deprecated at version 3.0.0}}

        :Returns:

            `{{class}}` or `None`
                The construct with flipped axes, or `None` if the
                operation was in-place.

        **Examples**

        >>> f.flip()
        >>> f.flip(1)
        >>> f.flip([0, 1])

        >>> g = f[::-1, :, ::-1]
        >>> f.flip([2, 0]).equals(g)
        True

        """
        v = _inplace_enabled_define_and_cleanup(self)

        super(PropertiesDataBounds, v).flip(axes=axes, inplace=True)

        interior_ring = v.get_interior_ring(None)
        if interior_ring is not None:
            # --------------------------------------------------------
            # Flip the interior ring. Do this before flipping the
            # bounds because the axes argument might get changed
            # during that operation.
            # --------------------------------------------------------
            interior_ring.flip(axes, inplace=True)

        bounds = v.get_bounds_data(None, _fill_value=False)
        if bounds is not None:
            # --------------------------------------------------------
            # Flip the bounds.
            #
            # As per section 7.1 in the CF conventions: i) if the
            # variable is 0 or 1 dimensional then flip all dimensions
            # (including the trailing size 2 dimension); ii) if
            # the variable has 2 or more dimensions then do not flip
            # the trailing dimension.
            # --------------------------------------------------------
            ndim = bounds.ndim
            if ndim == 1:
                # Flip the bounds of a 0-d variable
                axes = (0,)
            elif ndim == 2:
                # Flip the bounds of a 1-d variable
                if axes in (0, 1):
                    axes = (0, 1)
                elif axes is not None:
                    axes = v._parse_axes(axes) + [-1]
            else:
                # Do not flip the bounds of an N-d variable (N >= 2)
                # nor a geometry variable
                axes = v._parse_axes(axes)

            bounds.flip(axes, inplace=True)

        return v

    @_deprecated_kwarg_check("i", version="3.0.0", removed_at="4.0.0")
    @_inplace_enabled(default=False)
    def exp(self, bounds=True, inplace=False, i=False):
        """The exponential of the data, element-wise.

        .. seealso:: `log`

        :Parameters:

            bounds: `bool`, optional
                If False then do not alter any bounds. By default any
                bounds are also altered.

            {{inplace: `bool`, optional}}

            {{i: deprecated at version 3.0.0}}

        :Returns:

            `{{class}}` or `None`
                The construct with the exponential of data values. If the
                operation was in-place then `None` is returned.

        **Examples**

        >>> f.data
        <CF Data(1, 2): [[1, 2]]>
        >>> f.exp().data
        <CF Data(1, 2): [[2.71828182846, 7.38905609893]]>

        >>> f.data
        <CF Data(1, 2): [[1, 2]] 2>
        >>> f.exp().data
        <CF Data(1, 2): [[7.38905609893, 54.5981500331]]>

        >>> f.data
        <CF Data(1, 2): [[1, 2]] kg m-1 s-2>
        >>> f.exp()
        ValueError: Can't take exponential of dimensional quantities: <Units: kg m-1 s-2>

        """
        return self._apply_superclass_data_oper(
            _inplace_enabled_define_and_cleanup(self),
            "exp",
            bounds=bounds,
            inplace=inplace,
            i=i,
        )

    def set_bounds(self, bounds, copy=True):
        """Set the bounds.

        .. versionadded:: 3.0.0

        .. seealso: `del_bounds`, `get_bounds`, `has_bounds`, `set_data`

        :Parameters:

            bounds: `Bounds`
                The bounds to be inserted.

            copy: `bool`, optional
                If False then do not copy the bounds prior to
                insertion. By default the bounds are copied.

        :Returns:

            `None`

        **Examples**

        >>> import numpy
        >>> b = {{package}}.Bounds(data=numpy.arange(10).reshape(5, 2))
        >>> c.set_bounds(b)
        >>> c.has_bounds()
        True
        >>> c.get_bounds()
        <Bounds: (5, 2) >
        >>> b = c.del_bounds()
        >>> b
        <Bounds: (5, 2) >
        >>> c.has_bounds()
        False
        >>> print(c.get_bounds(None))
        None
        >>> print(c.del_bounds(None))
        None

        """
        data = self.get_data(None, _fill_value=False)

        if data is not None and bounds.shape[: data.ndim] != data.shape:
            # Check shape
            raise ValueError(
                f"Can't set bounds: Incorrect bounds shape {bounds.shape} "
                f"for data shape {data.shape}"
            )

        if copy:
            bounds = bounds.copy()

        # Check units
        units = bounds.Units
        self_units = self.Units

        if data is not None and units:
            if not units.equivalent(self_units):
                raise ValueError(
                    f"Can't set bounds: {bounds!r} units of {bounds.Units!r} "
                    f"are not equivalent to {self.Units!r}, the units of "
                    f"{self!r}"
                )

            bounds.Units = self_units

        if not units:
            bounds.override_units(self_units, inplace=True)

        # Copy selected properties to the bounds
        # for prop in ('standard_name', 'axis', 'positive',
        #              'leap_months', 'leap_years', 'month_lengths'):
        #     value = self.get_property(prop, None)
        #     if value is not None:
        #         bounds.set_property(prop, value)

        self._custom["direction"] = None

        super().set_bounds(bounds, copy=False)

    @_deprecated_kwarg_check("i", version="3.0.0", removed_at="4.0.0")
    @_inplace_enabled(default=False)
    def sin(self, bounds=True, inplace=False, i=False):
        """Take the trigonometric sine of the data element-wise.

        Units are accounted for in the calculation. For example, the
        sine of 90 degrees_east is 1.0, as is the sine of 1.57079632
        radians. If the units are not equivalent to radians (such as
        Kelvin) then they are treated as if they were radians.

        The Units are changed to '1' (nondimensional).

        .. seealso:: `arcsin`, `cos`, `tan`, `sinh`

        :Parameters:

            bounds: `bool`, optional
                If False then do not alter any bounds. By default any
                bounds are also altered.

            {{inplace: `bool`, optional}}

            {{i: deprecated at version 3.0.0}}

        :Returns:

            `{{class}}` or `None`
                The construct with the sine of data values. If the
                operation was in-place then `None` is returned.

        **Examples**

        >>> f.Units
        <Units: degrees_north>
        >>> print(f.array)
        [[-90 0 90 --]]
        >>> g = f.sin()
        >>> g.Units
        <Units: 1>
        >>> print(g.array)
        [[-1.0 0.0 1.0 --]]

        >>> f.Units
        <Units: m s-1>
        >>> print(f.array)
        [[1 2 3 --]]
        >>> f.sin(inplace=True)
        >>> f.Units
        <Units: 1>
        >>> print(f.array)
        [[0.841470984808 0.909297426826 0.14112000806 --]]

        """
        return self._apply_superclass_data_oper(
            _inplace_enabled_define_and_cleanup(self),
            "sin",
            bounds=bounds,
            inplace=inplace,
            i=i,
        )

    # `arctan2`, AT2 seealso
    @_deprecated_kwarg_check("i", version="3.0.0", removed_at="4.0.0")
    @_inplace_enabled(default=False)
    def arctan(self, bounds=True, inplace=False):
        """Take the trigonometric inverse tangent of the data element-
        wise.

        Units are ignored in the calculation. The result has units of radians.

        The "standard_name" and "long_name" properties are removed from
        the result.

        .. versionadded:: 3.0.7

        .. seealso:: `tan`

        :Parameters:

            {{inplace: `bool`, optional}}

        :Returns:

            `{{class}}` or `None`
                The construct with the trigonometric inverse tangent of data
                values. If the operation was in-place then `None` is returned.

        **Examples**

        >>> print(f.array)
        [[0.5 0.7]
         [0.9 1.1]]
        >>> g = f.arctan()
        >>> g.Units
        <Units: radians>
        >>> print(g.array)
        [[0.46364761 0.61072596]
         [0.7328151  0.83298127]]

        >>> print(f.array)
        [1.2 1.0 0.8 0.6 --]
        >>> f.arctan(inplace=True)
        >>> print(f.array)
        [0.8760580505981934 0.7853981633974483 0.6747409422235527
         0.5404195002705842 --]

        """
        return self._apply_superclass_data_oper(
            _inplace_enabled_define_and_cleanup(self),
            "arctan",
            inplace=inplace,
        )

    @_inplace_enabled(default=False)
    def arctanh(self, bounds=True, inplace=False):
        """Take the inverse hyperbolic tangent of the data element-wise.

        Units are ignored in the calculation. The result has units of radians.

        The "standard_name" and "long_name" properties are removed from
        the result.

        .. versionadded:: 3.2.0

        .. seealso:: `tanh`, `arcsinh`, `arccosh`, `arctan`

        :Parameters:

            {{inplace: `bool`, optional}}

        :Returns:

            `{{class}}` or `None`
                The construct with the inverse hyperbolic tangent of data
                values. If the operation was in-place then `None` is returned.

        **Examples**

        >>> print(f.array)
        [[0.5 0.7]
         [0.9 1.1]]
        >>> g = f.arctanh()
        >>> g.Units
        <Units: radians>
        >>> print(g.array)
        [[0.54930614 0.86730053]
         [1.47221949        nan]]

        >>> print(f.array)
        [1.2 1.0 0.8 0.6 --]
        >>> f.arctanh(inplace=True)
        >>> print(f.array)
        [nan inf 1.0986122886681098 0.6931471805599453 --]
        >>> f.mask_invalid(inplace=True)
        >>> print(f.array)
        [-- -- 1.0986122886681098 0.6931471805599453 --]

        """
        return self._apply_superclass_data_oper(
            _inplace_enabled_define_and_cleanup(self),
            "arctanh",
            bounds=bounds,
            inplace=inplace,
        )

    @_inplace_enabled(default=False)
    def arcsin(self, bounds=True, inplace=False):
        """Take the trigonometric inverse sine of the data element-wise.

        Units are ignored in the calculation. The result has units of radians.

        The "standard_name" and "long_name" properties are removed from
        the result.

        .. versionadded:: 3.2.0

        .. seealso:: `sin`, `arccos`, `arctan`, `arcsinh`

        :Parameters:

            {{inplace: `bool`, optional}}

        :Returns:

            `{{class}}` or `None`
                The construct with the trigonometric inverse sine of data
                values. If the operation was in-place then `None` is returned.

        **Examples**

        >>> print(f.array)
        [[0.5 0.7]
         [0.9 1.1]]
        >>> g = f.arcsin()
        >>> g.Units
        <Units: radians>
        >>> print(g.array)
        [[0.52359878 0.7753975 ]
         [1.11976951        nan]]

        >>> print(f.array)
        [1.2 1.0 0.8 0.6 --]
        >>> f.arcsin(inplace=True)
        >>> print(f.array)
        [nan 1.5707963267948966 0.9272952180016123 0.6435011087932844 --]
        >>> f.mask_invalid(inplace=True)
        >>> print(f.array)
        [-- 1.5707963267948966 0.9272952180016123 0.6435011087932844 --]

        """
        return self._apply_superclass_data_oper(
            _inplace_enabled_define_and_cleanup(self),
            "arcsin",
            bounds=bounds,
            inplace=inplace,
        )

    @_inplace_enabled(default=False)
    def arcsinh(self, bounds=True, inplace=False):
        """Take the inverse hyperbolic sine of the data element-wise.

        Units are ignored in the calculation. The result has units of radians.

        The "standard_name" and "long_name" properties are removed from
        the result.

        .. versionadded:: 3.1.0

        .. seealso:: `sinh`

        :Parameters:

            {{inplace: `bool`, optional}}

        :Returns:

            `{{class}}` or `None`
                The construct with the inverse hyperbolic sine of data values.
                If the operation was in-place then `None` is returned.

        **Examples**

        >>> print(f.array)
        [[0.5 0.7]
         [0.9 1.1]]
        >>> g = f.arcsinh()
        >>> g.Units
        <Units: radians>
        >>> print(g.array)
        [[0.48121183 0.65266657]
         [0.80886694 0.95034693]]

        >>> print(f.array)
        [1.2 1.0 0.8 0.6 --]
        >>> f.arcsinh(inplace=True)
        >>> print(f.array)
        [1.015973134179692 0.881373587019543 0.732668256045411 0.5688248987322475
         --]

        """
        return self._apply_superclass_data_oper(
            _inplace_enabled_define_and_cleanup(self),
            "arcsinh",
            bounds=bounds,
            inplace=inplace,
        )

    @_inplace_enabled(default=False)
    def arccos(self, bounds=True, inplace=False):
        """Take the trigonometric inverse cosine of the data element-
        wise.

        Units are ignored in the calculation. The result has units of radians.

        The "standard_name" and "long_name" properties are removed from
        the result.

        .. versionadded:: 3.2.0

        .. seealso:: `cos`, `arcsin`, `arctan`, `arccosh`

        :Parameters:

            {{inplace: `bool`, optional}}

        :Returns:

            `{{class}}` or `None`
                The construct with the trigonometric inverse cosine of data
                values. If the operation was in-place then `None` is returned.

        **Examples**

        >>> print(f.array)
        [[0.5 0.7]
         [0.9 1.1]]
        >>> g = f.arccos()
        >>> g.Units
        <Units: radians>
        >>> print(g.array)
        [[1.04719755 0.79539883]
         [0.45102681        nan]]

        >>> print(f.array)
        [1.2 1.0 0.8 0.6 --]
        >>> f.arccos(inplace=True)
        >>> print(f.array)
        [nan 0.0 0.6435011087932843 0.9272952180016123 --]
        >>> f.mask_invalid(inplace=True)
        >>> print(f.array)
        [-- 0.0 0.6435011087932843 0.9272952180016123 --]

        """
        return self._apply_superclass_data_oper(
            _inplace_enabled_define_and_cleanup(self),
            "arccos",
            bounds=bounds,
            inplace=inplace,
        )

    @_inplace_enabled(default=False)
    def arccosh(self, bounds=True, inplace=False):
        """Take the inverse hyperbolic cosine of the data element-wise.

        Units are ignored in the calculation. The result has units of
        radians.

        The "standard_name" and "long_name" properties are removed from
        the result.

        .. versionadded:: 3.2.0

        .. seealso:: `cosh`, `arcsinh`, `arctanh`, `arccos`

        :Parameters:

            {{inplace: `bool`, optional}}

        :Returns:

            `{{class}}` or `None`
                The construct with the inverse hyperbolic cosine of data
                values. If the operation was in-place then `None` is
                returned.

        **Examples**

        >>> print(f.array)
        [[0.5 0.7]
         [0.9 1.1]]
        >>> g = f.arccosh()
        >>> g.Units
        <Units: radians>
        >>> print(g.array)
        [[       nan        nan]
         [       nan 0.44356825]]

        >>> print(f.array)
        [1.2 1.0 0.8 0.6 --]
        >>> f.arccosh(inplace=True)
        >>> print(f.array)
        [0.6223625037147786 0.0 nan nan --]
        >>> f.mask_invalid(inplace=True)
        >>> print(f.array)
        [0.6223625037147786 0.0 -- -- --]

        """
        return self._apply_superclass_data_oper(
            _inplace_enabled_define_and_cleanup(self),
            "arccosh",
            bounds=bounds,
            inplace=inplace,
        )

    @_inplace_enabled(default=False)
    def tanh(self, bounds=True, inplace=False):
        """Take the hyperbolic tangent of the data element-wise.

        Units are accounted for in the calculation. If the units are not
        equivalent to radians (such as Kelvin) then they are treated as if
        they were radians. For example, the the hyperbolic tangent of 90
        degrees_east is 0.91715234, as is the hyperbolic tangent of
        1.57079632 radians.

        The output units are changed to '1' (nondimensional).

        The "standard_name" and "long_name" properties are removed from
        the result.

        .. versionadded:: 3.1.0

        .. seealso:: `arctanh`, `sinh`, `cosh`, `tan`

        :Parameters:

            {{inplace: `bool`, optional}}

        :Returns:

            `{{class}}` or `None`
                The construct with the hyperbolic tangent of data
                values. If the operation was in-place then `None` is
                returned.

        **Examples**

        >>> f.Units
        <Units: degrees_north>
        >>> print(f.array)
        [[-90 0 90 --]]
        >>> g = f.tanh()
        >>> g.Units
        <Units: 1>
        >>> print(g.array)
        [[-0.9171523356672744 0.0 0.9171523356672744 --]]

        >>> f.Units
        <Units: m s-1>
        >>> print(f.array)
        [[1 2 3 --]]
        >>> f.tanh(inplace=True)
        >>> f.Units
        <Units: 1>
        >>> print(f.array)
        [[0.7615941559557649 0.9640275800758169 0.9950547536867305 --]]

        """
        return self._apply_superclass_data_oper(
            _inplace_enabled_define_and_cleanup(self),
            "tanh",
            bounds=bounds,
            inplace=inplace,
        )

    @_inplace_enabled(default=False)
    def sinh(self, bounds=True, inplace=False):
        """Take the hyperbolic sine of the data element-wise.

        Units are accounted for in the calculation. If the units are not
        equivalent to radians (such as Kelvin) then they are treated as if
        they were radians. For example, the the hyperbolic sine of 90
        degrees_north is 2.30129890, as is the hyperbolic sine of
        1.57079632 radians.

        The output units are changed to '1' (nondimensional).

        The "standard_name" and "long_name" properties are removed from
        the result.

        .. versionadded:: 3.1.0

        .. seealso:: `arcsinh`, `cosh`, `tanh`, `sin`

        :Parameters:

            {{inplace: `bool`, optional}}

        :Returns:

            `{{class}}` or `None`
                The construct with the hyperbolic sine of data values. If
                the operation was in-place then `None` is returned.

        **Examples**

        >>> f.Units
        <Units: degrees_north>
        >>> print(f.array)
        [[-90 0 90 --]]
        >>> g = f.sinh(inplace=True)
        >>> g.Units
        <Units: 1>
        >>> print(g.array)
        [[-2.3012989023072947 0.0 2.3012989023072947 --]]

        >>> f.Units
        <Units: m s-1>
        >>> print(f.array)
        [[1 2 3 --]]
        >>> f.sinh(inplace=True)
        >>> f.Units
        <Units: 1>
        >>> print(f.array)
        [[1.1752011936438014 3.626860407847019 10.017874927409903 --]]

        """
        return self._apply_superclass_data_oper(
            _inplace_enabled_define_and_cleanup(self),
            "sinh",
            bounds=bounds,
            inplace=inplace,
        )

    @_inplace_enabled(default=False)
    def cosh(self, bounds=True, inplace=False):
        """Take the hyperbolic cosine of the data element-wise.

        Units are accounted for in the calculation. If the units are not
        equivalent to radians (such as Kelvin) then they are treated as if
        they were radians. For example, the the hyperbolic cosine of 0
        degrees_east is 1.0, as is the hyperbolic cosine of 1.57079632 radians.

        The output units are changed to '1' (nondimensional).

        The "standard_name" and "long_name" properties are removed from
        the result.

        .. versionadded:: 3.1.0

        .. seealso:: `arccosh`, `sinh`, `tanh`, `cos`

        :Parameters:

            {{inplace: `bool`, optional}}

        :Returns:

            `{{class}}` or `None`
                The construct with the hyperbolic cosine of data
                values. If the operation was in-place then `None` is
                returned.

        **Examples**

        >>> f.Units
        <Units: degrees_north>
        >>> print(f.array)
        [[-90 0 90 --]]
        >>> g = f.cosh()
        >>> g.Units
        <Units: 1>
        >>> print(g.array)
        [[2.5091784786580567 1.0 2.5091784786580567 --]]

        >>> f.Units
        <Units: m s-1>
        >>> print(f.array)
        [[1 2 3 --]]
        >>> f.cosh(inplace=True)
        >>> f.Units
        <Units: 1>
        >>> print(f.array)
        [[1.5430806348152437 3.7621956910836314 10.067661995777765 --]]

        """
        return self._apply_superclass_data_oper(
            _inplace_enabled_define_and_cleanup(self),
            "cosh",
            bounds=bounds,
            inplace=inplace,
        )

    # `arctan2`, AT2 seealso
    @_deprecated_kwarg_check("i", version="3.0.0", removed_at="4.0.0")
    @_inplace_enabled(default=False)
    def tan(self, bounds=True, inplace=False, i=False):
        """Take the trigonometric tangent of the data element-wise.

        Units are accounted for in the calculation, so that the
        tangent of 180 degrees_east is 0.0, as is the tangent of
        3.141592653589793 radians. If the units are not equivalent to
        radians (such as Kelvin) then they are treated as if they were
        radians.

        The Units are changed to '1' (nondimensional).

        .. seealso:: `arctan`, `cos`, `sin`, `tanh`

        :Parameters:

            bounds: `bool`, optional
                If False then do not alter any bounds. By default any
                bounds are also altered.

            {{inplace: `bool`, optional}}

        :Returns:

            `{{class}}` or `None`
                The construct with the tangent of data values. If the
                operation was in-place then `None` is returned.

        **Examples**

        >>> f.Units
        <Units: degrees_north>
        >>> print(f.array)
        [[-45 0 45 --]]
        >>> g = f.tan()
        >>> g.Units
        <Units: 1>
        >>> print(g.array)
        [[-1.0 0.0 1.0 --]]

        >>> f.Units
        <Units: m s-1>
        >>> print(f.array)
        [[1 2 3 --]]
        >>> f.tan(inplace=True)
        >>> f.Units
        <Units: 1>
        >>> print(f.array)
        [[1.55740772465 -2.18503986326 -0.142546543074 --]]

        """
        return self._apply_superclass_data_oper(
            _inplace_enabled_define_and_cleanup(self),
            "tan",
            inplace=inplace,
            i=i,
        )

    @_deprecated_kwarg_check("i", version="3.0.0", removed_at="4.0.0")
    @_inplace_enabled(default=False)
    def log(self, base=None, bounds=True, inplace=False, i=False):
        """The logarithm of the data array.

        By default the natural logarithm is taken, but any base may be
        specified.

        .. seealso:: `exp`

        :Parameters:

            base: number, optional
                The base of the logarithm. By default a natural logarithm
                is taken.

            bounds: `bool`, optional
                If False then do not alter any bounds. By default any
                bounds are also altered.

            {{inplace: `bool`, optional}}

            {{i: deprecated at version 3.0.0}}

        :Returns:

            `{{class}}` or `None`
                The construct with the logarithm of data values. If the
                operation was in-place then `None` is returned.

        **Examples**

        >>> f.data
        <CF Data(1, 2): [[1, 2]]>
        >>> f.log().data
        <CF Data: [[0.0, 0.69314718056]] ln(re 1)>

        >>> f.data
        <CF Data(1, 2): [[1, 2]] 2>
        >>> f.log().data
        <CF Data(1, 2): [[0.0, 0.69314718056]] ln(re 2 1)>

        >>> f.data
        <CF Data(1, 2): [[1, 2]] kg s-1 m-2>
        >>> f.log().data
        <CF Data(1, 2): [[0.0, 0.69314718056]] ln(re 1 m-2.kg.s-1)>

        >>> f.log(inplace=True)

        >>> f.Units
        <Units: >
        >>> f.log()
        ValueError: Can't take the logarithm to the base 2.718281828459045 of <Units: >

        """
        # TODO: 'base' kwarg not used? why?
        return self._apply_superclass_data_oper(
            _inplace_enabled_define_and_cleanup(self),
            "log",
            (base,),
            bounds=bounds,
            inplace=inplace,
            i=i,
        )

    @_deprecated_kwarg_check("i", version="3.0.0", removed_at="4.0.0")
    def squeeze(self, axes=None, inplace=False, i=False):
        """Remove size one axes from the data array.

        By default all size one axes are removed, but particular size one
        axes may be selected for removal. Corresponding axes are also
        removed from the bounds data array, if present.

        .. seealso:: `flip`, `insert_dimension`, `transpose`

        :Parameters:

            axes: (sequence of) `int`
                The positions of the size one axes to be removed. By
                default all size one axes are removed. Each axis is
                identified by its original integer position. Negative
                integers counting from the last position are allowed.

                *Parameter example:*
                  ``axes=0``

                *Parameter example:*
                  ``axes=-2``

                *Parameter example:*
                  ``axes=[2, 0]``

            {{inplace: `bool`, optional}}

            {{i: deprecated at version 3.0.0}}

        :Returns:

            `{{class}}` or `None`
                The new construct with removed data axes. If the operation
                was in-place then `None` is returned.

        **Examples**

        >>> f.shape
        (1, 73, 1, 96)
        >>> f.squeeze().shape
        (73, 96)
        >>> f.squeeze(0).shape
        (73, 1, 96)
        >>> g = f.squeeze([-3, 2])
        >>> g.shape
        (73, 96)
        >>> f.bounds.shape
        (1, 73, 1, 96, 4)
        >>> g.shape
        (73, 96, 4)

        """
        return super().squeeze(axes=axes, inplace=inplace)

    @_deprecated_kwarg_check("i", version="3.0.0", removed_at="4.0.0")
    @_inplace_enabled(default=False)
    def trunc(self, bounds=True, inplace=False, i=False):
        """Truncate the data, element-wise.

        The truncated value of the scalar ``x``, is the nearest integer
        ``i`` which is closer to zero than ``x`` is. I.e. the fractional
        part of the signed number ``x`` is discarded.

        .. versionadded:: 1.0

        .. seealso:: `ceil`, `floor`, `rint`

        :Parameters:

            bounds: `bool`, optional
                If False then do not alter any bounds. By default any
                bounds are also altered.

            {{inplace: `bool`, optional}}

            {{i: deprecated at version 3.0.0}}

        :Returns:

            `{{class}}` or `None`
                The construct with truncated data. If the operation was
                in-place then `None` is returned.

        **Examples**

        >>> print(f.array)
        [-1.9 -1.5 -1.1 -1.   0.   1.   1.1  1.5  1.9]
        >>> print(f.trunc().array)
        [-1. -1. -1. -1.  0.  1.  1.  1.  1.]
        >>> f.trunc(inplace=True)
        >>> print(f.array)
        [-1. -1. -1. -1.  0.  1.  1.  1.  1.]

        """
        return self._apply_superclass_data_oper(
            _inplace_enabled_define_and_cleanup(self),
            "trunc",
            bounds=bounds,
            inplace=inplace,
            i=i,
        )

    #   def identities(self, generator=False):
    #       """Return all possible identities.
    #
    #       The identities comprise:
    #
    #       * The "standard_name" property.
    #       * The "id" attribute, preceded by ``'id%'``.
    #       * The "cf_role" property, preceded by ``'cf_role='``.
    #       * The "axis" property, preceded by ``'axis='``.
    #       * The "long_name" property, preceded by ``'long_name='``.
    #       * All other properties (including "standard_name"), preceded by
    #         the property name and an ``'='``.
    #       * The coordinate type (``'X'``, ``'Y'``, ``'Z'`` or ``'T'``).
    #       * The netCDF variable name, preceded by ``'ncvar%'``.
    #
    #       The identities of the bounds, if present, are included (with the
    #       exception of the bounds netCDF variable name).
    #
    #       .. versionadded:: 3.0.0
    #
    #       .. seealso:: `id`, `identity`
    # ODO
    #       :Returns:
    #
    #           `list`
    #               The identities.
    #
    #       **Examples**
    #
    #       >>> f.properties()
    #       {'foo': 'bar',
    #        'long_name': 'Air Temperature',
    #        'standard_name': 'air_temperature'}
    #       >>> f.nc_get_variable()
    #       'tas'
    #       >>> f.identities()
    #       ['air_temperature',
    #        'long_name=Air Temperature',
    #        'foo=bar',
    #        'standard_name=air_temperature',
    #        'ncvar%tas']
    #
    #       >>> f.properties()
    #       {}
    #       >>> f.bounds.properties()
    #       {'axis': 'Z',
    #        'units': 'm'}
    #       >>> f.identities()
    #       ['axis=Z', 'units=m', 'ncvar%z']
    #
    #       """
    #       identities = super().identities()
    #
    #       bounds = self.get_bounds(None)
    #       if bounds is not None:
    #           identities.extend(
    #               [i for i in bounds.identities() if i not in identities]
    #           )
    #       # TODO ncvar AND?
    #
    #       return identities

    @_deprecated_kwarg_check(
        "relaxed_identity", version="3.0.0", removed_at="4.0.0"
    )
    def identity(
        self,
        default="",
        strict=False,
        relaxed=False,
        nc_only=False,
        relaxed_identity=None,
        _ctype=True,
    ):
        """Return the canonical identity.

        By default the identity is the first found of the following:

        * The "standard_name" property.
        * The "id" attribute, preceded by ``'id%'``.
        * The "cf_role" property, preceded by ``'cf_role='``.
        * The "axis" property, preceded by ``'axis='``.
        * The "long_name" property, preceded by ``'long_name='``.
        * The netCDF variable name, preceded by ``'ncvar%'``.
        * The coordinate type (``'X'``, ``'Y'``, ``'Z'`` or ``'T'``).
        * The value of the *default* parameter.

        If no identity can be found on the construct then the identity is
        taken from the bounds, if present (with the exception of the
        bounds netCDF variable name).

        .. seealso:: `id`, `identities`

        :Parameters:

            default: optional
                If no identity can be found then return the value of the
                default parameter.

            strict: `bool`, optional
                If True then the identity is the first found of only the
                "standard_name" property or the "id" attribute.

            relaxed: `bool`, optional
                If True then the identity is the first found of only the
                "standard_name" property, the "id" attribute, the
                "long_name" property or the netCDF variable name.

            nc_only: `bool`, optional
                If True then only take the identity from the netCDF
                variable name.

        :Returns:

                The identity.

        **Examples**

        >>> f.properties()
        {'foo': 'bar',
         'long_name': 'Air Temperature',
         'standard_name': 'air_temperature'}
        >>> f.nc_get_variable()
        'tas'
        >>> f.identity()
        'air_temperature'
        >>> f.del_property('standard_name')
        'air_temperature'
        >>> f.identity(default='no identity')
        'air_temperature'
        >>> f.identity()
        'long_name=Air Temperature'
        >>> f.del_property('long_name')
        >>> f.identity()
        'ncvar%tas'
        >>> f.nc_del_variable()
        'tas'
        >>> f.identity()
        'ncvar%tas'
        >>> f.identity()
        ''
        >>> f.identity(default='no identity')
        'no identity'

        >>> f.properties()
        {}
        >>> f.bounds.properties()
        {'axis': 'Z',
         'units': 'm'}
        >>> f.identity()
        'axis=Z'

        """
        identity = super().identity(
            default=None,
            strict=strict,
            relaxed=relaxed,
            nc_only=nc_only,
            _ctype=_ctype,
        )

        # TODO: when coord has no standard name but bounds do - that standard name needs to be picked up.

        if identity is not None:
            return identity

        bounds = self.get_bounds(None)
        if bounds is not None:
            out = bounds.identity(
                default=None, strict=strict, relaxed=relaxed, nc_only=nc_only
            )

            if out is not None and not out.startswith("ncvar%"):
                return out

        return default

    def inspect(self):
        """Inspect the object for debugging.

        .. seealso:: `cf.inspect`

        :Returns:

            `None`

        """
        print(cf_inspect(self))  # pragma: no cover

    def period(self, *value, **config):
        """Return or set the period for cyclic values.

        .. seealso:: `cyclic`

        :Parameters:

            value: optional
                The period. The absolute value is used.  May be set to any
                numeric scalar object, including `numpy` and `Data`
                objects. The units of the radius are assumed to be the
                same as the data, unless specified by a `Data` object.

                If *value* is `None` then any existing period is removed
                from the construct.

        :Returns:

            `Data` or `None`
                The period prior to the change, or the current period if
                no *value* was specified. `None` is always returned if the
                period had not been set previously.

        **Examples**

        >>> print(c.period())
        None
        >>> c.Units
        <Units: degrees_east>
        >>> print(c.period(360))
        None
        >>> c.period()
        <CF Data(): 360.0 'degrees_east'>
        >>> import math
        >>> c.period(cf.Data(2*math.pi, 'radians'))
        <CF Data(): 360.0 degrees_east>
        >>> c.period()
        <CF Data(): 6.28318530718 radians>
        >>> c.period(None)
        <CF Data:() 6.28318530718 radians>
        >>> print(c.period())
        None
        >>> print(c.period(-360))
        None
        >>> c.period()
        <CF Data(): 360.0 degrees_east>

        """
        old = super().period(*value, **config)

        if old is not None:
            return old

        bounds = self.get_bounds(None)
        if bounds is None:
            return

        return bounds.period(*value, **config)

    @_inplace_enabled(default=False)
    def persist(self, bounds=True, inplace=False):
        """Persist the underlying dask array into memory.

        This turns an underlying lazy dask array into a equivalent
        chunked dask array, but now with the results fully computed.

        `persist` is particularly useful when using distributed
        systems, because the results will be kept in distributed
        memory, rather than returned to the local process.

        **Performance**

        `persist` causes all delayed operations to be computed.

        .. versionadded:: 3.14.0

        .. seealso:: `array`, `datetime_array`,
                     `dask.array.Array.persist`

        :Parameters:

            bounds: `bool`, optional
                If False then do not persist any bounds data. By
                default any bound data are also persisted.

            {{inplace: `bool`, optional}}

        :Returns:

            `{{class}}` or `None`
                The construct with persisted data. If the operation
                was in-place then `None` is returned.

        **Examples**

        >>> g = f.persist()

        """
        return self._apply_superclass_data_oper(
            _inplace_enabled_define_and_cleanup(self),
            "persist",
            bounds=bounds,
            interior_ring=True,
            inplace=inplace,
        )

    @_inplace_enabled(default=False)
    def rechunk(
        self,
        chunks=_DEFAULT_CHUNKS,
        threshold=None,
        block_size_limit=None,
        balance=False,
        bounds=True,
        interior_ring=True,
        inplace=False,
    ):
        """Change the chunk structure of the data.

        .. versionadded:: 3.14.0

        .. seealso:: `cf.Data.rechunk`

        :Parameters:

            {{chunks: `int`, `tuple`, `dict` or `str`, optional}}

            {{threshold: `int`, optional}}

            {{block_size_limit: `int`, optional}}

            {{balance: `bool`, optional}}

            bounds: `bool`, optional
                If True (the default) then rechunk the bounds, if
                they exist.

            interior_ring: `bool`, optional
                If True (the default) then rechunk an interior ring
                array, if one exists.

        :Returns:

            `{{class}}` or `None`
                The construct with rechunked data, or `None` if the
                operation was in-place.

        **Examples**

        See `cf.Data.rechunk` for examples.

        """
        if (bounds or interior_ring) and isinstance(chunks, dict):
            from dask.array.utils import validate_axis

            ndim = self.ndim
            chunks = {validate_axis(c, ndim): v for c, v in chunks.items()}

        return self._apply_superclass_data_oper(
            _inplace_enabled_define_and_cleanup(self),
            "rechunk",
            bounds=bounds,
            interior_ring=interior_ring,
            inplace=inplace,
            chunks=chunks,
            threshold=threshold,
            block_size_limit=block_size_limit,
            balance=balance,
        )

    @_deprecated_kwarg_check("i", version="3.0.0", removed_at="4.0.0")
    @_inplace_enabled(default=False)
    def rint(self, bounds=True, inplace=False, i=False):
        """Round the data to the nearest integer, element-wise.

        .. versionadded:: 1.0

        .. seealso:: `ceil`, `floor`, `trunc`

        :Parameters:

            bounds: `bool`, optional
                If False then do not alter any bounds. By default any
                bounds are also altered.

            {{inplace: `bool`, optional}}

            {{i: deprecated at version 3.0.0}}

        :Returns:

            `{{class}}` or `None`
                The construct with rounded data. If the operation was
                in-place then `None` is returned.

        **Examples**

        >>> print(f.array)
        [-1.9 -1.5 -1.1 -1.   0.   1.   1.1  1.5  1.9]
        >>> print(f.rint().array)
        [-2. -2. -1. -1.  0.  1.  1.  2.  2.]
        >>> f.rint(inplace=True)
        >>> print(f.array)
        [-2. -2. -1. -1.  0.  1.  1.  2.  2.]

        """
        return self._apply_superclass_data_oper(
            _inplace_enabled_define_and_cleanup(self),
            "rint",
            bounds=bounds,
            inplace=inplace,
            i=i,
        )

    @_deprecated_kwarg_check("i", version="3.0.0", removed_at="4.0.0")
    @_inplace_enabled(default=False)
    def round(self, decimals=0, bounds=True, inplace=False, i=False):
        """Round the data to the given number of decimals.

        Data elements are evenly rounded to the given number of decimals.

        .. note:: Values exactly halfway between rounded decimal values
                  are rounded to the nearest even value. Thus 1.5 and 2.5
                  round to 2.0, -0.5 and 0.5 round to 0.0, etc. Results
                  may also be surprising due to the inexact representation
                  of decimal fractions in the IEEE floating point standard
                  and errors introduced when scaling by powers of ten.

        .. versionadded:: 1.1.4

        .. seealso:: `ceil`, `floor`, `rint`, `trunc`

        :Parameters:

            decimals: `int`, optional
                Number of decimal places to round to (0 by default). If
                decimals is negative, it specifies the number of positions
                to the left of the decimal point.

            bounds: `bool`, optional
                If False then do not alter any bounds. By default any
                bounds are also altered.

            {{inplace: `bool`, optional}}

            {{i: deprecated at version 3.0.0}}

        :Returns:

            `{{class}}` or `None`
                The construct with rounded data. If the operation was
                in-place then `None` is returned.

        **Examples**

        >>> print(f.array)
        [-1.81, -1.41, -1.01, -0.91,  0.09,  1.09,  1.19,  1.59,  1.99])
        >>> print(f.round().array)
        [-2., -1., -1., -1.,  0.,  1.,  1.,  2.,  2.]
        >>> print(f.round(1).array)
        [-1.8, -1.4, -1. , -0.9,  0.1,  1.1,  1.2,  1.6,  2. ]
        >>> print(f.round(-1).array)
        [-0., -0., -0., -0.,  0.,  0.,  0.,  0.,  0.]

        """
        return self._apply_superclass_data_oper(
            _inplace_enabled_define_and_cleanup(self),
            "round",
            bounds=bounds,
            inplace=inplace,
            i=i,
            decimals=decimals,
        )

    @_deprecated_kwarg_check("i", version="3.0.0", removed_at="4.0.0")
    @_inplace_enabled(default=False)
    def roll(self, iaxis, shift, inplace=False, i=False):
        """Roll the data along an axis.

        .. seealso:: `insert_dimension`, `flip`, `squeeze`, `transpose`

        :Parameters:

            iaxis: `int`
                TODO

            {{inplace: `bool`, optional}}

            {{i: deprecated at version 3.0.0}}

        :Returns:

            `{{class}}` or `None`
                TODO

        **Examples**

        TODO

        """
        return self._apply_superclass_data_oper(
            _inplace_enabled_define_and_cleanup(self),
            "roll",
            (iaxis, shift),
            bounds=True,
            interior_ring=True,
            inplace=inplace,
            i=i,
        )

    # ----------------------------------------------------------------
    # Deprecated attributes and methods
    # ----------------------------------------------------------------
    @property
    def hasbounds(self):
        """Deprecated at version 3.0.0, use method `has_bounds`
        instead."""
        _DEPRECATION_ERROR_ATTRIBUTE(
            self,
            "hasbounds",
            "Use method 'has_bounds' instead.",
            version="3.0.0",
            removed_at="4.0.0",
        )  # pragma: no cover

    def expand_dims(self, position=0, i=False):
        """Deprecated at version 3.0.0, use method `insert_dimension`
        instead."""
        _DEPRECATION_ERROR_METHOD(
            self,
            "expand_dims",
            "Use method 'insert_dimension' instead.",
            version="3.0.0",
            removed_at="4.0.0",
        )  # pragma: no cover

    def files(self):
        """Deprecated at version 3.4.0, consider using the
        `get_original_filenames` method instead."""
        _DEPRECATION_ERROR_METHOD(
            self,
            "files",
            "Consider using the 'get_original_filenames' method instead.",
            version="3.4.0",
            removed_at="4.0.0",
        )  # pragma: no cover<|MERGE_RESOLUTION|>--- conflicted
+++ resolved
@@ -1463,9 +1463,6 @@
         )  # pragma: no cover
 
     @classmethod
-<<<<<<< HEAD
-    def concatenate(cls, variables, axis=0, cull_graph=False):
-=======
     def concatenate(
         cls,
         variables,
@@ -1474,7 +1471,6 @@
         relaxed_units=False,
         copy=True,
     ):
->>>>>>> 504a7fd0
         """Join a sequence of variables together.
 
         .. seealso:: `Data.cull_graph`
