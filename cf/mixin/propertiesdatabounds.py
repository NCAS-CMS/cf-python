from functools import reduce
from operator  import mul

from numpy import size as numpy_size

from . import PropertiesData

from ..functions    import parse_indices
from ..functions    import equivalent as cf_equivalent
from ..functions    import inspect    as cf_inspect
from ..functions    import (_DEPRECATION_ERROR_METHOD,
                            _DEPRECATION_ERROR_ATTRIBUTE)

from ..decorators import (_inplace_enabled,
                          _inplace_enabled_define_and_cleanup,
                          _deprecated_kwarg_check)

from ..query        import Query
from ..units        import Units

from ..data.data import Data

_debug = False

_units_None = Units()

_month_units = ('month', 'months')
_year_units = ('year', 'years', 'yr')


class PropertiesDataBounds(PropertiesData):
    '''Mixin class for a data array with descriptive properties and cell
    bounds.

    '''
    def __getitem__(self, indices):
        '''Return a subspace of the field construct defined by indices.

    x.__getitem__(indices) <==> x[indices]

        '''
        if indices is Ellipsis:
            return self.copy()

        # Parse the index
        if not isinstance(indices, tuple):
            indices = (indices,)

        arg0 = indices[0]
        if isinstance(arg0, str) and arg0 == 'mask':
            auxiliary_mask = indices[:2]
            indices2 = indices[2:]
        else:
            auxiliary_mask = None
            indices2 = indices

        indices, roll = parse_indices(self.shape, indices2, cyclic=True)

        if roll:
            new = self
            data = self.data
            axes = data._axes
            cyclic_axes = data._cyclic
            for iaxis, shift in roll.items():
                if axes[iaxis] not in cyclic_axes:
                    raise IndexError(
                        "Can't do a cyclic slice on a non-cyclic axis")

                new = new.roll(iaxis, shift)
        else:
            new = self.copy()  # data=False)

#       data = self.data

        if auxiliary_mask:
            findices = tuple(auxiliary_mask) + tuple(indices)
        else:
            findices = tuple(indices)

        if _debug:
            cname = self.__class__.__name__
            print(
                '{}.__getitem__: shape    = {}'.format(cname, self.shape)
            )  # pragma: no cover
            print(
                '{}.__getitem__: indices2 = {}'.format(cname, indices2)
            )  # pragma: no cover
            print(
                '{}.__getitem__: indices  = {}'.format(cname, indices)
            )  # pragma: no cover
            print(
                '{}.__getitem__: findices = {}'.format(cname, findices)
            )  # pragma: no cover

        data = self.get_data(None)
        if data is not None:
            new.set_data(data[findices], copy=False)

        # Subspace the interior ring array, if there is one.
        interior_ring = self.get_interior_ring(None)
        if interior_ring is not None:
            new.set_interior_ring(interior_ring[tuple(indices)], copy=False)

        # Subspace the bounds, if there are any
        bounds = self.get_bounds(None)
        if bounds is not None:
            bounds_data = bounds.get_data(None)
            if bounds_data is not None:
                findices = list(findices)
#                if data.ndim <= 1 and not self.has_geometry():
                if bounds.ndim <= 2:
                    index = indices[0]
                    if isinstance(index, slice):
                        if index.step and index.step < 0:
                            # This scalar or 1-d variable has been
                            # reversed so reverse its bounds (as per
                            # 7.1 of the conventions)
                            findices.append(slice(None, None, -1))
                    elif data.size > 1 and index[-1] < index[0]:
                        # This 1-d variable has been reversed so
                        # reverse its bounds (as per 7.1 of the
                        # conventions)
                        findices.append(slice(None, None, -1))
                # --- End: if

                if auxiliary_mask:
                    findices[1] = [mask.insert_dimension(-1) for mask in
                                   findices[1]]

                if _debug:
                    print('{}.__getitem__: findices for bounds ='.format(
                        self.__class__.__name__, findices))  # pragma: no cover

                new.bounds.set_data(bounds_data[tuple(findices)], copy=False)
        # --- End: if

        # Remove the direction, as it may now be wrong
        new._custom.pop('direction', None)

        # Return the new bounded variable
        return new

    def __eq__(self, y):
        '''The rich comparison operator ``==``

    x.__eq__(y) <==> x==y

        '''
        return self._binary_operation(y, '__eq__', False)

    def __ne__(self, y):
        '''The rich comparison operator ``!=``

    x.__ne__(y) <==> x!=y

        '''
        return self._binary_operation(y, '__ne__', False)

    def __ge__(self, y):
        '''The rich comparison operator ``>=``

    x.__ge__(y) <==> x>=y

        '''
        return self._binary_operation(y, '__ge__', False)

    def __gt__(self, y):
        '''The rich comparison operator ``>``

    x.__gt__(y) <==> x>y

        '''
        return self._binary_operation(y, '__gt__', False)

    def __le__(self, y):
        '''The rich comparison operator ``<=``

    x.__le__(y) <==> x<=y

        '''
        return self._binary_operation(y, '__le__', False)

    def __lt__(self, y):
        '''The rich comparison operator ``<``

    x.__lt__(y) <==> x<y

        '''
        return self._binary_operation(y, '__lt__', False)

    def __and__(self, other):
        '''The binary bitwise operation ``&``

    x.__and__(y) <==> x&y

        '''
        return self._binary_operation(other, '__and__', False)

    def __iand__(self, other):
        '''The augmented bitwise assignment ``&=``

    x.__iand__(y) <==> x&=y

        '''
        return self._binary_operation(other, '__iand__', False)

    def __rand__(self, other):
        '''The binary bitwise operation ``&`` with reflected operands

    x.__rand__(y) <==> y&x

        '''
        return self._binary_operation(other, '__rand__', False)

    def __or__(self, other):
        '''The binary bitwise operation ``|``

    x.__or__(y) <==> x|y

        '''
        return self._binary_operation(other, '__or__', False)

    def __ior__(self, other):
        '''The augmented bitwise assignment ``|=``

    x.__ior__(y) <==> x|=y

        '''
        return self._binary_operation(other, '__ior__', False)

    def __ror__(self, other):
        '''The binary bitwise operation ``|`` with reflected operands

    x.__ror__(y) <==> y|x

        '''
        return self._binary_operation(other, '__ror__', False)

    def __xor__(self, other):
        '''The binary bitwise operation ``^``

    x.__xor__(y) <==> x^y

        '''
        return self._binary_operation(other, '__xor__', False)

    def __ixor__(self, other):
        '''The augmented bitwise assignment ``^=``

    x.__ixor__(y) <==> x^=y

        '''
        return self._binary_operation(other, '__ixor__', False)

    def __rxor__(self, other):
        '''The binary bitwise operation ``^`` with reflected operands

    x.__rxor__(y) <==> y^x

        '''
        return self._binary_operation(other, '__rxor__', False)

    def __lshift__(self, y):
        '''The binary bitwise operation ``<<``

    x.__lshift__(y) <==> x<<y

        '''
        return self._binary_operation(y, '__lshift__', False)

    def __ilshift__(self, y):
        '''The augmented bitwise assignment ``<<=``

    x.__ilshift__(y) <==> x<<=y

        '''
        return self._binary_operation(y, '__ilshift__', False)

    def __rlshift__(self, y):
        '''The binary bitwise operation ``<<`` with reflected operands

    x.__rlshift__(y) <==> y<<x

        '''
        return self._binary_operation(y, '__rlshift__', False)

    def __rshift__(self, y):
        '''The binary bitwise operation ``>>``

    x.__lshift__(y) <==> x>>y

        '''
        return self._binary_operation(y, '__rshift__', False)

    def __irshift__(self, y):
        '''The augmented bitwise assignment ``>>=``

    x.__irshift__(y) <==> x>>=y

        '''
        return self._binary_operation(y, '__irshift__', False)

    def __rrshift__(self, y):
        '''The binary bitwise operation ``>>`` with reflected operands

    x.__rrshift__(y) <==> y>>x

        '''
        return self._binary_operation(y, '__rrshift__', False)

    # ----------------------------------------------------------------
    # Private methods
    # ----------------------------------------------------------------
    def _binary_operation(self, other, method, bounds=True):
        '''Implement binary arithmetic and comparison operations.

    The operations act on the construct's data array with the numpy
    broadcasting rules.

    If the construct has bounds then they are operated on with the
    same data as the construct's data.

    It is intended to be called by the binary arithmetic and comparison
    methods, such as `!__sub__` and `!__lt__`.

    :Parameters:

        other:

        method: `str`
            The binary arithmetic or comparison method name (such as
            ``'__imul__'`` or ``'__ge__'``).

        bounds: `bool`, optional
            If False then ignore the bounds and remove them from the
            result. By default the bounds are operated on as well.

    :Returns:

            A new construct, or the same construct if the operation
            was in-place.

        '''
        inplace = method[2] == 'i'

        has_bounds = bounds and self.has_bounds()

        if has_bounds and inplace and other is self:
            other = other.copy()

        new = super()._binary_operation(other, method)

        if has_bounds:
            # try:
            #     other_has_bounds = other.has_bounds()
            # except AttributeError:
            #     other_has_bounds = False

            # if other_has_bounds:
            #     new_bounds = self.bounds._binary_operation(
            #         other.bounds, method)
            # else:
            if numpy_size(other) > 1:
                try:
                    other = other.insert_dimension(-1)
                except AttributeError:
                    other = numpy_expand_dims(other, -1)
            # --- End: if

            new_bounds = self.bounds._binary_operation(other, method)

            if not inplace:
                new.set_bounds(new_bounds, copy=False)
        # --- End: if

        if not bounds and new.has_bounds():
            new.del_bounds()

        if inplace:
            return self
        else:
            return new

    def _equivalent_data(self, other, rtol=None, atol=None,
                         verbose=False):
        '''TODO

    Two real numbers ``x`` and ``y`` are considered equal if
    ``|x-y|<=atol+rtol|y|``, where ``atol`` (the tolerance on absolute
    differences) and ``rtol`` (the tolerance on relative differences) are
    positive, typically very small numbers. See the *atol* and *rtol*
    parameters.

    :Parameters:

        atol: `float`, optional
            The tolerance on absolute differences between real
            numbers. The default value is set by the `ATOL` function.

        rtol: `float`, optional
            The tolerance on relative differences between real
            numbers. The default value is set by the `RTOL` function.

    :Returns:

        `bool`

        '''
        self_bounds = self.get_bounds(None)
        other_bounds = other.get_bounds(None)
        hasbounds = self_bounds is not None

        if hasbounds != (other_bounds is not None):
            # add traceback
            if verbose:
                print('one has bounds, the other not TODO')  # pragma: no cover
            return False

        try:
            direction0 = self.direction()
            direction1 = other.direction()
            if (direction0 != direction1 and
                    direction0 is not None and direction1 is not None):
                other = other.flip()
        except AttributeError:
            pass

        # Compare the data arrays
        if not super()._equivalent_data(
                other, rtol=rtol, atol=atol, verbose=verbose):
            if verbose:
                print('non equivaelnt data arrays TODO')  # pragma: no cover
            return False

        if hasbounds:
            # Compare the bounds
            if not self_bounds._equivalent_data(other_bounds,
                                                rtol=rtol, atol=atol,
                                                verbose=verbose):
                if verbose:
                    print('{}: Non-equivalent bounds data: {!r}, {!r}'.format(
                        self.__class__.__name__, self_bounds.data,
                        other_bounds.data
                    ))  # pragma: no cover
                return False
        # --- End: if

        # Still here? Then the data are equivalent.
        return True

    def _YMDhms(self, attr):
        '''TODO
        '''
        out = super()._YMDhms(attr)
        out.del_bounds(None)
        return out

    def _matching_values(self, value0, value1, units=False):
        '''TODO

        '''
        if value1 is None:
            return False

        if units and isinstance(value0, str):
            return Units(value0).equals(Units(value1))

        if isinstance(value0, Query):
            return bool(value0.evaluate(value1))  # TODO vectors
        else:
            try:
                return value0.search(value1)
            except (AttributeError, TypeError):
                return self._equals(value1, value0)
        # --- End: if

        return False

    def _apply_superclass_data_oper(self, v, oper_name, *oper_args,
                                    bounds=True, interior_ring=False,
                                    **oper_kwargs):
        '''Define an operation that can be applied to the data array.

    .. versionadded:: 3.1.0

    :Parameters:

        v: the data array to apply the operations to (possibly in-place)

        oper_name: the string name for the desired operation, as it is
            defined (its method name) under the PropertiesData class, e.g.
            `sin` to apply PropertiesData.sin`.

            Note: there is no (easy) way to determine the name of a
            function/method within itself, without e.g. inspecting the stack
            (see rejected PEP 3130), so even though functions are named
            identically to those called  (e.g. both `sin`) the same
            name must be typed and passed into this method in each case.

            TODO: is there a way to prevent/bypass the above?

        oper_args, oper_kwargs: all of the arguments for `oper_name`.

        bounds: `bool`
            Whether or not there are cell bounds (to consider).

        interior_ring: `bool`
            Whether or not a geometry interior ring variable needs to
            be operated on.

        '''
        v = getattr(super(), oper_name)(*oper_args, **oper_kwargs)
        if v is None:  # from inplace operation in superclass method
            v = self

        # Now okay to mutate oper_kwargs as no longer needed in original form
        oper_kwargs.pop('inplace', None)
        if bounds:
            bounds = v.get_bounds(None)
            if bounds is not None:
                getattr(bounds, oper_name)(*oper_args, inplace=True,
                                           **oper_kwargs)
        # --- End: if

        if interior_ring:
            interior_ring = v.get_interior_ring(None)
            if interior_ring is not None:
                getattr(interior_ring, oper_name)(*oper_args, inplace=True,
                                                  **oper_kwargs)
        # --- End: if

        return v

    # ----------------------------------------------------------------
    # Attributes
    # ----------------------------------------------------------------
    @property
    def cellsize(self):
        '''The cell sizes.

    If there are no cell bounds then the cell sizes are all zero.

    .. versionadded:: 2.0

    **Examples:**

    >>> print(c.bounds.array)
    [[-90. -87.]
     [-87. -80.]
     [-80. -67.]]
    >>> c.cellsize
    <CF Data(3,): [3.0, 7.0, 13.0] degrees_north>
    >>> print(d.cellsize.array)
    [  3.   7.  13.]
    >>> b = c.del_bounds()
    >>> c.cellsize
    <CF Data(3,): [0, 0, 0] degrees_north>

        '''
        data = self.get_bounds_data(None)
        if data is not None:
            if data.shape[-1] != 2:
                raise ValueError(
                    "Can only calculate cell sizes from bounds when there are "
                    "exactly two bounds per cell. Got {}".format(
                        data.shape[-1])
                )

            out = abs(data[..., 1] - data[..., 0])
            out.squeeze(-1, inplace=True)
            return out
        else:
            data = self.get_data(None)
            if data is not None:
                return Data.zeros(self.shape, units=self.Units)
        # --- End: if

        raise AttributeError(
            "Can't get cell sizes when there are no bounds nor coordinate data"
        )

    @property
    def dtype(self):
        '''Numpy data-type of the data array.

    .. versionadded:: 2.0

    **Examples:**

    >>> c.dtype
    dtype('float64')
    >>> import numpy
    >>> c.dtype = numpy.dtype('float32')

        '''
        data = self.get_data(None)
        if data is not None:
            return data.dtype

        bounds = self.get_bounds_data(None)
        if bounds is not None:
            return bounds.dtype

        raise AttributeError("{} doesn't have attribute 'dtype'".format(
            self.__class__.__name__))

    @dtype.setter
    def dtype(self, value):
        data = self.get_data(None)
        if data is not None:
            data.dtype = value

        bounds = self.get_bounds_data(None)
        if bounds is not None:
            bounds.dtype = value

    @property
    def isperiodic(self):
        '''TODO

    .. versionadded:: 2.0

    >>> print(c.period())
    None
    >>> c.isperiodic
    False
    >>> print(c.period(cf.Data(360, 'degeres_east')))
    None
    >>> c.isperiodic
    True
    >>> c.period(None)
    <CF Data(): 360 degrees_east>
    >>> c.isperiodic
    False

    '''
        period = self.period()
        if period is not None:
            return True

        bounds = self.get_bounds(None)
        if bounds is not None:            
            return bounds.period is not None

#        return self._custom.get('period', None) is not None

    @property
    def lower_bounds(self):
        '''The lower bounds of cells.

    If there are no cell bounds then the coordinates are used as the
    lower bounds.

    .. versionadded:: 2.0

    .. seealso:: `upper_bounds`

    **Examples:**

    >>> print(c.array)
    [4  2  0]
    >>> print(c.bounds.array)
    [[ 5  3]
     [ 3  1]
     [ 1 -1]]
    >>> c.lower_bounds
    <CF Data(3): [3, 1, -1]>
    >>> b = c.del_bounds()
    >>> c.lower_bounds
    <CF Data(3): [4, 2, 0]>

        '''
        data = self.get_bounds_data(None)
        if data is not None:
            out = data.minimum(-1)
            out.squeeze(-1, inplace=True)
            return out
        else:
            data = self.get_data(None)
            if data is not None:
                return data.copy()
        # --- End: if

        raise AttributeError(
            "Can't get lower bounds when there are no bounds nor coordinate "
            "data"
        )

    @property
    def Units(self):
        '''The `cf.Units` object containing the units of the data array.

    Stores the units and calendar CF properties in an internally
    consistent manner. These are mirrored by the `units` and
    `calendar` CF properties respectively.

    **Examples:**

    >>> f.Units
    <Units: K>

    >>> f.Units
    <Units: days since 2014-1-1 calendar=noleap>

        '''
#        return super().Units

        data = self.get_data(None)
        if data is not None:
            # Return the units of the data
            return data.Units

#        print('TODO RECURISION HERE')
#        bounds = self.get_bounds(None)
#        if bounds is not None:        
#            data = bounds.get_data(None)
#            if data is not None:
#                # Return the units of the bounds data
#                return data.Units
#        # --- End: if

        try:
            return self._custom['Units']
        except KeyError:
#            if bounds is None:
            self._custom['Units'] = _units_None
            return _units_None
#            else:
#                try:
#                    return bounds._custom['Units']
#                except KeyError:
#                    bounds._custom['Units'] = _units_None
#        # --- End: try
        
#        return _units_None
    
    @Units.setter
    def Units(self, value):
        PropertiesData.Units.fset(self, value)

        # Set the Units on the bounds
        bounds = self.get_bounds(None)
        if bounds is not None:
            bounds.Units = value

# Moved to parent class at v3.4.1         
#        # Set the Units on the period
#        period = self._custom.get('period')
#        if period is not None:
#            period = period.copy()
#            period.Units = value
#            self._custom['period'] = period

    @Units.deleter
    def Units(self):
        PropertiesData.Units.fdel(self)

    @property
    def upper_bounds(self):
        '''The upper bounds of cells.

    If there are no cell bounds then the coordinates are used as the
    upper bounds.

    .. versionadded:: 2.0

    .. seealso:: `lower_bounds`

    **Examples:**

    >>> print(c.array)
    [4  2  0]
    >>> print(c.bounds.array)
    [[ 5  3]
     [ 3  1]
     [ 1 -1]]
    >>> c.upper_bounds
    <CF Data(3): [5, 3, 1]>
    >>> b = c.del_bounds()
    >>> c.upper_bounds
    <CF Data(3): [4, 2, 0]>

        '''
        data = self.get_bounds_data(None)
        if data is not None:
            out = data.maximum(-1)
            out.squeeze(-1, inplace=True)
            return out
        else:
            data = self.get_data(None)
            if data is not None:
                return data.copy()
        # --- End: if

        raise AttributeError(
            "Can't get upper bounds when there are no bounds nor coordinate "
            "data"
        )

    @_deprecated_kwarg_check('i')
    @_inplace_enabled
    def mask_invalid(self, inplace=False, i=False):
        '''Mask the array where invalid values occur.

    Note that:

    * Invalid values are Nan or inf

    * Invalid values in the results of arithmetic operations only
      occur if the raising of `FloatingPointError` exceptions has been
      suppressed by `cf.Data.seterr`.

    * If the raising of `FloatingPointError` exceptions has been
      allowed then invalid values in the results of arithmetic
      operations it is possible for them to be automatically converted
      to masked values, depending on the setting of
      `cf.Data.mask_fpe`. In this case, such automatic conversion
      might be faster than calling `mask_invalid`.

    .. seealso:: `cf.Data.mask_fpe`, `cf.Data.seterr`

    :Parameters:

        inplace: `bool`, optional
            If True then do the operation in-place and return `None`.

        i: deprecated at version 3.0.0
            Use *inplace* parameter instead.

    :Returns:

            The construct with masked elements.

    **Examples:**

    >>> print(f.array)
    [ 0.  1.]
    >>> print(g.array)
    [ 1.  2.]

    >>> old = cf.data.seterr('ignore')
    >>> h = g/f
    >>> print(h.array)
    [ inf   2.]
    >>> h.mask_invalid(inplace=True)
    >>> print(h.array)
    [--  2.]

    >>> h = g**12345
    >>> print(h.array)
    [ 1.  inf]
    >>> h.mask_invalid(inplace=True)
    >>> print(h.array)
    [1.  --]

    >>> old = cf.data.seterr('raise')
    >>> old = cf.data.mask_fpe(True)
    >>> print((g/f).array)
    [ --  2]
    >>> print((g**12345).array)
    [1.  -- ]

        '''
        # Set bounds to True to bypass 'if bounds' check in call:
        return self._apply_superclass_data_oper(
            _inplace_enabled_define_and_cleanup(self), 'mask_invalid',
            bounds=True, inplace=inplace, i=i)

    # ----------------------------------------------------------------
    # Attributes
    # ----------------------------------------------------------------
    @property
    def dtype(self):
        '''The `numpy` data type of the data array.

    By default this is the data type with the smallest size and
    smallest scalar kind to which all sub-arrays of the master data
    array may be safely cast without loss of information. For example,
    if the sub-arrays have data types 'int64' and 'float32' then the
    master data array's data type will be 'float64'; or if the
    sub-arrays have data types 'int64' and 'int32' then the master
    data array's data type will be 'int64'.

    Setting the data type to a `numpy.dtype` object, or any object
    convertible to a `numpy.dtype` object, will cause the master data
    array elements to be recast to the specified type at the time that
    they are next accessed, and not before. This does not immediately
    change the master data array elements, so, for example,
    reinstating the original data type prior to data access results in
    no loss of information.

    Deleting the data type forces the default behaviour. Note that if
    the data type of any sub-arrays has changed after `dtype` has been
    set (which could occur if the data array is accessed) then the
    reinstated default data type may be different to the data type
    prior to `dtype` being set.

    **Examples:**

    >>> f.dtype
    dtype('float64')
    >>> type(f.dtype)
    <type 'numpy.dtype'>

    >>> print(f.array)
    [0.5 1.5 2.5]
    >>> import numpy
    >>> f.dtype = numpy.dtype(int)
    >>> print(f.array)
    [0 1 2]
    >>> f.dtype = bool
    >>> print(f.array)
    [False  True  True]
    >>> f.dtype = 'float64'
    >>> print(f.array)
    [ 0.  1.  1.]

    >>> print(f.array)
    [0.5 1.5 2.5]
    >>> f.dtype = int
    >>> f.dtype = bool
    >>> f.dtype = float
    >>> print(f.array)
    [ 0.5  1.5  2.5]

        '''
        try:
            return super().dtype
        except AttributeError as error:
            bounds = self.get_bounds(None)
            if bounds is not None:
                return bounds.dtype

            raise AttributeError(error)

    @dtype.setter
    def dtype(self, value):
        # DCH - allow dtype to be set before data c.f.  Units
        data = self.get_data(None)
        if data is not None:
            self.Data.dtype = value

    @dtype.deleter
    def dtype(self):
        data = self.get_data(None)
        if data is not None:
            del self.Data.dtype

    # ----------------------------------------------------------------
    # Methods
    # ----------------------------------------------------------------

    @_deprecated_kwarg_check('i')
    @_inplace_enabled
    def ceil(self, bounds=True, inplace=False, i=False):
        '''The ceiling of the data, element-wise.

    The ceiling of ``x`` is the smallest integer ``n``, such that
     ``n >= x``.

    .. versionadded:: 1.0

    .. seealso:: `floor`, `rint`, `trunc`

    :Parameters:

        bounds: `bool`, optional
            If False then do not alter any bounds. By default any
            bounds are also altered.

        inplace: `bool`, optional
            If True then do the operation in-place and return `None`.

        i: deprecated at version 3.0.0
            Use *inplace* parameter instead.

    :Returns:

            The construct with ceilinged of data. If the operation was
            in-place then `None` is returned.

    **Examples:**

    >>> print(f.array)
    [-1.9 -1.5 -1.1 -1.   0.   1.   1.1  1.5  1.9]
    >>> print(f.ceil().array)
    [-1. -1. -1. -1.  0.  1.  2.  2.  2.]
    >>> f.ceil(inplace=True)
    >>> print(f.array)
    [-1. -1. -1. -1.  0.  1.  2.  2.  2.]

        '''
        return self._apply_superclass_data_oper(
            _inplace_enabled_define_and_cleanup(self), 'ceil',
            bounds=bounds, inplace=inplace, i=i)

    def chunk(self, chunksize=None):
        '''Partition the data array.

    :Parameters:

        chunksize: `int`, optional
            Set the new chunksize, in bytes.

    :Returns:

        `None`

    **Examples:**

    >>> c.chunksize()

    >>> c.chunksize(1e8)

        '''
        super().chunk(chunksize)

        # Chunk the bounds, if they exist.
        bounds = self.get_bounds(None)
        if bounds is not None:
            bounds.chunk(chunksize)

        # Chunk the interior ring, if it exists.
        interior_ring = self.get_interior_ring(None)
        if interior_ring is not None:
            interior_ring.chunk(chunksize)

    @_deprecated_kwarg_check('i')
    @_inplace_enabled
    def clip(self, a_min, a_max, units=None, bounds=True,
             inplace=False, i=False):
        '''Limit the values in the data.

    Given an interval, values outside the interval are clipped to the
    interval edges. For example, if an interval of ``[0, 1]`` is
    specified, values smaller than 0 become 0, and values larger than
    1 become 1.

    :Parameters:

        a_min:
            Minimum value. If `None`, clipping is not performed on
            lower interval edge. Not more than one of `a_min` and
            `a_max` may be `None`.

        a_max:
            Maximum value. If `None`, clipping is not performed on
            upper interval edge. Not more than one of `a_min` and
            `a_max` may be `None`.

        units: `str` or `Units`
            Specify the units of *a_min* and *a_max*. By default the
            same units as the data are assumed.

        bounds: `bool`, optional
            If False then do not alter any bounds. By default any bounds
            are also altered.

        inplace: `bool`, optional
            If True then do the operation in-place and return `None`.

        i: deprecated at version 3.0.0
            Use *inplace* parameter instead.

    :Returns:

            The construct with clipped data. If the operation was
            in-place then `None` is returned.

    **Examples:**

    >>> g = f.clip(-90, 90)
    >>> g = f.clip(-90, 90, 'degrees_north')

        '''
        return self._apply_superclass_data_oper(
            _inplace_enabled_define_and_cleanup(self), 'clip', a_min,
            a_max, bounds=bounds, inplace=inplace, i=i, units=units)

    def close(self):
        '''Close all files referenced by the construct.

    Note that a closed file will be automatically re-opened if its
    contents are subsequently required.

    .. seealso:: `files`

    :Returns:

        `None`

    **Examples:**

    >> c.close()

        '''
        super().close()

        bounds = self.get_bounds(None)
        if bounds is not None:
            bounds.close()

        interior_ring = self.get_interior_ring(None)
        if interior_ring is not None:
            interior_ring.close()

    @classmethod
    def concatenate(cls, variables, axis=0, _preserve=True):
        '''Join a sequence of variables together.

    :Parameters:

        variables: sequence of constructs

        axis: `int`, optional

    :Returns:

        TODO
        '''
        variable0 = variables[0]

        if len(variables) == 1:
            return variable0.copy()

        out = super().concatenate(variables, axis=axis, _preserve=_preserve)

        bounds = variable0.get_bounds(None)
        if bounds is not None:
            bounds = bounds.concatenate([v.get_bounds() for v in variables],
                                        axis=axis,
                                        _preserve=_preserve)
            out.set_bounds(bounds, copy=False)

        interior_ring = variable0.get_interior_ring(None)
        if interior_ring is not None:
            interior_ring = interior_ring.concatenate(
                [v.get_interior_ring() for v in variables],
                axis=axis,
                _preserve=_preserve)
            out.set_interior_ring(interior_ring, copy=False)

        return out

# AT2
#
#    @classmethod
#    def arctan2(cls, y, x, bounds=True):
#        '''Take the "two-argument" trigonometric inverse tangent
#    element-wise for `y`/`x`.
#
#    Explicitly this returns, for all corresponding elements, the angle
#    between the positive `x` axis and the line to the point (`x`, `y`),
#    where the signs of both `x` and `y` are taken into account to
#    determine the quadrant. Such knowledge of the signs of `x` and `y`
#    are lost when the quotient is input to the standard "one-argument"
#    `arctan` function, such that use of `arctan` leaves the quadrant
#    ambiguous. `arctan2` may therefore be preferred.
#
#    Units are ignored in the calculation. The result has units of radians.
#
#    .. versionadded:: 3.2.0
#
#    .. seealso:: `arctan`, `tan`
#
#    :Parameters:
#
#        y: `Data`
#            The data array to provide the numerator elements, corresponding
#            to the `y` coordinates in the `arctan2` definition.
#
#        x: `Data`
#            The data array to provide the denominator elements,
#            corresponding to the `x` coordinates in the `arctan2`
#            definition.
#
#        bounds: `bool`, optional
#            If False then do not alter any bounds. By default any
#            bounds are also altered. Note that bounds will only be changed
#            if both `x` and `y` have bounds to consider.
#
#    :Returns:
#
#        The construct with the "two-argument" trigonometric inverse tangent
#        of data values. If the operation was in-place then `None` is
#        returned.
#
#    **Examples:**
#
#    TODO
#
#        '''
#        out = super().arctan2(y, x)
#
#        if bounds:
#            bounds_y = y.get_bounds(None)
#            bounds_x = x.get_bounds(None)
#            if bounds_x is not None and bounds_y is not None:
#                bounds = Data.arctan2(x.get_bounds(), y.get_bounds())
#                out.set_bounds(bounds, copy=False)
#
#        return out

    @_deprecated_kwarg_check('i')
    @_inplace_enabled
    def cos(self, bounds=True, inplace=False,  i=False):
        '''Take the trigonometric cosine of the data element-wise.

    Units are accounted for in the calculation, so that the cosine
    of 90 degrees_east is 0.0, as is the cosine of 1.57079632
    radians. If the units are not equivalent to radians (such as
    Kelvin) then they are treated as if they were radians.

    The output units are '1' (nondimensional).

    .. seealso:: `arccos`, `sin`, `tan`, `cosh`

    :Parameters:

        bounds: `bool`, optional
            If False then do not alter any bounds. By default any
            bounds are also altered.

        inplace: `bool`, optional
            If True then do the operation in-place and return `None`.

        i: deprecated at version 3.0.0
            Use *inplace* parameter instead.

    :Returns:

            The construct with the cosine of data values. If the
            operation was in-place then `None` is returned.

    **Examples:**

    >>> f.Units
    <Units: degrees_east>
    >>> print(f.array)
    [[-90 0 90 --]]
    >>> g = f.cos()
    >>> g.Units
    <Units: 1>
    >>> print(g.array)
    [[0.0 1.0 0.0 --]]

    >>> f.Units
    <Units: m s-1>
    >>> print(f.array)
    [[1 2 3 --]]
    >>> f.cos(inplace=True)
    >>> f.Units
    <Units: 1>
    >>> print(f.array)
    [[0.540302305868 -0.416146836547 -0.9899924966 --]]

        '''
        return self._apply_superclass_data_oper(
            _inplace_enabled_define_and_cleanup(self), 'cos', bounds=bounds)

    def creation_commands(self, representative_data=False,
                          namespace='cf', indent=0, string=True,
                          name='c', data_name='d', bounds_name='b',
                          interior_ring_name='i'):
        '''Return the commands that would create the construct.

    .. versionadded:: 3.2.0

    .. seealso:: `cf.Data.creation_commands`,
                 `cf.Field.creation_commands`

    :Parameters:

        representative_data: `bool`, optional
            Return one-line representations of `Data` instances, which
            are not executable code but prevent the data being
            converted in its entirety to a string representation.

        namespace: `str`, optional
            The namespace containing classes of the ``cf``
            package. This is prefixed to the class name in commands
            that instantiate instances of ``cf`` objects. By default,
            *namespace* is ``'cf'``, i.e. it is assumed that ``cf``
            was imported as ``import cf``.

            *Parameter example:*
              If ``cf`` was imported as ``import cf as cfp`` then set
              ``namespace='cfp'``

            *Parameter example:*
              If ``cf`` was imported as ``from cf import *`` then set
              ``namespace=''``

        indent: `int`, optional
            Indent each line by this many spaces. By default no
            indentation is applied. Ignored if *string* is False.

        string: `bool`, optional
            If False then return each command as an element of a
            `list`. By default the commands are concatenated into
            a string, with a new line inserted between each command.

    :Returns:

        `str` or `list`
            The commands in a string, with a new line inserted between
            each command. If *string* is False then the separate
            commands are returned as each element of a `list`.

    **Examples:**

        TODO

        '''
        if name in (data_name, bounds_name, interior_ring_name):
            raise ValueError(
                "'name' parameter can not have the same value as "
                "any of the 'data_name', 'bounds_name', or "
                "'interior_ring_name' parameters: {!r}".format(
                    name))

        if data_name in (name, bounds_name, interior_ring_name):
            raise ValueError(
                "'data_name' parameter can not have the same value as "
                "any of the 'name', 'bounds_name', or "
                "'interior_ring_name'parameters: {!r}".format(
                    data_name))

        out = super().creation_commands(
            representative_data=representative_data, indent=0,
            namespace=namespace, string=False, name=name,
            data_name=data_name)

        namespace0 = namespace
        if namespace0:
            namespace = namespace+"."
        else:
            namespace = ""

        indent = ' ' * indent

        # Geometry type
        geometry = self.get_geometry(None)
        if geometry is not None:
            out.append("{}.set_geometry({!r})".format(name, geometry))

        bounds = self.get_bounds(None)
        if bounds is not None:
            out.extend(bounds.creation_commands(
                representative_data=representative_data, indent=0,
                namespace=namespace0, string=False, name=bounds_name,
                data_name=data_name))

            out.append("{}.set_bounds({})".format(name, bounds_name))

        interior_ring = self.get_interior_ring(None)
        if interior_ring is not None:
            out.extend(interior_ring.creation_commands(
                representative_data=representative_data, indent=0,
                namespace=namespace0, string=False,
                name=interior_ring_name, data_name=data_name))

            out.append("{}.set_interior_ring({})".format(name,
                                                         interior_ring_name))

        if string:
            out[0] = indent+out[0]
            out = ('\n'+indent).join(out)

        return out

    def cyclic(self, axes=None, iscyclic=True):
        '''Set the cyclicity of axes of the data array.

    .. seealso:: `iscyclic`

    :Parameters:

        axes: (sequence of) `int`
            The axes to be set. Each axis is identified by its integer
            position. By default no axes are set.

        iscyclic: `bool`, optional
            If False then the axis is set to be non-cyclic. By default
            the axis is set to be cyclic.

    :Returns:

        `set`

    **Examples:**

        TODO

        '''
        out = super().cyclic(axes, iscyclic)

        if axes is None:
            return out

        bounds = self.get_bounds(None)
        if bounds is not None:
            axes = self._parse_axes(axes)
            bounds.cyclic(axes, iscyclic)

        interior_ring = self.get_interior_ring(None)
        if interior_ring is not None:
            axes = self._parse_axes(axes)
            interior_ring.cyclic(axes, iscyclic)

        return out

    def equivalent(self, other, rtol=None, atol=None, traceback=False):
        '''True if two constructs are equal, False otherwise.

    Two real numbers ``x`` and ``y`` are considered equal if
    ``|x-y|<=atol+rtol|y|``, where ``atol`` (the tolerance on absolute
    differences) and ``rtol`` (the tolerance on relative differences)
    are positive, typically very small numbers. See the *atol* and
    *rtol* parameters.

    :Parameters:

        other:
            The object to compare for equality.


        atol: `float`, optional
            The tolerance on absolute differences between real
            numbers. The default value is set by the `ATOL` function.

        rtol: `float`, optional
            The tolerance on relative differences between real
            numbers. The default value is set by the `RTOL` function.

        '''
        if self is other:
            return True

        # Check that each instance is the same type
        if type(self) != type(other):
            print("{}: Different types: {}, {}".format(
                self.__class__.__name__,
                self.__class__.__name__,
                other.__class__.__name__))
            return False

        identity0 = self.identity()
        identity1 = other.identity()

        if identity0 is None or identity1 is None or identity0 != identity1:
            # add traceback
            return False

        # ------------------------------------------------------------
        # Check the special attributes
        # ------------------------------------------------------------
        self_special = self._private['special_attributes']
        other_special = other._private['special_attributes']
        if set(self_special) != set(other_special):
            if traceback:
                print("%s: Different attributes: %s" %
                      (self.__class__.__name__,
                       set(self_special).symmetric_difference(other_special)))
            return False

        for attr, x in self_special.items():
            y = other_special[attr]

            result = cf_equivalent(x, y, rtol=rtol, atol=atol,
                                   traceback=traceback)

            if not result:
                if traceback:
                    print("{}: Different {} attributes: {!r}, {!r}".format(
                        self.__class__.__name__, attr, x, y))
                return False
        # --- End: for

        # ------------------------------------------------------------
        # Check the data
        # ------------------------------------------------------------
        if not self._equivalent_data(other, rtol=rtol, atol=atol,
                                     traceback=traceback):
            # add traceback
            return False

        return True

    def contiguous(self, overlap=True):
        '''Return True if a construct has contiguous cells.

    A construct is contiguous if its cell boundaries match up, or
    overlap, with the boundaries of adjacent cells.

    In general, it is only possible for a zero, 1 or 2 dimensional
    construct with bounds to be contiguous. A size 1 construct with
    any number of dimensions is always contiguous.

    An exception occurs if the construct is multdimensional and has
    more than one element.

    .. versionadded:: 2.0

    :Parameters:

        overlap : bool, optional
            If False then 1-d cells with two vertices and with
            overlapping boundaries are not considered contiguous. By
            default such cells are not considered contiguous.

            .. note:: The value of the *overlap* parameter does not
                      affect any other types of cell, for which a
                      necessary (but not sufficient) condition for
                      contiguousness is that adjacent cells do not
                      overlap.

    :Returns:

        `bool`
            Whether or not the construct's cells are contiguous.

    **Examples:**

    >>> c.has_bounds()
    False
    >>> c.contiguous()
    False

    >>> print(c.bounds[:, 0])
    [  0.5   1.5   2.5   3.5 ]
    >>> print(c.bounds[:, 1])
    [  1.5   2.5   3.5   4.5 ]
    >>> c.contiuous()
    True

    >>> print(c.bounds[:, 0])
    [  0.5   1.5   2.5   3.5 ]
    >>> print(c.bounds[:, 1])
    [  2.5   3.5   4.5   5.5 ]
    >>> c.contiuous()
    True
    >>> c.contiuous(overlap=False)
    False

        '''
        bounds = self.get_bounds_data(None)
        if bounds is None:
            return False

        ndim = self.ndim
        nbounds = bounds.shape[-1]

        if self.size == 1:
            return True

        period = self.autoperiod().period()
                
        if ndim == 2:
            if nbounds != 4:
                raise ValueError("Can't tell if {}-d cells with {} vertices "
                                 "are contiguous".format(ndim, nbounds))

            # Check cells (j, i) and cells (j, i+1) are contiguous
            diff = bounds[:, :-1, 1] - bounds[:, 1:, 0]
            if period is not None:
                diff = diff % period
                
            if diff.any():
                return False
            
            diff = bounds[:, :-1, 2] - bounds[:, 1:, 3]
            if period is not None:
                diff = diff % period
                
            if diff.any():
                return False
 
            # Check cells (j, i) and (j+1, i) are contiguous
            diff = bounds[:-1, :, 3] - bounds[1:, :, 0]
            if period is not None:
                diff = diff % period

            if diff.any():
                return False
 
            diff = bounds[:-1, :, 2] - bounds[1:, :, 1]
            if period is not None:
                diff = diff % period
                
            if diff.any():
                return False
         
            return True

        if ndim > 2:            
            raise ValueError("Can't tell if {}-d cells "
                             "are contiguous".format(ndim))

        if nbounds != 2:
            raise ValueError("Can't tell if {}-d cells with {} vertices "
                             "are contiguous".format(ndim, nbounds))

        lower = bounds[1:, 0]
        upper = bounds[:-1, 1]
         
        if not overlap:
            diff = lower - upper
            if period is not None:
                diff = diff % period

            return not diff.any()
        else:
            direction = self.direction()
            if direction is None:
               return (lower <= upper).all() or (lower >= upper).all()
            
            if direction:
                return (lower <= upper).all()
            else:
                return (lower >= upper).all()

    @_deprecated_kwarg_check('i')
    @_inplace_enabled
    def convert_reference_time(self, units=None,
                               calendar_months=False,
                               calendar_years=False, inplace=False,
                               i=False):
        '''Convert reference time data values to have new units.

    Conversion is done by decoding the reference times to date-time
    objects and then re-encoding them for the new units.

    Any conversions are possible, but this method is primarily for
    conversions which require a change in the date-times originally
    encoded. For example, use this method to reinterpret data values
    in units of "months" since a reference time to data values in
    "calendar months" since a reference time. This is often necessary
    when units of "calendar months" were intended but encoded as
    "months", which have special definition. See the note and examples
    below for more details.

    For conversions which do not require a change in the date-times
    implied by the data values, this method will be considerably
    slower than a simple reassignment of the units. For example, if
    the original units are ``'days since 2000-12-1'`` then ``c.Units =
    cf.Units('days since 1901-1-1')`` will give the same result and be
    considerably faster than ``c.convert_reference_time(cf.Units('days
    since 1901-1-1'))``.

    .. note:: It is recommended that the units "year" and "month" be
              used with caution, as explained in the following excerpt
              from the CF conventions: "The Udunits package defines a
              year to be exactly 365.242198781 days (the interval
              between 2 successive passages of the sun through vernal
              equinox). It is not a calendar year. Udunits includes
              the following definitions for years: a common_year is
              365 days, a leap_year is 366 days, a Julian_year is
              365.25 days, and a Gregorian_year is 365.2425 days. For
              similar reasons the unit ``month``, which is defined to
              be exactly year/12, should also be used with caution.

    :Parameters:

        units: `Units`, optional
            The reference time units to convert to. By default the
            units days since the original reference time in the
            original calendar.

            *Parameter example:*
              If the original units are ``'months since 2000-1-1'`` in
              the Gregorian calendar then the default units to convert
              to are ``'days since 2000-1-1'`` in the Gregorian
              calendar.

        calendar_months: `bool`, optional
            If True then treat units of ``'months'`` as if they were
            calendar months (in whichever calendar is originally
            specified), rather than a 12th of the interval between 2
            successive passages of the sun through vernal equinox
            (i.e. 365.242198781/12 days).

        calendar_years: `bool`, optional
            If True then treat units of ``'years'`` as if they were
            calendar years (in whichever calendar is originally
            specified), rather than the interval between 2 successive
            passages of the sun through vernal equinox
            (i.e. 365.242198781 days).

        inplace: `bool`, optional
            If True then do the operation in-place and return `None`.

        i: deprecated at version 3.0.0
            Use *inplace* parameter instead.

    :Returns:

            The construct with converted reference time data values.

    **Examples:**

    >>> print(f.array)
    [1  2  3  4]
    >>> f.Units
    <Units: months since 2000-1-1>
    >>> print(f.datetime_array)
    [datetime.datetime(2000, 1, 31, 10, 29, 3, 831197) TODO
     datetime.datetime(2000, 3, 1, 20, 58, 7, 662441)
     datetime.datetime(2000, 4, 1, 7, 27, 11, 493645)
     datetime.datetime(2000, 5, 1, 17, 56, 15, 324889)]
    >>> f.convert_reference_time(calendar_months=True, inplace=True)
    >>> print(f.datetime_array)
    [datetime.datetime(2000, 2, 1, 0, 0) TODOx
     datetime.datetime(2000, 3, 1, 0, 0)
     datetime.datetime(2000, 4, 1, 0, 0)
     datetime.datetime(2000, 5, 1, 0, 0)]
    >>> print(f.array)
    [  31.   60.   91.  121.]
    >>> f.Units
    <Units: days since 2000-1-1>

        '''
        return self._apply_superclass_data_oper(
            _inplace_enabled_define_and_cleanup(self),
            'convert_reference_time', inplace=inplace, i=i, units=units,
            calendar_months=calendar_months, calendar_years=calendar_years)

    def get_property(self, prop, default=ValueError(), bounds=False):
        '''Get a CF property.

    .. versionadded:: 3.2.0

    .. seealso:: `clear_properties`, `del_property`, `has_property`,
                 `properties`, `set_property`

    :Parameters:

        prop: `str`
            The name of the CF property.

            *Parameter example:*
              ``prop='long_name'``

        default: optional
            Return the value of the *default* parameter if the
            property does not exist. If set to an `Exception` instance
            then it will be raised instead.

        bounds: `bool`
            TODO 1.8

    :Returns:

            The value of the named property or the default value, if
            set.

    **Examples:**

    >>> f.set_property('project', 'CMIP7')
    >>> f.has_property('project')
    True
    >>> f.get_property('project')
    'CMIP7'
    >>> f.del_property('project')
    'CMIP7'
    >>> f.has_property('project')
    False
    >>> print(f.del_property('project', None))
    None
    >>> print(f.get_property('project', None))
    None

        '''
        out = super().get_property(prop, None)
        if out is not None:
            return out

        if bounds and self.has_bounds():
            out = self.get_bounds().get_property(prop, None)
            if out is not None:
                return out
        # --- End: if

        return super().get_property(prop, default)

    @_inplace_enabled
    def flatten(self, axes=None, inplace=False):
        '''Flatten axes of the data

    Any subset of the axes may be flattened.

    The shape of the data may change, but the size will not.

    The flattening is executed in row-major (C-style) order. For
    example, the array ``[[1, 2], [3, 4]]`` would be flattened across
    both dimensions to ``[1 2 3 4]``.

    .. versionadded:: 3.0.2

    .. seealso:: `insert_dimension`, `flip`, `swapaxes`, `transpose`

    :Parameters:

        axes: (sequence of) int or str, optional
            Select the axes.  By default all axes are flattened. The
            *axes* argument may be one, or a sequence, of:

              * An internal axis identifier. Selects this axis.

              * An integer. Selects the axis corresponding to the given
                position in the list of axes of the data array.

            No axes are flattened if *axes* is an empty sequence.

        inplace: `bool`, optional
            If True then do the operation in-place and return `None`.

    :Returns:

            The construct with flattened data, or `None` if the
            operation was in-place.

    **Examples**

    >>> f.shape
    (1, 2, 3, 4)
    >>> f.flatten().shape
    (24,)
    >>> f.flatten([1, 3]).shape
    (1, 8, 3)
    >>> f.flatten([0, -1], inplace=True)
    >>> f.shape
    (4, 2, 3)

        '''
        # Note the 'axes' argument can change mid-method meaning it is not
        # possible to consolidate this method using a call to
        # _apply_superclass_data_operations, despite mostly the same logic.
        v = _inplace_enabled_define_and_cleanup(self)
        super(PropertiesDataBounds, v).flatten(axes, inplace=True)

        bounds = v.get_bounds(None)
        if bounds is not None:
            axes = self._parse_axes(axes)
            bounds.flatten(axes, inplace=True)

        interior_ring = v.get_interior_ring(None)
        if interior_ring is not None:
            axes = self._parse_axes(axes)
            interior_ring.flatten(axes, inplace=True)

        return v

    @_deprecated_kwarg_check('i')
    @_inplace_enabled
    def floor(self, bounds=True, inplace=False, i=False):
        '''Floor the data array, element-wise.

    The floor of ``x`` is the largest integer ``n``, such that ``n <= x``.

    .. versionadded:: 1.0

    .. seealso:: `ceil`, `rint`, `trunc`

    :Parameters:

        bounds: `bool`, optional
            If False then do not alter any bounds. By default any
            bounds are also altered.

        inplace: `bool`, optional
            If True then do the operation in-place and return `None`.

        i: deprecated at version 3.0.0
            Use *inplace* parameter instead.

    :Returns:

            The construct with floored data. If the operation was
            in-place then `None` is returned.

    **Examples:**

    >>> print(f.array)
    [-1.9 -1.5 -1.1 -1.   0.   1.   1.1  1.5  1.9]
    >>> print(f.floor().array)
    [-2. -2. -2. -1.  0.  1.  1.  1.  1.]
    >>> f.floor(inplace=True)
    >>> print(f.array)
    [-2. -2. -2. -1.  0.  1.  1.  1.  1.]

        '''
        return self._apply_superclass_data_oper(
            _inplace_enabled_define_and_cleanup(self), 'floor',
            bounds=bounds, inplace=inplace, i=i)

    def direction(self):
        '''Return `None`, indicating that it is not specified whether the
    values are increasing or decreasing.

    .. versionadded:: 2.0

    :Returns:

        `None`

    **Examples:**

    >>> c.direction()
    None

        '''
        return

    def match_by_property(self, *mode, **properties):
        '''Determine whether or not a variable satisfies conditions.

    Conditions may be specified on the variable's attributes and CF
    properties.

    :Parameters:

    :Returns:

        `bool`
            Whether or not the variable matches the given criteria.

    **Examples:**

    TODO

        '''
        _or = False
        if mode:
            if len(mode) > 1:
                raise ValueError("Can provide at most one positional argument")

            x = mode[0]
            if x == 'or':
                _or = True
            elif x != 'and':
                raise ValueError(
                    "Positional argument, if provided, must one of 'or', 'and'"
                )
        # --- End: if

        if not properties:
            return True

        self_properties = self.properties()

        ok = True
        for name, value0 in properties.items():
            value1 = self_property.get(name)
            ok = self._matching_values(value0, value1, units=(name == 'units'))

            if _or:
                if ok:
                    break
            elif not ok:
                break
        # --- End: for

        return ok

    def match_by_identity(self, *identities):
        '''Determine whether or not a variable satisfies conditions.

    Conditions may be specified on the variable's attributes and CF
    properties.

    :Parameters:

    :Returns:

        `bool`
            Whether or not the variable matches the given criteria.

    **Examples:**

        TODO

        '''
        # Return all constructs if no identities have been provided
        if not identities:
            return True

        identities = self.identities()

        ok = False
        for value0 in identities:
            for value1 in self_identities:
                ok = self._matching_values(value0, value1)
                if ok:
                    break
            # --- End: for

            if ok:
                break
        # --- End: for

        return ok

    @_deprecated_kwarg_check('i')
    @_inplace_enabled
    def override_calendar(self, calendar, inplace=False, i=False):
        '''Override the calendar of date-time units.

    The new calendar **need not** be equivalent to the original one
    and the data array elements will not be changed to reflect the new
    units. Therefore, this method should only be used when it is known
    that the data array values are correct but the calendar has been
    incorrectly encoded.

    Not to be confused with setting the `calendar` or `Units`
    attributes to a calendar which is equivalent to the original
    calendar

    .. seealso:: `calendar`, `override_units`, `units`, `Units`

    :Parameters:

        calendar: `str`
            The new calendar.

        inplace: `bool`, optional
            If True then do the operation in-place and return `None`.

        i: deprecated at version 3.0.0
            Use *inplace* parameter instead.

    :Returns:

    TODO

    **Examples:**

    TODO

    >>> g = f.override_calendar('noleap')

        '''
        return self._apply_superclass_data_oper(
            _inplace_enabled_define_and_cleanup(self),
            'override_calendar', calendar, bounds=True,
            interior_ring=False, inplace=inplace, i=i)

    @_deprecated_kwarg_check('i')
    @_inplace_enabled
    def override_units(self, units, inplace=False, i=False):
        '''Override the units.

    The new units need not be equivalent to the original ones, and the
    data array elements will not be changed to reflect the new
    units. Therefore, this method should only be used when it is known
    that the data array values are correct but the units have
    incorrectly encoded.

    Not to be confused with setting the `units` or `Units` attribute
    to units which are equivalent to the original units.

    .. seealso:: `calendar`, `override_calendar`, `units`, `Units`

    :Parameters:

        units: `str` or `Units`
            The new units for the data array.

        inplace: `bool`, optional
            If True then do the operation in-place and return `None`.

        i: deprecated at version 3.0.0
            Use *inplace* parameter instead.

    :Returns:

            TODO

    **Examples:**

    >>> f.Units
    <Units: hPa>
    >>> f.datum(0)
    100000.0
    >>> f.override_units('km')
    >>> f.Units
    <Units: km>
    >>> f.datum(0)
    100000.0
    >>> f.override_units(Units('watts'))
    >>> f.Units
    <Units: watts>
    >>> f.datum(0)
    100000.0

        '''
        return self._apply_superclass_data_oper(
            _inplace_enabled_define_and_cleanup(self),
            'override_units', units, bounds=True, interior_ring=False,
            inplace=inplace, i=i)

    def get_filenames(self):
        '''Return the name of the file or files containing the data.

    The names of the file or files containing the bounds data are also
    returned.

    :Returns:

        `set`
            The file names in normalized, absolute form. If all of the
            data are in memory then an empty `set` is returned.

        '''
        out = super().get_filenames()

        data = self.get_bounds_data(None)
        if data is not None:
            out.update(data.get_filenames())

        interior_ring = self.get_interior_ring(None)
        if interior_ring is not None:
            data = interior_ring.get_data(None)
            if data is not None:
                out.update(interior_ring.get_filenames())
        # --- End: if

        return out
<<<<<<< HEAD
    
    @_inplace_enabled
    def halo(self, size, axes=None, tripolar=None, fold_index=-1,
             inplace=False, verbose=False):
        '''Expand the data by adding a halo.

    The halo may be applied over a subset of the data dimensions and
    each dimension may have a different halo size (including
    zero). The halo region is populated with a copy of the proximate
    values from the original data.

    Corresponding axes exapnded in the bounds, if present.

    **Cyclic axes**

    A cyclic axis that is expanded with a halo of at least size 1 is
    no longer considered to be cyclic.

    **Tripolar domains**

    Data for global tripolar domains are a special case in that a halo
    added to the northern end of the "Y" axis must be filled with
    values that are flipped in "X" direction. Such domains need to be
    explicitly indicated with the *tripolar* parameter.

    .. versionadded:: 3.4.1

    :Parameters:

        size: `int` or `dict`
            Specify the size of the halo for each axis. 

            If *size* is a non-negative `int` then this is the halo
            size that is applied to all of the axes defined by the
            *axes* parameter.

            Alternatively, halo sizes may be assigned to axes
            individually by providing a `dict` for which a key
            specifies an axis (defined by its integer position in the
            data) with a corresponding value of the halo size for that
            axis. Axes not specified by the dictionary are not
            expanded, and the *axes* parameter must not also be set.

            *Parameter example:*
              Specify a halo size of 1 for all otherwise selected
              axes: ``size=1``

            *Parameter example:*
              Specify a halo size of zero ``size=0``. This results in
              no change to the data shape.

            *Parameter example:*
              For data with three dimensions, specify a halo size of 3
              for the first dimension and 1 for the second dimension:
              ``size={0: 3, 1: 1}``. This is equivalent to ``size={0:
              3, 1: 1, 2: 0}``

            *Parameter example:*
              Specify a halo size of 2 for the first and last
              dimensions `size=2, axes=[0, -1]`` or equivalently
              ``size={0: 2, -1: 2}``.

        axes: (sequence of) `int`
            Select the domain axes to be expanded, defined by their
            integer positions in the data. By default, or if *axes* is
            `None`, all axes are selected. No axes are expanded if
            *axes* is an empty sequence.

        tripolar: `dict`, optional
            A dictionary defining the "X" and "Y" axes of a global
            tripolar domain. This is necessary because in the global
            tripolar case the "X" and "Y" axes need special treatment,
            as described above. It must have keys ``'X'`` and ``'Y'``,
            whose values identify the corresponding domain axis
            construct by their integer positions in the data.
        
            The "X" and "Y" axes must be a subset of those identified
            by the *size* or *axes* parameter.

            See the *fold_index* parameter.
        
            *Parameter example:*
              Define the "X" and Y" axes by positions 2 and 1
              respectively of the data: ``tripolar={'X': 2, 'Y': 1}``

        fold_index: `int`, optional
            Identify which index of the "Y" axis corresponds to the
            fold in "X" axis of a tripolar grid. The only valid values
            are ``-1`` for the last index, and ``0`` for the first
            index. By default it is assumed to be the last
            index. Ignored if *tripolar* is `None`.

        inplace: `bool`, optional
            If True then do the operation in-place and return `None`.

        verbose: `bool`, optional
            If True then print a description of the operation.

    :Returns:
        
            The expanded data, or `None` if the operation was
            in-place.

    **Examples:**

    TODO

        '''
        return self._apply_superclass_data_oper(
            _inplace_enabled_define_and_cleanup(self), 'halo',
            bounds=True, interior_ring=True, inplace=inplace,
            size=size, axes=axes, tripolar=tripolar,
            fold_index=fold_index, verbose=verbose)
        
=======

#   def files(self):
#        '''Return the names of any files containing parts of the data array.
#
#    .. seealso:: `close`
#
#    :Returns:
#
#        `set`
#            The file names in normalized, absolute form.
#
#    **Examples:**
#
#    >>> c.files()
#    {'/data/user/file1.nc',
#     '/data/user/file2.nc',
#     '/data/user/file3.nc'}
#    >>> a = c.array
#    >>> f.files()
#    set()
#
#        '''
#        out = super().files()
#
#        bounds = self.get_bounds(None)
#        if bounds is not None:
#            out.update(bounds.files())
#
#        interior_ring = self.get_interior_ring(None)
#        if bounds is not None:
#            out.update(interior_ring.files())
#
#        return out

>>>>>>> d1360e97
    @_deprecated_kwarg_check('i')
    @_inplace_enabled
    def flip(self, axes=None, inplace=False, i=False):
        '''Flip (reverse the direction of) data dimensions.

    .. seealso:: `insert_dimension`, `squeeze`, `transpose`, `unsqueeze`

    :Parameters:

        axes: optional
           Select the domain axes to flip. One, or a sequence, of:

              * The position of the dimension in the data.

            If no axes are specified then all axes are flipped.

        inplace: `bool`, optional
            If True then do the operation in-place and return `None`.

        i: deprecated at version 3.0.0
            Use the *inplace* parameter instead.

    :Returns:

            The construct with flipped axes, or `None` if the operation
            was in-place.

    **Examples:**

    >>> f.flip()
    >>> f.flip(1)
    >>> f.flip([0, 1])

    >>> g = f[::-1, :, ::-1]
    >>> f.flip([2, 0]).equals(g)
    True

        '''
        v = _inplace_enabled_define_and_cleanup(self)
        super(PropertiesDataBounds, v).flip(axes=axes, inplace=True)

        interior_ring = v.get_interior_ring(None)
        if interior_ring is not None:
            # --------------------------------------------------------
            # Flip the interior ring. Do this before flipping the
            # bounds because the axes argument might get changed
            # during that operation.
            # --------------------------------------------------------
            interior_ring.flip(axes, inplace=True)

        bounds = v.get_bounds(None)
        if bounds is not None:
            # --------------------------------------------------------
            # Flip the bounds.
            #
            # As per section 7.1 in the CF conventions: i) if the
            # variable is 0 or 1 dimensional then flip all dimensions
            # (including the trailing size 2 dimension); ii) if
            # the variable has 2 or more dimensions then do not flip
            # the trailing dimension.
            # --------------------------------------------------------
            ndim = bounds.ndim
            if ndim == 1:
                # Flip the bounds of a 0-d variable
                axes = (0,)
            elif ndim == 2:
                # Flip the bounds of a 1-d variable
                if axes in (0, 1):
                    axes = (0, 1)
                elif axes is not None:
                    axes = v._parse_axes(axes) + [-1]
            else:
                # Do not flip the bounds of an N-d variable (N >= 2)
                # nor a geometry variable
                axes = v._parse_axes(axes)

            bounds.flip(axes, inplace=True)

        return v

    @_deprecated_kwarg_check('i')
    @_inplace_enabled
    def exp(self, bounds=True, inplace=False, i=False):
        '''The exponential of the data, element-wise.

    .. seealso:: `log`

    :Parameters:

        bounds: `bool`, optional
            If False then do not alter any bounds. By default any
            bounds are also altered.

        inplace: `bool`, optional
            If True then do the operation in-place and return `None`.

        i: deprecated at version 3.0.0
            Use *inplace* parameter instead.

    :Returns:

            The construct with the exponential of data values. If the
            operation was in-place then `None` is returned.

    **Examples:**

    >>> f.data
    <CF Data(1, 2): [[1, 2]]>
    >>> f.exp().data
    <CF Data(1, 2): [[2.71828182846, 7.38905609893]]>

    >>> f.data
    <CF Data(1, 2): [[1, 2]] 2>
    >>> f.exp().data
    <CF Data(1, 2): [[7.38905609893, 54.5981500331]]>

    >>> f.data
    <CF Data(1, 2): [[1, 2]] kg m-1 s-2>
    >>> f.exp()
    ValueError: Can't take exponential of dimensional quantities: <Units: kg m-1 s-2>

        '''
        return self._apply_superclass_data_oper(
            _inplace_enabled_define_and_cleanup(self), 'exp',
            bounds=bounds, inplace=inplace, i=i)

    def set_bounds(self, bounds, copy=True):
        '''Set the bounds.

    .. versionadded:: 3.0.0

    .. seealso: `del_bounds`, `get_bounds`, `has_bounds`, `set_data`

    :Parameters:

        bounds: `Bounds`
            The bounds to be inserted.

        copy: `bool`, optional
            If False then do not copy the bounds prior to
            insertion. By default the bounds are copied.

    :Returns:

        `None`

    **Examples:**

    >>> import numpy
    >>> b = cfdm.Bounds(data=cfdm.Data(numpy.arange(10).reshape(5, 2)))
    >>> c.set_bounds(b)
    >>> c.has_bounds()
    True
    >>> c.get_bounds()
    <Bounds: (5, 2) >
    >>> b = c.del_bounds()
    >>> b
    <Bounds: (5, 2) >
    >>> c.has_bounds()
    False
    >>> print(c.get_bounds(None))
    None
    >>> print(c.del_bounds(None))
    None

        '''
        data = self.get_data(None)

        if data is not None and bounds.shape[:data.ndim] != data.shape:
            # Check shape
            raise ValueError(
                "Can't set bounds: Incorrect shape: {0})".format(bounds.shape))

        if copy:
            bounds = bounds.copy()

        # Check units
        units = bounds.Units
        self_units = self.Units

        if data is not None and units and not units.equivalent(self_units):
            raise ValueError(
                "Can't set bounds: Bounds units of {!r} are not equivalent "
                "to {!r}".format(bounds.Units, self.Units)
            )

            bounds.Units = self_units

        if not units:
            bounds.override_units(self_units, inplace=True)

        # Copy selected properties to the bounds
        # for prop in ('standard_name', 'axis', 'positive',
        #              'leap_months', 'leap_years', 'month_lengths'):
        #     value = self.get_property(prop, None)
        #     if value is not None:
        #         bounds.set_property(prop, value)

        self._custom['direction'] = None

        super().set_bounds(bounds, copy=False)

    @_deprecated_kwarg_check('i')
    @_inplace_enabled
    def sin(self, bounds=True, inplace=False, i=False):
        '''Take the trigonometric sine of the data element-wise.

    Units are accounted for in the calculation. For example, the
    sine of 90 degrees_east is 1.0, as is the sine of 1.57079632
    radians. If the units are not equivalent to radians (such as
    Kelvin) then they are treated as if they were radians.

    The Units are changed to '1' (nondimensional).

    .. seealso:: `arcsin`, `cos`, `tan`, `sinh`

    :Parameters:

        bounds: `bool`, optional
            If False then do not alter any bounds. By default any
            bounds are also altered.

        inplace: `bool`, optional
            If True then do the operation in-place and return `None`.

        i: deprecated at version 3.0.0
            Use *inplace* parameter instead.

    :Returns:

            The construct with the sine of data values. If the
            operation was in-place then `None` is returned.

    **Examples:**

    >>> f.Units
    <Units: degrees_north>
    >>> print(f.array)
    [[-90 0 90 --]]
    >>> g = f.sin()
    >>> g.Units
    <Units: 1>
    >>> print(g.array)
    [[-1.0 0.0 1.0 --]]

    >>> f.Units
    <Units: m s-1>
    >>> print(f.array)
    [[1 2 3 --]]
    >>> f.sin(inplace=True)
    >>> f.Units
    <Units: 1>
    >>> print(f.array)
    [[0.841470984808 0.909297426826 0.14112000806 --]]

        '''
        return self._apply_superclass_data_oper(
            _inplace_enabled_define_and_cleanup(self), 'sin',
            bounds=bounds, inplace=inplace, i=i)

    # `arctan2`, AT2 seealso
    @_deprecated_kwarg_check('i')
    @_inplace_enabled
    def arctan(self, bounds=True, inplace=False):
        '''Take the trigonometric inverse tangent of the data element-wise.

    Units are ignored in the calculation. The result has units of radians.

    The "standard_name" and "long_name" properties are removed from
    the result.

    .. versionadded:: 3.0.7

    .. seealso:: `tan`

    :Parameters:

        inplace: `bool`, optional
            If True then do the operation in-place and return `None`.

    :Returns:

            The construct with the trigonometric inverse tangent of data
            values. If the operation was in-place then `None` is returned.

    **Examples:**

    >>> print(f.array)
    [[0.5 0.7]
     [0.9 1.1]]
    >>> g = f.arctan()
    >>> g.Units
    <Units: radians>
    >>> print(g.array)
    [[0.46364761 0.61072596]
     [0.7328151  0.83298127]]

    >>> print(f.array)
    [1.2 1.0 0.8 0.6 --]
    >>> f.arctan(inplace=True)
    >>> print(f.array)
    [0.8760580505981934 0.7853981633974483 0.6747409422235527
     0.5404195002705842 --]

        '''
        return self._apply_superclass_data_oper(
            _inplace_enabled_define_and_cleanup(self), 'arctan',
            inplace=inplace)

    @_inplace_enabled
    def arctanh(self, bounds=True, inplace=False):
        '''Take the inverse hyperbolic tangent of the data element-wise.

    Units are ignored in the calculation. The result has units of radians.

    The "standard_name" and "long_name" properties are removed from
    the result.

    .. versionadded:: 3.2.0

    .. seealso:: `tanh`, `arcsinh`, `arccosh`, `arctan`

    :Parameters:

        inplace: `bool`, optional
            If True then do the operation in-place and return `None`.

    :Returns:

            The construct with the inverse hyperbolic tangent of data
            values. If the operation was in-place then `None` is returned.

    **Examples:**

    >>> print(f.array)
    [[0.5 0.7]
     [0.9 1.1]]
    >>> g = f.arctanh()
    >>> g.Units
    <Units: radians>
    >>> print(g.array)
    [[0.54930614 0.86730053]
     [1.47221949        nan]]

    >>> print(f.array)
    [1.2 1.0 0.8 0.6 --]
    >>> f.arctanh(inplace=True)
    >>> print(f.array)
    [nan inf 1.0986122886681098 0.6931471805599453 --]
    >>> f.mask_invalid(inplace=True)
    >>> print(f.array)
    [-- -- 1.0986122886681098 0.6931471805599453 --]

        '''
        return self._apply_superclass_data_oper(
            _inplace_enabled_define_and_cleanup(self), 'arctanh',
            bounds=bounds, inplace=inplace)

    @_inplace_enabled
    def arcsin(self, bounds=True, inplace=False):
        '''Take the trigonometric inverse sine of the data element-wise.

    Units are ignored in the calculation. The result has units of radians.

    The "standard_name" and "long_name" properties are removed from
    the result.

    .. versionadded:: 3.2.0

    .. seealso:: `sin`, `arccos`, `arctan`, `arcsinh`

    :Parameters:

        inplace: `bool`, optional
            If True then do the operation in-place and return `None`.

    :Returns:

            The construct with the trigonometric inverse sine of data
            values. If the operation was in-place then `None` is returned.

    **Examples:**

    >>> print(f.array)
    [[0.5 0.7]
     [0.9 1.1]]
    >>> g = f.arcsin()
    >>> g.Units
    <Units: radians>
    >>> print(g.array)
    [[0.52359878 0.7753975 ]
     [1.11976951        nan]]

    >>> print(f.array)
    [1.2 1.0 0.8 0.6 --]
    >>> f.arcsin(inplace=True)
    >>> print(f.array)
    [nan 1.5707963267948966 0.9272952180016123 0.6435011087932844 --]
    >>> f.mask_invalid(inplace=True)
    >>> print(f.array)
    [-- 1.5707963267948966 0.9272952180016123 0.6435011087932844 --]

        '''
        return self._apply_superclass_data_oper(
            _inplace_enabled_define_and_cleanup(self), 'arcsin',
            bounds=bounds, inplace=inplace)

    @_inplace_enabled
    def arcsinh(self, bounds=True, inplace=False):
        '''Take the inverse hyperbolic sine of the data element-wise.

    Units are ignored in the calculation. The result has units of radians.

    The "standard_name" and "long_name" properties are removed from
    the result.

    .. versionadded:: 3.1.0

    .. seealso:: `sinh`

    :Parameters:

        inplace: `bool`, optional
            If True then do the operation in-place and return `None`.

    :Returns:

            The construct with the inverse hyperbolic sine of data values.
            If the operation was in-place then `None` is returned.

    **Examples:**

    >>> print(f.array)
    [[0.5 0.7]
     [0.9 1.1]]
    >>> g = f.arcsinh()
    >>> g.Units
    <Units: radians>
    >>> print(g.array)
    [[0.48121183 0.65266657]
     [0.80886694 0.95034693]]

    >>> print(f.array)
    [1.2 1.0 0.8 0.6 --]
    >>> f.arcsinh(inplace=True)
    >>> print(f.array)
    [1.015973134179692 0.881373587019543 0.732668256045411 0.5688248987322475
     --]

        '''
        return self._apply_superclass_data_oper(
            _inplace_enabled_define_and_cleanup(self), 'arcsinh',
            bounds=bounds, inplace=inplace)

    @_inplace_enabled
    def arccos(self, bounds=True, inplace=False):
        '''Take the trigonometric inverse cosine of the data element-wise.

    Units are ignored in the calculation. The result has units of radians.

    The "standard_name" and "long_name" properties are removed from
    the result.

    .. versionadded:: 3.2.0

    .. seealso:: `cos`, `arcsin`, `arctan`, `arccosh`

    :Parameters:

        inplace: `bool`, optional
            If True then do the operation in-place and return `None`.

    :Returns:

            The construct with the trigonometric inverse cosine of data
            values. If the operation was in-place then `None` is returned.

    **Examples:**

    >>> print(f.array)
    [[0.5 0.7]
     [0.9 1.1]]
    >>> g = f.arccos()
    >>> g.Units
    <Units: radians>
    >>> print(g.array)
    [[1.04719755 0.79539883]
     [0.45102681        nan]]

    >>> print(f.array)
    [1.2 1.0 0.8 0.6 --]
    >>> f.arccos(inplace=True)
    >>> print(f.array)
    [nan 0.0 0.6435011087932843 0.9272952180016123 --]
    >>> f.mask_invalid(inplace=True)
    >>> print(f.array)
    [-- 0.0 0.6435011087932843 0.9272952180016123 --]

        '''
        return self._apply_superclass_data_oper(
            _inplace_enabled_define_and_cleanup(self), 'arccos',
            bounds=bounds, inplace=inplace)

    @_inplace_enabled
    def arccosh(self, bounds=True, inplace=False):
        '''Take the inverse hyperbolic cosine of the data element-wise.

    Units are ignored in the calculation. The result has units of radians.

    The "standard_name" and "long_name" properties are removed from
    the result.

    .. versionadded:: 3.2.0

    .. seealso:: `cosh`, `arcsinh`, `arctanh`, `arccos`

    :Parameters:

        inplace: `bool`, optional
            If True then do the operation in-place and return `None`.

    :Returns:

            The construct with the inverse hyperbolic cosine of data
            values. If the operation was in-place then `None` is returned.

    **Examples:**

    >>> print(f.array)
    [[0.5 0.7]
     [0.9 1.1]]
    >>> g = f.arccosh()
    >>> g.Units
    <Units: radians>
    >>> print(g.array)
    [[       nan        nan]
     [       nan 0.44356825]]

    >>> print(f.array)
    [1.2 1.0 0.8 0.6 --]
    >>> f.arccosh(inplace=True)
    >>> print(f.array)
    [0.6223625037147786 0.0 nan nan --]
    >>> f.mask_invalid(inplace=True)
    >>> print(f.array)
    [0.6223625037147786 0.0 -- -- --]

        '''
        return self._apply_superclass_data_oper(
            _inplace_enabled_define_and_cleanup(self), 'arccosh',
            bounds=bounds, inplace=inplace)

    @_inplace_enabled
    def tanh(self, bounds=True, inplace=False):
        '''Take the hyperbolic tangent of the data element-wise.

    Units are accounted for in the calculation. If the units are not
    equivalent to radians (such as Kelvin) then they are treated as if
    they were radians. For example, the the hyperbolic tangent of 90
    degrees_east is 0.91715234, as is the hyperbolic tangent of
    1.57079632 radians.

    The output units are changed to '1' (nondimensional).

    The "standard_name" and "long_name" properties are removed from
    the result.

    .. versionadded:: 3.1.0

    .. seealso:: `arctanh`, `sinh`, `cosh`, `tan`


    :Parameters:

        inplace: `bool`, optional
            If True then do the operation in-place and return `None`.

    :Returns:

            The construct with the hyperbolic tangent of data values. If the
            operation was in-place then `None` is returned.

    **Examples:**

    >>> f.Units
    <Units: degrees_north>
    >>> print(f.array)
    [[-90 0 90 --]]
    >>> g = f.tanh()
    >>> g.Units
    <Units: 1>
    >>> print(g.array)
    [[-0.9171523356672744 0.0 0.9171523356672744 --]]

    >>> f.Units
    <Units: m s-1>
    >>> print(f.array)
    [[1 2 3 --]]
    >>> f.tanh(inplace=True)
    >>> f.Units
    <Units: 1>
    >>> print(f.array)
    [[0.7615941559557649 0.9640275800758169 0.9950547536867305 --]]

        '''
        return self._apply_superclass_data_oper(
            _inplace_enabled_define_and_cleanup(self), 'tanh',
            bounds=bounds, inplace=inplace)

    @_inplace_enabled
    def sinh(self, bounds=True, inplace=False):
        '''Take the hyperbolic sine of the data element-wise.

    Units are accounted for in the calculation. If the units are not
    equivalent to radians (such as Kelvin) then they are treated as if
    they were radians. For example, the the hyperbolic sine of 90
    degrees_north is 2.30129890, as is the hyperbolic sine of
    1.57079632 radians.

    The output units are changed to '1' (nondimensional).

    The "standard_name" and "long_name" properties are removed from
    the result.

    .. versionadded:: 3.1.0

    .. seealso:: `arcsinh`, `cosh`, `tanh`, `sin`

    :Parameters:

        inplace: `bool`, optional
            If True then do the operation in-place and return `None`.

    :Returns:

            The construct with the hyperbolic sine of data values. If the
            operation was in-place then `None` is returned.

    **Examples:**

    >>> f.Units
    <Units: degrees_north>
    >>> print(f.array)
    [[-90 0 90 --]]
    >>> g = f.sinh(inplace=True)
    >>> g.Units
    <Units: 1>
    >>> print(g.array)
    [[-2.3012989023072947 0.0 2.3012989023072947 --]]

    >>> f.Units
    <Units: m s-1>
    >>> print(f.array)
    [[1 2 3 --]]
    >>> f.sinh(inplace=True)
    >>> f.Units
    <Units: 1>
    >>> print(f.array)
    [[1.1752011936438014 3.626860407847019 10.017874927409903 --]]

        '''
        return self._apply_superclass_data_oper(
            _inplace_enabled_define_and_cleanup(self), 'sinh',
            bounds=bounds, inplace=inplace)

    @_inplace_enabled
    def cosh(self, bounds=True, inplace=False):
        '''Take the hyperbolic cosine of the data element-wise.

    Units are accounted for in the calculation. If the units are not
    equivalent to radians (such as Kelvin) then they are treated as if
    they were radians. For example, the the hyperbolic cosine of 0
    degrees_east is 1.0, as is the hyperbolic cosine of 1.57079632 radians.

    The output units are changed to '1' (nondimensional).

    The "standard_name" and "long_name" properties are removed from
    the result.

    .. versionadded:: 3.1.0

    .. seealso:: `arccosh`, `sinh`, `tanh`, `cos`

    :Parameters:

        inplace: `bool`, optional
            If True then do the operation in-place and return `None`.

    :Returns:

            The construct with the hyperbolic cosine of data values. If the
            operation was in-place then `None` is returned.

    **Examples:**

    >>> f.Units
    <Units: degrees_north>
    >>> print(f.array)
    [[-90 0 90 --]]
    >>> g = f.cosh()
    >>> g.Units
    <Units: 1>
    >>> print(g.array)
    [[2.5091784786580567 1.0 2.5091784786580567 --]]

    >>> f.Units
    <Units: m s-1>
    >>> print(f.array)
    [[1 2 3 --]]
    >>> f.cosh(inplace=True)
    >>> f.Units
    <Units: 1>
    >>> print(f.array)
    [[1.5430806348152437 3.7621956910836314 10.067661995777765 --]]

        '''
        return self._apply_superclass_data_oper(
            _inplace_enabled_define_and_cleanup(self), 'cosh',
            bounds=bounds, inplace=inplace)

    # `arctan2`, AT2 seealso
    @_deprecated_kwarg_check('i')
    @_inplace_enabled
    def tan(self, bounds=True, inplace=False, i=False):
        '''Take the trigonometric tangent of the data element-wise.

    Units are accounted for in the calculation, so that the
    tangent of 180 degrees_east is 0.0, as is the tangent of
    3.141592653589793 radians. If the units are not equivalent to
    radians (such as Kelvin) then they are treated as if they were
    radians.

    The Units are changed to '1' (nondimensional).

    .. seealso:: `arctan`, `cos`, `sin`, `tanh`

    :Parameters:

        bounds: `bool`, optional
            If False then do not alter any bounds. By default any
            bounds are also altered.

        inplace: `bool`, optional
            If True then do the operation in-place and return `None`.

    :Returns:

            The construct with the tangent of data values. If the
            operation was in-place then `None` is returned.

    **Examples:**

    >>> f.Units
    <Units: degrees_north>
    >>> print(f.array)
    [[-45 0 45 --]]
    >>> g = f.tan()
    >>> g.Units
    <Units: 1>
    >>> print(g.array)
    [[-1.0 0.0 1.0 --]]

    >>> f.Units
    <Units: m s-1>
    >>> print(f.array)
    [[1 2 3 --]]
    >>> f.tan(inplace=True)
    >>> f.Units
    <Units: 1>
    >>> print(f.array)
    [[1.55740772465 -2.18503986326 -0.142546543074 --]]

        '''
        return self._apply_superclass_data_oper(
            _inplace_enabled_define_and_cleanup(self), 'tan',
            inplace=inplace, i=i)

    @_deprecated_kwarg_check('i')
    @_inplace_enabled
    def log(self, base=None, bounds=True, inplace=False, i=False):
        '''The logarithm of the data array.

    By default the natural logarithm is taken, but any base may be
    specified.

    .. seealso:: `exp`

    :Parameters:

        base: number, optional
            The base of the logiarthm. By default a natural logiarithm
            is taken.

        bounds: `bool`, optional
            If False then do not alter any bounds. By default any
            bounds are also altered.

        inplace: `bool`, optional
            If True then do the operation in-place and return `None`.

        i: deprecated at version 3.0.0
            Use *inplace* parameter instead.

    :Returns:

            The construct with the logarithm of data values. If the
            operation was in-place then `None` is returned.

    **Examples:**

    >>> f.data
    <CF Data(1, 2): [[1, 2]]>
    >>> f.log().data
    <CF Data: [[0.0, 0.69314718056]] ln(re 1)>

    >>> f.data
    <CF Data(1, 2): [[1, 2]] 2>
    >>> f.log().data
    <CF Data(1, 2): [[0.0, 0.69314718056]] ln(re 2 1)>

    >>> f.data
    <CF Data(1, 2): [[1, 2]] kg s-1 m-2>
    >>> f.log().data
    <CF Data(1, 2): [[0.0, 0.69314718056]] ln(re 1 m-2.kg.s-1)>

    >>> f.log(inplace=True)

    >>> f.Units
    <Units: >
    >>> f.log()
    ValueError: Can't take the logarithm to the base 2.718281828459045 of <Units: >

        '''
        # TODO: 'base' kwarg not used? why?
        return self._apply_superclass_data_oper(
            _inplace_enabled_define_and_cleanup(self), 'log',
            bounds=bounds, inplace=inplace, i=i)

    @_deprecated_kwarg_check('i')
    def squeeze(self, axes=None, inplace=False, i=False):
        '''Remove size one axes from the data array.

    By default all size one axes are removed, but particular size one
    axes may be selected for removal. Corresponding axes are also
    removed from the bounds data array, if present.

    .. seealso:: `flip`, `insert_dimension`, `transpose`

    :Parameters:

        axes: (sequence of) `int`
            The positions of the size one axes to be removed. By
            default all size one axes are removed. Each axis is
            identified by its original integer position. Negative
            integers counting from the last position are allowed.

            *Parameter example:*
              ``axes=0``

            *Parameter example:*
              ``axes=-2``

            *Parameter example:*
              ``axes=[2, 0]``

        inplace: `bool`, optional
            If True then do the operation in-place and return `None`.

        i: deprecated at version 3.0.0
            Use *inplace* parameter instead.

    :Returns:

            The new construct with removed data axes. If the operation
            was in-place then `None` is returned.

    **Examples:**

    >>> f.shape
    (1, 73, 1, 96)
    >>> f.squeeze().shape
    (73, 96)
    >>> f.squeeze(0).shape
    (73, 1, 96)
    >>> g = f.squeeze([-3, 2])
    >>> g.shape
    (73, 96)
    >>> f.bounds.shape
    (1, 73, 1, 96, 4)
    >>> g.shape
    (73, 96, 4)

        '''
        return super().squeeze(axes=axes, inplace=inplace)

    @_deprecated_kwarg_check('i')
    @_inplace_enabled
    def trunc(self, bounds=True, inplace=False, i=False):
        '''Truncate the data, element-wise.

    The truncated value of the scalar ``x``, is the nearest integer
    ``i`` which is closer to zero than ``x`` is. I.e. the fractional
    part of the signed number ``x`` is discarded.

    .. versionadded:: 1.0

    .. seealso:: `ceil`, `floor`, `rint`

    :Parameters:

        bounds: `bool`, optional
            If False then do not alter any bounds. By default any
            bounds are also altered.

        inplace: `bool`, optional
            If True then do the operation in-place and return `None`.

        i: deprecated at version 3.0.0
            Use *inplace* parameter instead.

    :Returns:

            The construct with truncated data. If the operation was
            in-place then `None` is returned.

    **Examples:**

    >>> print(f.array)
    [-1.9 -1.5 -1.1 -1.   0.   1.   1.1  1.5  1.9]
    >>> print(f.trunc().array)
    [-1. -1. -1. -1.  0.  1.  1.  1.  1.]
    >>> f.trunc(inplace=True)
    >>> print(f.array)
    [-1. -1. -1. -1.  0.  1.  1.  1.  1.]

        '''
        return self._apply_superclass_data_oper(
            _inplace_enabled_define_and_cleanup(self), 'trunc',
            bounds=bounds, inplace=inplace, i=i)

    def identities(self):
        '''Return all possible identities.

    The identities comprise:

    * The "standard_name" property.
    * The "id" attribute, preceeded by ``'id%'``.
    * The "cf_role" property, preceeded by ``'cf_role='``.
    * The "axis" property, preceeded by ``'axis='``.
    * The "long_name" property, preceeded by ``'long_name='``.
    * All other properties (including "standard_name"), preceeded by
      the property name and an ``'='``.
    * The coordinate type (``'X'``, ``'Y'``, ``'Z'`` or ``'T'``).
    * The netCDF variable name, preceeded by ``'ncvar%'``.

    The identities of the bounds, if present, are included (with the
    exception of the bounds netCDF variable name).

    .. versionadded:: 3.0.0

    .. seealso:: `id`, `identity`

    :Returns:

        `list`
            The identities.

    **Examples:**

    >>> f.properties()
    {'foo': 'bar',
     'long_name': 'Air Temperature',
     'standard_name': 'air_temperature'}
    >>> f.nc_get_variable()
    'tas'
    >>> f.identities()
    ['air_temperature',
     'long_name=Air Temperature',
     'foo=bar',
     'standard_name=air_temperature',
     'ncvar%tas']

    >>> f.properties()
    {}
    >>> f.bounds.properties()
    {'axis': 'Z',
     'units': 'm'}
    >>> f.identities()
    ['axis=Z', 'units=m', 'ncvar%z']

        '''
        identities = super().identities()

        bounds = self.get_bounds(None)
        if bounds is not None:
            identities.extend([i for i in bounds.identities()
                               if i not in identities])
# TODO ncvar AND?

        return identities

    @_deprecated_kwarg_check('relaxed_identity')
    def identity(self, default='', strict=False, relaxed=False,
                 nc_only=False, relaxed_identity=None, _ctype=True):
        '''Return the canonical identity.

    By default the identity is the first found of the following:

    * The "standard_name" property.
    * The "id" attribute, preceeded by ``'id%'``.
    * The "cf_role" property, preceeded by ``'cf_role='``.
    * The "axis" property, preceeded by ``'axis='``.
    * The "long_name" property, preceeded by ``'long_name='``.
    * The netCDF variable name, preceeded by ``'ncvar%'``.
    * The coordinate type (``'X'``, ``'Y'``, ``'Z'`` or ``'T'``).
    * The value of the *default* parameter.

    If no identity can be found on the construct then the identity is
    taken from the bounds, if present (with the exception of the
    bounds netCDF variable name).

    .. seealso:: `id`, `identities`

    :Parameters:

        default: optional
            If no identity can be found then return the value of the
            default parameter.

        strict: `bool`, optional
            If True then the identity is the first found of only the
            "standard_name" property or the "id" attribute.

        relaxed: `bool`, optional
            If True then the identity is the first found of only the
            "standard_name" property, the "id" attribute, the
            "long_name" property or the netCDF variable name.

        nc_only: `bool`, optional
            If True then only take the identity from the netCDF
            variable name.

    :Returns:

            The identity.

    **Examples:**

    >>> f.properties()
    {'foo': 'bar',
     'long_name': 'Air Temperature',
     'standard_name': 'air_temperature'}
    >>> f.nc_get_variable()
    'tas'
    >>> f.identity()
    'air_temperature'
    >>> f.del_property('standard_name')
    'air_temperature'
    >>> f.identity(default='no identity')
    'air_temperature'
    >>> f.identity()
    'long_name=Air Temperature'
    >>> f.del_property('long_name')
    >>> f.identity()
    'ncvar%tas'
    >>> f.nc_del_variable()
    'tas'
    >>> f.identity()
    'ncvar%tas'
    >>> f.identity()
    ''
    >>> f.identity(default='no identity')
    'no identity'

    >>> f.properties()
    {}
    >>> f.bounds.properties()
    {'axis': 'Z',
     'units': 'm'}
    >>> f.identity()
    'axis=Z'

        '''
        identity = super().identity(default=None, strict=strict,
                                    relaxed=relaxed, nc_only=nc_only,
                                    _ctype=_ctype)

# TODO: when coord has no standard name but bounds do - that standard name needs to be picked up.

        if identity is not None:
            return identity

        bounds = self.get_bounds(None)
        if bounds is not None:
            out = bounds.identity(default=None, strict=strict,
                                  relaxed=relaxed, nc_only=nc_only)

            if out is not None and not out.startswith('ncvar%'):
                return out
        # --- End: if

        return default

    def inspect(self):
        '''Inspect the object for debugging.

    .. seealso:: `cf.inspect`

    :Returns:

        `None`

        '''
        print(cf_inspect(self))  # pragma: no cover

    def period(self, *value):
        '''Return or set the period for cyclic values.

    .. seeslso:: `cyclic`
        
    :Parameters:

        value: optional
            The period. The absolute value is used.  May be set to any
            numeric scalar object, including `numpy` and `Data`
            objects. The units of the radius are assumed to be the
            same as the data, unless specified by a `Data` object.

            If *value* is `None` then any existing period is removed
            from the construct.

    :Returns:

        `Data` or `None`
            The period prior to the change, or the current period if
            no *value* was specified. `None` is always returned if the
            period had not been set previously.

    **Examples:**

    >>> print(c.period())
    None
    >>> c.Units
    <Units: degrees_east>
    >>> print(c.period(360))
    None
    >>> c.period()
    <CF Data(): 360.0 'degrees_east'>
    >>> import math
    >>> c.period(cf.Data(2*math.pi, 'radians'))
    <CF Data(): 360.0 degrees_east>
    >>> c.period()
    <CF Data(): 6.28318530718 radians>
    >>> c.period(None)
    <CF Data:() 6.28318530718 radians>
    >>> print(c.period())
    None
    >>> print(c.period(-360))
    None
    >>> c.period()
    <CF Data(): 360.0 degrees_east>

        '''
        old = super().period(*value)

        old2 = None
        
        bounds = self.get_bounds(None)
        if bounds is not None:
            old2 = bounds.period(*value)

        if old is None and old2 is not None:
            return old2

        return old
        
    @_deprecated_kwarg_check('i')
    @_inplace_enabled
    def rint(self, bounds=True, inplace=False, i=False):
        '''Round the data to the nearest integer, element-wise.

    .. versionadded:: 1.0

    .. seealso:: `ceil`, `floor`, `trunc`

    :Parameters:

        bounds: `bool`, optional
            If False then do not alter any bounds. By default any
            bounds are also altered.

        inplace: `bool`, optional
            If True then do the operation in-place and return `None`.

        i: deprecated at version 3.0.0
            Use *inplace* parameter instead.

    :Returns:

            The construct with rounded data. If the operation was
            in-place then `None` is returned.

    **Examples:**

    >>> print(f.array)
    [-1.9 -1.5 -1.1 -1.   0.   1.   1.1  1.5  1.9]
    >>> print(f.rint().array)
    [-2. -2. -1. -1.  0.  1.  1.  2.  2.]
    >>> f.rint(inplace=True)
    >>> print(f.array)
    [-2. -2. -1. -1.  0.  1.  1.  2.  2.]

        '''
        return self._apply_superclass_data_oper(
            _inplace_enabled_define_and_cleanup(self), 'rint',
            bounds=bounds, inplace=inplace, i=i)

    @_deprecated_kwarg_check('i')
    @_inplace_enabled
    def round(self, decimals=0, bounds=True, inplace=False, i=False):
        '''Round the data to the given number of decimals.

    Data elements are evenly rounded to the given number of decimals.

    .. note:: Values exactly halfway between rounded decimal values
              are rounded to the nearest even value. Thus 1.5 and 2.5
              round to 2.0, -0.5 and 0.5 round to 0.0, etc. Results
              may also be surprising due to the inexact representation
              of decimal fractions in the IEEE floating point standard
              and errors introduced when scaling by powers of ten.

    .. versionadded:: 1.1.4

    .. seealso:: `ceil`, `floor`, `rint`, `trunc`

    :Parameters:

        decimals: `int`, optional
            Number of decimal places to round to (0 by default). If
            decimals is negative, it specifies the number of positions
            to the left of the decimal point.

        bounds: `bool`, optional
            If False then do not alter any bounds. By default any
            bounds are also altered.

        inplace: `bool`, optional
            If True then do the operation in-place and return `None`.

        i: deprecated at version 3.0.0
            Use *inplace* parameter instead.

    :Returns:

            The construct with rounded data. If the operation was
            in-place then `None` is returned.

    **Examples:**

    >>> print(f.array)
    [-1.81, -1.41, -1.01, -0.91,  0.09,  1.09,  1.19,  1.59,  1.99])
    >>> print(f.round().array)
    [-2., -1., -1., -1.,  0.,  1.,  1.,  2.,  2.]
    >>> print(f.round(1).array)
    [-1.8, -1.4, -1. , -0.9,  0.1,  1.1,  1.2,  1.6,  2. ]
    >>> print(f.round(-1).array)
    [-0., -0., -0., -0.,  0.,  0.,  0.,  0.,  0.]

        '''
        return self._apply_superclass_data_oper(
            _inplace_enabled_define_and_cleanup(self), 'round',
            bounds=bounds, inplace=inplace, i=i, decimals=decimals)

    @_deprecated_kwarg_check('i')
    @_inplace_enabled
    def roll(self, iaxis, shift, inplace=False, i=False):
        '''Roll the data along an axis.

    .. seealso:: `insert_dimension`, `flip`, `squeeze`, `transpose`

    :Parameters:

        iaxis: `int`
            TODO

        inplace: `bool`, optional
            If True then do the operation in-place and return `None`.

        i: deprecated at version 3.0.0
            Use *inplace* parmaeter instead.

    :Returns:

    TODO

    **Examples:**

    TODO

        '''
        return self._apply_superclass_data_oper(
            _inplace_enabled_define_and_cleanup(self), 'roll', iaxis,
            shift, interior_ring=True, inplace=inplace, i=i)

    # ----------------------------------------------------------------
    # Deprecated attributes and methods
    # ----------------------------------------------------------------
    @property
    def hasbounds(self):
        '''Deprecated at version 3.0.0. Use method 'has_bounds' instead.

        '''
        _DEPRECATION_ERROR_ATTRIBUTE(
            self, 'hasbounds',
            "Use method 'has_bounds' instead.")  # pragma: no cover

    def expand_dims(self, position=0, i=False):
        '''Insert a size 1 axis into the data array.

    Deprecated at version 3.0.0. Use method 'insert_dimension'
    instead.

        '''
        _DEPRECATION_ERROR_METHOD(
            self, 'expand_dims',
            "Use method 'insert_dimension' instead.")  # pragma: no cover

    def files(self):
        '''Return the names of any files containing parts of the data array.

    Deprecated at version 3.4.0. Use method 'get_filenames' instead.

        '''
        _DEPRECATION_ERROR_METHOD(
            self, 'expand_dims',
            "Use method 'get_filenames' instead.",
            version='3.4.0'
        )  # pragma: no cover

# --- End: class<|MERGE_RESOLUTION|>--- conflicted
+++ resolved
@@ -2126,7 +2126,6 @@
         # --- End: if
 
         return out
-<<<<<<< HEAD
     
     @_inplace_enabled
     def halo(self, size, axes=None, tripolar=None, fold_index=-1,
@@ -2240,43 +2239,7 @@
             bounds=True, interior_ring=True, inplace=inplace,
             size=size, axes=axes, tripolar=tripolar,
             fold_index=fold_index, verbose=verbose)
-        
-=======
-
-#   def files(self):
-#        '''Return the names of any files containing parts of the data array.
-#
-#    .. seealso:: `close`
-#
-#    :Returns:
-#
-#        `set`
-#            The file names in normalized, absolute form.
-#
-#    **Examples:**
-#
-#    >>> c.files()
-#    {'/data/user/file1.nc',
-#     '/data/user/file2.nc',
-#     '/data/user/file3.nc'}
-#    >>> a = c.array
-#    >>> f.files()
-#    set()
-#
-#        '''
-#        out = super().files()
-#
-#        bounds = self.get_bounds(None)
-#        if bounds is not None:
-#            out.update(bounds.files())
-#
-#        interior_ring = self.get_interior_ring(None)
-#        if bounds is not None:
-#            out.update(interior_ring.files())
-#
-#        return out
-
->>>>>>> d1360e97
+   
     @_deprecated_kwarg_check('i')
     @_inplace_enabled
     def flip(self, axes=None, inplace=False, i=False):
