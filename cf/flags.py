<<<<<<< HEAD
import logging

from numpy import argsort    as numpy_argsort
=======
from numpy import argsort as numpy_argsort
>>>>>>> ce70278e
from numpy import atleast_1d as numpy_atleast_1d
from numpy import ndarray as numpy_ndarray

from copy import deepcopy

from .functions import RTOL, ATOL, equals
from .functions import inspect as cf_inspect

from .decorators import (_deprecated_kwarg_check,
                         _manage_log_level_via_verbosity)


logger = logging.getLogger(__name__)


class Flags:
    '''Self-describing CF flag values.

    Stores the flag_values, flag_meanings and flag_masks CF attributes
    in an internally consistent manner.

    '''
    def __init__(self, **kwargs):
        '''**Initialization**

    :Parameters:

        flag_values : optional
            The flag_values CF property. Sets the `flag_values`
            attribute.

        flag_meanings : optional
            The flag_meanings CF property. Sets the `flag_meanings`
            attribute.

        flag_masks : optional
            The flag_masks CF property. Sets the `flag_masks`
            attribute.

        '''
        for attr, value in kwargs.items():
            if value is not None:
                setattr(self, attr, value)

    def __eq__(self, other):
        '''x.__eq__(y) <==> x==y <==> x.equals(y)

        '''
        return self.equals(other)

    def __ne__(self, other):
        '''x.__ne__(y) <==> x!=y <==> not x.equals(y)

        '''
        return not self.equals(other)

    def __hash__(self):
        '''Return the hash value of the flags.

    Note that the flags will be sorted in place.

    :Returns:

        `int`
            The hash value.

    **Examples:**

    >>> hash(f)
    -956218661958673979

        '''
        self.sort()

        x = [tuple(getattr(self, attr, ()))
             for attr in ('_flag_meanings', '_flag_values', '_flag_masks')]

        return hash(tuple(x))

    def __bool__(self):
        '''x.__bool__() <==> x!=0

        '''
        for attr in ('_flag_meanings', '_flag_values', '_flag_masks'):
            if hasattr(self, attr):
                return True
        # --- End: for

        return False

    # ----------------------------------------------------------------
    # Attributes
    # ----------------------------------------------------------------
    @property
    def flag_values(self):
        '''The flag_values CF attribute.

    Stored as a 1-d numpy array but may be set as any array-like
    object.

    **Examples:**

    >>> f.flag_values = ['a', 'b', 'c']
    >>> f.flag_values
    array(['a', 'b', 'c'], dtype='|S1')
    >>> f.flag_values = numpy.arange(4, dtype='int8')
    >>> f.flag_values
    array([1, 2, 3, 4], dtype=int8)
    >>> f.flag_values = 1
    >>> f.flag_values
    array([1])

        '''
        try:
            return self._flag_values
        except AttributeError:
            raise AttributeError("'%s' has no attribute 'flag_values'" %
                                 self.__class__.__name__)

    @flag_values.setter
    def flag_values(self, value):
        if not isinstance(value, numpy_ndarray):
            value = numpy_atleast_1d(value)
        self._flag_values = value

    @flag_values.deleter
    def flag_values(self):
        try:
            del self._flag_values
        except AttributeError:
            raise AttributeError("Can't delete '%s' attribute 'flag_values'" %
                                 self.__class__.__name__)

    # ----------------------------------------------------------------
    # Property attribute: flag_masks
    # ----------------------------------------------------------------
    @property
    def flag_masks(self):
        '''The flag_masks CF attribute.

    Stored as a 1-d numpy array but may be set as array-like object.

    **Examples:**

    >>> f.flag_masks = numpy.array([1, 2, 4], dtype='int8')
    >>> f.flag_masks
    array([1, 2, 4], dtype=int8)
    >>> f.flag_masks = 1
    >>> f.flag_masks
    array([1])

        '''
        try:
            return self._flag_masks
        except AttributeError:
            raise AttributeError("'%s' object has no attribute 'flag_masks'" %
                                 self.__class__.__name__)

    @flag_masks.setter
    def flag_masks(self, value):
        if not isinstance(value, numpy_ndarray):
            value = numpy_atleast_1d(value)

        self._flag_masks = value

    @flag_masks.deleter
    def flag_masks(self):
        try:
            del self._flag_masks
        except AttributeError:
            raise AttributeError("Can't delete '%s' attribute 'flag_masks'" %
                                 self.__class__.__name__)

    @property
    def flag_meanings(self):
        '''The flag_meanings CF attribute.

    Stored as a 1-d numpy string array but may be set as a space
    delimited string or any array-like object.

    **Examples:**

    >>> f.flag_meanings = 'low medium      high'
    >>> f.flag_meanings
    array(['low', 'medium', 'high'],
          dtype='|S6')
    >>> f.flag_meanings = ['left', 'right']
    >>> f.flag_meanings
    array(['left', 'right'],
          dtype='|S5')
    >>> f.flag_meanings = 'ok'
    >>> f.flag_meanings
    array(['ok'],
          dtype='|S2')
    >>> f.flag_meanings = numpy.array(['a', 'b'])
    >>> f.flag_meanings
    array(['a', 'b'],
          dtype='|S1')

        '''
        try:
            return self._flag_meanings
        except AttributeError:
            raise AttributeError(
                "'%s' object has no attribute 'flag_meanings'" %
                self.__class__.__name__
            )

    @flag_meanings.setter
    def flag_meanings(self, value):
        if isinstance(value, str):
            value = numpy_atleast_1d(value.split())
        elif not isinstance(value, numpy_ndarray):
            value = numpy_atleast_1d(value)

        self._flag_meanings = value

    @flag_meanings.deleter
    def flag_meanings(self):
        try:
            del self._flag_meanings
        except AttributeError:
            raise AttributeError(
                "Can't delete '%s' attribute 'flag_meanings'" %
                self.__class__.__name__
            )

    def __repr__(self):
        '''x.__repr__() <==> repr(x)

        '''
        string = []
        if hasattr(self, 'flag_values'):
            string.append('flag_values=%s' % str(self.flag_values))

        if hasattr(self, 'flag_masks'):
            string.append('flag_masks=%s' % str(self.flag_masks))

        if hasattr(self, 'flag_meanings'):
            string.append('flag_meanings=%s' % str(self.flag_meanings))

        return '<CF %s: %s>' % (self.__class__.__name__,
                                ', '.join(string))

    def copy(self):
        '''Return a deep copy.

    Equivalent to ``copy.deepcopy(f)``

    :Returns:

            The deep copy.

    **Examples:**

    >>> f.copy()

        '''
        return deepcopy(self)

    def dump(self, display=True, _level=0):
        '''Return a string containing a full description of the instance.

    :Parameters:

        display : bool, optional
            If False then return the description as a string. By
            default the description is printed, i.e. ``f.dump()`` is
            equivalent to ``print(f.dump(display=False))``.

    :Returns:

        `None` or `str`
            A string containing the description.

        '''
        indent0 = '    ' * _level
        indent1 = '    ' * (_level+1)

        string = ['%sFlags:' % indent0]

        for attr in ('_flag_values', '_flag_meanings', '_flag_masks'):
            value = getattr(self, attr, None)
            if value is not None:
                string.append('%s%s = %s' % (indent1, attr[1:], list(value)))
        # --- End: for

        string = '\n'.join(string)

        if display:
            print(string)
        else:
            return(string)

    @_deprecated_kwarg_check('traceback')
    @_manage_log_level_via_verbosity
    def equals(self, other, rtol=None, atol=None,
               ignore_fill_value=False, verbose=None,
               traceback=False):
        '''True if two groups of flags are logically equal, False otherwise.

    Note that both instances are sorted in place prior to the comparison.

    :Parameters:

        other:
            The object to compare for equality.

        atol: float, optional
            The absolute tolerance for all numerical comparisons, By
            default the value returned by the `ATOL` function is used.

        rtol: float, optional
            The relative tolerance for all numerical comparisons, By
            default the value returned by the `RTOL` function is used.

        ignore_fill_value: bool, optional
            If True then data arrays with different fill values are
            considered equal. By default they are considered unequal.

        traceback: deprecated at version 3.0.0.
            Use *verbose* instead.

    :Returns:

        `bool`
            Whether or not the two instances are equal.

    **Examples:**

    >>> f
    <CF Flags: flag_values=[1 0 2], flag_masks=[2 0 2], flag_meanings=['medium' 'low' 'high']>
    >>> g
    <CF Flags: flag_values=[2 0 1], flag_masks=[2 0 2], flag_meanings=['high' 'low' 'medium']>
    >>> f.equals(g)
    True
    >>> f
    <CF Flags: flag_values=[0 1 2], flag_masks=[0 2 2], flag_meanings=['low' 'medium' 'high']>
    >>> g
    <CF Flags: flag_values=[0 1 2], flag_masks=[0 2 2], flag_meanings=['low' 'medium' 'high']>

        '''
        # Check that each instance is the same type
        if self.__class__ != other.__class__:
            logger.info(
                "%s: Different type: %s, %s" % (
                    self.__class__.__name__,
                    self.__class__.__name__, other.__class__.__name__
                )
            )  # pragma: no cover
            return False

        self.sort()
        other.sort()

        # Set default tolerances
        if rtol is None:
            rtol = RTOL()
        if atol is None:
            atol = ATOL()

        for attr in ('_flag_meanings', '_flag_values', '_flag_masks'):
            if hasattr(self, attr):
                if not hasattr(other, attr):
                    logger.info(
                        "%s: Different attributes: %s" %
                        (self.__class__.__name__, attr[1:])
                    )  # pragma: no cover
                    return False

                x = getattr(self, attr)
                y = getattr(other, attr)

                if (x.shape != y.shape or
                    not equals(x, y, rtol=rtol, atol=atol,
                               ignore_fill_value=ignore_fill_value,
                               verbose=verbose)):
                    print(
                        "%s: Different '%s': %r, %r" %
                        (self.__class__.__name__, attr[1:], x, y)
                    )  # pragma: no cover
                    return False

            elif hasattr(other, attr):
                print(
                    "%s: Different attributes: %s" %
                    (self.__class__.__name__, attr[1:])
                )  # pragma: no cover
                return False
        # --- End: for

        return True

    def inspect(self):
        '''Inspect the object for debugging.

    .. seealso:: `cf.inspect`

    :Returns:

        `None`

        '''
        print(cf_inspect(self))  # pragma: no cover

    def sort(self):
        '''Sort the flags in place.

    By default sort by flag values. If flag values are not present
    then sort by flag meanings. If flag meanings are not present then
    sort by flag_masks.

    :Returns:

        `None`

    **Examples:**

    >>> f
    <CF Flags: flag_values=[2 0 1], flag_masks=[2 0 2], flag_meanings=['high' 'low' 'medium']>
    >>> f.sort()
    >>> f
    <CF Flags: flag_values=[0 1 2], flag_masks=[0 2 2], flag_meanings=['low' 'medium' 'high']>

        '''
        if not self:
            return

        # Sort all three attributes
        for attr in ('flag_values', '_flag_meanings', '_flag_masks'):
            if hasattr(self, attr):
                indices = numpy_argsort(getattr(self, attr))
                break
        # --- End: for

        for attr in ('_flag_values', '_flag_meanings', '_flag_masks'):
            if hasattr(self, attr):
                array = getattr(self, attr).view()
                array[...] = array[indices]
        # --- End: for

# --- End: class<|MERGE_RESOLUTION|>--- conflicted
+++ resolved
@@ -1,10 +1,6 @@
-<<<<<<< HEAD
 import logging
 
-from numpy import argsort    as numpy_argsort
-=======
 from numpy import argsort as numpy_argsort
->>>>>>> ce70278e
 from numpy import atleast_1d as numpy_atleast_1d
 from numpy import ndarray as numpy_ndarray
 
