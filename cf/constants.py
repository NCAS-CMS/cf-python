--- conflicted
+++ resolved
@@ -79,12 +79,7 @@
       disabled.
 
     FREE_MEMORY_FACTOR: `int`
-<<<<<<< HEAD
-      Factor to divide the free memory by. It is equal to 1 and is
-      ignored in any case.
-=======
       Factor to divide the free memory by.
->>>>>>> e11f7395
 
     COLLAPSE_PARALLEL_MODE: `int`
       The mode to use when parallelising collapse. By default this is
@@ -119,13 +114,6 @@
 )
 
 CONSTANTS["MIN_TOTAL_MEMORY"] = CONSTANTS["TOTAL_MEMORY"]
-<<<<<<< HEAD
-
-CONSTANTS["CHUNKSIZE"] = (
-    CONSTANTS["FREE_MEMORY_FACTOR"] * CONSTANTS["MIN_TOTAL_MEMORY"]
-) / (CONSTANTS["WORKSPACE_FACTOR_1"] + CONSTANTS["WORKSPACE_FACTOR_2"])
-=======
->>>>>>> e11f7395
 
 masked = numpy_ma_masked
 # nomask = numpy_ma_nomask
