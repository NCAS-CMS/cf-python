--- conflicted
+++ resolved
@@ -115,11 +115,7 @@
     'RELAXED_IDENTITIES': False,
     # 'IGNORE_IDENTITIES': False,  # no longer used
     'LOG_LEVEL': logging.getLevelName(logging.getLogger().level),
-<<<<<<< HEAD
-    'xxx': False,
-=======
     'COMBINE_BOUNDS_WITH_COORDINATES': False,
->>>>>>> 96491a86
 }
 
 CONSTANTS['FM_THRESHOLD'] = (
@@ -337,7 +333,7 @@
     'height_above_reference_ellipsoid',
     'height_above_mean_sea_level',
 )
-_D1_eta= (
+_D1_eta = (
     'sea_surface_height_above_geoid',
     'sea_surface_height_above_geopotential_datum',
     'sea_surface_height_above_reference_ellipsoid',
@@ -403,15 +399,15 @@
         's': ('ocean_s_coordinate',),
     },
     'ocean_s_coordinate_g1': {
-        'eta': (None,), ## TODO
-        'depth': (None,), ## TODO
+        'eta': _D1_eta,
+        'depth': _D1_depth,
         'depth_c': (None,),
         'C': (None,),
         's': ('ocean_s_coordinate_g1',),
     },
     'ocean_s_coordinate_g2': {
-        'eta': (None,), ## TODO
-        'depth': (None,), ## TODO
+        'eta': _D1_eta,
+        'depth': _D1_depth,
         'depth_c': (None,),
         'C': (None,),
         's': ('ocean_s_coordinate_g2',),
@@ -432,7 +428,7 @@
         'z1': (None,),
         'z2': (None,),
         'sigma': ('ocean_double_sigma_coordinate',),
-    },   
+    },
 }
 
 # --------------------------------------------------------------------
@@ -498,7 +494,7 @@
         'depth_c': 0,
         'C': 1,  # (k)
         's': 1,  # (k)
-   },
+    },
     'ocean_sigma_z_coordinate': {
         'eta':  3,  # (n,j,i)
         'depth': 2,  # (j,i)
@@ -515,7 +511,7 @@
         'z1': 0,
         'z2': 0,
         'sigma': 1,  # (k)
-    },   
+    },
 }
 
 # --------------------------------------------------------------------
@@ -571,7 +567,7 @@
     },
     'ocean_double_sigma_coordinate': {
         'depth': _D1_depth_mapping,
-    },   
+    },
 }
 
 # --------------------------------------------------------------------
@@ -651,13 +647,15 @@
         'z1': 'm',
         'z2': 'm',
         'sigma': '',
-    },   
-}
+    },
+}
+
 
 # --------------------------------------------------------------------
 # Logging level setup
 # --------------------------------------------------------------------
-# For explicitness, define here rather than importing identical Enum from cfdm
+# For explicitness, define here rather than importing identical Enum
+# from cfdm
 class ValidLogLevels(Enum):
     DISABLE = 0
     WARNING = 1
