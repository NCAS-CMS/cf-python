"""The Python `cf` package is an Earth Science data analysis library
that is built on a complete implementation of the CF data model.

The `cf` package implements the CF data model for its internal data
structures and so is able to process any CF-compliant dataset. It is
not strict about CF-compliance, however, so that partially conformant
datasets may be ingested from existing datasets and written to new
datasets. This is so that datasets which are partially conformant may
nonetheless be modified in memory.

The `cf` package can:

* read field constructs and domain constructs from netCDF, CDL, PP and
  UM datasets,

* create new field and domain constructs in memory,

* inspect field and domain constructs,

* test whether two constructs are the same,

* modify field and domain construct metadata and data,

* create subspaces of field and domain constructs,

* write and append field constructs to netCDF datasets on disk,

* incorporate, and create, metadata stored in external files,

* read, write, and create data that have been compressed by convention
  (i.e. ragged or gathered arrays), whilst presenting a view of the
  data in its uncompressed form,

* read, write, and create coordinates defined by geometry cells,

* read netCDF and CDL datasets containing hierarchical groups,

* combine field constructs arithmetically,

* manipulate field construct data by arithmetical and trigonometrical
  operations,

* perform statistical collapses on field constructs,

* perform histogram, percentile and binning operations on field
  constructs,

* regrid field constructs with (multi-)linear, nearest neighbour,
  first- and second-order conservative and higher order patch recovery
  methods,

* apply convolution filters to field constructs,

* calculate derivatives of field constructs,

* create field constructs to create derived quantities (such as
  vorticity).

All of the above use LAMA functionality, which allows multiple fields
larger than the available memory to exist and be manipulated. (Note:
work is underway to replace this functionality with a dask
implementation.)


**Visualization**

Powerful, flexible, and very simple to produce visualizations of field
constructs uses the `cfplot` package
(http://ajheaps.github.io/cf-plot), that is automatically installed
along with with `cf`.

See the :ref:`cf-python home page <cf-python-home>` for documentation,
installation and source code.

"""

__Conventions__ = "CF-1.9"
<<<<<<< HEAD
__date__ = "2022-01-18"
__version__ = "4.0.0b0"

_requires = ("numpy", "netCDF4", "cftime", "cfunits", "cfdm", "psutil", "dask")
=======
__date__ = "2022-??-??"
__version__ = "3.13.1"

_requires = (
    "numpy",
    "netCDF4",
    "cftime",
    "cfunits",
    "cfdm",
    "psutil",
    "packaging",
)
>>>>>>> 07cb04f5

x = ", ".join(_requires)
_error0 = f"cf v{ __version__} requires the modules {x}. "

try:
    import cfdm
except ImportError as error1:
    raise ImportError(_error0 + str(error1))

__cf_version__ = cfdm.core.__cf_version__

from packaging.version import Version
import importlib.util
import platform

_found_ESMF = bool(importlib.util.find_spec("ESMF"))

try:
    import netCDF4
except ImportError as error1:
    raise ImportError(_error0 + str(error1))

try:
    import numpy
except ImportError as error1:
    raise ImportError(_error0 + str(error1))

try:
    import cftime
except ImportError as error1:
    raise ImportError(_error0 + str(error1))

try:
    import cfunits
except ImportError as error1:
    raise ImportError(_error0 + str(error1))

try:
    import psutil
except ImportError as error1:
    raise ImportError(_error0 + str(error1))

try:
<<<<<<< HEAD
    import dask
except ImportError as error1:
    raise ImportError(_error0 + str(error1))

=======
    import packaging
except ImportError as error1:
    raise ImportError(_error0 + str(error1))

# Check the version of packaging
_minimum_vn = "20.0"
if Version(packaging.__version__) < Version(_minimum_vn):
    raise RuntimeError(
        f"Bad packaging version: cf requires packaging>={_minimum_vn}. "
        f"Got {packaging.__version__} at {packaging.__file__}"
    )

>>>>>>> 07cb04f5
# Check the version of psutil
_minimum_vn = "0.6.0"
if Version(psutil.__version__) < Version(_minimum_vn):
    raise RuntimeError(
        f"Bad psutil version: cf requires psutil>={_minimum_vn}. "
        f"Got {psutil.__version__} at {psutil.__file__}"
    )

# Check the version of netCDF4
_minimum_vn = "1.5.4"
if Version(netCDF4.__version__) < Version(_minimum_vn):
    raise RuntimeError(
        f"Bad netCDF4 version: cf requires netCDF4>={_minimum_vn}. "
        f"Got {netCDF4.__version__} at {netCDF4.__file__}"
    )

# Check the version of cftime
<<<<<<< HEAD
_minimum_vn = "1.6.0"
if LooseVersion(cftime.__version__) < LooseVersion(_minimum_vn):
=======
_minimum_vn = "1.5.0"
if Version(cftime.__version__) < Version(_minimum_vn):
>>>>>>> 07cb04f5
    raise RuntimeError(
        f"Bad cftime version: cf requires cftime>={_minimum_vn}. "
        f"Got {cftime.__version__} at {cftime.__file__}"
    )

# Check the version of numpy
<<<<<<< HEAD
_minimum_vn = "1.22"
if LooseVersion(numpy.__version__) < LooseVersion(_minimum_vn):
=======
_minimum_vn = "1.15"
if Version(numpy.__version__) < Version(_minimum_vn):
>>>>>>> 07cb04f5
    raise RuntimeError(
        f"Bad numpy version: cf requires numpy>={_minimum_vn}. "
        f"Got {numpy.__version__} at {numpy.__file__}"
    )

# Check the version of cfunits
_minimum_vn = "3.3.4"
if Version(cfunits.__version__) < Version(_minimum_vn):
    raise RuntimeError(
        f"Bad cfunits version: cf requires cfunits>={_minimum_vn}. "
        f"Got {cfunits.__version__} at {cfunits.__file__}"
    )

# Check the version of cfdm
<<<<<<< HEAD
_minimum_vn = "1.10.0.0"
_maximum_vn = "1.10.1.0"
_cfdm_version = LooseVersion(cfdm.__version__)
if not LooseVersion(_minimum_vn) <= _cfdm_version < LooseVersion(_maximum_vn):
=======
_minimum_vn = "1.9.0.3"
_maximum_vn = "1.9.1.0"
_cfdm_version = Version(cfdm.__version__)
if not Version(_minimum_vn) <= _cfdm_version < Version(_maximum_vn):
>>>>>>> 07cb04f5
    raise RuntimeError(
        f"Bad cfdm version: cf requires {_minimum_vn}<=cfdm<{_maximum_vn}. "
        f"Got {_cfdm_version} at {cfdm.__file__}"
    )

<<<<<<< HEAD
# Check the version of dask
_minimum_vn = "2022.6.0"
if LooseVersion(dask.__version__) < LooseVersion(_minimum_vn):
    raise RuntimeError(
        f"Bad dask version: cf requires dask>={_minimum_vn}. "
        f"Got {dask.__version__} at {dask.__file__}"
    )

=======
# Check the version of Python
_minimum_vn = "3.7.0"
if Version(platform.python_version()) < Version(_minimum_vn):
    raise ValueError(
        f"Bad python version: cf requires python version {_minimum_vn} "
        f"or later. Got {platform.python_version()}"
    )


>>>>>>> 07cb04f5
from .constructs import Constructs

from .mixin import Coordinate

from .count import Count
from .index import Index
from .list import List
from .nodecountproperties import NodeCountProperties
from .partnodecountproperties import PartNodeCountProperties
from .interiorring import InteriorRing

from .bounds import Bounds
from .domain import Domain
from .datum import Datum
from .coordinateconversion import CoordinateConversion

from .cfdatetime import dt, dt_vector
from .flags import Flags
from .timeduration import TimeDuration, Y, M, D, h, m, s
from .units import Units

from .constructlist import ConstructList
from .fieldlist import FieldList
from .domainlist import DomainList

from .dimensioncoordinate import DimensionCoordinate
from .auxiliarycoordinate import AuxiliaryCoordinate
from .coordinatereference import CoordinateReference
from .cellmethod import CellMethod
from .cellmeasure import CellMeasure
from .domainancillary import DomainAncillary
from .domainaxis import DomainAxis
from .fieldancillary import FieldAncillary
from .field import Field
from .data import (
    Data,
    FilledArray,
    GatheredArray,
    NetCDFArray,
    RaggedContiguousArray,
    RaggedIndexedArray,
    RaggedIndexedContiguousArray,
    SubsampledArray,
)

from .aggregate import aggregate
from .query import (
    Query,
    lt,
    le,
    gt,
    ge,
    eq,
    ne,
    contain,
    contains,
    wi,
    wo,
    set,
    year,
    month,
    day,
    hour,
    minute,
    second,
    dtlt,
    dtle,
    dtgt,
    dtge,
    dteq,
    dtne,
    cellsize,
    cellge,
    cellgt,
    cellle,
    celllt,
    cellwi,
    cellwo,
    djf,
    mam,
    jja,
    son,
    seasons,
)

from .constants import *  # noqa: F403
from .functions import *  # noqa: F403
from .maths import curl_xy, div_xy, relative_vorticity, histogram
from .examplefield import example_field, example_fields, example_domain

from .cfimplementation import CFImplementation, implementation

from .read_write import read, write

from .regrid import RegridOperator


# Set up basic logging for the full project with a root logger
import logging
import sys

# Configure the root logger which all module loggers inherit from:
logging.basicConfig(
    stream=sys.stdout,
    style="{",  # default is old style ('%') string formatting
    format="{message}",  # no module names or datetimes etc. for basic case
    level=logging.WARNING,  # default but change level via log_level()
)

# And create custom level inbetween 'INFO' & 'DEBUG', to understand value see:
# https://docs.python.org/3.8/howto/logging.html#logging-levels
logging.DETAIL = 15  # set value as an attribute as done for built-in levels
logging.addLevelName(logging.DETAIL, "DETAIL")


def detail(self, message, *args, **kwargs):
    if self.isEnabledFor(logging.DETAIL):
        self._log(logging.DETAIL, message, args, **kwargs)


logging.Logger.detail = detail<|MERGE_RESOLUTION|>--- conflicted
+++ resolved
@@ -74,26 +74,11 @@
 
 """
 
-__Conventions__ = "CF-1.9"
-<<<<<<< HEAD
+__Conventions__ = "CF-1.10"
 __date__ = "2022-01-18"
-__version__ = "4.0.0b0"
+__version__ = "3.14.0b0"
 
 _requires = ("numpy", "netCDF4", "cftime", "cfunits", "cfdm", "psutil", "dask")
-=======
-__date__ = "2022-??-??"
-__version__ = "3.13.1"
-
-_requires = (
-    "numpy",
-    "netCDF4",
-    "cftime",
-    "cfunits",
-    "cfdm",
-    "psutil",
-    "packaging",
-)
->>>>>>> 07cb04f5
 
 x = ", ".join(_requires)
 _error0 = f"cf v{ __version__} requires the modules {x}. "
@@ -137,12 +122,11 @@
     raise ImportError(_error0 + str(error1))
 
 try:
-<<<<<<< HEAD
     import dask
 except ImportError as error1:
     raise ImportError(_error0 + str(error1))
 
-=======
+try:
     import packaging
 except ImportError as error1:
     raise ImportError(_error0 + str(error1))
@@ -155,7 +139,6 @@
         f"Got {packaging.__version__} at {packaging.__file__}"
     )
 
->>>>>>> 07cb04f5
 # Check the version of psutil
 _minimum_vn = "0.6.0"
 if Version(psutil.__version__) < Version(_minimum_vn):
@@ -173,26 +156,16 @@
     )
 
 # Check the version of cftime
-<<<<<<< HEAD
 _minimum_vn = "1.6.0"
-if LooseVersion(cftime.__version__) < LooseVersion(_minimum_vn):
-=======
-_minimum_vn = "1.5.0"
 if Version(cftime.__version__) < Version(_minimum_vn):
->>>>>>> 07cb04f5
     raise RuntimeError(
         f"Bad cftime version: cf requires cftime>={_minimum_vn}. "
         f"Got {cftime.__version__} at {cftime.__file__}"
     )
 
 # Check the version of numpy
-<<<<<<< HEAD
 _minimum_vn = "1.22"
-if LooseVersion(numpy.__version__) < LooseVersion(_minimum_vn):
-=======
-_minimum_vn = "1.15"
 if Version(numpy.__version__) < Version(_minimum_vn):
->>>>>>> 07cb04f5
     raise RuntimeError(
         f"Bad numpy version: cf requires numpy>={_minimum_vn}. "
         f"Got {numpy.__version__} at {numpy.__file__}"
@@ -207,32 +180,23 @@
     )
 
 # Check the version of cfdm
-<<<<<<< HEAD
 _minimum_vn = "1.10.0.0"
 _maximum_vn = "1.10.1.0"
-_cfdm_version = LooseVersion(cfdm.__version__)
-if not LooseVersion(_minimum_vn) <= _cfdm_version < LooseVersion(_maximum_vn):
-=======
-_minimum_vn = "1.9.0.3"
-_maximum_vn = "1.9.1.0"
 _cfdm_version = Version(cfdm.__version__)
 if not Version(_minimum_vn) <= _cfdm_version < Version(_maximum_vn):
->>>>>>> 07cb04f5
     raise RuntimeError(
         f"Bad cfdm version: cf requires {_minimum_vn}<=cfdm<{_maximum_vn}. "
         f"Got {_cfdm_version} at {cfdm.__file__}"
     )
 
-<<<<<<< HEAD
 # Check the version of dask
 _minimum_vn = "2022.6.0"
-if LooseVersion(dask.__version__) < LooseVersion(_minimum_vn):
+if Version(dask.__version__) < Version(_minimum_vn):
     raise RuntimeError(
         f"Bad dask version: cf requires dask>={_minimum_vn}. "
         f"Got {dask.__version__} at {dask.__file__}"
     )
 
-=======
 # Check the version of Python
 _minimum_vn = "3.7.0"
 if Version(platform.python_version()) < Version(_minimum_vn):
@@ -241,8 +205,6 @@
         f"or later. Got {platform.python_version()}"
     )
 
-
->>>>>>> 07cb04f5
 from .constructs import Constructs
 
 from .mixin import Coordinate
