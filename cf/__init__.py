'''The Python `cf` package is an Earth Science data analysis library that is
built on a complete implementation of the CF data model.

The `cf` package implements the CF data model for its internal data
structures and so is able to process any CF-compliant dataset. It is
not strict about CF-compliance, however, so that partially conformant
datasets may be ingested from existing datasets and written to new
datasets. This is so that datasets which are partially conformant may
nonetheless be modified in memory.

The `cf` package can:

* read field constructs from netCDF, CDL, PP and UM datasets,

* create new field constructs in memory,

* inspect field constructs,

* test whether two field constructs are the same,

* modify field construct metadata and data,

* create subspaces of field constructs,

* write field constructs to netCDF datasets on disk,

* incorporate, and create, metadata stored in external files (*new in
  version 3.0.0*),

* read, write, and create data that have been compressed by convention
  (i.e. ragged or gathered arrays), whilst presenting a view of the
  data in its uncompressed form,

* read, write, and create coordinates defined by geometry cells (**new
  in version 3.2.0**),

* combine field constructs arithmetically,

* manipulate field construct data by arithmetical and trigonometrical
  operations,

* perform statistical collapses on field constructs,

* perform histogram, percentile and binning operations on field
  constructs (*new in version 3.0.3*),

* regrid field constructs with (multi-)linear, nearest neighbour,
  first- and second-order conservative and higher order patch recovery
  methods,

* apply convolution filters to field constructs,

* calculate derivatives of field constructs,

* create field constructs to create derived quantities (such as
  vorticity).

All of the above use LAMA functionality, which allows multiple
fields larger than the available memory to exist and be manipulated.


**Hierarchical groups**

Hierarchical groups provide a powerful mechanism to structure
variables within datasets. A future release of `cf` will include support
for netCDF4 files containing data organised in hierarchical groups,
but this is not available in version 3.2.0 (even though it is
allowed in CF-1.8).


**Visualization**

Powerful, flexible, and very simple to produce visualizations of field
constructs uses the `cfplot` package
(http://ajheaps.github.io/cf-plot), that is automatically installed
along with with `cf`.

See the :ref:`cf-python home page <cf-python-home>` for
documentation, installation and source code.

'''
__Conventions__  = 'CF-1.8'
__author__       = 'David Hassell'
<<<<<<< HEAD
__date__         = '2020-??-??'
__version__      = '3.3.0'
=======
__date__         = '2020-04-01'
__version__      = '3.2.0'
>>>>>>> 23177707

_requires = (
    'numpy',
    'netCDF4',
    'cftime',
    'cfunits',
    'cfdm',
    'psutil',
)

_error0 = 'cf v{} requires the modules {}. '.format(__version__, ', '.join(_requires))

try:
    import cfdm
except ImportError as error1:
    raise ImportError(_error0 + str(error1))

__cf_version__ = cfdm.core.__cf_version__

from distutils.version import LooseVersion
import importlib
import platform

# Check the version of python
_minimum_vn = '3.5.0'
if LooseVersion(platform.python_version()) < LooseVersion(_minimum_vn):
    raise ValueError(
        "Bad python version: cf requires python version {} or later. "
        "Got {}".format(_minimum_vn, platform.python_version())
    )

_found_ESMF = bool(importlib.util.find_spec('ESMF'))

if importlib.util.find_spec('mpi4py'):
    from mpi4py import MPI
    mpi_comm = MPI.COMM_WORLD
    mpi_size = mpi_comm.Get_size()
    mpi_rank = mpi_comm.Get_rank()

    if mpi_size > 1:
        mpi_on = True
        if mpi_rank == 0:
            print('===============================================')
            print('WARNING: MPI support is an experimental feature')
            print('  and is not recommended for operational use.')
            print('===============================================')
    else:
        mpi_on = False
else:
    mpi_on = False
    mpi_size = 1

try:
    import netCDF4
except ImportError as error1:
    raise ImportError(_error0 + str(error1))

try:
    import numpy
except ImportError as error1:
    raise ImportError(_error0 + str(error1))

try:
    import cftime
except ImportError as error1:
    raise ImportError(_error0 + str(error1))

try:
    import cfunits
except ImportError as error1:
    raise ImportError(_error0 + str(error1))

try:
    import psutil
except ImportError as error1:
    raise ImportError(_error0 + str(error1))

# Check the version of psutil
_minimum_vn = '0.6.0'
if LooseVersion(psutil.__version__) < LooseVersion(_minimum_vn):
    raise RuntimeError(
        "Bad psutil version: cf requires psutil version {} or later. Got {} at {}".format(
            _minimum_vn, psutil.__version__, psutil.__file__))

# Check the version of netCDF4
_minimum_vn = '1.5.3'
if LooseVersion(netCDF4.__version__) < LooseVersion(_minimum_vn):
    raise ValueError(
        "Bad netCDF4 version: cf requires netCDF4 version {} or later. Got {} "
        "at {}".format(_minimum_vn, netCDF4.__version__, netCDF4.__file__)
    )

# Check the version of cftime
_minimum_vn = '1.1.1'
if LooseVersion(cftime.__version__) < LooseVersion(_minimum_vn):
    raise RuntimeError(
        "Bad cftime version: cf requires cftime version {} or later. Got {} at {}".format(
            _minimum_vn, cftime.__version__, cftime.__file__))

# Check the version of numpy
_minimum_vn = '1.15'
if LooseVersion(numpy.__version__) < LooseVersion(_minimum_vn):
    raise ValueError(
        "Bad numpy version: cf requires numpy version {} or later. Got {} "
        "at {}".format(_minimum_vn, numpy.__version__, numpy.__file__)
    )

# Check the version of cfunits
_minimum_vn = '3.2.5'
if LooseVersion(cfunits.__version__) < LooseVersion(_minimum_vn):
    raise ValueError(
        "Bad cfunits version: cf requires cfunits version {} or later. Got {} "
        "at {}".format(_minimum_vn, cfunits.__version__, cfunits.__file__)
    )

# Check the version of cfdm
_minimum_vn = '1.8.0'
if LooseVersion(cfdm.__version__) < LooseVersion(_minimum_vn):
    raise ValueError(
        "Bad cfdm version: cf requires cfdm version {} or later. Got {} "
        "at {}".format(_minimum_vn, cfdm.__version__, cfdm.__file__))

from .constructs import Constructs

from .abstract import Coordinate

from .count                   import Count
from .index                   import Index
from .list                    import List
from .nodecountproperties     import NodeCountProperties
from .partnodecountproperties import PartNodeCountProperties
from .interiorring            import InteriorRing

from .bounds               import Bounds
from .domain               import Domain
from .datum                import Datum
from .coordinateconversion import CoordinateConversion

from .cfdatetime   import dt, dt_vector
from .flags        import Flags
from .timeduration import TimeDuration, Y, M, D, h, m, s
from .units        import Units

from .fieldlist import FieldList

from .dimensioncoordinate import DimensionCoordinate
from .auxiliarycoordinate import AuxiliaryCoordinate
from .coordinatereference import CoordinateReference
from .cellmethod          import CellMethod
from .cellmeasure         import CellMeasure
from .domainancillary     import DomainAncillary
from .domainaxis          import DomainAxis
from .fieldancillary      import FieldAncillary
from .field               import Field
from .data                import (Data,
                                  FilledArray,
                                  GatheredArray,
                                  NetCDFArray,
                                  RaggedContiguousArray,
                                  RaggedIndexedArray,
                                  RaggedIndexedContiguousArray)

from .aggregate    import aggregate
from .query        import (Query, lt, le, gt, ge, eq, ne, contain, contains,
                           wi, wo, set, year, month, day, hour,
                           minute, second, dtlt, dtle, dtgt, dtge,
                           dteq, dtne, cellsize, cellge, cellgt,
                           cellle, celllt, cellwi, cellwo, djf, mam,
                           jja, son, seasons)
from .constants    import *
from .functions    import *
from .maths        import relative_vorticity, histogram
from .examplefield import example_field


from .cfimplementation import (CFImplementation,
                               implementation)

from .read_write import (read,
                         write)<|MERGE_RESOLUTION|>--- conflicted
+++ resolved
@@ -81,13 +81,8 @@
 '''
 __Conventions__  = 'CF-1.8'
 __author__       = 'David Hassell'
-<<<<<<< HEAD
 __date__         = '2020-??-??'
 __version__      = '3.3.0'
-=======
-__date__         = '2020-04-01'
-__version__      = '3.2.0'
->>>>>>> 23177707
 
 _requires = (
     'numpy',
