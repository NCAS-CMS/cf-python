"""The Python `cf` package is an Earth Science data analysis library
that is built on a complete implementation of the CF data model.

The `cf` package implements the CF data model for its internal data
structures and so is able to process any CF-compliant dataset. It is
not strict about CF-compliance, however, so that partially conformant
datasets may be ingested from existing datasets and written to new
datasets. This is so that datasets which are partially conformant may
nonetheless be modified in memory.

The `cf` package uses `dask` for all of its array manipulation and
can:

* read field constructs from netCDF, CDL, PP and UM datasets,

* read field constructs and domain constructs from netCDF, CDL, PP and
  UM datasets with a choice of netCDF backends,

* read files from OPeNDAP servers and S3 object stores,

* create new field constructs in memory,

* write and append field constructs to netCDF datasets on disk,

* read, write, and manipulate UGRID mesh topologies,

* read, write, and create coordinates defined by geometry cells,

* read netCDF and CDL datasets containing hierarchical groups,

* inspect field constructs,

* test whether two field constructs are the same,

* modify field construct metadata and data,

* create subspaces of field constructs,

* write field constructs to netCDF datasets on disk,

* incorporate, and create, metadata stored in external files,

* read, write, and create data that have been compressed by convention
  (i.e. ragged or gathered arrays, or coordinate arrays compressed by
  subsampling), whilst presenting a view of the data in its
  uncompressed form,

* combine field constructs arithmetically,

* manipulate field construct data by arithmetical and trigonometrical
  operations,

* perform statistical collapses on field constructs,

* perform histogram, percentile and binning operations on field
  constructs,

* regrid field constructs with (multi-)linear, nearest neighbour,
  first- and second-order conservative and higher order patch recovery
  methods,

* apply convolution filters to field constructs,

* create running means from field constructs,

* apply differential operators to field constructs,

* create derived quantities (such as relative vorticity).


**Visualisation**

Powerful, flexible, and very simple to produce visualisations of field
constructs uses the `cfplot` package
(http://ajheaps.github.io/cf-plot), that is automatically installed
along with with `cf`.

See the :ref:`cf-python home page <cf-python-home>` for documentation,
installation and source code.

"""

__date__ = "2025-01-28"
__version__ = "3.16.3"

_requires = (
    "numpy",
    "netCDF4",
    "cftime",
    "cfunits",
    "cfdm",
    "psutil",
    "dask",
    "packaging",
    "scipy",
)
x = ", ".join(_requires)
_error0 = f"cf v{__version__} requires the modules {x}. "

import importlib.util
from platform import python_version

_found_esmpy = bool(importlib.util.find_spec("esmpy"))

try:
    import packaging
    from packaging.version import Version
except ImportError as error1:
    raise ImportError(_error0 + str(error1))
else:
    _minimum_vn = "20.0"
    if Version(packaging.__version__) < Version(_minimum_vn):
        raise RuntimeError(
            f"Bad packaging version: cf requires packaging>={_minimum_vn}. "
            f"Got {packaging.__version__} at {packaging.__file__}"
        )

try:
    import cfdm
except ImportError as error1:
    raise ImportError(_error0 + str(error1))
else:
    # Check the version of cfdm
    _minimum_vn = "1.12.0.0"
    _maximum_vn = "1.12.1.0"
    _cfdm_version = Version(cfdm.__version__)
    if (
        _cfdm_version < Version(_minimum_vn) or
        _cfdm_version >= Version(_maximum_vn)
    ):
        raise RuntimeError(
            "Bad cfdm version: cf requires "
            f"{_minimum_vn}<=cfdm<{_maximum_vn}. "
            f"Got {cfdm.__version__} at {cfdm.__file__}"
        )

__cf_version__ = cfdm.__cf_version__
__Conventions__ = f"CF-{__cf_version__}"

try:
    import netCDF4
except ImportError as error1:
    raise ImportError(_error0 + str(error1))
else:
    _minimum_vn = "1.7.2"
    if Version(netCDF4.__version__) < Version(_minimum_vn):
        raise RuntimeError(
            f"Bad netCDF4 version: cf requires netCDF4>={_minimum_vn}. "
            f"Got {netCDF4.__version__} at {netCDF4.__file__}"
        )

try:
    import numpy as np
except ImportError as error1:
    raise ImportError(_error0 + str(error1))
else:
    _minimum_vn = "2.0.0"
    if Version(np.__version__) < Version(_minimum_vn):
        raise ValueError(
            f"Bad numpy version: cf requires numpy>={_minimum_vn} "
            f"Got {np.__version__} at {np.__file__}"
        )

try:
    import cftime
except ImportError as error1:
    raise ImportError(_error0 + str(error1))
else:
    _minimum_vn = "1.6.4"
    if Version(cftime.__version__) < Version(_minimum_vn):
        raise RuntimeError(
            f"Bad cftime version: cf requires cftime>={_minimum_vn}. "
            f"Got {cftime.__version__} at {cftime.__file__}"
        )

try:
    import cfunits
except ImportError as error1:
    raise ImportError(_error0 + str(error1))
else:
    _minimum_vn = "3.3.7"
    if Version(cfunits.__version__) < Version(_minimum_vn):
        raise RuntimeError(
            f"Bad cfunits version: cf requires cfunits>={_minimum_vn}. "
            f"Got {cfunits.__version__} at {cfunits.__file__}"
        )

try:
    import psutil
except ImportError as error1:
    raise ImportError(_error0 + str(error1))
else:
    _minimum_vn = "0.6.0"
    if Version(psutil.__version__) < Version(_minimum_vn):
        raise RuntimeError(
            f"Bad psutil version: cf requires psutil>={_minimum_vn}. "
            f"Got {psutil.__version__} at {psutil.__file__}"
        )

try:
    import dask
except ImportError as error1:
    raise ImportError(_error0 + str(error1))
else:
<<<<<<< HEAD
    _minimum_vn = "2024.12.0"
    if Version(dask.__version__) <  Version(_minimum_vn):
=======
    _minimum_vn = "2024.6.1"
    _maximum_vn = "2024.7.1"
    if (
        Version(dask.__version__) < Version(_minimum_vn) or
        Version(dask.__version__) > Version(_maximum_vn)
    ):
>>>>>>> 279bbc85
        raise ValueError(
            f"Bad dask version: cf requires dask>={_minimum_vn}. "
            f"Got {dask.__version__} at {dask.__file__}"
        )

try:
    import scipy
except ImportError as error1:
    raise ImportError(_error0 + str(error1))
else:
    _minimum_vn = "1.10.0"
    if Version(scipy.__version__) < Version(_minimum_vn):
        raise RuntimeError(
            f"Bad scipy version: cf requires scipy>={_minimum_vn}. "
            f"Got {scipy.__version__} at {scipy.__file__}"
        )

_minimum_vn = "3.9.0"
if Version(python_version()) < Version(_minimum_vn):
    raise ValueError(
        f"Bad python version: cf requires python>={_minimum_vn}. "
        f"Got {python_version()}"
    )

del _minimum_vn, _maximum_vn

from .constructs import Constructs

from .mixin import Coordinate

from .count import Count
from .index import Index
from .interpolationparameter import InterpolationParameter
from .list import List
from .nodecountproperties import NodeCountProperties
from .partnodecountproperties import PartNodeCountProperties
from .interiorring import InteriorRing
from .tiepointindex import TiePointIndex

from .bounds import Bounds
from .domain import Domain
from .datum import Datum
from .coordinateconversion import CoordinateConversion

from .cfdatetime import dt, dt_vector
from .flags import Flags
from .timeduration import TimeDuration, Y, M, D, h, m, s
from .units import Units

from .constructlist import ConstructList
from .fieldlist import FieldList
from .domainlist import DomainList

from .dimensioncoordinate import DimensionCoordinate
from .auxiliarycoordinate import AuxiliaryCoordinate
from .coordinatereference import CoordinateReference
from .cellconnectivity import CellConnectivity
from .cellmethod import CellMethod
from .cellmeasure import CellMeasure
from .domainancillary import DomainAncillary
from .domainaxis import DomainAxis
from .domaintopology import DomainTopology
from .fieldancillary import FieldAncillary
from .field import Field
from .data import Data
from .data.array import (
    AggregatedArray,
    BoundsFromNodesArray,
    CellConnectivityArray,
    FullArray,
    GatheredArray,
    H5netcdfArray,
    NetCDFArray,
    NetCDF4Array,
    PointTopologyArray,
    RaggedContiguousArray,
    RaggedIndexedArray,
    RaggedIndexedContiguousArray,
    SubsampledArray,
    UMArray,
)

from .aggregate import aggregate, climatology_cells
from .query import (
    Query,
    lt,
    le,
    gt,
    ge,
    eq,
    ne,
    isclose,
    contain,
    contains,
    wi,
    wo,
    set,
    year,
    month,
    day,
    hour,
    minute,
    second,
    dtlt,
    dtle,
    dtgt,
    dtge,
    dteq,
    dtne,
    cellsize,
    cellge,
    cellgt,
    cellle,
    celllt,
    cellwi,
    cellwo,
    djf,
    mam,
    jja,
    son,
    seasons,
)

from .constants import *  # noqa: F403
from .functions import *  # noqa: F403
from .maths import curl_xy, div_xy, relative_vorticity, histogram
from .examplefield import example_field, example_fields, example_domain

from .cfimplementation import CFImplementation, implementation

from .read_write import read, write

from .regrid import RegridOperator


# Set up basic logging for the full project with a root logger
import logging
import sys

# Configure the root logger which all module loggers inherit from:
logging.basicConfig(
    stream=sys.stdout,
    style="{",  # default is old style ('%') string formatting
    format="{message}",  # no module names or datetimes etc. for basic case
    level=logging.WARNING,  # default but change level via log_level()
)

# And create custom level inbetween 'INFO' & 'DEBUG', to understand value see:
# https://docs.python.org/3.8/howto/logging.html#logging-levels
logging.DETAIL = 15  # set value as an attribute as done for built-in levels
logging.addLevelName(logging.DETAIL, "DETAIL")


def detail(self, message, *args, **kwargs):
    if self.isEnabledFor(logging.DETAIL):
        self._log(logging.DETAIL, message, args, **kwargs)


logging.Logger.detail = detail<|MERGE_RESOLUTION|>--- conflicted
+++ resolved
@@ -202,17 +202,8 @@
 except ImportError as error1:
     raise ImportError(_error0 + str(error1))
 else:
-<<<<<<< HEAD
-    _minimum_vn = "2024.12.0"
-    if Version(dask.__version__) <  Version(_minimum_vn):
-=======
-    _minimum_vn = "2024.6.1"
-    _maximum_vn = "2024.7.1"
-    if (
-        Version(dask.__version__) < Version(_minimum_vn) or
-        Version(dask.__version__) > Version(_maximum_vn)
-    ):
->>>>>>> 279bbc85
+    _minimum_vn = "2025.2.0"
+    if Version(dask.__version__) < Version(_minimum_vn):
         raise ValueError(
             f"Bad dask version: cf requires dask>={_minimum_vn}. "
             f"Got {dask.__version__} at {dask.__file__}"
