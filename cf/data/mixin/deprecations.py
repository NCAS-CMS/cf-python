--- conflicted
+++ resolved
@@ -7,14 +7,6 @@
 class DataClassDeprecationsMixin:
     """Deprecated attributes and methods for the Data class."""
 
-<<<<<<< HEAD
-    def __round__(self, *ndigits):
-        """Called to implement the built-in function `round`
-
-        Deprecated at version TODODASK, use method `round` instead.
-
-        x.__round__(*ndigits) <==> round(x, *ndigits)
-=======
     def __hash__(self):
         """The built-in function `hash`.
 
@@ -66,25 +58,32 @@
         [0.0 -- 2.0 3.0]
         >>> hash(d)
         -4816859207969696442
->>>>>>> e827ca48
-
-        """
-        _DEPRECATION_ERROR_METHOD(
-            self,
-<<<<<<< HEAD
-            "__round__",
-            "Use method 'round' instead.",
-            version="TODODASK",
-            removed_at="5.0.0",
-        )  # pragma: no cover
-=======
+
+        """
+        _DEPRECATION_ERROR_METHOD(
+            self,
             "__hash__",
             message="Consider using 'cf.hash_array' on the underlying "
             "array instead.",
             version="TODODASK",
             removed_at="5.0.0",
         )
->>>>>>> e827ca48
+
+    def __round__(self, *ndigits):
+        """Called to implement the built-in function `round`
+
+        Deprecated at version TODODASK, use method `round` instead.
+
+        x.__round__(*ndigits) <==> round(x, *ndigits)
+      
+        """
+        _DEPRECATION_ERROR_METHOD(
+            self,
+            "__round__",
+            "Use method 'round' instead.",
+            version="TODODASK",
+            removed_at="5.0.0",
+        )  # pragma: no cover
 
     @property
     def Data(self):
