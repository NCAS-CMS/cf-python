"""Functions intended to be passed to be dask.

These will typically be functions that operate on dask chunks. For
instance, as would be passed to `dask.array.map_blocks`.

"""

from functools import partial

import dask.array as da
import numpy as np
from cfdm.data.dask_utils import cfdm_asanyarray
from dask.core import flatten
from scipy.ndimage import convolve1d

from ..cfdatetime import dt, dt2rt, rt2dt
from ..functions import atol as cf_atol
from ..functions import rtol as cf_rtol
from ..units import Units


def _da_ma_allclose(x, y, masked_equal=True, rtol=None, atol=None):
    """An effective dask.array.ma.allclose method.

    True if two dask arrays are element-wise equal within a tolerance.

    Equivalent to allclose except that masked values are treated as
    equal (default) or unequal, depending on the masked_equal
    argument.

    Define an effective da.ma.allclose method here because one is
    currently missing in the Dask codebase.

    Note that all default arguments are the same as those provided to
    the corresponding NumPy method (see the `numpy.ma.allclose` API
    reference).

    .. versionadded:: 3.14.0

    :Parameters:

        x: a dask array to compare with y

        y: a dask array to compare with x

        masked_equal: `bool`, optional
            Whether masked values in a and b are considered equal
            (True) or not (False). They are considered equal by
            default.

        {{rtol: number, optional}}

        {{atol: number, optional}}

    :Returns:

        `bool`
            A Boolean value indicating whether or not the two dask
            arrays are element-wise equal to the given *rtol* and
            *atol* tolerance.

    """
    # TODODASK: put in a PR to Dask to request to add as genuine method.

    if rtol is None:
        rtol = cf_rtol()
    if atol is None:
        atol = cf_atol()

    # Must pass rtol=rtol, atol=atol in as kwargs to allclose, rather than it
    # using those in local scope from the outer function arguments, because
    # Dask's internal algorithms require these to be set as parameters.
    def allclose(a_blocks, b_blocks, rtol=rtol, atol=atol):
        """Run `ma.allclose` across multiple blocks over two arrays."""
        result = True
        # Handle scalars, including 0-d arrays, for which a_blocks and
        # b_blocks will have the corresponding type and hence not be iterable.
        # With this approach, we avoid inspecting sizes or lengths, and for
        # the 0-d array blocks the following iteration can be used unchanged
        # and will only execute once with block sizes as desired of:
        # (np.array(<int size>),)[0] = array(<int size>). Note
        # can't check against more general case of collections.abc.Iterable
        # because a 0-d array is also iterable, but in practice always a list.
        if not isinstance(a_blocks, list):
            a_blocks = (a_blocks,)
        if not isinstance(b_blocks, list):
            b_blocks = (b_blocks,)

        # Note: If a_blocks or b_blocks has more than one chunk in
        #       more than one dimension they will comprise a nested
        #       sequence of sequences, that needs to be flattened so
        #       that we can safely iterate through the actual numpy
        #       array elements.

        for a, b in zip(flatten(a_blocks), flatten(b_blocks)):
            result &= np.ma.allclose(
                a, b, masked_equal=masked_equal, rtol=rtol, atol=atol
            )

        return result

    axes = tuple(range(x.ndim))
    return da.blockwise(
        allclose, "", x, axes, y, axes, dtype=bool, rtol=rtol, atol=atol
    )


def cf_contains(a, value):
    """Whether or not an array contains a value.

    .. versionadded:: 3.14.0

    .. seealso:: `cf.Data.__contains__`

    :Parameters:

        a: array_like
            The array.

        value: array_like
            The value.

    :Returns:

        `numpy.ndarray`
            A size 1 Boolean array, with the same number of dimensions
            as *a*, that indicates whether or not *a* contains the
            value.

    """
<<<<<<< HEAD
    a = cfdm_asanyarray(a)
    value = cfdm_asanyarray(value)
=======
    a = cf_asanyarray(a)
    value = cf_asanyarray(value)
>>>>>>> 0c5af837
    return np.array(value in a).reshape((1,) * a.ndim)


def cf_convolve1d(a, window=None, axis=-1, origin=0):
    """Calculate a 1-d convolution along the given axis.

    .. versionadded:: 3.14.0

    .. seealso:: `cf.Data.convolution_filter`

    :Parameters:

        a: `numpy.ndarray`
            The float array to be filtered.

        window: 1-d sequence of numbers
            The window of weights to use for the filter.

        axis: `int`, optional
            The axis of input along which to calculate. Default is -1.

        origin: `int`, optional
            Controls the placement of the filter on the input array’s
            pixels. A value of 0 (the default) centers the filter over
            the pixel, with positive values shifting the filter to the
            left, and negative ones to the right.

    :Returns:

        `numpy.ndarray`
            Convolved float array with same shape as input.

    """
<<<<<<< HEAD
    a = cfdm_asanyarray(a)
=======
    a = cf_asanyarray(a)
>>>>>>> 0c5af837

    # Cast to float to ensure that NaNs can be stored
    if a.dtype != float:
        a = a.astype(float, copy=False)

    masked = np.ma.is_masked(a)
    if masked:
        # convolve1d does not deal with masked arrays, so uses NaNs
        # instead.
        a = a.filled(np.nan)

    c = convolve1d(
        a, window, axis=axis, mode="constant", cval=0.0, origin=origin
    )

    if masked or np.isnan(c).any():
        with np.errstate(invalid="ignore"):
            c = np.ma.masked_invalid(c)

    return c


<<<<<<< HEAD
=======
def cf_harden_mask(a):
    """Harden the mask of a masked `numpy` array.

    Has no effect if the array is not a masked array.

    .. versionadded:: 3.14.0

    .. seealso:: `cf.Data.harden_mask`

    :Parameters:

        a: `numpy.ndarray`
            The array to have a hardened mask.

    :Returns:

        `numpy.ndarray`
            The array with hardened mask.

    """
    a = cf_asanyarray(a)
    if np.ma.isMA(a):
        try:
            a.harden_mask()
        except AttributeError:
            # Trap cases when the input array is not a numpy array
            # (e.g. it might be numpy.ma.masked).
            pass

    return a


>>>>>>> 0c5af837
def cf_percentile(a, q, axis, method, keepdims=False, mtol=1):
    """Compute percentiles of the data along the specified axes.

    See `cf.Data.percentile` for further details.

    .. note:: This function correctly sets the mask hardness of the
              output array.

    .. versionadded:: 3.14.0

    .. seealso:: `cf.Data.percentile`

    :Parameters:

        a: array_like
            Input array.

        q: `numpy.ndarray`
            Percentile or sequence of percentiles to compute, which
            must be between 0 and 100 inclusive.

        axis: `tuple` of `int`
            Axes along which the percentiles are computed.

        method: `str`
            Specifies the interpolation method to use when the desired
            percentile lies between two data points ``i < j``.

        keepdims: `bool`, optional
            If this is set to True, the axes which are reduced are
            left in the result as dimensions with size one. With this
            option, the result will broadcast correctly against the
            original array *a*.

        mtol: number, optional
            The sample size threshold below which collapsed values are
            set to missing data. It is defined as a fraction (between
            0 and 1 inclusive) of the contributing input data values.

            The default of *mtol* is 1, meaning that a missing datum
            in the output array occurs whenever all of its
            contributing input array elements are missing data.

            For other values, a missing datum in the output array
            occurs whenever more than ``100*mtol%`` of its
            contributing input array elements are missing data.

            Note that for non-zero values of *mtol*, different
            collapsed elements may have different sample sizes,
            depending on the distribution of missing data in the input
            data.

    :Returns:

        `numpy.ndarray`

    """
    from math import prod

<<<<<<< HEAD
    a = cfdm_asanyarray(a)
=======
    a = cf_asanyarray(a)
>>>>>>> 0c5af837

    if np.ma.isMA(a) and not np.ma.is_masked(a):
        # Masked array with no masked elements
        a = a.data

    if np.ma.isMA(a):
        # ------------------------------------------------------------
        # Input array is masked: Replace missing values with NaNs and
        # remask later.
        # ------------------------------------------------------------
        if a.dtype != float:
            # Can't assign NaNs to integer arrays
            a = a.astype(float, copy=True)

        mask = None
        if mtol < 1:
            # Count the number of missing values that contribute to
            # each output percentile value and make a corresponding
            # mask
            full_size = prod(
                [size for i, size in enumerate(a.shape) if i in axis]
            )
            n_missing = full_size - np.ma.count(
                a, axis=axis, keepdims=keepdims
            )
            if n_missing.any():
                mask = np.where(n_missing > mtol * full_size, True, False)
                if q.ndim:
                    mask = np.expand_dims(mask, 0)

        a = np.ma.filled(a, np.nan)

        with np.testing.suppress_warnings() as sup:
            sup.filter(
                category=RuntimeWarning,
                message=".*All-NaN slice encountered.*",
            )
            p = np.nanpercentile(
                a,
                q,
                axis=axis,
                method=method,
                keepdims=keepdims,
                overwrite_input=True,
            )

        # Update the mask for NaN points
        nan_mask = np.isnan(p)
        if nan_mask.any():
            if mask is None:
                mask = nan_mask
            else:
                mask = np.ma.where(nan_mask, True, mask)

        # Mask any NaNs and elements below the mtol threshold
        if mask is not None:
            p = np.ma.where(mask, np.ma.masked, p)

    else:
        # ------------------------------------------------------------
        # Input array is not masked
        # ------------------------------------------------------------
        p = np.percentile(
            a,
            q,
            axis=axis,
            method=method,
            keepdims=keepdims,
            overwrite_input=False,
        )

    return p


<<<<<<< HEAD
=======
def cf_soften_mask(a):
    """Soften the mask of a masked `numpy` array.

    Has no effect if the array is not a masked array.

    .. versionadded:: 3.14.0

    .. seealso:: `cf.Data.soften_mask`

    :Parameters:

        a: `numpy.ndarray`
            The array to have a softened mask.

    :Returns:

        `numpy.ndarray`
            The array with softened mask.

    """
    a = cf_asanyarray(a)

    if np.ma.isMA(a):
        try:
            a.soften_mask()
        except AttributeError:
            # Trap cases when the input array is not a numpy array
            # (e.g. it might be numpy.ma.masked).
            pass

    return a


def cf_where(array, condition, x, y, hardmask):
    """Set elements of *array* from *x* or *y* depending on *condition*.

    The input *array* is not changed in-place.

    See `where` for details on the expected functionality.

    .. note:: This function correctly sets the mask hardness of the
              output array.

    .. versionadded:: 3.14.0

    .. seealso:: `cf.Data.where`

    :Parameters:

        array: numpy.ndarray
            The array to be assigned to.

        condition: numpy.ndarray
            Where False or masked, assign from *y*, otherwise assign
            from *x*.

        x: numpy.ndarray or `None`
            *x* and *y* must not both be `None`.

        y: numpy.ndarray or `None`
            *x* and *y* must not both be `None`.

        hardmask: `bool`
           Set the mask hardness for a returned masked array. If True
           then a returned masked array will have a hardened mask, and
           the mask of the input *array* (if there is one) will be
           applied to the returned array, in addition to any masked
           elements arising from assignments from *x* or *y*.

    :Returns:

        `numpy.ndarray`
            A copy of the input *array* with elements from *y* where
            *condition* is False or masked, and elements from *x*
            elsewhere.

    """
    array = cf_asanyarray(array)
    condition = cf_asanyarray(condition)
    if x is not None:
        x = cf_asanyarray(x)

    if y is not None:
        y = cf_asanyarray(y)

    mask = None

    if np.ma.isMA(array):
        # Do a masked where
        where = np.ma.where
        if hardmask:
            mask = array.mask
    elif np.ma.isMA(x) or np.ma.isMA(y):
        # Do a masked where
        where = np.ma.where
    else:
        # Do a non-masked where
        where = np.where
        hardmask = False

    condition_is_masked = np.ma.isMA(condition)
    if condition_is_masked:
        condition = condition.astype(bool)

    if x is not None:
        # Assign values from x
        if condition_is_masked:
            # Replace masked elements of condition with False, so that
            # masked locations are assigned from array
            c = condition.filled(False)
        else:
            c = condition

        array = where(c, x, array)

    if y is not None:
        # Assign values from y
        if condition_is_masked:
            # Replace masked elements of condition with True, so that
            # masked locations are assigned from array
            c = condition.filled(True)
        else:
            c = condition

        array = where(c, array, y)

    if hardmask:
        if mask is not None and mask.any():
            # Apply the mask from the input array to the result
            array.mask |= mask

        array.harden_mask()

    return array


>>>>>>> 0c5af837
def _getattr(x, attr):
    return getattr(x, attr, False)


_array_getattr = np.vectorize(_getattr, excluded="attr")


def cf_YMDhms(a, attr):
    """Return a date-time component from an array of date-time objects.

    Only applicable for data with reference time units. The returned
    array will have the same mask hardness as the original array.

    .. versionadded:: 3.14.0

    .. seealso:: `~cf.Data.year`, ~cf.Data.month`, `~cf.Data.day`,
                 `~cf.Data.hour`, `~cf.Data.minute`, `~cf.Data.second`

    :Parameters:

        a: `numpy.ndarray`
            The array from which to extract date-time component.

        attr: `str`
            The name of the date-time component, one of ``'year'``,
            ``'month'``, ``'day'``, ``'hour'``, ``'minute'``,
            ``'second'``.

    :Returns:

        `numpy.ndarray`
            The date-time component.

    **Examples**

    >>> import numpy as np
    >>> a = np.array([
    ...  cftime.DatetimeGregorian(2000, 1, 1, 0, 0, 0, 0, has_year_zero=False)
    ...  cftime.DatetimeGregorian(2000, 1, 2, 0, 0, 0, 0, has_year_zero=False)
    ... ])
    >>> cf_YMDmhs(a, 'day')
    array([1, 2])

    """
    a = cfdm_asanyarray(a)
    return _array_getattr(a, attr=attr)


def cf_rt2dt(a, units):
    """Convert an array of reference times to date-time objects.

    .. versionadded:: 3.14.0

    .. seealso:: `cf._dt2rt`, `cf.Data._asdatetime`

    :Parameters:

        a: `numpy.ndarray`
            An array of numeric reference times.

        units: `Units`
            The units for the reference times


    :Returns:

        `numpy.ndarray`
            A array containing date-time objects.

    **Examples**

    >>> import numpy as np
    >>> print(cf_rt2dt(np.array([0, 1]), cf.Units('days since 2000-01-01')))
    [cftime.DatetimeGregorian(2000, 1, 1, 0, 0, 0, 0, has_year_zero=False)
     cftime.DatetimeGregorian(2000, 1, 2, 0, 0, 0, 0, has_year_zero=False)]

    """
<<<<<<< HEAD
    a = cfdm_asanyarray(a)
=======
    a = cf_asanyarray(a)
>>>>>>> 0c5af837
    if not units.iscalendartime:
        return rt2dt(a, units_in=units)

    # Calendar month/year units
    from ..timeduration import TimeDuration

    def _convert(x, units, reftime):
        t = TimeDuration(x, units=units)
        if x > 0:
            return t.interval(reftime, end=False)[1]
        else:
            return t.interval(reftime, end=True)[0]

    return np.vectorize(
        partial(
            _convert,
            units=units._units_since_reftime,
            reftime=dt(units.reftime, calendar=units._calendar),
        ),
        otypes=[object],
    )(a)


def cf_dt2rt(a, units):
    """Convert an array of date-time objects to reference times.

    .. versionadded:: 3.14.0

    .. seealso:: `cf._rt2dt`, `cf.Data._asreftime`

    :Parameters:

        a: `numpy.ndarray`
            An array of date-time objects.

        units: `Units`
            The units for the reference times

    :Returns:

        `numpy.ndarray`
            An array containing numeric reference times

    **Examples**

    >>> import numpy as np
    >>> a = np.array([
    ...  cftime.DatetimeGregorian(2000, 1, 1, 0, 0, 0, 0, has_year_zero=False)
    ...  cftime.DatetimeGregorian(2000, 1, 2, 0, 0, 0, 0, has_year_zero=False)
    ... ])
    >>> print(cf_dt2rt(a, cf.Units('days since 1999-01-01')))
    [365 366]

    """
<<<<<<< HEAD
    a = cfdm_asanyarray(a)
=======
    a = cf_asanyarray(a)
>>>>>>> 0c5af837
    return dt2rt(a, units_out=units, units_in=None)


def cf_units(a, from_units, to_units):
    """Convert array values to have different equivalent units.

    .. versionadded:: 3.14.0

    .. seealso:: `cf.Data.Units`

    :Parameters:

        a: `numpy.ndarray`
            The array.

        from_units: `Units`
            The existing units of the array.

        to_units: `Units`
            The units that the array should be converted to. Must be
            equivalent to *from_units*.

    :Returns:

        `numpy.ndarray`
            An array containing values in the new units. In order to
            represent the new units, the returned data type may be
            different from that of the input array. For instance, if
            *a* has an integer data type, *from_units* are kilometres,
            and *to_units* are ``'miles'`` then the returned array
            will have a float data type.

    **Examples**

    >>> import numpy as np
    >>> a = np.array([1, 2])
    >>> print(cf.data.dask_utils.cf_units(a, cf.Units('km'), cf.Units('m')))
    [1000. 2000.]

    """
<<<<<<< HEAD
    a = cfdm_asanyarray(a)
=======
    a = cf_asanyarray(a)
>>>>>>> 0c5af837
    return Units.conform(
        a, from_units=from_units, to_units=to_units, inplace=False
    )


def cf_is_masked(a):
    """Determine whether an array has masked values.

    .. versionadded:: NEXTVERSION

    :Parameters:

        a: array_like
            The array.

    :Returns:

        `numpy.ndarray`
            A size 1 Boolean array with the same number of dimensions
            as *a*, for which `True` indicates that there are masked
            values.

    """
<<<<<<< HEAD
    a = cfdm_asanyarray(a)
=======
    a = cf_asanyarray(a)
>>>>>>> 0c5af837
    out = np.ma.is_masked(a)
    return np.array(out).reshape((1,) * a.ndim)


def cf_filled(a, fill_value=None):
    """Replace masked elements with a fill value.

    .. versionadded:: NEXTVERSION

    :Parameters:

        a: array_like
            The array.

        fill_value: scalar
            The fill value.

    :Returns:

        `numpy.ndarray`
            The filled array.

    **Examples**

    >>> a = np.array([[1, 2, 3]])
    >>> print(cf.data.dask_utils.cf_filled(a, -999))
    [[1 2 3]]
    >>> a = np.ma.array([[1, 2, 3]], mask=[[True, False, False]])
    >>> print(cf.data.dask_utils.cf_filled(a, -999))
    [[-999    2    3]]

    """
<<<<<<< HEAD
    a = cfdm_asanyarray(a)
    return np.ma.filled(a, fill_value=fill_value)
=======
    a = cf_asanyarray(a)
    return np.ma.filled(a, fill_value=fill_value)


def cf_asanyarray(a):
    """Convert to a `numpy` array.

    Only do this if the input *a* has an `__asanyarray__` attribute
    with value True.

    .. versionadded:: NEXTVERSION

    :Parameters:

        a: array_like
            The array.

    :Returns:

            The array converted to a `numpy` array, or the input array
            unchanged if ``a.__asanyarray__`` False.

    """
    if getattr(a, "__asanyarray__", False):
        return np.asanyarray(a)

    return a
>>>>>>> 0c5af837
<|MERGE_RESOLUTION|>--- conflicted
+++ resolved
@@ -128,13 +128,8 @@
             value.
 
     """
-<<<<<<< HEAD
     a = cfdm_asanyarray(a)
     value = cfdm_asanyarray(value)
-=======
-    a = cf_asanyarray(a)
-    value = cf_asanyarray(value)
->>>>>>> 0c5af837
     return np.array(value in a).reshape((1,) * a.ndim)
 
 
@@ -168,11 +163,7 @@
             Convolved float array with same shape as input.
 
     """
-<<<<<<< HEAD
-    a = cfdm_asanyarray(a)
-=======
-    a = cf_asanyarray(a)
->>>>>>> 0c5af837
+    a = cfdm_asanyarray(a)
 
     # Cast to float to ensure that NaNs can be stored
     if a.dtype != float:
@@ -195,41 +186,6 @@
     return c
 
 
-<<<<<<< HEAD
-=======
-def cf_harden_mask(a):
-    """Harden the mask of a masked `numpy` array.
-
-    Has no effect if the array is not a masked array.
-
-    .. versionadded:: 3.14.0
-
-    .. seealso:: `cf.Data.harden_mask`
-
-    :Parameters:
-
-        a: `numpy.ndarray`
-            The array to have a hardened mask.
-
-    :Returns:
-
-        `numpy.ndarray`
-            The array with hardened mask.
-
-    """
-    a = cf_asanyarray(a)
-    if np.ma.isMA(a):
-        try:
-            a.harden_mask()
-        except AttributeError:
-            # Trap cases when the input array is not a numpy array
-            # (e.g. it might be numpy.ma.masked).
-            pass
-
-    return a
-
-
->>>>>>> 0c5af837
 def cf_percentile(a, q, axis, method, keepdims=False, mtol=1):
     """Compute percentiles of the data along the specified axes.
 
@@ -289,11 +245,7 @@
     """
     from math import prod
 
-<<<<<<< HEAD
-    a = cfdm_asanyarray(a)
-=======
-    a = cf_asanyarray(a)
->>>>>>> 0c5af837
+    a = cfdm_asanyarray(a)
 
     if np.ma.isMA(a) and not np.ma.is_masked(a):
         # Masked array with no masked elements
@@ -368,145 +320,6 @@
     return p
 
 
-<<<<<<< HEAD
-=======
-def cf_soften_mask(a):
-    """Soften the mask of a masked `numpy` array.
-
-    Has no effect if the array is not a masked array.
-
-    .. versionadded:: 3.14.0
-
-    .. seealso:: `cf.Data.soften_mask`
-
-    :Parameters:
-
-        a: `numpy.ndarray`
-            The array to have a softened mask.
-
-    :Returns:
-
-        `numpy.ndarray`
-            The array with softened mask.
-
-    """
-    a = cf_asanyarray(a)
-
-    if np.ma.isMA(a):
-        try:
-            a.soften_mask()
-        except AttributeError:
-            # Trap cases when the input array is not a numpy array
-            # (e.g. it might be numpy.ma.masked).
-            pass
-
-    return a
-
-
-def cf_where(array, condition, x, y, hardmask):
-    """Set elements of *array* from *x* or *y* depending on *condition*.
-
-    The input *array* is not changed in-place.
-
-    See `where` for details on the expected functionality.
-
-    .. note:: This function correctly sets the mask hardness of the
-              output array.
-
-    .. versionadded:: 3.14.0
-
-    .. seealso:: `cf.Data.where`
-
-    :Parameters:
-
-        array: numpy.ndarray
-            The array to be assigned to.
-
-        condition: numpy.ndarray
-            Where False or masked, assign from *y*, otherwise assign
-            from *x*.
-
-        x: numpy.ndarray or `None`
-            *x* and *y* must not both be `None`.
-
-        y: numpy.ndarray or `None`
-            *x* and *y* must not both be `None`.
-
-        hardmask: `bool`
-           Set the mask hardness for a returned masked array. If True
-           then a returned masked array will have a hardened mask, and
-           the mask of the input *array* (if there is one) will be
-           applied to the returned array, in addition to any masked
-           elements arising from assignments from *x* or *y*.
-
-    :Returns:
-
-        `numpy.ndarray`
-            A copy of the input *array* with elements from *y* where
-            *condition* is False or masked, and elements from *x*
-            elsewhere.
-
-    """
-    array = cf_asanyarray(array)
-    condition = cf_asanyarray(condition)
-    if x is not None:
-        x = cf_asanyarray(x)
-
-    if y is not None:
-        y = cf_asanyarray(y)
-
-    mask = None
-
-    if np.ma.isMA(array):
-        # Do a masked where
-        where = np.ma.where
-        if hardmask:
-            mask = array.mask
-    elif np.ma.isMA(x) or np.ma.isMA(y):
-        # Do a masked where
-        where = np.ma.where
-    else:
-        # Do a non-masked where
-        where = np.where
-        hardmask = False
-
-    condition_is_masked = np.ma.isMA(condition)
-    if condition_is_masked:
-        condition = condition.astype(bool)
-
-    if x is not None:
-        # Assign values from x
-        if condition_is_masked:
-            # Replace masked elements of condition with False, so that
-            # masked locations are assigned from array
-            c = condition.filled(False)
-        else:
-            c = condition
-
-        array = where(c, x, array)
-
-    if y is not None:
-        # Assign values from y
-        if condition_is_masked:
-            # Replace masked elements of condition with True, so that
-            # masked locations are assigned from array
-            c = condition.filled(True)
-        else:
-            c = condition
-
-        array = where(c, array, y)
-
-    if hardmask:
-        if mask is not None and mask.any():
-            # Apply the mask from the input array to the result
-            array.mask |= mask
-
-        array.harden_mask()
-
-    return array
-
-
->>>>>>> 0c5af837
 def _getattr(x, attr):
     return getattr(x, attr, False)
 
@@ -584,11 +397,8 @@
      cftime.DatetimeGregorian(2000, 1, 2, 0, 0, 0, 0, has_year_zero=False)]
 
     """
-<<<<<<< HEAD
-    a = cfdm_asanyarray(a)
-=======
-    a = cf_asanyarray(a)
->>>>>>> 0c5af837
+    a = cfdm_asanyarray(a)
+
     if not units.iscalendartime:
         return rt2dt(a, units_in=units)
 
@@ -643,11 +453,7 @@
     [365 366]
 
     """
-<<<<<<< HEAD
-    a = cfdm_asanyarray(a)
-=======
-    a = cf_asanyarray(a)
->>>>>>> 0c5af837
+    a = cfdm_asanyarray(a)
     return dt2rt(a, units_out=units, units_in=None)
 
 
@@ -688,11 +494,7 @@
     [1000. 2000.]
 
     """
-<<<<<<< HEAD
-    a = cfdm_asanyarray(a)
-=======
-    a = cf_asanyarray(a)
->>>>>>> 0c5af837
+    a = cfdm_asanyarray(a)
     return Units.conform(
         a, from_units=from_units, to_units=to_units, inplace=False
     )
@@ -716,11 +518,7 @@
             values.
 
     """
-<<<<<<< HEAD
-    a = cfdm_asanyarray(a)
-=======
-    a = cf_asanyarray(a)
->>>>>>> 0c5af837
+    a = cfdm_asanyarray(a)
     out = np.ma.is_masked(a)
     return np.array(out).reshape((1,) * a.ndim)
 
@@ -753,35 +551,5 @@
     [[-999    2    3]]
 
     """
-<<<<<<< HEAD
-    a = cfdm_asanyarray(a)
-    return np.ma.filled(a, fill_value=fill_value)
-=======
-    a = cf_asanyarray(a)
-    return np.ma.filled(a, fill_value=fill_value)
-
-
-def cf_asanyarray(a):
-    """Convert to a `numpy` array.
-
-    Only do this if the input *a* has an `__asanyarray__` attribute
-    with value True.
-
-    .. versionadded:: NEXTVERSION
-
-    :Parameters:
-
-        a: array_like
-            The array.
-
-    :Returns:
-
-            The array converted to a `numpy` array, or the input array
-            unchanged if ``a.__asanyarray__`` False.
-
-    """
-    if getattr(a, "__asanyarray__", False):
-        return np.asanyarray(a)
-
-    return a
->>>>>>> 0c5af837
+    a = cfdm_asanyarray(a)
+    return np.ma.filled(a, fill_value=fill_value)