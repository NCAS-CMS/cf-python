--- conflicted
+++ resolved
@@ -8,7 +8,6 @@
 import dask.array as da
 import numpy as np
 
-<<<<<<< HEAD
 from ..functions import atol as cf_atol
 from ..functions import rtol as cf_rtol
 
@@ -105,7 +104,7 @@
         atol=atol,
     )
 
-=======
+
 try:
     from scipy.ndimage.filters import convolve1d
 except ImportError:
@@ -158,7 +157,6 @@
 
     return c
 
->>>>>>> 4c28c430
 
 def cf_harden_mask(a):
     """Harden the mask of a masked `numpy` array.
