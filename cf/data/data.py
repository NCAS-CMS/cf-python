--- conflicted
+++ resolved
@@ -6281,11 +6281,7 @@
         """
         dx = self.get_dask(copy=False)
         if math.isnan(dx.size):
-<<<<<<< HEAD
             logger.debug("Computing data nbytes: Performance may be degraded")
-=======
-            logger.warning("Computing nbytes: Performance may be degraded")
->>>>>>> 0db51e0b
             dx.compute_chunk_sizes()
 
         return dx.nbytes
