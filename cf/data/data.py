--- conflicted
+++ resolved
@@ -104,11 +104,8 @@
 )
 from .dask_utils import (
     _da_ma_allclose,
-<<<<<<< HEAD
     cf_contains,
-=======
     cf_dt2rt,
->>>>>>> b195c023
     cf_harden_mask,
     cf_percentile,
     cf_rt2dt,
