import logging
import math
import operator
from functools import partial, reduce, wraps
from itertools import product
from numbers import Integral
from operator import mul

import cfdm
import cftime
import dask.array as da
import numpy as np
from dask import compute, delayed  # noqa: F401
from dask.array import Array
from dask.array.core import normalize_chunks
from dask.base import is_dask_collection, tokenize
from dask.core import flatten
from dask.highlevelgraph import HighLevelGraph

from ..cfdatetime import dt as cf_dt
from ..constants import masked as cf_masked
from ..decorators import (
    _deprecated_kwarg_check,
    _display_or_return,
    _inplace_enabled,
    _inplace_enabled_define_and_cleanup,
    _manage_log_level_via_verbosity,
)
from ..functions import (
    _DEPRECATION_ERROR_KWARGS,
    _section,
    atol,
    default_netCDF_fillvals,
    free_memory,
    log_level,
    parse_indices,
    rtol,
)
from ..mixin_container import Container
from ..units import Units
from .collapse import Collapse
from .creation import compressed_to_dask, generate_axis_identifiers, to_dask
from .dask_utils import (
    _da_ma_allclose,
    cf_contains,
    cf_dt2rt,
    cf_harden_mask,
    cf_percentile,
    cf_rt2dt,
    cf_soften_mask,
    cf_units,
    cf_where,
)
from .mixin import DataClassDeprecationsMixin
from .utils import (  # is_small,; is_very_small,
    YMDhms,
    _is_numeric_dtype,
    conform_units,
    convert_to_datetime,
    convert_to_reftime,
    first_non_missing_value,
    new_axis_identifier,
    scalar_masked_array,
)


logger = logging.getLogger(__name__)

# --------------------------------------------------------------------
# Constants
# --------------------------------------------------------------------
_year_length = 365.242198781
_month_length = _year_length / 12

_empty_set = set()

_units_None = Units()
_units_1 = Units("1")
_units_radians = Units("radians")

_dtype_float32 = np.dtype("float32")
_dtype_float = np.dtype(float)
_dtype_bool = np.dtype(bool)

_DEFAULT_CHUNKS = "auto"
_DEFAULT_HARDMASK = True


class Data(DataClassDeprecationsMixin, Container, cfdm.Data):
    """An N-dimensional data array with units and masked values.

    * Contains an N-dimensional, indexable and broadcastable array with
      many similarities to a `numpy` array.

    * Contains the units of the array elements.

    * Supports masked arrays, regardless of whether or not it was
      initialised with a masked array.

    * Stores and operates on data arrays which are larger than the
      available memory.

    **Indexing**

    A data array is indexable in a similar way to numpy array:

    >>> d.shape
    (12, 19, 73, 96)
    >>> d[...].shape
    (12, 19, 73, 96)
    >>> d[slice(0, 9), 10:0:-2, :, :].shape
    (9, 5, 73, 96)

    There are three extensions to the numpy indexing functionality:

    * Size 1 dimensions are never removed by indexing.

      An integer index i takes the i-th element but does not reduce the
      rank of the output array by one:

      >>> d.shape
      (12, 19, 73, 96)
      >>> d[0, ...].shape
      (1, 19, 73, 96)
      >>> d[:, 3, slice(10, 0, -2), 95].shape
      (12, 1, 5, 1)

      Size 1 dimensions may be removed with the `squeeze` method.

    * The indices for each axis work independently.

      When more than one dimension's slice is a 1-d boolean sequence or
      1-d sequence of integers, then these indices work independently
      along each dimension (similar to the way vector subscripts work in
      Fortran), rather than by their elements:

      >>> d.shape
      (12, 19, 73, 96)
      >>> d[0, :, [0, 1], [0, 13, 27]].shape
      (1, 19, 2, 3)

    * Boolean indices may be any object which exposes the numpy array
      interface.

      >>> d.shape
      (12, 19, 73, 96)
      >>> d[..., d[0, 0, 0]>d[0, 0, 0].min()]

    **Cyclic axes**

    """

    def __init__(
        self,
        array=None,
        units=None,
        calendar=None,
        fill_value=None,
        hardmask=_DEFAULT_HARDMASK,
        chunks=_DEFAULT_CHUNKS,
        dt=False,
        source=None,
        copy=True,
        dtype=None,
        mask=None,
        to_memory=False,
        init_options=None,
        _use_array=True,
    ):
        """**Initialization**

        :Parameters:

            array: optional
                The array of values. May be any scalar or array-like
                object, including another `Data` instance.

                *Parameter example:*
                  ``array=[34.6]``

                *Parameter example:*
                  ``array=[[1, 2], [3, 4]]``

                *Parameter example:*
                  ``array=numpy.ma.arange(10).reshape(2, 1, 5)``

            units: `str` or `Units`, optional
                The physical units of the data. if a `Units` object is
                provided then this an also set the calendar.

                The units (without the calendar) may also be set after
                initialisation with the `set_units` method.

                *Parameter example:*
                  ``units='km hr-1'``

                *Parameter example:*
                  ``units='days since 2018-12-01'``

            calendar: `str`, optional
                The calendar for reference time units.

                The calendar may also be set after initialisation with the
                `set_calendar` method.

                *Parameter example:*
                  ``calendar='360_day'``

            fill_value: optional
                The fill value of the data. By default, or if set to
                `None`, the `numpy` fill value appropriate to the array's
                data-type will be used (see
                `numpy.ma.default_fill_value`).

                The fill value may also be set after initialisation with
                the `set_fill_value` method.

                *Parameter example:*
                  ``fill_value=-999.``

            dtype: data-type, optional
                The desired data-type for the data. By default the
                data-type will be inferred form the *array*
                parameter.

                The data-type may also be set after initialisation with
                the `dtype` attribute.

                *Parameter example:*
                    ``dtype=float``

                *Parameter example:*
                    ``dtype='float32'``

                *Parameter example:*
                    ``dtype=numpy.dtype('i2')``

                .. versionadded:: 3.0.4

            mask: optional
                Apply this mask to the data given by the *array*
                parameter. By default, or if *mask* is `None`, no mask
                is applied. May be any scalar or array-like object
                (such as a `list`, `numpy` array or `Data` instance)
                that is broadcastable to the shape of *array*. Masking
                will be carried out where the mask elements evaluate
                to `True`.

                This mask will applied in addition to any mask already
                defined by the *array* parameter.

                .. versionadded:: 3.0.5

            source: optional
                Initialize the data values and metadata (such as
                units, mask hardness, etc.) from the data of
                *source*. All other arguments, with the exception of
                *copy*, are ignored.

            hardmask: `bool`, optional
                If False then the mask is soft. By default the mask is
                hard.

            dt: `bool`, optional
                If True then strings (such as ``'1990-12-01 12:00'``)
                given by the *array* parameter are re-interpreted as
                date-time objects. By default they are not.

            copy: `bool`, optional
                If False then do not deep copy input parameters prior to
                initialization. By default arguments are deep copied.

            {{chunks: `int`, `tuple`, `dict` or `str`, optional}}

                .. versionadded:: TODODASKVER

            to_memory: `bool`, optional
                If True then ensure that the original data are in
                memory, rather than on disk.

                If the original data are on disk, then reading data
                into memory during initialisation will slow down the
                initialisation process, but can considerably improve
                downstream performance by avoiding the need for
                independent reads for every dask chunk, each time the
                data are computed.

                In general, setting *to_memory* to True is not the same
                as calling the `persist` of the newly created `Data`
                object, which also decompresses data compressed by
                convention and computes any data type, mask and
                date-time modifications.

                If the input *array* is a `dask.array.Array` object
                then *to_memory* is ignored.

                .. versionadded:: TODODASKVER

            init_options: `dict`, optional
                Provide optional keyword arguments to methods and
                functions called during the initialisation process. A
                dictionary key identifies a method or function. The
                corresponding value is another dictionary whose
                key/value pairs are the keyword parameter names and
                values to be applied.

                Supported keys are:

                * ``'from_array'``: Provide keyword arguments to
                  the `dask.array.from_array` function. This is used
                  when initialising data that is not already a dask
                  array and is not compressed by convention.

                * ``'first_non_missing_value'``: Provide keyword
                  arguments to the
                  `cf.data.utils.first_non_missing_value`
                  function. This is used when the input array contains
                  date-time strings or objects, and may affect
                  performance.

                 *Parameter example:*
                   ``{'from_array': {'inline_array': True}}``

            chunk: deprecated at version TODODASKVER
                Use the *chunks* parameter instead.

        **Examples**

        >>> d = cf.Data(5)
        >>> d = cf.Data([1,2,3], units='K')
        >>> import numpy
        >>> d = cf.Data(numpy.arange(10).reshape(2,5),
        ...             units=Units('m/s'), fill_value=-999)
        >>> d = cf.Data('fly')
        >>> d = cf.Data(tuple('fly'))

        """
        if array is None and source is None:  # don't create no/empty Data
            raise ValueError(
                "Can't create empty data: some input data or datum must be "
                "provided via the 'source' or 'array' parameters."
            )

        if source is None and isinstance(array, self.__class__):
            source = array

        if init_options is None:
            init_options = {}

        if source is not None:
            try:
                array = source._get_Array(None)
            except AttributeError:
                array = None

            super().__init__(
                source=source, _use_array=_use_array and array is not None
            )

            if _use_array:
                try:
                    array = source.to_dask_array()
                except (AttributeError, TypeError):
                    pass
                else:
                    self._set_dask(
                        array,
                        copy=copy,
                        delete_source=False,
                    )
            else:
                self._del_dask(None)

            # Set the mask hardness
            self.hardmask = getattr(source, "hardmask", _DEFAULT_HARDMASK)

            return

        super().__init__(
            array=array,
            fill_value=fill_value,
            _use_array=False,
        )

        # Set the units
        units = Units(units, calendar=calendar)
        self._Units = units

        # Set the mask hardness
        self.hardmask = hardmask

        if array is None:
            return

        try:
            ndim = array.ndim
        except AttributeError:
            ndim = np.ndim(array)

        # Create the _cyclic attribute: identifies which axes are
        # cyclic (and therefore allow cyclic slicing). It must be a
        # subset of the axes given by the _axes attribute. If an axis
        # is removed from _axes then it must also be removed from
        # _cyclic.
        #
        # Never change the value of the _cyclic attribute in-place.
        self._cyclic = _empty_set

        # Create the _axes attribute: an ordered sequence of unique
        # (within this `Data` instance) names for each array axis.
        self._axes = generate_axis_identifiers(ndim)

        if not _use_array:
            return

        # Still here? Then create a dask array and store it.

        # Find out if the data is compressed
        try:
            compressed = array.get_compression_type()
        except AttributeError:
            compressed = ""

        if compressed:
            # The data is compressed, so create a uncompressed dask
            # view of it.
            if chunks != _DEFAULT_CHUNKS:
                raise ValueError(
                    "Can't define chunks for compressed input arrays. "
                    "Consider rechunking after initialisation."
                )

            if init_options.get("from_array"):
                raise ValueError(
                    "Can't define 'from_array' initialisation options "
                    "for compressed input arrays"
                )

            # Bring the compressed data into memory without
            # decompressing it
            if to_memory:
                try:
                    array = array.to_memory()
                except AttributeError:
                    pass

            # Save the input compressed array, as this will contain
            # extra information, such as a count or index variable.
            self._set_Array(array)

            array = compressed_to_dask(array, chunks)

        elif not is_dask_collection(array):
            # Turn the data into a dask array
            kwargs = init_options.get("from_array", {})
            if "chunks" in kwargs:
                raise TypeError(
                    "Can't define 'chunks' in the 'from_array' "
                    "initialisation options. "
                    "Use the 'chunks' parameter instead."
                )

            # Bring the data into memory
            if to_memory:
                try:
                    array = array.to_memory()
                except AttributeError:
                    pass

            array = to_dask(array, chunks, **kwargs)

        elif chunks != _DEFAULT_CHUNKS:
            # The data is already a dask array
            raise ValueError(
                "Can't define chunks for dask input arrays. Consider "
                "rechunking the dask array before initialisation, or "
                "rechunking the Data after initialisation."
            )

        # Find out if we have an array of date-time objects
        if units.isreftime:
            dt = True

        first_value = None
        if not dt and array.dtype.kind == "O":
            kwargs = init_options.get("first_non_missing_value", {})
            first_value = first_non_missing_value(array, **kwargs)

            if first_value is not None:
                dt = hasattr(first_value, "timetuple")

        # Convert string or object date-times to floating point
        # reference times
        if dt and array.dtype.kind in "USO":
            array, units = convert_to_reftime(array, units, first_value)
            # Reset the units
            self._Units = units

        # Store the dask array
        self._set_dask(array, delete_source=False)

        # Override the data type
        if dtype is not None:
            self.dtype = dtype

        # Apply a mask
        if mask is not None:
            self.where(mask, cf_masked, inplace=True)

    @property
    def dask_compressed_array(self):
        """TODODASKDOCS.

        :Returns:

            `dask.array.Array`

        """
        ca = self.source(None)

        if ca is None or not ca.get_compression_type():
            raise ValueError("not compressed: can't get compressed dask array")

        return ca.to_dask_array()

    def __contains__(self, value):
        """Membership test operator ``in``

        x.__contains__(y) <==> y in x

        Returns True if the scalar *value* is contained anywhere in
        the data. If *value* is not scalar then an exception is
        raised.

        **Performance**

        `__contains__` causes all delayed operations to be computed
        unless *value* is a `Data` object with incompatible units, in
        which case `False` is always returned.

        **Examples**

        >>> d = cf.Data([[0, 1, 2], [3, 4, 5]], 'm')
        >>> 4 in d
        True
        >>> 4.0 in d
        True
        >>> cf.Data(5) in d
        True
        >>> cf.Data(5, 'm') in d
        True
        >>> cf.Data(0.005, 'km') in d
        True

        >>> 99 in d
        False
        >>> cf.Data(2, 'seconds') in d
        False

        >>> [1] in d
        Traceback (most recent call last):
            ...
        TypeError: elementwise comparison failed; must test against a scalar, not [1]
        >>> [1, 2] in d
        Traceback (most recent call last):
            ...
        TypeError: elementwise comparison failed; must test against a scalar, not [1, 2]

        >>> d = cf.Data(["foo", "bar"])
        >>> 'foo' in d
        True
        >>> 'xyz' in d
        False

        """
        # Check that value is scalar by seeing if its shape is ()
        shape = getattr(value, "shape", None)
        if shape is None:
            if isinstance(value, str):
                # Strings are scalars, even though they have a len().
                shape = ()
            else:
                try:
                    len(value)
                except TypeError:
                    # value has no len() so assume that it is a scalar
                    shape = ()
                else:
                    # value has a len() so assume that it is not a scalar
                    shape = True
        elif is_dask_collection(value) and math.isnan(value.size):
            # value is a dask array with unknown size, so calculate
            # the size. This is acceptable, as we're going to compute
            # it anyway at the end of this method.
            value.compute_chunk_sizes()
            shape = value.shape

        if shape:
            raise TypeError(
                "elementwise comparison failed; must test against a scalar, "
                f"not {value!r}"
            )

        # If value is a scalar Data object then conform its units
        if isinstance(value, self.__class__):
            self_units = self.Units
            value_units = value.Units
            if value_units.equivalent(self_units):
                if not value_units.equals(self_units):
                    value = value.copy()
                    value.Units = self_units
            elif value_units:
                # No need to check the dask array if the value units
                # are incompatible
                return False

            value = value.to_dask_array()

        dx = self.to_dask_array()

        out_ind = tuple(range(dx.ndim))
        dx_ind = out_ind

        dx = da.blockwise(
            cf_contains,
            out_ind,
            dx,
            dx_ind,
            value,
            (),
            adjust_chunks={i: 1 for i in out_ind},
            dtype=bool,
        )

        return bool(dx.any())

    @property
    def _atol(self):
        """Return the current value of the `cf.atol` function."""
        return atol().value

    @property
    def _rtol(self):
        """Return the current value of the `cf.rtol` function."""
        return rtol().value

    def _is_abstract_Array_subclass(self, array):
        """Whether or not an array is a type of abstract Array.

        :Parameters:

            array:

        :Returns:

            `bool`

        """
        return isinstance(array, cfdm.Array)

    def __data__(self):
        """Returns a new reference to self."""
        return self

    def __float__(self):
        """Called to implement the built-in function `float`

        x.__float__() <==> float(x)

        **Performance**

        `__float__` causes all delayed operations to be executed,
        unless the dask array size is already known to be greater than
        1.

        """
        return float(self.to_dask_array())

    def __int__(self):
        """Called to implement the built-in function `int`

        x.__int__() <==> int(x)

        **Performance**

        `__int__` causes all delayed operations to be executed, unless
        the dask array size is already known to be greater than 1.

        """
        return int(self.to_dask_array())

    def __iter__(self):
        """Called when an iterator is required.

        x.__iter__() <==> iter(x)

        **Performance**

        If the shape of the data is unknown then it is calculated
        immediately by executing all delayed operations.

        **Examples**

        >>> d = cf.Data([1, 2, 3], 'metres')
        >>> for e in d:
        ...     print(repr(e))
        ...
        <CF Data(1): [1] metres>
        <CF Data(1): [2] metres>
        <CF Data(1): [3] metres>

        >>> d = cf.Data([[1, 2], [3, 4]], 'metres')
        >>> for e in d:
        ...     print(repr(e))
        ...
        <CF Data: [1, 2] metres>
        <CF Data: [3, 4] metres>

        >>> d = cf.Data(99, 'metres')
        >>> for e in d:
        ...     print(repr(e))
        ...
        Traceback (most recent call last):
            ...
        TypeError: iteration over a 0-d Data

        """
        try:
            n = len(self)
        except TypeError:
            raise TypeError(f"iteration over a 0-d {self.__class__.__name__}")

        if self.__keepdims_indexing__:
            for i in range(n):
                out = self[i]
                out.reshape(out.shape[1:], inplace=True)
                yield out
        else:
            for i in range(n):
                yield self[i]

    def __len__(self):
        """Called to implement the built-in function `len`.

        x.__len__() <==> len(x)

        **Performance**

        If the shape of the data is unknown then it is calculated
        immediately by executing all delayed operations.

        **Examples**

        >>> len(cf.Data([1, 2, 3]))
        3
        >>> len(cf.Data([[1, 2, 3]]))
        1
        >>> len(cf.Data([[1, 2, 3], [4, 5, 6]]))
        2
        >>> len(cf.Data(1))
        Traceback (most recent call last):
            ...
        TypeError: len() of unsized object

        """
        dx = self.to_dask_array()
        if math.isnan(dx.size):
            logger.debug("Computing data len: Performance may be degraded")
            dx.compute_chunk_sizes()

        return len(dx)

    def __bool__(self):
        """Truth value testing and the built-in operation `bool`

        x.__bool__() <==> bool(x)

        **Performance**

        `__bool__` causes all delayed operations to be computed.

        **Examples**

        >>> bool(cf.Data(1.5))
        True
        >>> bool(cf.Data([[False]]))
        False

        """
        size = self.size
        if size != 1:
            raise ValueError(
                f"The truth value of a {self.__class__.__name__} with {size} "
                "elements is ambiguous. Use d.any() or d.all()"
            )

        return bool(self.to_dask_array())

    def __repr__(self):
        """Called by the `repr` built-in function.

        x.__repr__() <==> repr(x)

        """
        return super().__repr__().replace("<", "<CF ", 1)

    def __getitem__(self, indices):
        """Return a subspace of the data defined by indices.

        d.__getitem__(indices) <==> d[indices]

        Indexing follows rules that are very similar to the numpy indexing
        rules, the only differences being:

        * An integer index i takes the i-th element but does not reduce
          the rank by one.

        * When two or more dimensions' indices are sequences of integers
          then these indices work independently along each dimension
          (similar to the way vector subscripts work in Fortran). This is
          the same behaviour as indexing on a `netCDF4.Variable` object.

        **Performance**

        If the shape of the data is unknown then it is calculated
        immediately by exectuting all delayed operations.

        . seealso:: `__setitem__`, `__keepdims_indexing__`,
                    `__orthogonal_indexing__`

        :Returns:

            `Data`
                The subspace of the data.

        **Examples**

        >>> import numpy
        >>> d = Data(numpy.arange(100, 190).reshape(1, 10, 9))
        >>> d.shape
        (1, 10, 9)
        >>> d[:, :, 1].shape
        (1, 10, 1)
        >>> d[:, 0].shape
        (1, 1, 9)
        >>> d[..., 6:3:-1, 3:6].shape
        (1, 3, 3)
        >>> d[0, [2, 9], [4, 8]].shape
        (1, 2, 2)
        >>> d[0, :, -2].shape
        (1, 10, 1)

        """
        if indices is Ellipsis:
            return self.copy()

        ancillary_mask = ()
        try:
            arg = indices[0]
        except (IndexError, TypeError):
            pass
        else:
            if isinstance(arg, str) and arg == "mask":
                ancillary_mask = indices[1]
                indices = indices[2:]

        shape = self.shape
        keepdims = self.__keepdims_indexing__

        indices, roll = parse_indices(
            shape, indices, cyclic=True, keepdims=keepdims
        )

        axes = self._axes
        cyclic_axes = self._cyclic

        # ------------------------------------------------------------
        # Roll axes with cyclic slices
        # ------------------------------------------------------------
        if roll:
            # For example, if slice(-2, 3) has been requested on a
            # cyclic axis, then we roll that axis by two points and
            # apply the slice(0, 5) instead.
            if not cyclic_axes.issuperset([axes[i] for i in roll]):
                raise IndexError(
                    "Can't take a cyclic slice of a non-cyclic axis"
                )

            new = self.roll(
                axis=tuple(roll.keys()), shift=tuple(roll.values())
            )
            dx = new.to_dask_array()
        else:
            new = self.copy(array=False)
            dx = self.to_dask_array()

        # ------------------------------------------------------------
        # Subspace the dask array
        # ------------------------------------------------------------
        if self.__orthogonal_indexing__:
            # Apply 'orthogonal indexing': indices that are 1-d arrays
            # or lists subspace along each dimension
            # independently. This behaviour is similar to Fortran, but
            # different to dask.
            axes_with_list_indices = [
                i
                for i, x in enumerate(indices)
                if isinstance(x, list) or getattr(x, "shape", False)
            ]
            n_axes_with_list_indices = len(axes_with_list_indices)

            if n_axes_with_list_indices < 2:
                # At most one axis has a list/1-d array index so do a
                # normal dask subspace
                dx = dx[tuple(indices)]
            else:
                # At least two axes have list/1-d array indices so we
                # can't do a normal dask subspace

                # Subspace axes which have list/1-d array indices
                for axis in axes_with_list_indices:
                    dx = da.take(dx, indices[axis], axis=axis)

                if n_axes_with_list_indices < len(indices):
                    # Subspace axes which don't have list/1-d array
                    # indices. (Do this after subspacing axes which do
                    # have list/1-d array indices, in case
                    # __keepdims_indexing__ is False.)
                    slice_indices = [
                        slice(None) if i in axes_with_list_indices else x
                        for i, x in enumerate(indices)
                    ]
                    dx = dx[tuple(slice_indices)]
        else:
            raise NotImplementedError(
                "Non-orthogonal indexing has not yet been implemented"
            )

        # ------------------------------------------------------------
        # Set the subspaced dask array
        # ------------------------------------------------------------
        new._set_dask(dx)

        # ------------------------------------------------------------
        # Get the axis identifiers for the subspace
        # ------------------------------------------------------------
        shape0 = shape
        if keepdims:
            new_axes = axes
        else:
            new_axes = [
                axis
                for axis, x in zip(axes, indices)
                if not isinstance(x, Integral) and getattr(x, "shape", True)
            ]
            if new_axes != axes:
                new._axes = new_axes
                cyclic_axes = new._cyclic
                if cyclic_axes:
                    shape0 = [
                        n for n, axis in zip(shape, axes) if axis in new_axes
                    ]

        # ------------------------------------------------------------
        # Cyclic axes that have been reduced in size are no longer
        # considered to be cyclic
        # ------------------------------------------------------------
        if cyclic_axes:
            x = [
                axis
                for axis, n0, n1 in zip(new_axes, shape0, new.shape)
                if axis in cyclic_axes and n0 != n1
            ]
            if x:
                # Never change the value of the _cyclic attribute
                # in-place
                new._cyclic = cyclic_axes.difference(x)

        # ------------------------------------------------------------
        # Apply ancillary masks
        # ------------------------------------------------------------
        for mask in ancillary_mask:
            new.where(mask, cf_masked, None, inplace=True)

        if new.shape != self.shape:
            # Delete hdf5 chunksizes when the shape has changed.
            new.nc_clear_hdf5_chunksizes()

        return new

    def __setitem__(self, indices, value):
        """Implement indexed assignment.

        x.__setitem__(indices, y) <==> x[indices]=y

        Assignment to data array elements defined by indices.

        Elements of a data array may be changed by assigning values to
        a subspace. See `__getitem__` for details on how to define
        subspace of the data array.

        .. note:: Currently at most one dimension's assignment index
                  may be a 1-d array of integers or booleans. This is
                  is different to `__getitem__`, which by default
                  applies 'orthogonal indexing' when multiple indices
                  of 1-d array of integers or booleans are present.

        **Missing data**

        The treatment of missing data elements during assignment to a
        subspace depends on the value of the `hardmask` attribute. If
        it is True then masked elements will not be unmasked,
        otherwise masked elements may be set to any value.

        In either case, unmasked elements may be set, (including
        missing data).

        Unmasked elements may be set to missing data by assignment to
        the `cf.masked` constant or by assignment to a value which
        contains masked elements.

        **Performance**

        If the shape of the data is unknown then it is calculated
        immediately by executing all delayed operations.

        If indices for two or more dimensions are lists or 1-d arrays
        of Booleans or integers, and any of these are dask
        collections, then these dask collections will be
        computed immediately.

        .. seealso:: `__getitem__`, `__keedims_indexing__`,
                     `__orthogonal_indexing__`, `cf.masked`,
                     `hardmask`, `where`

        """
        shape = self.shape

        indices, roll = parse_indices(
            shape,
            indices,
            cyclic=True,
            keepdims=self.__keepdims_indexing__,
        )

        axes_with_list_indices = [
            i
            for i, x in enumerate(indices)
            if isinstance(x, list) or getattr(x, "shape", False)
        ]

        # When there are two or more 1-d array indices of Booleans or
        # integers, convert them to slices, if possible.
        #
        # Note: If any of these 1-d arrays is a dask collection, then
        #       this will be computed.
        if len(axes_with_list_indices) > 1:
            for i, index in enumerate(indices):
                if not (
                    isinstance(index, list) or getattr(index, "shape", False)
                ):
                    # Not a 1-d array
                    continue

                index = np.array(index)

                size = shape[i]
                if index.dtype == bool:
                    # Convert True values to integers
                    index = np.arange(size)[index]
                else:
                    # Make sure all integer values are non-negative
                    index = np.where(index < 0, index + size, index)

                if size == 1:
                    start = index[0]
                    index = slice(start, start + 1)
                else:
                    steps = index[1:] - index[:-1]
                    step = steps[0]
                    if step and not (steps - step).any():
                        # Array has a regular step, and so can be
                        # converted to a slice.
                        if step > 0:
                            start, stop = index[0], index[-1] + 1
                        elif step < 0:
                            start, stop = index[0], index[-1] - 1

                        if stop < 0:
                            stop = None

                        index = slice(start, stop, step)

                indices[i] = index

        # Roll axes with cyclic slices
        if roll:
            # For example, if assigning to slice(-2, 3) has been
            # requested on a cyclic axis (and we're not using numpy
            # indexing), then we roll that axis by two points and
            # assign to slice(0, 5) instead. The axis is then unrolled
            # by two points afer the assignment has been made.
            axes = self._axes
            if not self._cyclic.issuperset([axes[i] for i in roll]):
                raise IndexError(
                    "Can't do a cyclic assignment to a non-cyclic axis"
                )

            roll_axes = tuple(roll.keys())
            shifts = tuple(roll.values())
            self.roll(shift=shifts, axis=roll_axes, inplace=True)

        # Make sure that the units of value are the same as self
        value = conform_units(value, self.Units)

        # Missing values could be affected, so make sure that the mask
        # hardness has been applied.
        dx = self.to_dask_array(apply_mask_hardness=True)

        # Do the assignment
        self._set_subspace(dx, indices, value)

        # Unroll any axes that were rolled to enable a cyclic
        # assignment
        if roll:
            shifts = [-shift for shift in shifts]
            self.roll(shift=shifts, axis=roll_axes, inplace=True)

        # Remove a source array, on the grounds that we can't
        # guarantee its consistency with the updated dask array.
        self._del_Array(None)

        # Remove cached element values
        self._del_cached_elements()

        return

    # ----------------------------------------------------------------
    # Indexing behaviour attributes
    # ----------------------------------------------------------------
    @property
    def __orthogonal_indexing__(self):
        """Flag to indicate that orthogonal indexing is supported.

        Always True, indicating that 'orthogonal indexing' is
        applied. This means that when indices are 1-d arrays or lists
        then they subspace along each dimension independently. This
        behaviour is similar to Fortran, but different to `numpy`.

        .. versionadded:: TODODASKVER

        .. seealso:: `__keepdims_indexing__`, `__getitem__`,
                     `__setitem__`,
                     `netCDF4.Variable.__orthogonal_indexing__`

        **Examples**

        >>> d = cf.Data([[1, 2, 3],
        ...              [4, 5, 6]])
        >>> e = d[[0], [0, 2]]
        >>> e.shape
        (1, 2)
        >>> print(e.array)
        [[1 3]]
        >>> e = d[[0, 1], [0, 2]]
        >>> e.shape
        (2, 2)
        >>> print(e.array)
        [[1 3]
         [4 6]]

        """
        return True

    @property
    def __keepdims_indexing__(self):
        """Flag to indicate whether dimensions indexed with integers are
        kept.

        If set to True (the default) then providing a single integer
        as a single-axis index does *not* reduce the number of array
        dimensions by 1. This behaviour is different to `numpy`.

        If set to False then providing a single integer as a
        single-axis index reduces the number of array dimensions by
        1. This behaviour is the same as `numpy`.

        .. versionadded:: TODODASKVER

        .. seealso:: `__orthogonal_indexing__`, `__getitem__`,
                     `__setitem__`

        **Examples**

        >>> d = cf.Data([[1, 2, 3],
        ...              [4, 5, 6]])
        >>> d.__keepdims_indexing__
        True
        >>> e = d[0]
        >>> e.shape
        (1, 3)
        >>> print(e.array)
        [[1 2 3]]

        >>> d.__keepdims_indexing__
        True
        >>> e = d[:, 1]
        >>> e.shape
        (2, 1)
        >>> print(e.array)
        [[2]
         [5]]

        >>> d.__keepdims_indexing__
        True
        >>> e = d[0, 1]
        >>> e.shape
        (1, 1)
        >>> print(e.array)
        [[2]]

        >>> d.__keepdims_indexing__ = False
        >>> e = d[0]
        >>> e.shape
        (3,)
        >>> print(e.array)
        [1 2 3]

        >>> d.__keepdims_indexing__
        False
        >>> e = d[:, 1]
        >>> e.shape
        (2,)
        >>> print(e.array)
        [2 5]

        >>> d.__keepdims_indexing__
        False
        >>> e = d[0, 1]
        >>> e.shape
        ()
        >>> print(e.array)
        2

        """
        return self._custom.get("__keepdims_indexing__", True)

    @__keepdims_indexing__.setter
    def __keepdims_indexing__(self, value):
        self._custom["__keepdims_indexing__"] = bool(value)

    def _set_dask(
        self,
        array,
        copy=False,
        delete_source=True,
    ):
        """Set the dask array.

        .. versionadded:: TODODASKVER

        .. seealso:: `to_dask_array`, `_del_dask`

        :Parameters:

            array: `dask.array.Array`
                The array to be inserted.

            copy: `bool`, optional
                If True then copy *array* before setting it. By
                default it is not copied.

            delete_source: `bool`, optional
                If False then do not delete a source array, if one
                exists, after setting the new dask array, nor any
                cached element values.

        :Returns:

            `None`

        """
        if array is NotImplemented:
            logger.warning(
                "NotImplemented has been set in the place of a dask array."
                "\n\n"
                "This could occur if any sort of exception is raised "
                "by function that is run on chunks (via, for "
                "instance, da.map_blocks or "
                "dask.array.core.elemwise). Such a function could get "
                "run at definition time in order to ascertain "
                "suitability (such as data type casting, "
                "broadcasting, etc.). Note that the exception may be "
                "difficult to diagnose, as dask will have silently "
                "trapped it and returned NotImplemented (for "
                "instance, see dask.array.core.elemwise). Print "
                "statements in a local copy of dask are prossibly the "
                "way to go if the cause of the error is not obvious."
            )

        if copy:
            array = array.copy()

        self._custom["dask"] = array

        if delete_source:
            # Remove a source array, on the grounds that we can't
            # guarantee its consistency with the new dask array.
            self._del_Array(None)

            # Remove cached element values
            self._del_cached_elements()

    def _del_dask(
        self,
        default=ValueError(),
        delete_source=True,
    ):
        """Remove the dask array.

        .. versionadded:: TODODASKVER

        .. seealso:: `_set_dask`, `to_dask_array`

        :Parameters:

            default: optional
                Return the value of the *default* parameter if the
                dask array axes has not been set.

                {{default Exception}}

            delete_source: `bool`, optional
                If False then do not delete a compressed source array,
                if one exists, nor any cached element values.

        :Returns:

            `dask.array.Array`
                The removed dask array.

        **Examples**

        >>> d = cf.Data([1, 2, 3])
        >>> dx = d._del_dask()
        >>> d._del_dask("No dask array")
        'No dask array'
        >>> d._del_dask()
        Traceback (most recent call last):
            ...
        ValueError: 'Data' has no dask array
        >>> d._del_dask(RuntimeError('No dask array'))
        Traceback (most recent call last):
            ...
        RuntimeError: No dask array

        """
        try:
            out = self._custom.pop("dask")
        except KeyError:
            return self._default(
                default, f"{self.__class__.__name__!r} has no dask array"
            )

        if delete_source:
            # Remove a source array, on the grounds that we can't
            # guarantee its consistency with any future new dask
            # array.
            self._del_Array(None)

            # Remove cached element values
            self._del_cached_elements()

        return out

<<<<<<< HEAD
    def _del_cached_elements(self):
        """Delete any cached element values.

        Updates *data* in-place to remove the cached element values
        ``'first_element'``, ``'second_element'`` and
        ``'last_element'``.

        .. note:: By default, `_del_cached_elements` is run whenever
                  the `_set_dask` and `del_dask` methods are used. If
                  the `dask` array is updated or changed without using
                  the default behaviour of either of these two
                  methods, and there is any chance that the cached
                  values might be inconsistent with the new data, then
                  `_del_cached_elements` must be called explicitly to
                  ensure consistency.

        .. versionadded:: TODODASKVER

        .. seealso:: `_del_dask`, `_set_cached_elements`, `_set_dask`

        :Returns:

            `None`

        """
        custom = self._custom
        for element in ("first_element", "second_element", "last_element"):
            custom.pop(element, None)

    def _set_cached_elements(self, elements):
        """Cache selected element values.

        Updates *data* in-place to store the given element values
        within its ``custom`` dictionary.

        .. versionadded:: TODODASKVER

        .. seealso:: `_del_cached_elements`

        :Parameters:

            elements: `dict`
               Zero or more element values to be cached, each keyed by
               a unique identifier to allow unambiguous retrieval.
               Existing cached elements not specified by *elements*
               will not be removed.

        :Returns:

            `None`

        **Examples**

        >>> d._set_cached_elements({'first_element': 273.15})

        """
        self._custom.update(elements)

    @daskified(_DASKIFIED_VERBOSE)
=======
>>>>>>> 7bdbd33a
    @_inplace_enabled(default=False)
    def diff(self, axis=-1, n=1, inplace=False):
        """Calculate the n-th discrete difference along the given axis.

        The first difference is given by ``x[i+1] - x[i]`` along the
        given axis, higher differences are calculated by using `diff`
        recursively.

        The shape of the output is the same as the input except along
        the given axis, where the dimension is smaller by *n*. The
        data type of the output is the same as the type of the
        difference between any two elements of the input.

        .. versionadded:: 3.2.0

        .. seealso:: `cumsum`, `sum`

        :Parameters:

            axis: int, optional
                The axis along which the difference is taken. By
                default the last axis is used. The *axis* argument is
                an integer that selects the axis corresponding to the
                given position in the list of axes of the data array.

            n: int, optional
                The number of times values are differenced. If zero,
                the input is returned as-is. By default *n* is ``1``.

            {{inplace: `bool`, optional}}

        :Returns:

            `Data` or `None`
                The n-th differences, or `None` if the operation was
                in-place.

        **Examples**

        >>> d = cf.Data(numpy.arange(12.).reshape(3, 4))
        >>> d[1, 1] = 4.5
        >>> d[2, 2] = 10.5
        >>> print(d.array)
        [[ 0.   1.   2.   3. ]
         [ 4.   4.5  6.   7. ]
         [ 8.   9.  10.5 11. ]]
        >>> print(d.diff().array)
        [[1.  1.  1. ]
         [0.5 1.5 1. ]
         [1.  1.5 0.5]]
        >>> print(d.diff(n=2).array)
        [[ 0.   0. ]
         [ 1.  -0.5]
         [ 0.5 -1. ]]
        >>> print(d.diff(axis=0).array)
        [[4.  3.5 4.  4. ]
         [4.  4.5 4.5 4. ]]
        >>> print(d.diff(axis=0, n=2).array)
        [[0.  1.  0.5 0. ]]
        >>> d[1, 2] = cf.masked
        >>> print(d.array)
        [[0.0 1.0  2.0  3.0]
         [4.0 4.5   --  7.0]
         [8.0 9.0 10.5 11.0]]
        >>> print(d.diff().array)
        [[1.0 1.0 1.0]
         [0.5  --  --]
         [1.0 1.5 0.5]]
        >>> print(d.diff(n=2).array)
        [[0.0  0.0]
         [ --   --]
         [0.5 -1.0]]
        >>> print(d.diff(axis=0).array)
        [[4.0 3.5 -- 4.0]
         [4.0 4.5 -- 4.0]]
        >>> print(d.diff(axis=0, n=2).array)
        [[0.0 1.0 -- 0.0]]

        """
        d = _inplace_enabled_define_and_cleanup(self)

        dx = self.to_dask_array()
        dx = da.diff(dx, axis=axis, n=n)
        d._set_dask(dx)

        return d

    @_inplace_enabled(default=False)
    def digitize(
        self,
        bins,
        upper=False,
        open_ends=False,
        closed_ends=None,
        return_bins=False,
        inplace=False,
    ):
        """Return the indices of the bins to which each value belongs.

        Values (including masked values) that do not belong to any bin
        result in masked values in the output data.

        Bins defined by percentiles are easily created with the
        `percentiles` method

        *Example*:
          Find the indices for bins defined by the 10th, 50th and 90th
          percentiles:

          >>> bins = d.percentile([0, 10, 50, 90, 100], squeeze=True)
          >>> i = f.digitize(bins, closed_ends=True)

        .. versionadded:: 3.0.2

        .. seealso:: `percentile`

        :Parameters:

            bins: array_like
                The bin boundaries. One of:

                * An integer.

                  Create this many equally sized, contiguous bins spanning
                  the range of the data. I.e. the smallest bin boundary is
                  the minimum of the data and the largest bin boundary is
                  the maximum of the data. In order to guarantee that each
                  data value lies inside a bin, the *closed_ends*
                  parameter is assumed to be True.

                * A 1-d array of numbers.

                  When sorted into a monotonically increasing sequence,
                  each boundary, with the exception of the two end
                  boundaries, counts as the upper boundary of one bin and
                  the lower boundary of next. If the *open_ends* parameter
                  is True then the lowest lower bin boundary also defines
                  a left-open (i.e. not bounded below) bin, and the
                  largest upper bin boundary also defines a right-open
                  (i.e. not bounded above) bin.

                * A 2-d array of numbers.

                  The second dimension, that must have size 2, contains
                  the lower and upper bin boundaries. Different bins may
                  share a boundary, but may not overlap. If the
                  *open_ends* parameter is True then the lowest lower bin
                  boundary also defines a left-open (i.e. not bounded
                  below) bin, and the largest upper bin boundary also
                  defines a right-open (i.e. not bounded above) bin.

            upper: `bool`, optional
                If True then each bin includes its upper bound but not its
                lower bound. By default the opposite is applied, i.e. each
                bin includes its lower bound but not its upper bound.

            open_ends: `bool`, optional
                If True then create left-open (i.e. not bounded below) and
                right-open (i.e. not bounded above) bins from the lowest
                lower bin boundary and largest upper bin boundary
                respectively. By default these bins are not created

            closed_ends: `bool`, optional
                If True then extend the most extreme open boundary by a
                small amount so that its bin includes values that are
                equal to the unadjusted boundary value. This is done by
                multiplying it by ``1.0 - epsilon`` or ``1.0 + epsilon``,
                whichever extends the boundary in the appropriate
                direction, where ``epsilon`` is the smallest positive
                64-bit float such that ``1.0 + epsilson != 1.0``. I.e. if
                *upper* is False then the largest upper bin boundary is
                made slightly larger and if *upper* is True then the
                lowest lower bin boundary is made slightly lower.

                By default *closed_ends* is assumed to be True if *bins*
                is a scalar and False otherwise.

            return_bins: `bool`, optional
                If True then also return the bins in their 2-d form.

            {{inplace: `bool`, optional}}

        :Returns:

            `Data`, [`Data`]
                The indices of the bins to which each value belongs.

                If *return_bins* is True then also return the bins in
                their 2-d form.

        **Examples**

        >>> d = cf.Data(numpy.arange(12).reshape(3, 4))
        [[ 0  1  2  3]
         [ 4  5  6  7]
         [ 8  9 10 11]]

        Equivalant ways to create indices for the four bins ``[-inf, 2),
        [2, 6), [6, 10), [10, inf)``

        >>> e = d.digitize([2, 6, 10])
        >>> e = d.digitize([[2, 6], [6, 10]])
        >>> print(e.array)
        [[0 0 1 1]
         [1 1 2 2]
         [2 2 3 3]]

        Equivalant ways to create indices for the two bins ``(2, 6], (6, 10]``

        >>> e = d.digitize([2, 6, 10], upper=True, open_ends=False)
        >>> e = d.digitize([[2, 6], [6, 10]], upper=True, open_ends=False)
        >>> print(e.array)
        [[-- -- --  0]
         [ 0  0  0  1]
         [ 1  1  1 --]]

        Create indices for the two bins ``[2, 6), [8, 10)``, which are
        non-contiguous

        >>> e = d.digitize([[2, 6], [8, 10]])
        >>> print(e.array)
        [[ 0 0  1  1]
         [ 1 1 -- --]
         [ 2 2  3  3]]

        Masked values result in masked indices in the output array.

        >>> d[1, 1] = cf.masked
        >>> print(d.array)
        [[ 0  1  2  3]
         [ 4 --  6  7]
         [ 8  9 10 11]]
        >>> print(d.digitize([2, 6, 10], open_ends=True).array)
        [[ 0  0  1  1]
         [ 1 --  2  2]
         [ 2  2  3  3]]
        >>> print(d.digitize([2, 6, 10]).array)
        [[-- --  0  0]
         [ 0 --  1  1]
         [ 1  1 -- --]]
        >>> print(d.digitize([2, 6, 10], closed_ends=True).array)
        [[-- --  0  0]
         [ 0 --  1  1]
         [ 1  1  1 --]]

        """
        d = _inplace_enabled_define_and_cleanup(self)

        org_units = d.Units

        bin_units = getattr(bins, "Units", None)

        if bin_units:
            if not bin_units.equivalent(org_units):
                raise ValueError(
                    "Can't put data into bins that have units that are "
                    "not equivalent to the units of the data."
                )

            if not bin_units.equals(org_units):
                bins = bins.copy()
                bins.Units = org_units
        else:
            bin_units = org_units

        # Get bins as a numpy array
        if isinstance(bins, np.ndarray):
            bins = bins.copy()
        else:
            bins = np.asanyarray(bins)

        if bins.ndim > 2:
            raise ValueError(
                "The 'bins' parameter must be scalar, 1-d or 2-d. "
                f"Got: {bins!r}"
            )

        two_d_bins = None

        if bins.ndim == 2:
            # --------------------------------------------------------
            # 2-d bins: Make sure that each bin is increasing and sort
            #           the bins by lower bounds
            # --------------------------------------------------------
            if bins.shape[1] != 2:
                raise ValueError(
                    "The second dimension of the 'bins' parameter must "
                    f"have size 2. Got: {bins!r}"
                )

            bins.sort(axis=1)
            bins.sort(axis=0)

            # Check for overlaps
            for i, (u, l) in enumerate(zip(bins[:-1, 1], bins[1:, 0])):
                if u > l:
                    raise ValueError(
                        f"Overlapping bins: "
                        f"{tuple(bins[i])}, {tuple(bins[i + i])}"
                    )

            two_d_bins = bins
            bins = np.unique(bins)

            # Find the bins that were omitted from the original 2-d
            # bins array. Note that this includes the left-open and
            # right-open bins at the ends.
            delete_bins = [
                n + 1
                for n, (a, b) in enumerate(zip(bins[:-1], bins[1:]))
                if (a, b) not in two_d_bins
            ]
        elif bins.ndim == 1:
            # --------------------------------------------------------
            # 1-d bins:
            # --------------------------------------------------------
            bins.sort()
            delete_bins = []
        else:
            # --------------------------------------------------------
            # 0-d bins:
            # --------------------------------------------------------
            if closed_ends is None:
                closed_ends = True

            if not closed_ends:
                raise ValueError(
                    "Can't set closed_ends=False when specifying bins as "
                    "a scalar."
                )

            if open_ends:
                raise ValueError(
                    "Can't set open_ends=True when specifying bins as a "
                    "scalar."
                )

            mx = d.max().datum()
            mn = d.min().datum()
            bins = np.linspace(mn, mx, int(bins) + 1, dtype=float)

            delete_bins = []

        if closed_ends:
            # Adjust the lowest/largest bin boundary to be inclusive
            if open_ends:
                raise ValueError(
                    "Can't set open_ends=True when closed_ends is True."
                )

            if bins.dtype.kind != "f":
                bins = bins.astype(float, copy=False)

            epsilon = np.finfo(float).eps
            ndim = bins.ndim
            if upper:
                mn = bins[(0,) * ndim]
                bins[(0,) * ndim] -= abs(mn) * epsilon
            else:
                mx = bins[(-1,) * ndim]
                bins[(-1,) * ndim] += abs(mx) * epsilon

        if not open_ends:
            delete_bins.insert(0, 0)
            delete_bins.append(bins.size)

        # Digitise the array
        dx = d.to_dask_array()
        dx = da.digitize(dx, bins, right=upper)
        d._set_dask(dx)
        d.override_units(_units_None, inplace=True)

        if return_bins:
            if two_d_bins is None:
                two_d_bins = np.empty((bins.size - 1, 2), dtype=bins.dtype)
                two_d_bins[:, 0] = bins[:-1]
                two_d_bins[:, 1] = bins[1:]

            two_d_bins = type(self)(two_d_bins, units=bin_units)
            return d, two_d_bins

        return d

    @_deprecated_kwarg_check("_preserve_partitions")
    def median(self, axes=None, squeeze=False, mtol=1, inplace=False):
        """Calculate median values.

        Calculates the median value or the median values along axes.

        See
        https://ncas-cms.github.io/cf-python/analysis.html#collapse-methods
        for mathematical definitions.

         ..seealso:: `mean_of_upper_decile`, `percentile`

        :Parameters:

            {{collapse axes: (sequence of) `int`, optional}}

            {{collapse squeeze: `bool`, optional}}

            {{mtol: number, optional}}

            {{inplace: `bool`, optional}}

        :Returns:

            `Data` or `None`
                The collapsed data, or `None` if the operation was
                in-place.

        **Examples**

        >>> a = np.ma.arange(12).reshape(4, 3)
        >>> d = cf.Data(a, 'K')
        >>> d[1, 1] = cf.masked
        >>> print(d.array)
        [[0 1 2])
         [3 -- 5]
         [6 7 8]
         [9 10 11]]
        >>> d.median()
        <CF Data(1, 1): [[6.0]] K>

        """
        return self.percentile(
            50, axes=axes, squeeze=squeeze, mtol=mtol, inplace=inplace
        )

    @_inplace_enabled(default=False)
    def mean_of_upper_decile(
        self,
        axes=None,
        weights=None,
        method="linear",
        squeeze=False,
        mtol=1,
        include_decile=True,
        split_every=None,
        inplace=False,
    ):
        """Mean of values defined by the upper tenth of their
        distribution.

        For the values defined by the upper tenth of their
        distribution, calculates their mean, or their mean along axes.

        See
        https://ncas-cms.github.io/cf-python/analysis.html#collapse-methods
        for mathematical definitions.

         ..seealso:: `mean`, `median`, `percentile`

        :Parameters:

            {{collapse axes: (sequence of) `int`, optional}}

            {{weights: data_like, `dict`, or `None`, optional}}

                .. note:: *weights* only applies to the calculation of
                          the mean defined by the upper tenth of their
                          distribution.

            {{percentile method: `str`, optional}}

                .. versionadded:: TODODASKVER

            {{collapse squeeze: `bool`, optional}}

            {{mtol: number, optional}}

                .. note:: *mtol* only applies to the calculation of
                          the location of the 90th percentile.

            include_decile: `bool`, optional
                If True then include in the mean any values that are
                equal to the 90th percentile. By default these are
                excluded.

            {{split_every: `int` or `dict`, optional}}

                .. versionadded:: TODODASKVER

            {{inplace: `bool`, optional}}

        :Returns:

            `Data` or `None`
                The collapsed data, or `None` if the operation was
                in-place.

        **Examples**

        >>> d = cf.Data(np.arange(20).reshape(4, 5), 'm')
        >>> print(d.array)
        [[ 0  1  2  3  4]
         [ 5  6  7  8  9]
         [10 11 12 13 14]
         [15 16 17 18 19]]
        >>> e = d.mean_of_upper_decile()
        >>> e
        <CF Data(1, 1): [[18.5]] m>

        """
        d = _inplace_enabled_define_and_cleanup(self)

        # Find the 90th percentile
        p90 = d.percentile(
            90, axes=axes, squeeze=False, mtol=mtol, inplace=False
        )

        # Mask all elements that are less than (or equal to) the 90th
        # percentile
        if include_decile:
            less_than_p90 = d < p90
        else:
            less_than_p90 = d <= p90

        if mtol < 1:
            # Set missing values to True to ensure that 'd' gets
            # masked at those locations
            less_than_p90.filled(True, inplace=True)

        d.where(less_than_p90, cf_masked, inplace=True)

        # Find the mean of elements greater than (or equal to) the
        # 90th percentile
        d.mean(
            axes=axes,
            weights=weights,
            squeeze=squeeze,
            mtol=1,
            split_every=split_every,
            inplace=True,
        )

        return d

    @_deprecated_kwarg_check("_preserve_partitions")
    @_inplace_enabled(default=False)
    def percentile(
        self,
        ranks,
        axes=None,
        method="linear",
        squeeze=False,
        mtol=1,
        inplace=False,
        _preserve_partitions=False,
        interpolation=None,
    ):
        """Compute percentiles of the data along the specified axes.

        The default is to compute the percentiles along a flattened
        version of the data.

        If the input data are integers, or floats smaller than float64, or
        the input data contains missing values, then output data-type is
        float64. Otherwise, the output data-type is the same as that of
        the input.

        If multiple percentile ranks are given then a new, leading data
        dimension is created so that percentiles can be stored for each
        percentile rank.

        **Accuracy**

        The `percentile` method returns results that are consistent
        with `numpy.percentile`, which may be different to those
        created by `dask.percentile`. The dask method uses an
        algorithm that calculates approximate percentiles which are
        likely to be different from the correct values when there are
        two or more dask chunks.

        >>> import numpy as np
        >>> import dask.array as da
        >>> import cf
        >>> a = np.arange(101)
        >>> dx = da.from_array(a, chunks=10)
        >>> da.percentile(dx, [40, 60]).compute()
        array([40.36])
        >>> np.percentile(a, 40)
        array([40.])
        >>> d = cf.Data(a, chunks=10)
        >>> d.percentile(40).array
        array([40.])

        .. versionadded:: 3.0.4

        .. seealso:: `digitize`, `median`, `mean_of_upper_decile`,
                     `where`

        :Parameters:

            ranks: (sequence of) number
                Percentile rank, or sequence of percentile ranks, to
                compute, which must be between 0 and 100 inclusive.

            axes: (sequence of) `int`, optional
                Select the axes. The *axes* argument may be one, or a
                sequence, of integers that select the axis corresponding to
                the given position in the list of axes of the data array.

                By default, of *axes* is `None`, all axes are selected.

            {{percentile method: `str`, optional}}

                .. versionadded:: TODODASKVER

            squeeze: `bool`, optional
                If True then all axes over which percentiles are
                calculated are removed from the returned data. By default
                axes over which percentiles have been calculated are left
                in the result as axes with size 1, meaning that the result
                is guaranteed to broadcast correctly against the original
                data.

            {{mtol: number, optional}}

            {{split_every: `int` or `dict`, optional}}

                .. versionadded:: TODODASKVER

            {{inplace: `bool`, optional}}

            interpolation: deprecated at version TODODASKVER
                Use the *method* parameter instead.

            _preserve_partitions: deprecated at version TODODASKVER

        :Returns:

            `Data` or `None`
                The percentiles of the original data, or `None` if the
                operation was in-place.

        **Examples**

        >>> d = cf.Data(numpy.arange(12).reshape(3, 4), 'm')
        >>> print(d.array)
        [[ 0  1  2  3]
         [ 4  5  6  7]
         [ 8  9 10 11]]
        >>> p = d.percentile([20, 40, 50, 60, 80])
        >>> p
        <CF Data(5, 1, 1): [[[2.2, ..., 8.8]]] m>

        >>> p = d.percentile([20, 40, 50, 60, 80], squeeze=True)
        >>> print(p.array)
        [2.2 4.4 5.5 6.6 8.8]

        Find the standard deviation of the values above the 80th percentile:

        >>> p80 = d.percentile(80)
        <CF Data(1, 1): [[8.8]] m>
        >>> e = d.where(d<=p80, cf.masked)
        >>> print(e.array)
        [[-- -- -- --]
         [-- -- -- --]
         [-- 9 10 11]]
        >>> e.std()
        <CF Data(1, 1): [[0.816496580927726]] m>

        Find the mean of the values above the 45th percentile along the
        second axis:

        >>> p45 = d.percentile(45, axes=1)
        >>> print(p45.array)
        [[1.35],
         [5.35],
         [9.35]]
        >>> e = d.where(d<=p45, cf.masked)
        >>> print(e.array)
        [[-- -- 2 3]
         [-- -- 6 7]
         [-- -- 10 11]]
        >>> f = e.mean(axes=1)
        >>> f
        <CF Data(3, 1): [[2.5, ..., 10.5]] m>
        >>> print(f.array)
        [[ 2.5]
         [ 6.5]
         [10.5]]

        Find the histogram bin boundaries associated with given
        percentiles, and digitize the data based on these bins:

        >>> bins = d.percentile([0, 10, 50, 90, 100], squeeze=True)
        >>> print(bins.array)
        [ 0.   1.1  5.5  9.9 11. ]
        >>> e = d.digitize(bins, closed_ends=True)
        >>> print(e.array)
        [[0 0 1 1]
         [1 1 2 2]
         [2 2 3 3]]

        """
        # TODODASKAPI: interpolation -> method
        if interpolation is not None:
            _DEPRECATION_ERROR_KWARGS(
                self,
                "percentile",
                {"interpolation": None},
                message="Use the 'method' parameter instead.",
                version="TODODASKVER",
                removed_at="5.0.0",
            )  # pragma: no cover

        d = _inplace_enabled_define_and_cleanup(self)

        # Parse percentile ranks
        q = ranks
        if not (isinstance(q, np.ndarray) or is_dask_collection(q)):
            q = np.array(ranks)

        if q.ndim > 1:
            q = q.flatten()

        if not np.issubdtype(d.dtype, np.number):
            method = "nearest"

        if axes is None:
            axes = tuple(range(d.ndim))
        else:
            axes = tuple(sorted(d._parse_axes(axes)))

        dx = d.to_dask_array()
        dtype = dx.dtype
        shape = dx.shape

        # Rechunk the data so that the dimensions over which
        # percentiles are being calculated all have one chunk.
        #
        # Make sure that no new chunks are larger (in bytes) than any
        # original chunk.
        new_chunks = normalize_chunks(
            [-1 if i in axes else "auto" for i in range(dx.ndim)],
            shape=shape,
            dtype=dtype,
            limit=dtype.itemsize * reduce(mul, map(max, dx.chunks), 1),
        )
        dx = dx.rechunk(new_chunks)

        # Initialise the indices of each chunk of the result
        #
        # E.g. [(0, 0, 0), (0, 0, 1), (0, 1, 0), (0, 1, 1)]
        keys = [key[1:] for key in flatten(dx.__dask_keys__())]

        keepdims = not squeeze
        if not keepdims:
            # Remove axes that will be dropped in the result
            indices = [i for i in range(len(keys[0])) if i not in axes]
            keys = [tuple([k[i] for i in indices]) for k in keys]

        if q.ndim:
            # Insert a leading rank dimension for non-scalar input
            # percentile ranks
            keys = [(0,) + k for k in keys]

        # Create a new dask dictionary for the result
        name = "cf-percentile-" + tokenize(dx, axes, q, method)
        name = (name,)
        dsk = {
            name
            + chunk_index: (
                cf_percentile,
                dask_key,
                q,
                axes,
                method,
                keepdims,
                mtol,
            )
            for chunk_index, dask_key in zip(keys, flatten(dx.__dask_keys__()))
        }

        # Define the chunks for the result
        if q.ndim:
            out_chunks = [(q.size,)]
        else:
            out_chunks = []

        for i, c in enumerate(dx.chunks):
            if i in axes:
                if keepdims:
                    out_chunks.append((1,))
            else:
                out_chunks.append(c)

        name = name[0]
        graph = HighLevelGraph.from_collections(name, dsk, dependencies=[dx])
        dx = Array(graph, name, chunks=out_chunks, dtype=float)

        d._set_dask(dx)

        # Add a new axis identifier for a leading rank axis
        if q.ndim:
            axes = d._axes
            d._axes = (new_axis_identifier(axes),) + axes

        return d

    @_inplace_enabled(default=False)
    def persist(self, inplace=False):
        """Persist the underlying dask array into memory.

        This turns an underlying lazy dask array into a equivalent
        chunked dask array, but now with the results fully computed.

        `persist` is particularly useful when using distributed
        systems, because the results will be kept in distributed
        memory, rather than returned to the local process.

        Compare with `compute` and `array`.

        **Performance**

        `persist` causes all delayed operations to be computed.

        .. versionadded:: TODODASKVER

        .. seealso:: `compute`, `array`, `datetime_array`,
                     `dask.array.Array.persist`

        :Parameters:

            {{inplace: `bool`, optional}}

        :Returns:

            `Data` or `None`
                The persisted data. If the operation was in-place then
                `None` is returned.

        **Examples**

        TODODASKDOCS

        """
        d = _inplace_enabled_define_and_cleanup(self)

        dx = self.to_dask_array()
        dx = dx.persist()
        d._set_dask(dx, delete_source=False)

        return d

    def can_compute(self, functions=None, log_levels=None, override=False):
        """Whether or not it is acceptable to compute the data.

        If the data is explicitly requested to be computed (as would
        be the case when writing to disk, or accessing the `array`
        attribute) then computation will always occur.

        This method is meant for cases when compution is desirable but
        not essential, by providing an assessment of whether
        computation would require too excessive resources (time,
        memory, and CPU), if carried out.

        By default it is considered acceptable to compute the data if
        the computed array fits in available memory and any of the
        following are true, assessed in the order given up to the
        first criterion satisfied:

        1. The `force_compute` attribute is True.

        2. The current log level is ``'DEBUG'``.

        3. Any computations stored after initialisation consist only
           subspace, concatenate, reshape, and copy functions.

        .. versionadded:: TODODASKVER

        .. seealso:: `force_compute`, `cf.log_level`

        :Parameters:

            functions: (sequence of) `str`, optional
                Include the specified functions, in addition to the
                defaults, as those that will allow
                computation. Functions are identified by matching the
                beginnings of the key names in the dask graph layers,
                found with `dask.layers` attribute of the dask
                array. See the *override* parameter.

            log_level: (sequence of) `str`, optional
                Include the specified log levels, in addition to the
                default, as those that will allow compuitation. See
                the *override* parameter.

            override : `bool`, optional
                If True then only compute the data for the given
                *log_levels* (if any) and the given *functions* (if
                any), ignoring the defaults. If the `force_compute`
                attribute is True then computation occurs in any case.

        :Returns:

            `bool`
                True if acceptable to compute the data, otherwise
                False.

        """
        # TODODASKAPI - this method is premature - needs thinking about as part
        # of the wider resource management issue

        # TODODASK: Always return True for now, to aid development.
        return True

        dx = self.to_dask_array()

        # TODODASK fits in memory.

        # 1 Force compute
        if self.force_compute:
            return True

        # 2 Log levels
        if override:
            allowed_log_levels = ()
            allowed_functions = ()
        else:
            allowed_log_levels = ("DEBUG",)
            allowed_functions = (
                "array-",
                "getitem-",
                "copy-",
                "concatenate-",
                "reshape-",
            )

        if log_levels:
            if isinstance(log_levels, str):
                log_levels = (log_levels,)

            allowed_log_levels += tuple(log_levels)

        if log_level().value in allowed_log_levels:
            return True

        # 3 Stored computations
        layers = dx.dask.layers
        if len(layers) == 1:
            # No stored computations after initialisation
            return True

        if functions:
            if isinstance(functions, str):
                functions = (functions,)

            allowed_functions += tuple(allowed_functions)

        return all(
            [
                any([key.startswith(x) for x in allowed_functions])
                for key in tuple(layers)[1:]
            ]
        )

    @_deprecated_kwarg_check("i")
    @_inplace_enabled(default=False)
    def ceil(self, inplace=False, i=False):
        """The ceiling of the data, element-wise.

        The ceiling of ``x`` is the smallest integer ``n``, such that
        ``n>=x``.

        .. versionadded:: 1.0

        .. seealso:: `floor`, `rint`, `trunc`

        :Parameters:

            {{inplace: `bool`, optional}}

            {{i: deprecated at version 3.0.0}}

        :Returns:

            `Data` or `None`
                The ceiling of the data. If the operation was in-place
                then `None` is returned.

        **Examples**

        >>> d = cf.Data([-1.9, -1.5, -1.1, -1, 0, 1, 1.1, 1.5 , 1.9])
        >>> print(d.array)
        [-1.9 -1.5 -1.1 -1.   0.   1.   1.1  1.5  1.9]
        >>> print(d.ceil().array)
        [-1. -1. -1. -1.  0.  1.  2.  2.  2.]

        """
        d = _inplace_enabled_define_and_cleanup(self)
        dx = d.to_dask_array()
        d._set_dask(da.ceil(dx))
        return d

    def compute(self):  # noqa: F811
        """A numpy view the data.

        In-place changes to the returned numpy array *might* affect
        the underlying dask array, depending on how the dask array has
        been defined, including any delayed operations.

        The returned numpy array has the same mask hardness and fill
        values as the data.

        Compare with `array`.

        **Performance**

        `array` causes all delayed operations to be computed.

        .. versionadded:: TODODASKVER

        .. seealso:: `persist`, `array`, `datetime_array`

        :Returns:

            `numpy.ndarray`
                The numpy view of the data.

        **Examples**

        >>> d = cf.Data([1, 2, 3.0], 'km')
        >>> d.compute()
        array([1., 2., 3.])

        """
        a = self.to_dask_array().compute()

        if np.ma.isMA(a):
            if self.hardmask:
                a.harden_mask()
            else:
                a.soften_mask()

            a.set_fill_value(self.fill_value)

        return a

    @_inplace_enabled(default=False)
    def convolution_filter(
        self,
        window=None,
        axis=None,
        mode=None,
        cval=None,
        origin=0,
        inplace=False,
    ):
        """Return the data convolved along the given axis with the
        specified filter.

        The magnitude of the integral of the filter (i.e. the sum of the
        weights defined by the *weights* parameter) affects the convolved
        values. For example, filter weights of ``[0.2, 0.2 0.2, 0.2,
        0.2]`` will produce a non-weighted 5-point running mean; and
        weights of ``[1, 1, 1, 1, 1]`` will produce a 5-point running
        sum. Note that the weights returned by functions of the
        `scipy.signal.windows` package do not necessarily sum to 1 (see
        the examples for details).

        .. versionadded:: 3.3.0

        :Parameters:

            window: sequence of numbers
                Specify the window of weights to use for the filter.

                *Parameter example:*
                  An unweighted 5-point moving average can be computed
                  with ``weights=[0.2, 0.2, 0.2, 0.2, 0.2]``

                Note that the `scipy.signal.windows` package has suite of
                window functions for creating weights for filtering (see
                the examples for details).

            axis: `int`
                Select the axis over which the filter is to be applied.
                removed. The *axis* parameter is an integer that selects
                the axis corresponding to the given position in the list
                of axes of the data.

                *Parameter example:*
                  Convolve the second axis: ``axis=1``.

                *Parameter example:*
                  Convolve the last axis: ``axis=-1``.

            mode: `str`, optional
                The *mode* parameter determines how the input array is
                extended when the filter overlaps an array border. The
                default value is ``'constant'`` or, if the dimension being
                convolved is cyclic (as ascertained by the `iscyclic`
                method), ``'wrap'``. The valid values and their behaviours
                are as follows:

                ==============  ==========================  ============================
                *mode*          Description                 Behaviour
                ==============  ==========================  ============================
                ``'reflect'``   The input is extended by    ``(c b a | a b c | c b a)``
                                reflecting about the edge

                ``'constant'``  The input is extended by    ``(k k k | a b c | k k k)``
                                filling all values beyond
                                the edge with the same
                                constant value (``k``),
                                defined by the *cval*
                                parameter.

                ``'nearest'``   The input is extended by    ``(a a a | a b c | c c c )``
                                replicating the last point

                ``'mirror'``    The input is extended by    ``(c b | a b c | b a)``
                                reflecting about the
                                centre of the last point.

                ``'wrap'``      The input is extended by    ``(a b c | a b c | a b c)``
                                wrapping around to the
                                opposite edge.

                ``'periodic'``  This is a synonym for
                                ``'wrap'``.
                ==============  ==========================  ============================

                The position of the window relative to each value can be
                changed by using the *origin* parameter.

            cval: scalar, optional
                Value to fill past the edges of the array if *mode* is
                ``'constant'``. Defaults to `None`, in which case the
                edges of the array will be filled with missing data.

                *Parameter example:*
                   To extend the input by filling all values beyond the
                   edge with zero: ``cval=0``

            origin: `int`, optional
                Controls the placement of the filter. Defaults to 0, which
                is the centre of the window. If the window has an even
                number of weights then then a value of 0 defines the index
                defined by ``width/2 -1``.

                *Parameter example:*
                  For a weighted moving average computed with a weights
                  window of ``[0.1, 0.15, 0.5, 0.15, 0.1]``, if
                  ``origin=0`` then the average is centred on each
                  point. If ``origin=-2`` then the average is shifted to
                  include the previous four points. If ``origin=1`` then
                  the average is shifted to include the previous point and
                  the and the next three points.

            {{inplace: `bool`, optional}}

        :Returns:

            `Data` or `None`
                The convolved data, or `None` if the operation was
                in-place.

        """
        from .dask_utils import cf_convolve1d

        d = _inplace_enabled_define_and_cleanup(self)

        iaxis = d._parse_axes(axis)
        if len(iaxis) != 1:
            raise ValueError(
                "Must specify a unique domain axis with the 'axis' "
                f"parameter. {axis!r} specifies axes {iaxis!r}"
            )

        iaxis = iaxis[0]

        if mode is None:
            # Default mode is 'wrap' if the axis is cyclic, or else
            # 'constant'.
            if iaxis in d.cyclic():
                boundary = "periodic"
            else:
                boundary = cval
        elif mode == "wrap":
            boundary = "periodic"
        elif mode == "constant":
            boundary = cval
        elif mode == "mirror":
            raise ValueError(
                "'mirror' mode is no longer available. Please raise an "
                "issue at https://github.com/NCAS-CMS/cf-python/issues "
                "if you would like it to be re-implemented."
            )
            # This re-implementation would involve getting a 'mirror'
            # function added to dask.array.overlap, along similar
            # lines to the existing 'reflect' function in that module.
        else:
            boundary = mode

        # Set the overlap depth large enough to accommodate the
        # filter.
        #
        # For instance, for a 5-point window, the calculated value at
        # each point requires 2 points either side if the filter is
        # centred (i.e. origin is 0) and (up to) 3 points either side
        # if origin is 1 or -1.
        #
        # It is a restriction of dask.array.map_overlap that we can't
        # use asymmetric halos for general 'boundary' types.
        size = len(window)
        depth = int(size / 2)
        if not origin and not size % 2:
            depth += 1

        depth += abs(origin)

        dx = d.to_dask_array()

        # Cast to float to ensure that NaNs can be stored (as required
        # by cf_convolve1d)
        if dx.dtype != float:
            dx = dx.astype(float, copy=False)

        # Convolve each chunk
        convolve1d = partial(
            cf_convolve1d, window=window, axis=iaxis, origin=origin
        )

        dx = dx.map_overlap(
            convolve1d,
            depth={iaxis: depth},
            boundary=boundary,
            trim=True,
            meta=np.array((), dtype=float),
        )

        d._set_dask(dx)

        return d

    @_inplace_enabled(default=False)
    def cumsum(
        self,
        axis=None,
        masked_as_zero=False,
        method="sequential",
        inplace=False,
    ):
        """Return the data cumulatively summed along the given axis.

        .. versionadded:: 3.0.0

        .. seealso:: `diff`, `sum`

        :Parameters:

            axis: `int`, optional
                Select the axis over which the cumulative sums are to
                be calculated. By default the cumulative sum is
                computed over the flattened array.

            method: `str`, optional
                Choose which method to use to perform the cumulative
                sum. See `dask.array.cumsum` for details.

                .. versionadded:: TODODASKVER

            {{inplace: `bool`, optional}}

                .. versionadded:: 3.3.0

            masked_as_zero: deprecated at version TODODASKVER
                See the examples for the new behaviour when there are
                masked values.

        :Returns:

             `Data` or `None`
                The data with the cumulatively summed axis, or `None`
                if the operation was in-place.

        **Examples**

        >>> d = cf.Data(numpy.arange(12).reshape(3, 4))
        >>> print(d.array)
        [[ 0  1  2  3]
         [ 4  5  6  7]
         [ 8  9 10 11]]
        >>> print(d.cumsum().array)
        [ 0  1  3  6 10 15 21 28 36 45 55 66]
        >>> print(d.cumsum(axis=0).array)
        [[ 0  1  2  3]
         [ 4  6  8 10]
         [12 15 18 21]]
        >>> print(d.cumsum(axis=1).array)
        [[ 0  1  3  6]
         [ 4  9 15 22]
         [ 8 17 27 38]]

        >>> d[0, 0] = cf.masked
        >>> d[1, [1, 3]] = cf.masked
        >>> d[2, 0:2] = cf.masked
        >>> print(d.array)
        [[-- 1 2 3]
         [4 -- 6 --]
         [-- -- 10 11]]
        >>> print(d.cumsum(axis=0).array)
        [[-- 1 2 3]
         [4 -- 8 --]
         [-- -- 18 14]]
        >>> print(d.cumsum(axis=1).array)
        [[-- 1 3 6]
         [4 -- 10 --]
         [-- -- 10 21]]

        """
        if masked_as_zero:
            _DEPRECATION_ERROR_KWARGS(
                self,
                "cumsum",
                {"masked_as_zero": None},
                message="",
                version="TODODASKVER",
                removed_at="5.0.0",
            )  # pragma: no cover

        d = _inplace_enabled_define_and_cleanup(self)

        dx = d.to_dask_array()
        dx = dx.cumsum(axis=axis, method=method)
        d._set_dask(dx)

        return d

    @_inplace_enabled(default=False)
    def rechunk(
        self,
        chunks=_DEFAULT_CHUNKS,
        threshold=None,
        block_size_limit=None,
        balance=False,
        inplace=False,
    ):
        """Change the chunk structure of the data.

        .. versionadded:: TODODASKVER

        .. seealso:: `chunks`, `dask.array.rechunk`

        :Parameters:

            {{chunks: `int`, `tuple`, `dict` or `str`, optional}}

            threshold: `int`, optional
                The graph growth factor under which we don't bother
                introducing an intermediate step. See
                `dask.array.rechunk` for details.

            block_size_limit: `int`, optional
                The maximum block size (in bytes) we want to produce,
                as defined by the `cf.chunksize` function.

            balance: `bool`, optional
                If True, try to make each chunk the same size. By
                default this is not attempted.

                This means ``balance=True`` will remove any small
                leftover chunks, so using ``d.rechunk(chunks=len(d) //
                N, balance=True)`` will almost certainly result in
                ``N`` chunks.

        :Returns:

            `Data` or `None`
                The rechunked data, or `None` if the operation was
                in-place.

        **Examples**

        >>> x = cf.Data.ones((1000, 1000), chunks=(100, 100))

        Specify uniform chunk sizes with a tuple

        >>> y = x.rechunk((1000, 10))

        Or chunk only specific dimensions with a dictionary

        >>> y = x.rechunk({0: 1000})

        Use the value ``-1`` to specify that you want a single chunk
        along a dimension or the value ``"auto"`` to specify that dask
        can freely rechunk a dimension to attain blocks of a uniform
        block size.

        >>> y = x.rechunk({0: -1, 1: 'auto'}, block_size_limit=1e8)

        If a chunk size does not divide the dimension then rechunk
        will leave any unevenness to the last chunk.

        >>> x.rechunk(chunks=(400, -1)).chunks
        ((400, 400, 200), (1000,))

        However if you want more balanced chunks, and don't mind
        `dask` choosing a different chunksize for you then you can use
        the ``balance=True`` option.

        >>> x.rechunk(chunks=(400, -1), balance=True).chunks
        ((500, 500), (1000,))

        """
        d = _inplace_enabled_define_and_cleanup(self)

        dx = d.to_dask_array()
        dx = dx.rechunk(chunks, threshold, block_size_limit, balance)
        d._set_dask(dx, delete_source=False)

        return d

    @_inplace_enabled(default=False)
    def _asdatetime(self, inplace=False):
        """Change the internal representation of data array elements
        from numeric reference times to datetime-like objects.

        If the calendar has not been set then the default CF calendar will
        be used and the units' and the `calendar` attribute will be
        updated accordingly.

        If the internal representations are already datetime-like objects
        then no change occurs.

        .. versionadded:: 1.3

        .. seealso:: `_asreftime`, `_isdatetime`

        :Parameters:

            {{inplace: `bool`, optional}}

            {{i: deprecated at version 3.0.0}}

        :Returns:

            `Data` or `None`

        **Examples**

        >>> d = cf.Data([[1.93, 5.17]], "days since 2000-12-29")
        >>> e = d._asdatetime()
        >>> print(e.array)
        [[cftime.DatetimeGregorian(2000, 12, 30, 22, 19, 12, 0, has_year_zero=False)
          cftime.DatetimeGregorian(2001, 1, 3, 4, 4, 48, 0, has_year_zero=False)]]
        >>> f = e._asreftime()
        >>> print(f.array)
        [[1.93 5.17]]

        """
        d = _inplace_enabled_define_and_cleanup(self)

        units = d.Units
        if not units.isreftime:
            raise ValueError(
                f"Can't convert {units!r} values to date-time objects"
            )

        if not d._isdatetime():
            dx = d.to_dask_array()
            dx = dx.map_blocks(cf_rt2dt, units=units, dtype=object)
            d._set_dask(dx)

        return d

    def _isdatetime(self):
        """True if the internal representation is a datetime object."""
        return self.dtype.kind == "O" and self.Units.isreftime


    @_inplace_enabled(default=False)
    def _asreftime(self, inplace=False):
        """Change the internal representation of data array elements
        from datetime-like objects to numeric reference times.

        If the calendar has not been set then the default CF calendar will
        be used and the units' and the `calendar` attribute will be
        updated accordingly.

        If the internal representations are already numeric reference
        times then no change occurs.

        .. versionadded:: 1.3

        .. seealso:: `_asdatetime`, `_isdatetime`

        :Parameters:

            {{inplace: `bool`, optional}}

        :Returns:

            `Data` or `None`

        **Examples**

        >>> d = cf.Data([[1.93, 5.17]], "days since 2000-12-29")
        >>> e = d._asdatetime()
        >>> print(e.array)
        [[cftime.DatetimeGregorian(2000, 12, 30, 22, 19, 12, 0, has_year_zero=False)
          cftime.DatetimeGregorian(2001, 1, 3, 4, 4, 48, 0, has_year_zero=False)]]
        >>> f = e._asreftime()
        >>> print(f.array)
        [[1.93 5.17]]

        """
        d = _inplace_enabled_define_and_cleanup(self)

        units = d.Units
        if not units.isreftime:
            raise ValueError(
                f"Can't convert {units!r} values to numeric reference times"
            )

        if d._isdatetime():
            dx = d.to_dask_array()
            dx = dx.map_blocks(cf_dt2rt, units=units, dtype=float)
            d._set_dask(dx)

        return d

    def _combined_units(self, data1, method, inplace):
        """Combines by given method the data's units with other units.

        :Parameters:

            data1: `Data`

            method: `str`

            {{inplace: `bool`, optional}}

        :Returns:

            `Data` or `None`, `Data` or `None`, `Units`

        **Examples**

        >>> d._combined_units(e, '__sub__')
        >>> d._combined_units(e, '__imul__')
        >>> d._combined_units(e, '__irdiv__')
        >>> d._combined_units(e, '__lt__')
        >>> d._combined_units(e, '__rlshift__')
        >>> d._combined_units(e, '__iand__')

        """
        method_type = method[-5:-2]

        data0 = self

        units0 = data0.Units
        units1 = data1.Units

        if not units0 and not units1:
            return data0, data1, units0
        if (
            units0.isreftime
            and units1.isreftime
            and not units0.equivalent(units1)
        ):
            # Both are reference_time, but have non-equivalent
            # calendars
            if units0._canonical_calendar and not units1._canonical_calendar:
                data1 = data1._asdatetime()
                data1.override_units(units0, inplace=True)
                data1._asreftime(inplace=True)
                units1 = units0
            elif units1._canonical_calendar and not units0._canonical_calendar:
                if not inplace:
                    inplace = True
                    data0 = data0.copy()
                data0._asdatetime(inplace=True)
                data0.override_units(units1, inplace=True)
                data0._asreftime(inplace=True)
                units0 = units1
        # --- End: if

        if method_type in ("_eq", "_ne", "_lt", "_le", "_gt", "_ge"):
            # ---------------------------------------------------------
            # Operator is one of ==, !=, >=, >, <=, <
            # ---------------------------------------------------------
            if units0.equivalent(units1):
                # Units are equivalent
                if not units0.equals(units1):
                    data1 = data1.copy()
                    data1.Units = units0
                return data0, data1, _units_None
            elif not units1 or not units0:
                # At least one of the units is undefined
                return data0, data1, _units_None
            else:
                raise ValueError(
                    "Can't compare {0!r} to {1!r}".format(units0, units1)
                )
        # --- End: if

        # still here?
        if method_type in ("and", "_or", "ior", "ror", "xor", "ift"):
            # ---------------------------------------------------------
            # Operation is one of &, |, ^, >>, <<
            # ---------------------------------------------------------
            if units0.equivalent(units1):
                # Units are equivalent
                if not units0.equals(units1):
                    data1 = data1.copy()
                    data1.Units = units0
                return data0, data1, units0
            elif not units1:
                # units1 is undefined
                return data0, data1, units0
            elif not units0:
                # units0 is undefined
                return data0, data1, units1
            else:
                # Both units are defined and not equivalent
                raise ValueError(
                    "Can't operate with {} on data with {!r} to {!r}".format(
                        method, units0, units1
                    )
                )
        # --- End: if

        # Still here?
        if units0.isreftime:
            # ---------------------------------------------------------
            # units0 is reference time
            # ---------------------------------------------------------
            if method_type == "sub":
                if units1.isreftime:
                    if units0.equivalent(units1):
                        # Equivalent reference_times: the output units
                        # are time
                        if not units0.equals(units1):
                            data1 = data1.copy()
                            data1.Units = units0
                        return data0, data1, Units(_ut_unit=units0._ut_unit)
                    else:
                        # Non-equivalent reference_times: raise an
                        # exception
                        getattr(units0, method)(units1)
                elif units1.istime:
                    # reference_time minus time: the output units are
                    # reference_time
                    time0 = Units(_ut_unit=units0._ut_unit)
                    if not units1.equals(time0):
                        data1 = data1.copy()
                        data1.Units = time0
                    return data0, data1, units0
                elif not units1:
                    # reference_time minus no_units: the output units
                    # are reference_time
                    return data0, data1, units0
                else:
                    # reference_time minus something not yet accounted
                    # for: raise an exception
                    getattr(units0, method)(units1)

            elif method_type in ("add", "mul", "div", "mod"):
                if units1.istime:
                    # reference_time plus regular_time: the output
                    # units are reference_time
                    time0 = Units(_ut_unit=units0._ut_unit)
                    if not units1.equals(time0):
                        data1 = data1.copy()
                        data1.Units = time0
                    return data0, data1, units0
                elif not units1:
                    # reference_time plus no_units: the output units
                    # are reference_time
                    return data0, data1, units0
                else:
                    # reference_time plus something not yet accounted
                    # for: raise an exception
                    getattr(units0, method)(units1)

            else:
                # Raise an exception
                getattr(units0, method)(units1)

        elif units1.isreftime:
            # ---------------------------------------------------------
            # units1 is reference time
            # ---------------------------------------------------------
            if method_type == "add":
                if units0.istime:
                    # Time plus reference_time: the output units are
                    # reference_time
                    time1 = Units(_ut_unit=units1._ut_unit)
                    if not units0.equals(time1):
                        if not inplace:
                            data0 = data0.copy()
                        data0.Units = time1
                    return data0, data1, units1
                elif not units0:
                    # No_units plus reference_time: the output units
                    # are reference_time
                    return data0, data1, units1
                else:
                    # Raise an exception
                    getattr(units0, method)(units1)
        # --- End: if

        # Still here?
        if method_type in ("mul", "div"):
            # ---------------------------------------------------------
            # Method is one of *, /, //
            # ---------------------------------------------------------
            if not units1:
                # units1 is undefined
                return data0, data1, getattr(units0, method)(_units_1)
            elif not units0:
                # units0 is undefined
                return data0, data1, getattr(_units_1, method)(units1)
                #  !!!!!!! units0*units0 YOWSER
            else:
                # Both units are defined (note: if the units are
                # noncombinable then this will raise an exception)
                return data0, data1, getattr(units0, method)(units1)
        # --- End: if

        # Still here?
        if method_type in ("sub", "add", "mod"):
            # ---------------------------------------------------------
            # Operator is one of +, -
            # ---------------------------------------------------------
            if units0.equivalent(units1):
                # Units are equivalent
                if not units0.equals(units1):
                    data1 = data1.copy()
                    data1.Units = units0
                return data0, data1, units0
            elif not units1:
                # units1 is undefined
                return data0, data1, units0
            elif not units0:
                # units0 is undefined
                return data0, data1, units1
            else:
                # Both units are defined and not equivalent (note: if
                # the units are noncombinable then this will raise an
                # exception)
                return data0, data1, getattr(units0, method)(units1)
        # --- End: if

        # Still here?
        if method_type == "pow":
            if method == "__rpow__":
                # -----------------------------------------------------
                # Operator is __rpow__
                # -----------------------------------------------------
                if not units1:
                    # units1 is undefined
                    if not units0:
                        # units0 is undefined
                        return data0, data1, _units_None
                    elif units0.isdimensionless:
                        # units0 is dimensionless
                        if not units0.equals(_units_1):
                            if not inplace:
                                data0 = data0.copy()
                            data0.Units = _units_1

                        return data0, data1, _units_None
                elif units1.isdimensionless:
                    # units1 is dimensionless
                    if not units1.equals(_units_1):
                        data1 = data1.copy()
                        data1.Units = _units_1

                    if not units0:
                        # units0 is undefined
                        return data0, data1, _units_1
                    elif units0.isdimensionless:
                        # units0 is dimensionless
                        if not units0.equals(_units_1):
                            if not inplace:
                                data0 = data0.copy()
                            data0.Units = _units_1

                        return data0, data1, _units_1
                else:
                    # units1 is defined and is not dimensionless
                    if data0.size > 1:
                        raise ValueError(
                            "Can only raise units to the power of a single "
                            "value at a time. Asking to raise to the power of "
                            "{}".format(data0)
                        )

                    if not units0:
                        # Check that the units are not shifted, as
                        # raising this to a power is a nonlinear
                        # operation
                        p = data0.datum(0)
                        if units0 != (units0**p) ** (1.0 / p):
                            raise ValueError(
                                "Can't raise shifted units {!r} to the "
                                "power {}".format(units0, p)
                            )

                        return data0, data1, units1**p
                    elif units0.isdimensionless:
                        # units0 is dimensionless
                        if not units0.equals(_units_1):
                            if not inplace:
                                data0 = data0.copy()
                            data0.Units = _units_1

                        # Check that the units are not shifted, as
                        # raising this to a power is a nonlinear
                        # operation
                        p = data0.datum(0)
                        if units0 != (units0**p) ** (1.0 / p):
                            raise ValueError(
                                "Can't raise shifted units {!r} to the "
                                "power {}".format(units0, p)
                            )

                        return data0, data1, units1**p
                # --- End: if

                # This will deliberately raise an exception
                units1**units0
            else:
                # -----------------------------------------------------
                # Operator is __pow__
                # -----------------------------------------------------
                if not units0:
                    # units0 is undefined
                    if not units1:
                        # units0 is undefined
                        return data0, data1, _units_None
                    elif units1.isdimensionless:
                        # units0 is dimensionless
                        if not units1.equals(_units_1):
                            data1 = data1.copy()
                            data1.Units = _units_1

                        return data0, data1, _units_None
                elif units0.isdimensionless:
                    # units0 is dimensionless
                    if not units0.equals(_units_1):
                        if not inplace:
                            data0 = data0.copy()
                        data0.Units = _units_1

                    if not units1:
                        # units1 is undefined
                        return data0, data1, _units_1
                    elif units1.isdimensionless:
                        # units1 is dimensionless
                        if not units1.equals(_units_1):
                            data1 = data1.copy()
                            data1.Units = _units_1

                        return data0, data1, _units_1
                else:
                    # units0 is defined and is not dimensionless
                    if data1.size > 1:
                        raise ValueError(
                            "Can only raise units to the power of a single "
                            "value at a time. Asking to raise to the power of "
                            "{}".format(data1)
                        )

                    if not units1:
                        # Check that the units are not shifted, as
                        # raising this to a power is a nonlinear
                        # operation
                        p = data1.datum(0)
                        if units0 != (units0**p) ** (1.0 / p):
                            raise ValueError(
                                "Can't raise shifted units {!r} to the "
                                "power {}".format(units0, p)
                            )

                        return data0, data1, units0**p
                    elif units1.isdimensionless:
                        # units1 is dimensionless
                        if not units1.equals(_units_1):
                            data1 = data1.copy()
                            data1.Units = _units_1

                        # Check that the units are not shifted, as
                        # raising this to a power is a nonlinear
                        # operation
                        p = data1.datum(0)
                        if units0 != (units0**p) ** (1.0 / p):
                            raise ValueError(
                                "Can't raise shifted units {!r} to the "
                                "power {}".format(units0, p)
                            )

                        return data0, data1, units0**p
                # --- End: if

                # This will deliberately raise an exception
                units0**units1
            # --- End: if
        # --- End: if

        # Still here?
        raise ValueError(
            "Can't operate with {} on data with {!r} to {!r}".format(
                method, units0, units1
            )
        )

    def _binary_operation(self, other, method):
        """Implement binary arithmetic and comparison operations with
        the numpy broadcasting rules.

        It is called by the binary arithmetic and comparison
        methods, such as `__sub__`, `__imul__`, `__rdiv__`, `__lt__`, etc.

        .. seealso:: `_unary_operation`

        :Parameters:

            other:
                The object on the right hand side of the operator.

            method: `str`
                The binary arithmetic or comparison method name (such as
                ``'__imul__'`` or ``'__ge__'``).

        :Returns:

            `Data`
                A new data object, or if the operation was in place, the
                same data object.

        **Examples**

        >>> d = cf.Data([0, 1, 2, 3])
        >>> e = cf.Data([1, 1, 3, 4])

        >>> f = d._binary_operation(e, '__add__')
        >>> print(f.array)
        [1 2 5 7]

        >>> e = d._binary_operation(e, '__lt__')
        >>> print(e.array)
        [ True False  True  True]

        >>> d._binary_operation(2, '__imul__')
        >>> print(d.array)
        [0 2 4 6]

        """
        if getattr(other, "_NotImplemented_RHS_Data_op", False):
            return NotImplemented

        inplace = method[2] == "i"

        # ------------------------------------------------------------
        # Ensure other is an independent Data object, for example
        # so that combination with cf.Query objects works.
        # ------------------------------------------------------------
        if not isinstance(other, self.__class__):
            if (
                isinstance(other, cftime.datetime)
                and other.calendar == ""
                and self.Units.isreftime
            ):
                other = cf_dt(
                    other, calendar=getattr(self.Units, "calendar", "standard")
                )
            elif other is None:
                # Can't sensibly initialize a Data object from a bare
                # `None` (issue #281)
                other = np.array(None, dtype=object)

            other = type(self).asdata(other)

        # ------------------------------------------------------------
        # Prepare data0 (i.e. self copied) and data1 (i.e. other)
        # ------------------------------------------------------------
        data0 = self.copy()

        # Parse units
        data0, other, new_Units = data0._combined_units(other, method, True)

        # Cast as dask arrays
        dx0 = data0.to_dask_array()
        dx1 = other.to_dask_array()

        # Set if applicable the tolerance levels for the result
        if method in ("__eq__", "__ne__"):
            rtol = self._rtol
            atol = self._atol

        # ------------------------------------------------------------
        # Perform the binary operation with data0 (self) and data1
        # (other)
        # ------------------------------------------------------------
        if method == "__eq__":
            if dx0.dtype.kind in "US" or dx1.dtype.kind in "US":
                result = getattr(dx0, method)(dx1)
            else:
                result = da.isclose(dx0, dx1, rtol=rtol, atol=atol)
        elif method == "__ne__":
            if dx0.dtype.kind in "US" or dx1.dtype.kind in "US":
                result = getattr(dx0, method)(dx1)
            else:
                result = ~da.isclose(dx0, dx1, rtol=rtol, atol=atol)
        elif inplace:
            # Find non-in-place equivalent operator (remove 'i')
            equiv_method = method[:2] + method[3:]
            # Need to add check in here to ensure that the operation is not
            # trying to cast in a way which is invalid. For example, doing
            # [an int array] ** float value = [a float array] is fine, but
            # doing this in-place would try to chance an int array into a
            # float one, which isn't valid casting. Therefore we need to
            # catch cases where __i<op>__ isn't possible even if __<op>__
            # is due to datatype consistency rules.
            result = getattr(dx0, equiv_method)(dx1)
        else:
            result = getattr(dx0, method)(dx1)

        # Set axes when other has more dimensions than self
        axes = None
        ndim0 = dx0.ndim
        if not ndim0:
            axes = other._axes
        else:
            diff = dx1.ndim - ndim0
            if diff > 0:
                axes = list(self._axes)
                for _ in range(diff):
                    axes.insert(0, new_axis_identifier(tuple(axes)))

        if inplace:  # in-place so concerns original self
            self._set_dask(result)
            self.override_units(new_Units, inplace=True)
            if axes is not None:
                self._axes = axes

            return self
        else:  # not, so concerns a new Data object copied from self, data0
            data0._set_dask(result)
            data0.override_units(new_Units, inplace=True)
            if axes is not None:
                data0._axes = axes

            return data0

    def _parse_indices(self, *args, **kwargs):
        """'cf.Data._parse_indices' is not available.

        Use function `cf.parse_indices` instead.

        """
        raise NotImplementedError(
            "'cf.Data._parse_indices' is not available. "
            "Use function 'cf.parse_indices' instead."
        )

    @classmethod
    def concatenate(cls, data, axis=0, _preserve=True):
        """Join a sequence of data arrays together.

        :Parameters:

            data: sequence of `Data`
                The data arrays to be concatenated. Concatenation is
                carried out in the order given. Each data array must have
                equivalent units and the same shape, except in the
                concatenation axis. Note that scalar arrays are treated as
                if they were one dimensional.

            axis: `int`, optional
                The axis along which the arrays will be joined. The
                default is 0. Note that scalar arrays are treated as if
                they were one dimensional.

                .. note:: If the axis specified is cyclic, it will become
                          non-cyclic in the output.

            _preserve: `bool`, optional
                Deprecated at version TODODASKVER.

        :Returns:

            `Data`
                The concatenated data.

        **Examples**

        >>> d = cf.Data([[1, 2], [3, 4]], 'km')
        >>> e = cf.Data([[5.0, 6.0]], 'metre')
        >>> f = cf.Data.concatenate((d, e))
        >>> print(f.array)
        [[ 1.     2.   ]
         [ 3.     4.   ]
         [ 0.005  0.006]]
        >>> f.equals(cf.Data.concatenate((d, e), axis=-2))
        True

        >>> e = cf.Data([[5.0], [6.0]], 'metre')
        >>> f = cf.Data.concatenate((d, e), axis=1)
        >>> print(f.array)
        [[ 1.     2.     0.005]
         [ 3.     4.     0.006]]

        >>> d = cf.Data(1, 'km')
        >>> e = cf.Data(50.0, 'metre')
        >>> f = cf.Data.concatenate((d, e))
        >>> print(f.array)
        [ 1.    0.05]

        >>> e = cf.Data([50.0, 75.0], 'metre')
        >>> f = cf.Data.concatenate((d, e))
        >>> print(f.array)
        [ 1.     0.05   0.075]

        """
        data = tuple(data)
        if len(data) < 2:
            raise ValueError(
                "Can't concatenate: Must provide at least two data arrays"
            )

        data0 = data[0].copy()

        processed_data = []
        units0 = data0.Units
        for index, data1 in enumerate(data):
            copied = False  # to avoid making two copies in a given case

            # Turn any scalar array into a 1-d array
            if not data1.ndim:
                data1 = data1.copy()
                copied = True
                data1.insert_dimension(inplace=True)

            # Check and conform, if necessary, the units of all inputs
            if not units0.equivalent(data1.Units):
                raise ValueError(
                    "Can't concatenate: All the input arrays must have "
                    "equivalent units"
                )
            elif not units0.equals(data1.Units):  # conform for consistency
                if not copied:
                    data1 = data1.copy()
                data1.Units = units0

            processed_data.append(data1)

        # Get data as dask arrays and apply concatenation operation
        dxs = []
        for data1 in processed_data:
            dxs.append(data1.to_dask_array())

        data0._set_dask(da.concatenate(dxs, axis=axis))

        # Manage cyclicity of axes: if join axis was cyclic, it is no longer
        axis = data0._parse_axes(axis)[0]
        if axis in data0.cyclic():
            logger.warning(
                f"Concatenating along a cyclic axis ({axis}) therefore the "
                f"axis has been set as non-cyclic in the output."
            )
            data0.cyclic(axes=axis, iscyclic=False)

        return data0

    def _unary_operation(self, operation):
        """Implement unary arithmetic operations.

        It is called by the unary arithmetic methods, such as
        __abs__().

        .. seealso:: `_binary_operation`

        :Parameters:

            operation: `str`
                The unary arithmetic method name (such as "__invert__").

        :Returns:

            `Data`
                A new Data array.

        **Examples**

        >>> d = cf.Data([[1, 2, -3, -4, -5]])

        >>> e = d._unary_operation('__abs__')
        >>> print(e.array)
        [[1 2 3 4 5]]

        >>> e = d.__abs__()
        >>> print(e.array)
        [[1 2 3 4 5]]

        >>> e = abs(d)
        >>> print(e.array)
        [[1 2 3 4 5]]

        """
        out = self.copy(array=False)

        dx = self.to_dask_array()
        dx = getattr(operator, operation)(dx)

        out._set_dask(dx)

        return out

    def __add__(self, other):
        """The binary arithmetic operation ``+``

        x.__add__(y) <==> x+y

        """
        return self._binary_operation(other, "__add__")

    def __iadd__(self, other):
        """The augmented arithmetic assignment ``+=``

        x.__iadd__(y) <==> x+=y

        """
        return self._binary_operation(other, "__iadd__")

    def __radd__(self, other):
        """The binary arithmetic operation ``+`` with reflected
        operands.

        x.__radd__(y) <==> y+x

        """
        return self._binary_operation(other, "__radd__")

    def __sub__(self, other):
        """The binary arithmetic operation ``-``

        x.__sub__(y) <==> x-y

        """
        return self._binary_operation(other, "__sub__")

    def __isub__(self, other):
        """The augmented arithmetic assignment ``-=``

        x.__isub__(y) <==> x-=y

        """
        return self._binary_operation(other, "__isub__")

    def __rsub__(self, other):
        """The binary arithmetic operation ``-`` with reflected
        operands.

        x.__rsub__(y) <==> y-x

        """
        return self._binary_operation(other, "__rsub__")

    def __mul__(self, other):
        """The binary arithmetic operation ``*``

        x.__mul__(y) <==> x*y

        """
        return self._binary_operation(other, "__mul__")

    def __imul__(self, other):
        """The augmented arithmetic assignment ``*=``

        x.__imul__(y) <==> x*=y

        """
        return self._binary_operation(other, "__imul__")

    def __rmul__(self, other):
        """The binary arithmetic operation ``*`` with reflected
        operands.

        x.__rmul__(y) <==> y*x

        """
        return self._binary_operation(other, "__rmul__")

    def __div__(self, other):
        """The binary arithmetic operation ``/``

        x.__div__(y) <==> x/y

        """
        return self._binary_operation(other, "__div__")

    def __idiv__(self, other):
        """The augmented arithmetic assignment ``/=``

        x.__idiv__(y) <==> x/=y

        """
        return self._binary_operation(other, "__idiv__")

    def __rdiv__(self, other):
        """The binary arithmetic operation ``/`` with reflected
        operands.

        x.__rdiv__(y) <==> y/x

        """
        return self._binary_operation(other, "__rdiv__")

    def __floordiv__(self, other):
        """The binary arithmetic operation ``//``

        x.__floordiv__(y) <==> x//y

        """
        return self._binary_operation(other, "__floordiv__")

    def __ifloordiv__(self, other):
        """The augmented arithmetic assignment ``//=``

        x.__ifloordiv__(y) <==> x//=y

        """
        return self._binary_operation(other, "__ifloordiv__")

    def __rfloordiv__(self, other):
        """The binary arithmetic operation ``//`` with reflected
        operands.

        x.__rfloordiv__(y) <==> y//x

        """
        return self._binary_operation(other, "__rfloordiv__")

    def __truediv__(self, other):
        """The binary arithmetic operation ``/`` (true division)

        x.__truediv__(y) <==> x/y

        """
        return self._binary_operation(other, "__truediv__")

    def __itruediv__(self, other):
        """The augmented arithmetic assignment ``/=`` (true division)

        x.__itruediv__(y) <==> x/=y

        """
        return self._binary_operation(other, "__itruediv__")

    def __rtruediv__(self, other):
        """The binary arithmetic operation ``/`` (true division) with
        reflected operands.

        x.__rtruediv__(y) <==> y/x

        """
        return self._binary_operation(other, "__rtruediv__")

    def __pow__(self, other, modulo=None):
        """The binary arithmetic operations ``**`` and ``pow``

        x.__pow__(y) <==> x**y

        """
        if modulo is not None:
            raise NotImplementedError(
                "3-argument power not supported for {!r}".format(
                    self.__class__.__name__
                )
            )

        return self._binary_operation(other, "__pow__")

    def __ipow__(self, other, modulo=None):
        """The augmented arithmetic assignment ``**=``

        x.__ipow__(y) <==> x**=y

        """
        if modulo is not None:
            raise NotImplementedError(
                "3-argument power not supported for {!r}".format(
                    self.__class__.__name__
                )
            )

        return self._binary_operation(other, "__ipow__")

    def __rpow__(self, other, modulo=None):
        """The binary arithmetic operations ``**`` and ``pow`` with
        reflected operands.

        x.__rpow__(y) <==> y**x

        """
        if modulo is not None:
            raise NotImplementedError(
                "3-argument power not supported for {!r}".format(
                    self.__class__.__name__
                )
            )

        return self._binary_operation(other, "__rpow__")

    def __mod__(self, other):
        """The binary arithmetic operation ``%``

        x.__mod__(y) <==> x % y

        """
        return self._binary_operation(other, "__mod__")

    def __imod__(self, other):
        """The binary arithmetic operation ``%=``

        x.__imod__(y) <==> x %= y

        """
        return self._binary_operation(other, "__imod__")

    def __rmod__(self, other):
        """The binary arithmetic operation ``%`` with reflected
        operands.

        x.__rmod__(y) <==> y % x

        """
        return self._binary_operation(other, "__rmod__")

    def __eq__(self, other):
        """The rich comparison operator ``==``

        x.__eq__(y) <==> x==y

        """
        return self._binary_operation(other, "__eq__")

    def __ne__(self, other):
        """The rich comparison operator ``!=``

        x.__ne__(y) <==> x!=y

        """
        return self._binary_operation(other, "__ne__")

    def __ge__(self, other):
        """The rich comparison operator ``>=``

        x.__ge__(y) <==> x>=y

        """
        return self._binary_operation(other, "__ge__")

    def __gt__(self, other):
        """The rich comparison operator ``>``

        x.__gt__(y) <==> x>y

        """
        return self._binary_operation(other, "__gt__")

    def __le__(self, other):
        """The rich comparison operator ``<=``

        x.__le__(y) <==> x<=y

        """
        return self._binary_operation(other, "__le__")

    def __lt__(self, other):
        """The rich comparison operator ``<``

        x.__lt__(y) <==> x<y

        """
        return self._binary_operation(other, "__lt__")

    def __and__(self, other):
        """The binary bitwise operation ``&``

        x.__and__(y) <==> x&y

        """
        return self._binary_operation(other, "__and__")

    def __iand__(self, other):
        """The augmented bitwise assignment ``&=``

        x.__iand__(y) <==> x&=y

        """
        return self._binary_operation(other, "__iand__")


    def __rand__(self, other):
        """The binary bitwise operation ``&`` with reflected operands.

        x.__rand__(y) <==> y&x

        """
        return self._binary_operation(other, "__rand__")

    def __or__(self, other):
        """The binary bitwise operation ``|``

        x.__or__(y) <==> x|y

        """
        return self._binary_operation(other, "__or__")

    def __ior__(self, other):
        """The augmented bitwise assignment ``|=``

        x.__ior__(y) <==> x|=y

        """
        return self._binary_operation(other, "__ior__")

    def __ror__(self, other):
        """The binary bitwise operation ``|`` with reflected operands.

        x.__ror__(y) <==> y|x

        """
        return self._binary_operation(other, "__ror__")

    def __xor__(self, other):
        """The binary bitwise operation ``^``

        x.__xor__(y) <==> x^y

        """
        return self._binary_operation(other, "__xor__")

    def __ixor__(self, other):
        """The augmented bitwise assignment ``^=``

        x.__ixor__(y) <==> x^=y

        """
        return self._binary_operation(other, "__ixor__")

    def __rxor__(self, other):
        """The binary bitwise operation ``^`` with reflected operands.

        x.__rxor__(y) <==> y^x

        """
        return self._binary_operation(other, "__rxor__")

    def __lshift__(self, y):
        """The binary bitwise operation ``<<``

        x.__lshift__(y) <==> x<<y

        """
        return self._binary_operation(y, "__lshift__")

    def __ilshift__(self, y):
        """The augmented bitwise assignment ``<<=``

        x.__ilshift__(y) <==> x<<=y

        """
        return self._binary_operation(y, "__ilshift__")

    def __rlshift__(self, y):
        """The binary bitwise operation ``<<`` with reflected operands.

        x.__rlshift__(y) <==> y<<x

        """
        return self._binary_operation(y, "__rlshift__")

    def __rshift__(self, y):
        """The binary bitwise operation ``>>``

        x.__lshift__(y) <==> x>>y

        """
        return self._binary_operation(y, "__rshift__")

    def __irshift__(self, y):
        """The augmented bitwise assignment ``>>=``

        x.__irshift__(y) <==> x>>=y

        """
        return self._binary_operation(y, "__irshift__")

    def __rrshift__(self, y):
        """The binary bitwise operation ``>>`` with reflected operands.

        x.__rrshift__(y) <==> y>>x

        """
        return self._binary_operation(y, "__rrshift__")

    def __abs__(self):
        """The unary arithmetic operation ``abs``

        x.__abs__() <==> abs(x)

        """
        return self._unary_operation("__abs__")

    def __neg__(self):
        """The unary arithmetic operation ``-``

        x.__neg__() <==> -x

        """
        return self._unary_operation("__neg__")

    def __invert__(self):
        """The unary bitwise operation ``~``

        x.__invert__() <==> ~x

        """
        return self._unary_operation("__invert__")

    def __pos__(self):
        """The unary arithmetic operation ``+``

        x.__pos__() <==> +x

        """
        return self._unary_operation("__pos__")

    # ----------------------------------------------------------------
    # Private attributes
    # ----------------------------------------------------------------
    @property
    def _Units(self):
        """Storage for the units.

        The units are stored in a `Units` object, and reflect the
        units of the (yet to be computed) elements of the underlying
        data.

        .. warning:: Assigning to `_Units` does *not* trigger a units
                     conversion of the underlying data
                     values. Therefore assigning to `_Units` should
                     only be done in cases when it is known that the
                     intrinsic units represented by the data values
                     are inconsistent with the existing value of
                     `_Units`. Before assigning to `_Units`, first
                     consider if assigning to `Units`, or calling the
                     `override_units` or `override_calendar` method is
                     a more appropriate course of action, and use one
                     of those if possible.

        """
        return self._custom["_Units"]

    @_Units.setter
    def _Units(self, value):
        self._custom["_Units"] = value

    @_Units.deleter
    def _Units(self):
        self._custom["_Units"] = _units_None

    @property
    def _cyclic(self):
        """Storage for axis cyclicity.

        Contains a `set` that identifies which axes are cyclic (and
        therefore allow cyclic slicing). The set contains a subset of
        the axis identifiers defined by the `_axes` attribute.

        .. warning:: Never change the value of the `_cyclic` attribute
                     in-place.

        .. note:: When an axis identifier is removed from the `_axes`
                  attribute then it is automatically also removed from
                  the `_cyclic` attribute.

        """
        return self._custom["_cyclic"]

    @_cyclic.setter
    def _cyclic(self, value):
        self._custom["_cyclic"] = value

    @_cyclic.deleter
    def _cyclic(self):
        self._custom["_cyclic"] = _empty_set

    @property
    def _axes(self):
        """Storage for the axis identifiers.

        Contains a `tuple` of identifiers, one for each array axis.

        .. note:: When the axis identifiers are reset, then any axis
                  identifier named by the `_cyclic` attribute which is
                  not in the new `_axes` set is automatically removed
                  from the `_cyclic` attribute.

        """
        return self._custom["_axes"]

    @_axes.setter
    def _axes(self, value):
        self._custom["_axes"] = tuple(value)

        # Remove cyclic axes that are not in the new axes
        cyclic = self._cyclic
        if cyclic:
            # Never change the value of the _cyclic attribute in-place
            self._cyclic = cyclic.intersection(value)

    # ----------------------------------------------------------------
    # Dask attributes
    # ----------------------------------------------------------------
    @property
    def chunks(self):
        """The chunk sizes for each dimension.

        **Examples**

        >>> d = cf.Data.ones((4, 5), chunks=(2, 4))
        >>> d.chunks
        ((2, 2), (4, 1))

        """
        return self.to_dask_array().chunks

    @property
    def force_compute(self):
        """TODODASKDOCS See also config settings."""
        return self._custom.get("force_compute", False)

    @force_compute.setter
    def force_compute(self, value):
        self._custom["force_compute"] = bool(value)

    # ----------------------------------------------------------------
    # Attributes
    # ----------------------------------------------------------------
    @property
    def Units(self):
        """The `cf.Units` object containing the units of the data array.

        Can be set to any units equivalent to the existing units.

        .. seealso `override_units`, `override_calendar`

        **Examples**

        >>> d = cf.Data([1, 2, 3], units='m')
        >>> d.Units
        <Units: m>
        >>> d.Units = cf.Units('kilmetres')
        >>> d.Units
        <Units: kilmetres>
        >>> d.Units = cf.Units('km')
        >>> d.Units
        <Units: km>

        """
        return self._Units

    @Units.setter
    def Units(self, value):
        try:
            old_units = self._Units
        except KeyError:
            pass
        else:
            if old_units and not old_units.equivalent(value):
                raise ValueError(
                    f"Can't set Units to {value!r} that are not "
                    f"equivalent to the current units {old_units!r}. "
                    "Consider using the override_units method instead."
                )

            if not old_units or self.Units.equals(value):
                self._Units = value
                return

        dtype = self.dtype
        if dtype.kind in "iu":
            if dtype.char in "iI":
                dtype = _dtype_float32
            else:
                dtype = _dtype_float

        dx = self.to_dask_array()
        dx = dx.map_blocks(
            partial(cf_units, from_units=old_units, to_units=value),
            dtype=dtype,
        )
        self._set_dask(dx)

        self._Units = value

    @Units.deleter
    def Units(self):
        raise ValueError(
            "Can't delete the Units attribute. "
            "Consider using the override_units method instead."
        )

    @property
    def data(self):
        """The data as an object identity.

        **Examples**

        >>> d = cf.Data([1, 2], 'm')
        >>> d.data is d
        True

        """
        return self

    @property
    def dtype(self):
        """The `numpy` data-type of the data.

        **Examples**

        TODODASKDOCS
        >>> d = cf.Data([0.5, 1.5, 2.5])
        >>> d.dtype
        dtype(float64')
        >>> type(d.dtype)
        <type 'numpy.dtype'>

        >>> d = cf.Data([0.5, 1.5, 2.5])
        >>> import numpy
        >>> d.dtype = numpy.dtype(int)
        >>> print(d.array)
        [0 1 2]
        >>> d.dtype = bool
        >>> print(d.array)
        [False  True  True]
        >>> d.dtype = 'float64'
        >>> print(d.array)
        [ 0.  1.  1.]

        >>> d = cf.Data([0.5, 1.5, 2.5])
        >>> d.dtype = int
        >>> d.dtype = bool
        >>> d.dtype = float
        >>> print(d.array)
        [ 0.5  1.5  2.5]

        """
        dx = self.to_dask_array()
        return dx.dtype

    @dtype.setter
    def dtype(self, value):
        dx = self.to_dask_array()

        # Only change the datatype if it's different to that of the
        # dask array
        if dx.dtype != value:
            dx = dx.astype(value)
            self._set_dask(dx)

    @property
    def fill_value(self):
        """The data array missing data value.

        If set to `None` then the default `numpy` fill value appropriate to
        the data array's data-type will be used.

        Deleting this attribute is equivalent to setting it to None, so
        this attribute is guaranteed to always exist.

        **Examples**

        >>> d.fill_value = 9999.0
        >>> d.fill_value
        9999.0
        >>> del d.fill_value
        >>> d.fill_value
        None

        """
        return self.get_fill_value(None)

    @fill_value.setter
    def fill_value(self, value):
        self.set_fill_value(value)

    @fill_value.deleter
    def fill_value(self):
        self.del_fill_value(None)

    @property
    def hardmask(self):
        """Hardness of the mask.

        If the `hardmask` attribute is `True`, i.e. there is a hard
        mask, then unmasking an entry will silently not occur. This is
        the default, and prevents overwriting the mask.

        If the `hardmask` attribute is `False`, i.e. there is a soft
        mask, then masked entries may be overwritten with non-missing
        values.

        .. note:: Setting the `hardmask` attribute does not
                  immediately change the mask hardness, rather its
                  value indicates to other methods (such as `where`,
                  `transpose`, etc.) whether or not the mask needs
                  hardening or softening prior to an operation being
                  defined, and those methods will reset the mask
                  hardness if required.

                  By contrast, the `harden_mask` and `soften_mask`
                  methods immediately reset the mask hardness of the
                  underlying `dask` array, and also set the value of
                  the `hardmask` attribute.

        .. seealso:: `harden_mask`, `soften_mask`, `to_dask_array`,
                     `where`, `__setitem__`

        **Examples**

        >>> d = cf.Data([1, 2, 3])
        >>> d.hardmask
        True
        >>> d[0] = cf.masked
        >>> print(d.array)
        [-- 2 3]
        >>> d[...] = 999
        >>> print(d.array)
        [-- 999 999]
        >>> d.hardmask = False
        >>> d.hardmask
        False
        >>> d[...] = -1
        >>> print(d.array)
        [-1 -1 -1]

        """
        return self._custom.get("hardmask", _DEFAULT_HARDMASK)

    @hardmask.setter
    def hardmask(self, value):
        self._custom["hardmask"] = value

    @property
    def is_masked(self):
        """True if the data array has any masked values.

        **Performance**

        `is_masked` causes all delayed operations to be executed.

        **Examples**

        >>> d = cf.Data([[1, 2, 3], [4, 5, 6]])
        >>> print(d.is_masked)
        False
        >>> d[0, ...] = cf.masked
        >>> d.is_masked
        True

        """

        def is_masked(a):
            out = np.ma.is_masked(a)
            return np.array(out).reshape((1,) * a.ndim)

        dx = self.to_dask_array()

        out_ind = tuple(range(dx.ndim))
        dx_ind = out_ind

        dx = da.blockwise(
            is_masked,
            out_ind,
            dx,
            dx_ind,
            adjust_chunks={i: 1 for i in out_ind},
            dtype=bool,
        )

        return bool(dx.any())

    @property
    def nbytes(self):
        """Total number of bytes consumed by the elements of the array.

        Does not include bytes consumed by the array mask

        **Performance**

        If the number of bytes is unknown then it is calculated
        immediately by executing all delayed operations.

        **Examples**

        >>> d = cf.Data([[1, 1.5, 2]])
        >>> d.dtype
        dtype('float64')
        >>> d.size, d.dtype.itemsize
        (3, 8)
        >>> d.nbytes
        24
        >>> d[0] = cf.masked
        >>> print(d.array)
        [[-- 1.5 2.0]]
        >>> d.nbytes
        24

        """
        dx = self.to_dask_array()
        if math.isnan(dx.size):
            logger.debug("Computing data nbytes: Performance may be degraded")
            dx.compute_chunk_sizes()

        return dx.nbytes

    @property
    def ndim(self):
        """Number of dimensions in the data array.

        **Examples**

        >>> d = cf.Data([[1, 2, 3], [4, 5, 6]])
        >>> d.ndim
        2

        >>> d = cf.Data([[1, 2, 3]])
        >>> d.ndim
        2

        >>> d = cf.Data([[3]])
        >>> d.ndim
        2

        >>> d = cf.Data([3])
        >>> d.ndim
        1

        >>> d = cf.Data(3)
        >>> d.ndim
        0

        """
        dx = self.to_dask_array()
        return dx.ndim

    @property
    def shape(self):
        """Tuple of the data array's dimension sizes.

        **Performance**

        If the shape of the data is unknown then it is calculated
        immediately by executing all delayed operations.

        **Examples**

        >>> d = cf.Data([[1, 2, 3], [4, 5, 6]])
        >>> d.shape
        (2, 3)

        >>> d = cf.Data([[1, 2, 3]])
        >>> d.shape
        (1, 3)

        >>> d = cf.Data([[3]])
        >>> d.shape
        (1, 1)

        >>> d = cf.Data(3)
        >>> d.shape
        ()

        """
        dx = self.to_dask_array()
        if math.isnan(dx.size):
            logger.debug("Computing data shape: Performance may be degraded")
            dx.compute_chunk_sizes()

        return dx.shape

    @property
    def size(self):
        """Number of elements in the data array.

        **Performance**

        If the size of the data is unknown then it is calculated
        immediately by executing all delayed operations.

        **Examples**

        >>> d = cf.Data([[1, 2, 3], [4, 5, 6]])
        >>> d.size
        6

        >>> d = cf.Data([[1, 2, 3]])
        >>> d.size
        3

        >>> d = cf.Data([[3]])
        >>> d.size
        1

        >>> d = cf.Data([3])
        >>> d.size
        1

        >>> d = cf.Data(3)
        >>> d.size
        1

        """
        dx = self.to_dask_array()
        size = dx.size
        if math.isnan(size):
            logger.debug("Computing data size: Performance may be degraded")
            dx.compute_chunk_sizes()
            size = dx.size

        return size

    @property
    def array(self):
        """A numpy array copy of the data.

        In-place changes to the returned numpy array do not affect the
        underlying dask array.

        The returned numpy array has the same mask hardness and fill
        values as the data.

        Compare with `compute`.

        **Performance**

        `array` causes all delayed operations to be computed.

        .. seealso:: `datetime_array`, `compute`, `persist`

        **Examples**

        >>> d = cf.Data([1, 2, 3.0], 'km')
        >>> a = d.array
        >>> isinstance(a, numpy.ndarray)
        True
        >>> print(a)
        [ 1.  2.  3.]
        >>> d[0] = -99
        >>> print(a[0])
        1.0
        >>> a[0] = 88
        >>> print(d[0])
        -99.0 km

        >>> d = cf.Data('2000-12-1', units='days since 1999-12-1')
        >>> print(d.array)
        366
        >>> print(d.datetime_array)
        2000-12-01 00:00:00

        """
        array = self.compute().copy()
        if not isinstance(array, np.ndarray):
            array = np.asanyarray(array)

        return array

    @property
    def datetime_array(self):
        """An independent numpy array of date-time objects.

        Only applicable to data arrays with reference time units.

        If the calendar has not been set then the CF default calendar will
        be used and the units will be updated accordingly.

        The data-type of the data array is unchanged.

        .. seealso:: `array`, `compute`, `persist`

        **Performance**

        `datetime_array` causes all delayed operations to be computed.

        **Examples**

        """
        units = self.Units

        if not units.isreftime:
            raise ValueError(
                f"Can't create date-time array from units {self.Units!r}"
            )

        if getattr(units, "calendar", None) == "none":
            raise ValueError(
                f"Can't create date-time array from units {self.Units!r} "
                "because calendar is 'none'"
            )

        units, reftime = units.units.split(" since ")

        # Convert months and years to days, because cftime won't work
        # otherwise.
        if units in ("months", "month"):
            d = self * _month_length
            d.override_units(
                Units(
                    f"days since {reftime}",
                    calendar=getattr(units, "calendar", None),
                ),
                inplace=True,
            )
        elif units in ("years", "year", "yr"):
            d = self * _year_length
            d.override_units(
                Units(
                    f"days since {reftime}",
                    calendar=getattr(units, "calendar", None),
                ),
                inplace=True,
            )
        else:
            d = self

        dx = d.to_dask_array()
        dx = convert_to_datetime(dx, d.Units)

        a = dx.compute()

        if np.ma.isMA(a):
            if self.hardmask:
                a.harden_mask()
            else:
                a.soften_mask()

            a.set_fill_value(self.fill_value)

        return a

    @property
    def mask(self):
        """The Boolean missing data mask of the data array.

        The Boolean mask has True where the data array has missing data
        and False otherwise.

        :Returns:

            `Data`

        **Examples**

        >>> d.shape
        (12, 73, 96)
        >>> m = d.mask
        >>> m.dtype
        dtype('bool')
        >>> m.shape
        (12, 73, 96)

        """
        mask_data_obj = self.copy(array=False)

        dx = self.to_dask_array()
        mask = da.ma.getmaskarray(dx)

        mask_data_obj._set_dask(mask)
        mask_data_obj.override_units(_units_None, inplace=True)
        mask_data_obj.hardmask = _DEFAULT_HARDMASK

        return mask_data_obj

    # `arctan2`, AT2 seealso
    @_inplace_enabled(default=False)
    def arctan(self, inplace=False):
        """Take the trigonometric inverse tangent of the data element-
        wise.

        Units are ignored in the calculation. The result has units of radians.

        .. versionadded:: 3.0.7

        .. seealso:: `tan`, `arcsin`, `arccos`, `arctanh`

        :Parameters:

            {{inplace: `bool`, optional}}

        :Returns:

            `Data` or `None`

        **Examples**

        >>> print(d.array)
        [[0.5 0.7]
         [0.9 1.1]]
        >>> e = d.arctan()
        >>> e.Units
        <Units: radians>
        >>> print(e.array)
        [[0.46364761 0.61072596]
         [0.7328151  0.83298127]]

        >>> print(d.array)
        [1.2 1.0 0.8 0.6 --]
        >>> d.arctan(inplace=True)
        >>> print(d.array)
        [0.8760580505981934 0.7853981633974483 0.6747409422235527
         0.5404195002705842 --]

        """
        d = _inplace_enabled_define_and_cleanup(self)

        dx = d.to_dask_array()
        d._set_dask(da.arctan(dx))

        d.override_units(_units_radians, inplace=True)

        return d

    # AT2
    #
    #    @classmethod
    #    def arctan2(cls, y, x):
    #        '''Take the "two-argument" trigonometric inverse tangent
    #    element-wise for `y`/`x`.
    #
    #    Explicitly this returns, for all corresponding elements, the angle
    #    between the positive `x` axis and the line to the point (`x`, `y`),
    #    where the signs of both `x` and `y` are taken into account to
    #    determine the quadrant. Such knowledge of the signs of `x` and `y`
    #    are lost when the quotient is input to the standard "one-argument"
    #    `arctan` function, such that use of `arctan` leaves the quadrant
    #    ambiguous. `arctan2` may therefore be preferred.
    #
    #    Units are ignored in the calculation. The result has units of radians.
    #
    #    .. versionadded:: 3.2.0
    #
    #    .. seealso:: `arctan`, `tan`
    #
    #    :Parameters:
    #
    #        y: `Data`
    #            The data array to provide the numerator elements, corresponding
    #            to the `y` coordinates in the `arctan2` definition.
    #
    #        x: `Data`
    #            The data array to provide the denominator elements,
    #            corresponding to the `x` coordinates in the `arctan2`
    #            definition.
    #
    #    :Returns:
    #
    #        `Data`
    #
    #    **Examples**
    #
    #        '''
    #        return cls(numpy_arctan2(y, x), units=_units_radians)

    @_inplace_enabled(default=False)
    def arctanh(self, inplace=False):
        """Take the inverse hyperbolic tangent of the data element-wise.

        Units are ignored in the calculation. The result has units of radians.

        .. versionadded:: 3.2.0

        .. seealso::  `tanh`, `arcsinh`, `arccosh`, `arctan`

        :Parameters:

            {{inplace: `bool`, optional}}

        :Returns:

            `Data` or `None`

        **Examples**

        >>> print(d.array)
        [[0.5 0.7]
         [0.9 1.1]]
        >>> e = d.arctanh()
        >>> e.Units
        <Units: radians>
        >>> print(e.array)
        [[0.54930614 0.86730053]
         [1.47221949        nan]]

        >>> print(d.array)
        [1.2 1.0 0.8 0.6 --]
        >>> d.arctanh(inplace=True)
        >>> print(d.array)
        [nan inf 1.0986122886681098 0.6931471805599453 --]
        >>> d.masked_invalid(inplace=True)
        >>> print(d.array)
        [-- -- 1.0986122886681098 0.6931471805599453 --]

        """
        d = _inplace_enabled_define_and_cleanup(self)

        # Data.func is used instead of the Dask built-in in this case because
        # arctanh has a restricted domain therefore it is necessary to use our
        # custom logic implemented via the `preserve_invalid` keyword to func.
        d.func(
            np.arctanh,
            units=_units_radians,
            inplace=True,
            preserve_invalid=True,
        )

        return d

    @_inplace_enabled(default=False)
    def arcsin(self, inplace=False):
        """Take the trigonometric inverse sine of the data element-wise.

        Units are ignored in the calculation. The result has units of radians.

        .. versionadded:: 3.2.0

        .. seealso::  `sin`, `arccos`, `arctan`, `arcsinh`

        :Parameters:

            {{inplace: `bool`, optional}}

        :Returns:

            `Data` or `None`

        **Examples**

        >>> print(d.array)
        [[0.5 0.7]
         [0.9 1.1]]
        >>> e = d.arcsin()
        >>> e.Units
        <Units: radians>
        >>> print(e.array)
        [[0.52359878 0.7753975 ]
         [1.11976951        nan]]

        >>> print(d.array)
        [1.2 1.0 0.8 0.6 --]
        >>> d.arcsin(inplace=True)
        >>> print(d.array)
        [nan 1.5707963267948966 0.9272952180016123 0.6435011087932844 --]
        >>> d.masked_invalid(inplace=True)
        >>> print(d.array)
        [-- 1.5707963267948966 0.9272952180016123 0.6435011087932844 --]

        """
        d = _inplace_enabled_define_and_cleanup(self)

        # Data.func is used instead of the Dask built-in in this case because
        # arcsin has a restricted domain therefore it is necessary to use our
        # custom logic implemented via the `preserve_invalid` keyword to func.
        d.func(
            np.arcsin,
            units=_units_radians,
            inplace=True,
            preserve_invalid=True,
        )

        return d

    @_inplace_enabled(default=False)
    def arcsinh(self, inplace=False):
        """Take the inverse hyperbolic sine of the data element-wise.

        Units are ignored in the calculation. The result has units of radians.

        .. versionadded:: 3.1.0

        .. seealso:: `sinh`, `arccosh`, `arctanh`, `arcsin`

        :Parameters:

            {{inplace: `bool`, optional}}

        :Returns:

            `Data` or `None`

        **Examples**

        >>> print(d.array)
        [[0.5 0.7]
         [0.9 1.1]]
        >>> e = d.arcsinh()
        >>> e.Units
        <Units: radians>
        >>> print(e.array)
        [[0.48121183 0.65266657]
         [0.80886694 0.95034693]]

        >>> print(d.array)
        [1.2 1.0 0.8 0.6 --]
        >>> d.arcsinh(inplace=True)
        >>> print(d.array)
        [1.015973134179692 0.881373587019543 0.732668256045411 0.5688248987322475
         --]

        """
        d = _inplace_enabled_define_and_cleanup(self)

        dx = d.to_dask_array()
        d._set_dask(da.arcsinh(dx))

        d.override_units(_units_radians, inplace=True)

        return d

    @_inplace_enabled(default=False)
    def arccos(self, inplace=False):
        """Take the trigonometric inverse cosine of the data element-
        wise.

        Units are ignored in the calculation. The result has units of radians.

        .. versionadded:: 3.2.0

        .. seealso:: `cos`, `arcsin`, `arctan`, `arccosh`

        :Parameters:

            {{inplace: `bool`, optional}}

        :Returns:

            `Data` or `None`

        **Examples**

        >>> print(d.array)
        [[0.5 0.7]
         [0.9 1.1]]
        >>> e = d.arccos()
        >>> e.Units
        <Units: radians>
        >>> print(e.array)
        [[1.04719755 0.79539883]
         [0.45102681        nan]]

        >>> print(d.array)
        [1.2 1.0 0.8 0.6 --]
        >>> d.arccos(inplace=True)
        >>> print(d.array)
        [nan 0.0 0.6435011087932843 0.9272952180016123 --]
        >>> d.masked_invalid(inplace=True)
        >>> print(d.array)
        [-- 0.0 0.6435011087932843 0.9272952180016123 --]

        """
        d = _inplace_enabled_define_and_cleanup(self)

        # Data.func is used instead of the Dask built-in in this case because
        # arccos has a restricted domain therefore it is necessary to use our
        # custom logic implemented via the `preserve_invalid` keyword to func.
        d.func(
            np.arccos,
            units=_units_radians,
            inplace=True,
            preserve_invalid=True,
        )

        return d

    @_inplace_enabled(default=False)
    def arccosh(self, inplace=False):
        """Take the inverse hyperbolic cosine of the data element-wise.

        Units are ignored in the calculation. The result has units of radians.

        .. versionadded:: 3.2.0

        .. seealso::  `cosh`, `arcsinh`, `arctanh`, `arccos`

        :Parameters:

            {{inplace: `bool`, optional}}

        :Returns:

            `Data` or `None`

        **Examples**

        >>> print(d.array)
        [[0.5 0.7]
         [0.9 1.1]]
        >>> e = d.arccosh()
        >>> e.Units
        <Units: radians>
        >>> print(e.array)
        [[       nan        nan]
         [       nan 0.44356825]]

        >>> print(d.array)
        [1.2 1.0 0.8 0.6 --]
        >>> d.arccosh(inplace=True)
        >>> print(d.array)
        [0.6223625037147786 0.0 nan nan --]
        >>> d.masked_invalid(inplace=True)
        >>> print(d.array)
        [0.6223625037147786 0.0 -- -- --]

        """
        d = _inplace_enabled_define_and_cleanup(self)

        # Data.func is used instead of the Dask built-in in this case because
        # arccosh has a restricted domain therefore it is necessary to use our
        # custom logic implemented via the `preserve_invalid` keyword to func.
        d.func(
            np.arccosh,
            units=_units_radians,
            inplace=True,
            preserve_invalid=True,
        )

        return d

    def all(self, axis=None, keepdims=True, split_every=None):
        """Test whether all data array elements evaluate to True.

        .. seealso:: `allclose`, `any`, `isclose`

        :Parameters:

            axis: (sequence of) `int`, optional
                Axis or axes along which a logical AND reduction is
                performed. The default (`None`) is to perform a
                logical AND over all the dimensions of the input
                array. *axis* may be negative, in which case it counts
                from the last to the first axis.

            {{collapse keepdims: `bool`, optional}}

            {{split_every: `int` or `dict`, optional}}

        :Returns:

            `Data`
                Whether or not all data array elements evaluate to True.

        **Examples**

        >>> d = cf.Data([[1, 2], [3, 4]])
        >>> d.all()
        <CF Data(1, 1): [[True]]>
        >>> d.all(keepdims=False)
        <CF Data(1, 1): True>
        >>> d.all(axis=0)
        <CF Data(1, 2): [[True, True]]>
        >>> d.all(axis=1)
        <CF Data(2, 1): [[True, True]]>
        >>> d.all(axis=())
        <CF Data(2, 2): [[True, ..., True]]>

        >>> d[0] = cf.masked
        >>> d[1, 0] = 0
        >>> print(d.array)
        [[-- --]
         [0 4]]
        >>> d.all(axis=0)
        <CF Data(1, 2): [[False, True]]>
        >>> d.all(axis=1)
        <CF Data(2, 1): [[--, False]]>

        >>> d[...] = cf.masked
        >>> d.all()
        <CF Data(1, 1): [[--]]>
        >>> bool(d.all())
        True
        >>> bool(d.all(keepdims=False))
        False

        """
        d = self.copy(array=False)
        dx = self.to_dask_array()
        dx = da.all(dx, axis=axis, keepdims=keepdims, split_every=split_every)
        d._set_dask(dx)
        d.hardmask = _DEFAULT_HARDMASK
        d.override_units(_units_None, inplace=True)
        return d

    def allclose(self, y, rtol=None, atol=None):
        """Whether an array is element-wise equal within a tolerance.

        Return True if the data is broadcastable to array *y* and
        element-wise equal within a tolerance.

        {{equals tolerance}}

        .. seealso:: `all`, `any`, `isclose`

        :Parameters:

            y: data_like
                The data to compare.

            {{rtol: number, optional}}

            {{atol: number, optional}}

        :Returns:

            `Data`
                A scalar boolean array that is `True` if the two arrays
                are equal within the given tolerance, or `False`
                otherwise.

        **Examples**

        >>> d = cf.Data([1000, 2500], 'metre')
        >>> e = cf.Data([1, 2.5], 'km')
        >>> bool(d.allclose(e))
        True

        >>> d = cf.Data(['ab', 'cdef'])
        >>> bool(d.allclose([[['ab', 'cdef']]]))
        True

        >>> d = cf.Data([[1000, 2500], [1000, 2500]], 'metre')
        >>> e = cf.Data([1, 2.5], 'km')
        >>> bool(d.allclose(e))
        True

        >>> d = cf.Data([1, 1, 1], 's')
        >>> bool(d.allclose(1))
        True

        """
        return self.isclose(y, rtol=rtol, atol=atol).all()

    def any(self, axis=None, keepdims=True, split_every=None):
        """Test whether any data array elements evaluate to True.

        .. seealso:: `all`, `allclose`, `isclose`

        :Parameters:

            axis: (sequence of) `int`, optional
                Axis or axes along which a logical OR reduction is
                performed. The default (`None`) is to perform a
                logical OR over all the dimensions of the input
                array. *axis* may be negative, in which case it counts
                from the last to the first axis.

            {{collapse keepdims: `bool`, optional}}

            {{split_every: `int` or `dict`, optional}}

        :Returns:

            `Data`
                Whether or any data array elements evaluate to True.

        **Examples**

        >>> d = cf.Data([[0, 2], [0, 4]])
        >>> d.any()
        <CF Data(1, 1): [[True]]>
        >>> d.any(keepdims=False)
        <CF Data(1, 1): True>
        >>> d.any(axis=0)
        <CF Data(1, 2): [[False, True]]>
        >>> d.any(axis=1)
        <CF Data(2, 1): [[True, True]]>
        >>> d.any(axis=())
        <CF Data(2, 2): [[False, ..., True]]>

        >>> d[0] = cf.masked
        >>> print(d.array)
        [[-- --]
         [0 4]]
        >>> d.any(axis=0)
        <CF Data(1, 2): [[False, True]]>
        >>> d.any(axis=1)
        <CF Data(2, 1): [[--, True]]>

        >>> d[...] = cf.masked
        >>> d.any()
        <CF Data(1, 1): [[--]]>
        >>> bool(d.any())
        False
        >>> bool(d.any(keepdims=False))
        False

        """
        d = self.copy(array=False)
        dx = self.to_dask_array()
        dx = da.any(dx, axis=axis, keepdims=keepdims, split_every=split_every)
        d._set_dask(dx)
        d.hardmask = _DEFAULT_HARDMASK
        d.override_units(_units_None, inplace=True)
        return d

    @_inplace_enabled(default=False)
    def apply_masking(
        self,
        fill_values=None,
        valid_min=None,
        valid_max=None,
        valid_range=None,
        inplace=False,
    ):
        """Apply masking.

        Masking is applied according to the values of the keyword
        parameters.

        Elements that are already masked remain so.

        .. versionadded:: 3.4.0

        .. seealso:: `get_fill_value`, `hardmask`, `mask`, `where`

        :Parameters:

            fill_values: `bool` or sequence of scalars, optional
                Specify values that will be set to missing data. Data
                elements exactly equal to any of the values are set to
                missing data.

                If True then the value returned by the
                `get_fill_value` method, if such a value exists, is
                used.

                Zero or more values may be provided in a sequence of
                scalars.

                *Parameter example:*
                  Specify a fill value of 999: ``fill_values=[999]``

                *Parameter example:*
                  Specify fill values of 999 and -1.0e30:
                  ``fill_values=[999, -1.0e30]``

                *Parameter example:*
                  Use the fill value already set for the data:
                  ``fill_values=True``

                *Parameter example:*
                  Use no fill values: ``fill_values=False`` or
                  ``fill_value=[]``

            valid_min: number, optional
                A scalar specifying the minimum valid value. Data
                elements strictly less than this number will be set to
                missing data.

            valid_max: number, optional
                A scalar specifying the maximum valid value. Data
                elements strictly greater than this number will be set
                to missing data.

            valid_range: (number, number), optional
                A vector of two numbers specifying the minimum and
                maximum valid values, equivalent to specifying values
                for both *valid_min* and *valid_max* parameters. The
                *valid_range* parameter must not be set if either
                *valid_min* or *valid_max* is defined.

                *Parameter example:*
                  ``valid_range=[-999, 10000]`` is equivalent to setting
                  ``valid_min=-999, valid_max=10000``

            {{inplace: `bool`, optional}}

        :Returns:

            `Data` or `None`
                The data with masked values. If the operation was in-place
                then `None` is returned.

        **Examples**

        >>> import numpy
        >>> d = cf.Data(numpy.arange(12).reshape(3, 4), 'm')
        >>> d[1, 1] = cf.masked
        >>> print(d.array)
        [[0 1 2 3]
         [4 -- 6 7]
         [8 9 10 11]]
        >>> print(d.apply_masking().array)
        [[0 1 2 3]
         [4 -- 6 7]
         [8 9 10 11]]
        >>> print(d.apply_masking(fill_values=[0]).array)
        [[-- 1 2 3]
         [4 -- 6 7]
         [8 9 10 11]]
        >>> print(d.apply_masking(fill_values=[0, 11]).array)
        [[-- 1 2 3]
         [4 -- 6 7]
         [8 9 10 --]]
        >>> print(d.apply_masking(valid_min=3).array)
        [[-- -- -- 3]
         [4 -- 6 7]
         [8 9 10 11]]
        >>> print(d.apply_masking(valid_max=6).array)
        [[0 1 2 3]
         [4 -- 6 --]
         [-- -- -- --]]
        >>> print(d.apply_masking(valid_range=[2, 8]).array)
        [[-- -- 2 3]
         [4 -- 6 7]
         [8 -- -- --]]
        >>> d.set_fill_value(7)
        >>> print(d.apply_masking(fill_values=True).array)
        [[0 1 2 3]
         [4 -- 6 --]
         [8 9 10 11]]
        >>> print(d.apply_masking(fill_values=True,
        ...                       valid_range=[2, 8]).array)
        [[-- -- 2 3]
         [4 -- 6 --]
         [8 -- -- --]]

        """
        # Parse valid_range
        if valid_range is not None:
            if valid_min is not None or valid_max is not None:
                raise ValueError(
                    "Can't set 'valid_range' parameter with either the "
                    "'valid_min' nor 'valid_max' parameters"
                )

            try:
                if len(valid_range) != 2:
                    raise ValueError(
                        "'valid_range' parameter must be a vector of "
                        "two elements"
                    )
            except TypeError:
                raise ValueError(
                    "'valid_range' parameter must be a vector of "
                    "two elements"
                )

            valid_min, valid_max = valid_range

        # Parse fill_values
        if fill_values is None:
            fill_values = False

        if isinstance(fill_values, bool):
            if fill_values:
                fill_value = self.get_fill_value(None)
                if fill_value is not None:
                    fill_values = (fill_value,)
                else:
                    fill_values = ()
            else:
                fill_values = ()
        else:
            try:
                iter(fill_values)
            except TypeError:
                raise TypeError(
                    "'fill_values' parameter must be a sequence or "
                    f"of type bool. Got type {type(fill_values)}"
                )
            else:
                if isinstance(fill_values, str):
                    raise TypeError(
                        "'fill_values' parameter must be a sequence or "
                        f"of type bool. Got type {type(fill_values)}"
                    )

        d = _inplace_enabled_define_and_cleanup(self)

        dx = self.to_dask_array()

        mask = None
        if fill_values:
            mask = dx == fill_values[0]

            for fill_value in fill_values[1:]:
                mask |= dx == fill_value

        if valid_min is not None:
            if mask is None:
                mask = dx < valid_min
            else:
                mask |= dx < valid_min

        if valid_max is not None:
            if mask is None:
                mask = dx > valid_max
            else:
                mask |= dx > valid_max

        if mask is not None:
            dx = da.ma.masked_where(mask, dx)

        d._set_dask(dx)

        return d

    def argmax(self, axis=None, unravel=False):
        """Return the indices of the maximum values along an axis.

        If no axis is specified then the returned index locates the
        maximum of the whole data.

        In case of multiple occurrences of the maximum values, the
        indices corresponding to the first occurrence are returned.

        **Performance**

        If the data index is returned as a `tuple` (see the *unravel*
        parameter) then all delayed operations are computed.

        :Parameters:

            axis: `int`, optional
                The specified axis over which to locate the maximum
                values. By default the maximum over the flattened data
                is located.

            unravel: `bool`, optional
                If True then when locating the maximum over the whole
                data, return the location as an index for each axis as
                a `tuple`. By default an index to the flattened array
                is returned in this case. Ignored if locating the
                maxima over a subset of the axes.

        :Returns:

            `Data` or `tuple`
                The location of the maximum, or maxima.

        **Examples**

        >>> d = cf.Data(np.arange(6).reshape(2, 3))
        >>> print(d.array)
        [[0 1 2]
         [3 4 5]]
        >>> a = d.argmax()
        >>> a
        <CF Data(): 5>
        >>> a.array
        5

        >>> index = d.argmax(unravel=True)
        >>> index
        (1, 2)
        >>> d[index]
        <CF Data(1, 1): [[5]]>

        >>> d.argmax(axis=0)
        <CF Data(3): [1, 1, 1]>
        >>> d.argmax(axis=1)
        <CF Data(2): [2, 2]>

        Only the location of the first occurrence is returned:

        >>> d = cf.Data([0, 4, 2, 3, 4])
        >>> d.argmax()
        <CF Data(): 1>

        >>> d = cf.Data(np.arange(6).reshape(2, 3))
        >>> d[1, 1] = 5
        >>> print(d.array)
        [[0 1 2]
         [3 5 5]]
        >>> d.argmax(1)
        <CF Data(2): [2, 1]>

        """
        dx = self.to_dask_array()
        a = dx.argmax(axis=axis)

        if unravel and (axis is None or self.ndim <= 1):
            # Return a multidimensional index tuple
            return tuple(np.array(da.unravel_index(a, self.shape)))

        return type(self)(a)

    def get_data(self, default=ValueError(), _units=None, _fill_value=None):
        """Returns the data.

        .. versionadded:: 3.0.0

        :Returns:

                `Data`

        """
        return self

    def get_units(self, default=ValueError()):
        """Return the units.

        .. seealso:: `del_units`, `set_units`

        :Parameters:

            default: optional
                Return the value of the *default* parameter if the units
                have not been set. If set to an `Exception` instance then
                it will be raised instead.

        :Returns:

                The units.

        **Examples**

        >>> d.set_units('metres')
        >>> d.get_units()
        'metres'
        >>> d.del_units()
        >>> d.get_units()
        ValueError: Can't get non-existent units
        >>> print(d.get_units(None))
        None

        """
        try:
            return self.Units.units
        except AttributeError:
            return super().get_units(default=default)

    def get_calendar(self, default=ValueError()):
        """Return the calendar.

        .. seealso:: `del_calendar`, `set_calendar`

        :Parameters:

            default: optional
                Return the value of the *default* parameter if the
                calendar has not been set. If set to an `Exception`
                instance then it will be raised instead.

        :Returns:

                The calendar.

        **Examples**

        >>> d.set_calendar('julian')
        >>> d.get_calendar
        'metres'
        >>> d.del_calendar()
        >>> d.get_calendar()
        ValueError: Can't get non-existent calendar
        >>> print(d.get_calendar(None))
        None

        """
        try:
            return self.Units.calendar
        except (AttributeError, KeyError):
            return super().get_calendar(default=default)

    def set_calendar(self, calendar):
        """Set the calendar.

        .. seealso:: `override_calendar`, `override_units`,
                     `del_calendar`, `get_calendar`

        :Parameters:

            value: `str`
                The new calendar.

        :Returns:

            `None`

        **Examples**

        >>> d.set_calendar('none')
        >>> d.get_calendar
        'none'
        >>> d.del_calendar()
        >>> d.get_calendar()
        ValueError: Can't get non-existent calendar
        >>> print(d.get_calendar(None))
        None

        """
        self.Units = Units(self.get_units(default=None), calendar)

    def set_units(self, value):
        """Set the units.

        .. seealso:: `override_units`, `del_units`, `get_units`,
                     `has_units`, `Units`

        :Parameters:

            value: `str`
                The new units.

        :Returns:

            `None`

        **Examples**

        >>> d.set_units('watt')
        >>> d.get_units()
        'watt'
        >>> d.del_units()
        >>> d.get_units()
        ValueError: Can't get non-existent units
        >>> print(d.get_units(None))
        None

        """
        self.Units = Units(value, self.get_calendar(default=None))

    @_inplace_enabled(default=False)
    @_deprecated_kwarg_check("i")
    def max(
        self,
        axes=None,
        squeeze=False,
        mtol=1,
        split_every=None,
        inplace=False,
        i=False,
    ):
        """Calculate maximum values.

        Calculates the maximum value or the maximum values along axes.

        See
        https://ncas-cms.github.io/cf-python/analysis.html#collapse-methods
        for mathematical definitions.

         ..seealso:: `sample_size`, `maximum_absolute_value`, `min`

        :Parameters:

            {{collapse axes: (sequence of) `int`, optional}}

            {{collapse squeeze: `bool`, optional}}

            {{mtol: number, optional}}

            {{split_every: `int` or `dict`, optional}}

                .. versionadded:: TODODASKVER

            {{inplace: `bool`, optional}}

            {{i: deprecated at version 3.0.0}}

        :Returns:

            `Data` or `None`
                The collapsed data, or `None` if the operation was
                in-place.

        **Examples**

        >>> a = np.ma.arange(12).reshape(4, 3)
        >>> d = cf.Data(a, 'K')
        >>> d[1, 1] = cf.masked
        >>> print(d.array)
        [[0 1 2]
         [3 -- 5]
         [6 7 8]
         [9 10 11]]
        >>> d.max()
        <CF Data(1, 1): [[11]] K>

        """
        d = _inplace_enabled_define_and_cleanup(self)
        d, _ = _collapse(
            Collapse.max,
            d,
            axis=axes,
            keepdims=not squeeze,
            split_every=split_every,
            mtol=mtol,
        )

        return d

    @_inplace_enabled(default=False)
    def maximum_absolute_value(
        self, axes=None, squeeze=False, mtol=1, split_every=None, inplace=False
    ):
        """Calculate maximum absolute values.

        Calculates the maximum absolute value or the maximum absolute
        values along axes.

        See
        https://ncas-cms.github.io/cf-python/analysis.html#collapse-methods
        for mathematical definitions.

         ..seealso:: `sample_size`, `max`, `minimum_absolute_value`

        :Parameters:

            {{collapse axes: (sequence of) `int`, optional}}

            {{collapse squeeze: `bool`, optional}}

            {{mtol: number, optional}}

            {{split_every: `int` or `dict`, optional}}

                .. versionadded:: TODODASKVER

            {{inplace: `bool`, optional}}

            {{i: deprecated at version 3.0.0}}

        :Returns:

            `Data` or `None`
                The collapsed data, or `None` if the operation was
                in-place.

        **Examples**

        >>> a = np.ma.arange(12).reshape(4, 3)
        >>> d = cf.Data(a, 'K')
        >>> d[1, 1] = cf.masked
        >>> print(d.array)
        [[-99 1 2]
         [3 -- 5]
         [6 7 8]
         [9 10 11]]
        >>> d.maximum_absolute_value()
        <CF Data(1, 1): [[99]] K>

        """
        d = _inplace_enabled_define_and_cleanup(self)
        d, _ = _collapse(
            Collapse.max_abs,
            d,
            axis=axes,
            keepdims=not squeeze,
            split_every=split_every,
            mtol=mtol,
        )
        return d

    @_inplace_enabled(default=False)
    @_deprecated_kwarg_check("i")
    def min(
        self,
        axes=None,
        squeeze=False,
        mtol=1,
        split_every=None,
        inplace=False,
        i=False,
        _preserve_partitions=False,
    ):
        """Calculate minimum values.

        Calculates the minimum value or the minimum values along axes.

        See
        https://ncas-cms.github.io/cf-python/analysis.html#collapse-methods
        for mathematical definitions.

         ..seealso:: `sample_size`, `max`, `minimum_absolute_value`

        :Parameters:

            {{collapse axes: (sequence of) `int`, optional}}

            {{collapse squeeze: `bool`, optional}}

            {{mtol: number, optional}}

            {{split_every: `int` or `dict`, optional}}

                .. versionadded:: TODODASKVER

            {{inplace: `bool`, optional}}

            {{i: deprecated at version 3.0.0}}

        :Returns:

            `Data` or `None`
                The collapsed data, or `None` if the operation was
                in-place.

        **Examples**

        >>> a = np.ma.arange(12).reshape(4, 3)
        >>> d = cf.Data(a, 'K')
        >>> d[1, 1] = cf.masked
        >>> print(d.array)
        [[0 1 2]
         [3 -- 5]
         [6 7 8]
         [9 10 11]]
        >>> d.min()
        <CF Data(1, 1): [[0]] K>

        """
        d = _inplace_enabled_define_and_cleanup(self)
        d, _ = _collapse(
            Collapse.min,
            d,
            axis=axes,
            keepdims=not squeeze,
            split_every=split_every,
            mtol=mtol,
        )
        return d

    @_inplace_enabled(default=False)
    def minimum_absolute_value(
        self, axes=None, squeeze=False, mtol=1, split_every=None, inplace=False
    ):
        """Calculate minimum absolute values.

        Calculates the minimum absolute value or the minimum absolute
        values along axes.

        See
        https://ncas-cms.github.io/cf-python/analysis.html#collapse-methods
        for mathematical definitions.

         ..seealso:: `sample_size`, `maximum_absolute_value`, `min`

        :Parameters:

            {{collapse axes: (sequence of) `int`, optional}}

            {{collapse squeeze: `bool`, optional}}

            {{mtol: number, optional}}

            {{split_every: `int` or `dict`, optional}}

                .. versionadded:: TODODASKVER

            {{inplace: `bool`, optional}}

            {{i: deprecated at version 3.0.0}}

        :Returns:

            `Data` or `None`
                The collapsed data, or `None` if the operation was
                in-place.

        **Examples**

        >>> a = np.ma.arange(12).reshape(4, 3)
        >>> d = cf.Data(a, 'K')
        >>> d[0, 0] = -99
        >>> d[1, 1] = cf.masked
        >>> print(d.array)
        [[-99 1 2]
         [3 -- 5]
         [6 7 8]
         [9 10 11]]
        >>> d.minimum_absolute_value()
        <CF Data(1, 1): [[1]] K>

        """
        d = _inplace_enabled_define_and_cleanup(self)
        d, _ = _collapse(
            Collapse.min_abs,
            d,
            axis=axes,
            keepdims=not squeeze,
            split_every=split_every,
            mtol=mtol,
        )
        return d

    @_inplace_enabled(default=False)
    @_deprecated_kwarg_check("i")
    def mean(
        self,
        axes=None,
        weights=None,
        squeeze=False,
        mtol=1,
        split_every=None,
        inplace=False,
        i=False,
    ):
        """Calculate mean values.

        Calculates the mean value or the mean values along axes.

        See
        https://ncas-cms.github.io/cf-python/analysis.html#collapse-methods
        for mathematical definitions.

         ..seealso:: `sample_size`, `mean_abslute_value`, `sd`, `sum`

        :Parameters:

            {{collapse axes: (sequence of) `int`, optional}}

            {{weights: data_like, `dict`, or `None`, optional}}

            {{collapse squeeze: `bool`, optional}}

            {{mtol: number, optional}}

            {{split_every: `int` or `dict`, optional}}

                .. versionadded:: TODODASKVER

            {{inplace: `bool`, optional}}

            {{i: deprecated at version 3.0.0}}

        :Returns:

            `Data` or `None`
                The collapsed data, or `None` if the operation was
                in-place.

        **Examples**

        >>> a = np.ma.arange(12).reshape(4, 3)
        >>> d = cf.Data(a, 'K')
        >>> d[1, 1] = cf.masked
        >>> print(d.array)
        [[0 1 2]
         [3 -- 5]
         [6 7 8]
         [9 10 11]]
        >>> d.mean()
        <CF Data(1, 1): [[5.636363636363637]] K>

        >>> w = np.linspace(1, 2, 3)
        >>> print(w)
        [1.  1.5 2. ]
        >>> d.mean(weights=w)
        <CF Data(1, 1): [[5.878787878787879]] K>

        """
        d = _inplace_enabled_define_and_cleanup(self)
        d, _ = _collapse(
            Collapse.mean,
            d,
            axis=axes,
            weights=weights,
            keepdims=not squeeze,
            split_every=split_every,
            mtol=mtol,
        )
        return d

    @_inplace_enabled(default=False)
    def mean_absolute_value(
        self,
        axes=None,
        squeeze=False,
        mtol=1,
        weights=None,
        split_every=None,
        inplace=False,
    ):
        """Calculate mean absolute values.

        Calculates the mean absolute value or the mean absolute values
        along axes.

        See
        https://ncas-cms.github.io/cf-python/analysis.html#collapse-methods
        for mathematical definitions.

         ..seealso:: `sample_size`, `mean`, `sd`, `sum`

        :Parameters:

            {{collapse axes: (sequence of) `int`, optional}}

            {{weights: data_like, `dict`, or `None`, optional}}

            {{collapse squeeze: `bool`, optional}}

            {{mtol: number, optional}}

            {{split_every: `int` or `dict`, optional}}

                .. versionadded:: TODODASKVER

            {{inplace: `bool`, optional}}

        :Returns:

            `Data` or `None`
                The collapsed data, or `None` if the operation was
                in-place.

        **Examples**

        >>> a = np.ma.arange(12).reshape(4, 3)
        >>> d = cf.Data(a, 'K')
        >>> d[0, 0] = -99
        >>> d[1, 1] = cf.masked
        >>> print(d.array)
        [[-99 1 2]
         [3 -- 5]
         [6 7 8]
         [9 10 11]]
        >>> d.mean_absolute_value()
        <CF Data(1, 1): [[14.636363636363637]] K>

        >>> w = np.linspace(1, 2, 3)
        >>> print(w)
        [1.  1.5 2. ]
        >>> d.mean_absolute_value(weights=w)
        <CF Data(1, 1): [[11.878787878787879]] K>

        """
        d = _inplace_enabled_define_and_cleanup(self)
        d, _ = _collapse(
            Collapse.mean_abs,
            d,
            axis=axes,
            weights=weights,
            keepdims=not squeeze,
            split_every=split_every,
            mtol=mtol,
        )
        return d

    @_inplace_enabled(default=False)
    def integral(
        self,
        axes=None,
        squeeze=False,
        mtol=1,
        weights=None,
        split_every=None,
        inplace=False,
        _preserve_partitions=False,
    ):
        """Calculate summed values.

        Calculates the sum value or the sum values along axes.

        See
        https://ncas-cms.github.io/cf-python/analysis.html#collapse-methods
        for mathematical definitions.

         ..seealso:: `sample_size`, `mean`, `sd`, `sum`

        :Parameters:

            {{collapse axes: (sequence of) `int`, optional}}

            {{weights: data_like, `dict`, or `None`, optional}}

            {{collapse squeeze: `bool`, optional}}

            {{mtol: number, optional}}

            {{split_every: `int` or `dict`, optional}}

                .. versionadded:: TODODASKVER

            {{inplace: `bool`, optional}}

            {{i: deprecated at version 3.0.0}}

        :Returns:

            `Data` or `None`
                The collapsed data, or `None` if the operation was
                in-place.

        **Examples**

        >>> a = np.ma.arange(12).reshape(4, 3)
        >>> d = cf.Data(a, 'K')
        >>> d[1, 1] = cf.masked
        >>> print(d.array)
        [[0 1 2]
         [3 -- 5]
         [6 7 8]
         [9 10 11]]
        >>> d.integral()
        <CF Data(1, 1): [[62]] K>

        >>> w = np.linspace(1, 2, 3)
        >>> print(w)
        [1.  1.5 2. ]
        >>> d.integral(weights=w)
        <CF Data(1, 1): [[97.0]] K>

        >>> d.integral(weights=cf.Data(w, 'm'))
        <CF Data(1, 1): [[97.0]] m.K>

        """
        d = _inplace_enabled_define_and_cleanup(self)
        d, weights = _collapse(
            Collapse.sum,
            d,
            axis=axes,
            weights=weights,
            keepdims=not squeeze,
            split_every=split_every,
            mtol=mtol,
        )

        new_units = None
        if weights is not None:
            weights_units = getattr(weights, "Units", None)
            if weights_units:
                units = self.Units
                if units:
                    new_units = units * weights_units
                else:
                    new_units = weights_units

        if new_units is not None:
            d.override_units(new_units, inplace=True)

        return d

    @_inplace_enabled(default=False)
    @_deprecated_kwarg_check("i")
    def sample_size(
        self,
        axes=None,
        squeeze=False,
        mtol=1,
        split_every=None,
        inplace=False,
        i=False,
    ):
        """Calculate sample size values.

        The sample size is the number of non-missing values.

        Calculates the sample size value or the sample size values
        along axes.

        .. seealso:: `sum_of_weights`

        :Parameters:

            {{collapse axes: (sequence of) `int`, optional}}

            {{collapse squeeze: `bool`, optional}}

            {{mtol: number, optional}}

            {{split_every: `int` or `dict`, optional}}

                .. versionadded:: TODODASKVER

            {{inplace: `bool`, optional}}

            {{i: deprecated at version 3.0.0}}

        :Returns:

            `Data` or `None`
                The collapsed data, or `None` if the operation was
                in-place.

        **Examples**

        >>> a = np.ma.arange(12).reshape(4, 3)
        >>> d = cf.Data(a, 'K')
        >>> d[1, 1] = cf.masked
        >>> print(d.array)
        [[0 1 2]
         [3 -- 5]
         [6 7 8]
         [9 10 11]]
        >>> d.sample_size()
        <CF Data(1, 1): [[11]]>

        """
        d = _inplace_enabled_define_and_cleanup(self)
        d, _ = _collapse(
            Collapse.sample_size,
            d,
            axis=axes,
            keepdims=not squeeze,
            split_every=split_every,
            mtol=mtol,
        )
        d.override_units(_units_None, inplace=True)

        return d

    @property
    def binary_mask(self):
        """A binary (0 and 1) mask of the data array.

        The binary mask's data array comprises dimensionless 32-bit
        integers and has 0 where the data array has missing data and 1
        otherwise.

        .. seealso:: `mask`

        :Returns:

            `Data`
                The binary mask.

        **Examples**

        >>> d = cf.Data([[0, 1, 2, 3]], 'm')
        >>> m = d.binary_mask
        >>> m
        <CF Data(1, 4): [[0, ..., 0]] 1>
        >>> print(m.array)
        [[0 0 0 0]]
        >>> d[0, 1] = cf.masked
        >>> print(d.binary_mask.array)
        [[0 1 0 0]]

        """
        m = self.mask
        m.dtype = "int32"
        m.override_units(_units_1, inplace=True)
        return m

    @_deprecated_kwarg_check("i")
    @_inplace_enabled(default=False)
    def clip(self, a_min, a_max, units=None, inplace=False, i=False):
        """Clip (limit) the values in the data array in place.

        Given an interval, values outside the interval are clipped to
        the interval edges. For example, if an interval of [0, 1] is
        specified then values smaller than 0 become 0 and values
        larger than 1 become 1.

        :Parameters:

            a_min: number
                Minimum value. If `None`, clipping is not performed on
                lower interval edge. Not more than one of `a_min` and
                `a_max` may be `None`.

            a_max: number
                Maximum value. If `None`, clipping is not performed on
                upper interval edge. Not more than one of `a_min` and
                `a_max` may be `None`.

            units: `str` or `Units`
                Specify the units of *a_min* and *a_max*. By default the
                same units as the data are assumed.

            {{inplace: `bool`, optional}}

            {{i: deprecated at version 3.0.0}}

        :Returns:

            `Data` or `None`
                The clipped data. If the operation was in-place then
                `None` is returned.


        **Examples**

        >>> d = cf.Data(np.arange(12).reshape(3, 4), 'm')
        >>> print(d.array)
        [[ 0  1  2  3]
         [ 4  5  6  7]
         [ 8  9 10 11]]
        >>> print(d.clip(2, 10).array)
        [[ 2  2  2  3]
         [ 4  5  6  7]
         [ 8  9 10 10]]
        >>> print(d.clip(0.003, 0.009, 'km').array)
        [[3. 3. 3. 3.]
         [4. 5. 6. 7.]
         [8. 9. 9. 9.]]

        """
        if units is not None:
            # Convert the limits to the same units as the data array
            units = Units(units)
            self_units = self.Units
            if self_units != units:
                a_min = Units.conform(np.asanyarray(a_min), units, self_units)
                a_max = Units.conform(np.asanyarray(a_max), units, self_units)

        d = _inplace_enabled_define_and_cleanup(self)
        dx = self.to_dask_array()
        dx = da.clip(dx, a_min, a_max)
        d._set_dask(dx)
        return d

    @classmethod
    def asdata(cls, d, dtype=None, copy=False):
        """Convert the input to a `Data` object.

        If the input *d* has the Data interface (i.e. it has a
        `__data__` method), then the output of this method is used as
        the returned `Data` object. Otherwise, `Data(d)` is returned.

        :Parameters:

            d: data-like
                Input data in any form that can be converted to a
                `Data` object. This includes `Data` and `Field`
                objects, and objects with the Data interface, numpy
                arrays and any object which may be converted to a
                numpy array.

           dtype: data-type, optional
                By default, the data-type is inferred from the input data.

           copy: `bool`, optional
                If True and *d* has the Data interface, then a copy of
                `d.__data__()` is returned.

        :Returns:

            `Data`
                `Data` interpretation of *d*. No copy is performed on the
                input if it is already a `Data` object with matching dtype
                and *copy* is False.

        **Examples**

        >>> d = cf.Data([1, 2])
        >>> cf.Data.asdata(d) is d
        True
        >>> d.asdata(d) is d
        True

        >>> cf.Data.asdata([1, 2])
        <CF Data: [1, 2]>

        >>> cf.Data.asdata(numpy.array([1, 2]))
        <CF Data: [1, 2]>

        """
        data = getattr(d, "__data__", None)
        if data is None:
            # d does not have a Data interface
            data = cls(d)
            if dtype is not None:
                data.dtype = dtype

            return data

        # d does have a Data interface
        data = data()
        if copy:
            data = data.copy()
            if dtype is not None and np.dtype(dtype) != data.dtype:
                data.dtype = dtype
        elif dtype is not None and np.dtype(dtype) != data.dtype:
            data = data.copy()
            data.dtype = dtype

        return data

    @_inplace_enabled(default=False)
    def compressed(self, inplace=False):
        """Return all non-masked values in a one dimensional data array.

        Not to be confused with compression by convention (see the
        `uncompress` method).

        .. versionadded:: 3.2.0

        .. seealso:: `flatten`

        :Parameters:

            {{inplace: `bool`, optional}}

        :Returns:

            `Data` or `None`
                The non-masked values, or `None` if the operation was
                in-place.

        **Examples**

        >>> d = cf.Data(numpy.arange(12).reshape(3, 4), 'm')
        >>> print(d.array)
        [[ 0  1  2  3]
         [ 4  5  6  7]
         [ 8  9 10 11]]
        >>> print(d.compressed().array)
        [ 0  1  2  3  4  5  6  7  8  9 10 11]
        >>> d[1, 1] = cf.masked
        >>> d[2, 3] = cf.masked
        >>> print(d.array)
        [[0  1  2  3]
         [4 --  6  7]
         [8  9 10 --]]
        >>> print(d.compressed().array)
        [ 0  1  2  3  4  6  7  8  9 10]

        >>> d = cf.Data(9)
        >>> print(d.compressed().array)
        [9]

        """
        d = _inplace_enabled_define_and_cleanup(self)

        dx = d.to_dask_array()
        dx = da.blockwise(
            np.ma.compressed,
            "i",
            dx.ravel(),
            "i",
            adjust_chunks={"i": lambda n: np.nan},
            dtype=dx.dtype,
            meta=np.array((), dtype=dx.dtype),
        )

        d._set_dask(dx)
        return d

    @_deprecated_kwarg_check("i")
    @_inplace_enabled(default=False)
    def cos(self, inplace=False, i=False):
        """Take the trigonometric cosine of the data element-wise.

        Units are accounted for in the calculation. If the units are not
        equivalent to radians (such as Kelvin) then they are treated as if
        they were radians. For example, the cosine of 90 degrees_east
        is 0.0, as is the cosine of 1.57079632 kg m-2.

        The output units are changed to '1' (nondimensional).

        .. seealso:: `arccos`, `sin`, `tan`, `cosh`

        :Parameters:

            {{inplace: `bool`, optional}}

            {{i: deprecated at version 3.0.0}}

        :Returns:

            `Data` or `None`

        **Examples**

        >>> d.Units
        <Units: degrees_east>
        >>> print(d.array)
        [[-90 0 90 --]]
        >>> e = d.cos()
        >>> e.Units
        <Units: 1>
        >>> print(e.array)
        [[0.0 1.0 0.0 --]]

        >>> d.Units
        <Units: m s-1>
        >>> print(d.array)
        [[1 2 3 --]]
        >>> d.cos(inplace=True)
        >>> d.Units
        <Units: 1>
        >>> print(d.array)
        [[0.540302305868 -0.416146836547 -0.9899924966 --]]

        """
        d = _inplace_enabled_define_and_cleanup(self)

        if d.Units.equivalent(_units_radians):
            d.Units = _units_radians

        dx = d.to_dask_array()
        d._set_dask(da.cos(dx))

        d.override_units(_units_1, inplace=True)

        return d

    def count(self, axis=None, keepdims=True, split_every=None):
        """Count the non-masked elements of the data.

        .. seealso:: `count_masked`

        :Parameters:

            axis: (sequence of) `int`, optional
                Axis or axes along which the count is performed. The
                default (`None`) performs the count over all the
                dimensions of the input array. *axis* may be negative,
                in which case it counts from the last to the first
                axis.

            {{collapse keepdims: `bool`, optional}}

            {{split_every: `int` or `dict`, optional}}

        :Returns:

            `Data`
                The count of non-missing elements.

        **Examples**

        >>> d = cf.Data(numpy.arange(12).reshape(3, 4))
        >>> print(d.array)
        [[ 0  1  2  3]
         [ 4  5  6  7]
         [ 8  9 10 11]]
        >>> d.count()
        <CF Data(1, 1): [[12]]>

        >>> d[0, :] = cf.masked
        >>> print(d.array)
        [[-- -- -- --]
         [ 4  5  6  7]
         [ 8  9 10 11]]
        >>> d.count()
        <CF Data(1, 1): [[8]]>

        >>> print(d.count(0).array)
        [[2 2 2 2]]
        >>> print(d.count(1).array)
        [[0]
         [4]
         [4]]
        >>> print(d.count([0, 1], keepdims=False).array)
        8

        """
        d = self.copy(array=False)
        dx = self.to_dask_array()
        dx = da.ma.count(
            dx, axis=axis, keepdims=keepdims, split_every=split_every
        )
        d._set_dask(dx)
        d.hardmask = _DEFAULT_HARDMASK
        d.override_units(_units_None, inplace=True)
        return d

    def count_masked(self, split_every=None):
        """Count the masked elements of the data.

        .. seealso:: `count`

        :Parameters:

            {{split_every: `int` or `dict`, optional}}

        :Returns:

            `Data`
                The count of missing elements.

        **Examples**

        >>> d = cf.Data(numpy.arange(12).reshape(3, 4))
        >>> print(d.array)
        [[ 0  1  2  3]
         [ 4  5  6  7]
         [ 8  9 10 11]]
        >>> d.count_masked()
        <CF Data(1, 1): [[0]]>

        >>> d[0, :] = cf.masked
        >>> print(d.array)
        [[-- -- -- --]
         [ 4  5  6  7]
         [ 8  9 10 11]]
        >>> d.count_masked()
        <CF Data(1, 1): [[4]]>

        """
        return self.size - self.count(split_every=split_every)

    def cyclic(self, axes=None, iscyclic=True):
        """Get or set the cyclic axes.

        Some methods treat the first and last elements of a cyclic
        axis as adjacent and physically connected, such as
        `convolution_filter`, `__getitem__` and `__setitem__`. Some
        methods may make a cyclic axis non-cyclic, such as `halo`.

        :Parameters:

            axes: (sequence of) `int`, optional
                Select the axes to have their cyclicity set. By
                default, or if *axes* is `None` or an empty sequence,
                no axes are modified.

            iscyclic: `bool`
                Specify whether to make the axes cyclic or
                non-cyclic. By default (True), the axes are set as
                cyclic.

        :Returns:

            `set`
                The cyclic axes prior to the change, or the current
                cylcic axes if no axes are specified.

        **Examples**

        >>> d = cf.Data(np.arange(12).reshape(3, 4))
        >>> d.cyclic()
        set()
        >>> d.cyclic(0)
        set()
        >>> d.cyclic()
        {0}
        >>> d.cyclic(0, iscyclic=False)
        {0}
        >>> d.cyclic()
        set()
        >>> d.cyclic([0, 1])
        set()
        >>> d.cyclic()
        {0, 1}
        >>> d.cyclic([0, 1], iscyclic=False)
        {0, 1}
        >>> d.cyclic()
        set()

        >>> print(d.array)
        [[ 0  1  2  3]
         [ 4  5  6  7]
         [ 8  9 10 11]]
        >>> d[0, -1:2]
        Traceback (most recent call last):
            ...
        IndexError: Can't take a cyclic slice of a non-cyclic axis
        >>> d.cyclic(1)
        set()
        >>> d[0, -1:2]
        <CF Data(1, 2): [[3, 0, 1]]>

        """
        cyclic_axes = self._cyclic
        data_axes = self._axes

        old = set([data_axes.index(axis) for axis in cyclic_axes])

        if axes is None:
            return old

        axes = [data_axes[i] for i in self._parse_axes(axes)]

        # Never change the value of the _cyclic attribute in-place
        if iscyclic:
            self._cyclic = cyclic_axes.union(axes)
        else:
            self._cyclic = cyclic_axes.difference(axes)

        return old

    @property
    def year(self):
        """The year of each date-time value.

        Only applicable for data with reference time units. The
        returned `Data` will have the same mask hardness as the
        original array.

        .. seealso:: `~cf.Data.month`, `~cf.Data.day`, `~cf.Data.hour`,
                     `~cf.Data.minute`, `~cf.Data.second`

        **Examples**

        >>> d = cf.Data([[1.93, 5.17]], 'days since 2000-12-29')
        >>> d
        <CF Data(1, 2): [[2000-12-30 22:19:12, 2001-01-03 04:04:48]] >
        >>> d.year
        <CF Data(1, 2): [[2000, 2001]] >

        """
        return YMDhms(self, "year")

    @property
    def month(self):
        """The month of each date-time value.

        Only applicable for data with reference time units. The
        returned `Data` will have the same mask hardness as the
        original array.

        .. seealso:: `~cf.Data.year`, `~cf.Data.day`, `~cf.Data.hour`,
                     `~cf.Data.minute`, `~cf.Data.second`

        **Examples**

        >>> d = cf.Data([[1.93, 5.17]], 'days since 2000-12-29')
        >>> d
        <CF Data(1, 2): [[2000-12-30 22:19:12, 2001-01-03 04:04:48]] >
        >>> d.month
        <CF Data(1, 2): [[12, 1]] >

        """
        return YMDhms(self, "month")

    @property
    def day(self):
        """The day of each date-time value.

        Only applicable for data with reference time units. The
        returned `Data` will have the same mask hardness as the
        original array.

        .. seealso:: `~cf.Data.year`, `~cf.Data.month`, `~cf.Data.hour`,
                     `~cf.Data.minute`, `~cf.Data.second`

        **Examples**

        >>> d = cf.Data([[1.93, 5.17]], 'days since 2000-12-29')
        >>> d
        <CF Data(1, 2): [[2000-12-30 22:19:12, 2001-01-03 04:04:48]] >
        >>> d.day
        <CF Data(1, 2): [[30, 3]] >

        """
        return YMDhms(self, "day")

    @property
    def hour(self):
        """The hour of each date-time value.

        Only applicable for data with reference time units. The
        returned `Data` will have the same mask hardness as the
        original array.

        .. seealso:: `~cf.Data.year`, `~cf.Data.month`, `~cf.Data.day`,
                     `~cf.Data.minute`, `~cf.Data.second`

        **Examples**

        >>> d = cf.Data([[1.93, 5.17]], 'days since 2000-12-29')
        >>> d
        <CF Data(1, 2): [[2000-12-30 22:19:12, 2001-01-03 04:04:48]] >
        >>> d.hour
        <CF Data(1, 2): [[22, 4]] >

        """
        return YMDhms(self, "hour")

    @property
    def minute(self):
        """The minute of each date-time value.

        Only applicable for data with reference time units. The
        returned `Data` will have the same mask hardness as the
        original array.

        .. seealso:: `~cf.Data.year`, `~cf.Data.month`, `~cf.Data.day`,
                     `~cf.Data.hour`, `~cf.Data.second`

        **Examples**

        >>> d = cf.Data([[1.93, 5.17]], 'days since 2000-12-29')
        >>> d
        <CF Data(1, 2): [[2000-12-30 22:19:12, 2001-01-03 04:04:48]] >
        >>> d.minute
        <CF Data(1, 2): [[19, 4]] >

        """
        return YMDhms(self, "minute")

    @property
    def second(self):
        """The second of each date-time value.

        Only applicable for data with reference time units. The
        returned `Data` will have the same mask hardness as the
        original array.

        .. seealso:: `~cf.Data.year`, `~cf.Data.month`, `~cf.Data.day`,
                     `~cf.Data.hour`, `~cf.Data.minute`

        **Examples**

        >>> d = cf.Data([[1.93, 5.17]], 'days since 2000-12-29')
        >>> d
        <CF Data(1, 2): [[2000-12-30 22:19:12, 2001-01-03 04:04:48]] >
        >>> d.second
        <CF Data(1, 2): [[12, 48]] >

        """
        return YMDhms(self, "second")

    @_inplace_enabled(default=False)
    def uncompress(self, inplace=False):
        """Uncompress the data.

        Only affects data that is compressed by convention, i.e.

          * Ragged arrays for discrete sampling geometries (DSG) and
            simple geometry cell definitions.

          * Compression by gathering.

          * Compression by coordinate subsampling.

        Data that is already uncompressed is returned
        unchanged. Whether the data is compressed or not does not
        alter its functionality nor external appearance, but may
        affect how the data are written to a dataset on disk.

        .. versionadded:: 3.0.6

        .. seealso:: `array`, `compressed_array`, `source`

        :Parameters:

            {{inplace: `bool`, optional}}

        :Returns:

            `Data` or `None`
                The uncompressed data, or `None` if the operation was
                in-place.

        **Examples**

        >>> d.get_compression_type()
        'ragged contiguous'
        >>> d.uncompress()
        >>> d.get_compression_type()
        ''

        """
        d = _inplace_enabled_define_and_cleanup(self)
        if d.get_compression_type():
            d._del_Array(None)

        return d

    def unique(self, split_every=None):
        """The unique elements of the data.

        Returns the sorted unique elements of the array.

        :Parameters:

            {{split_every: `int` or `dict`, optional}}

        :Returns:

            `Data`
                The unique values in a 1-d array.

        **Examples**

        >>> d = cf.Data([[4, 2, 1], [1, 2, 3]], 'metre')
        >>> print(d.array)
        [[4 2 1]
         [1 2 3]]
        >>> e = d.unique()
        >>> e
        <CF Data(4): [1, ..., 4] metre>
        >>> print(e.array)
        [1 2 3 4]
        >>> d[0, 0] = cf.masked
        >>> print(d.array)
        [[-- 2 1]
         [1 2 3]]
        >>> e = d.unique()
        >>> print(e.array)
        [1 2 3 --]

        """
        d = self.copy()

        # Soften the hardmask so that the result doesn't contain a
        # seperate missing value for each input chunk that contains
        # missing values. For any number greater than 0 of missing
        # values in the original data, we only want one missing value
        # in the result.
        d.soften_mask()

        dx = d.to_dask_array()
        dx = Collapse.unique(dx, split_every=split_every)

        d._set_dask(dx)

        d.hardmask = _DEFAULT_HARDMASK

        return d

    @_display_or_return
    def dump(self, display=True, prefix=None):
        """Return a string containing a full description of the
        instance.

        :Parameters:

            display: `bool`, optional
                If False then return the description as a string. By
                default the description is printed, i.e. ``d.dump()`` is
                equivalent to ``print(d.dump(display=False))``.

            prefix: `str`, optional
               Set the common prefix of component names. By default the
               instance's class name is used.

        :Returns:

            `None` or `str`
                A string containing the description.

        """
        if prefix is None:
            prefix = self.__class__.__name__

        string = [f"{prefix}.shape = {self.shape}"]

        if self.size == 1:
            string.append(f"{prefix}.first_datum = {self.datum(0)}")
        else:
            string.append(f"{prefix}.first_datum = {self.datum(0)}")
            string.append(f"{prefix}.last_datum  = {self.datum(-1)}")

        for attr in ("fill_value", "Units"):
            string.append(f"{prefix}.{attr} = {getattr(self, attr)!r}")

        return "\n".join(string)

    def ndindex(self):
        """Return an iterator over the N-dimensional indices of the data
        array.

        At each iteration a tuple of indices is returned, the last
        dimension is iterated over first.

        :Returns:

            `itertools.product`
                An iterator over tuples of indices of the data array.

        **Examples**

        >>> d = cf.Data(np.arange(6).reshape(2, 3))
        >>> print(d.array)
        [[0 1 2]
         [3 4 5]]
        >>> for i in d.ndindex():
        ...     print(i, d[i])
        ...
        (0, 0) [[0]]
        (0, 1) [[1]]
        (0, 2) [[2]]
        (1, 0) [[3]]
        (1, 1) [[4]]
        (1, 2) [[5]]

        >>> d = cf.Data(9)
        >>> for i in d.ndindex():
        ...     print(i, d[i])
        ...
        () 9

        """
        return product(*[range(0, r) for r in self.shape])

    @_deprecated_kwarg_check("traceback")
    @_manage_log_level_via_verbosity
    def equals(
        self,
        other,
        rtol=None,
        atol=None,
        ignore_fill_value=False,
        ignore_data_type=False,
        ignore_type=False,
        verbose=None,
        traceback=False,
        ignore_compression=False,
    ):
        """True if two data arrays are logically equal, False otherwise.

        {{equals tolerance}}

        :Parameters:

            other:
                The object to compare for equality.

            {{rtol: number, optional}}

            {{atol: number, optional}}

            ignore_fill_value: `bool`, optional
                If True then data arrays with different fill values are
                considered equal. By default they are considered unequal.

            {{ignore_data_type: `bool`, optional}}

            {{ignore_type: `bool`, optional}}

            {{verbose: `int` or `str` or `None`, optional}}

            traceback: deprecated at version 3.0.0
                Use the *verbose* parameter instead.

            {{ignore_compression: `bool`, optional}}

        :Returns:

            `bool`
                Whether or not the two instances are equal.

        **Examples**

        >>> d.equals(d)
        True
        >>> d.equals(d + 1)
        False

        """
        # Set default tolerances
        if rtol is None:
            rtol = self._rtol

        if atol is None:
            atol = self._atol

        if not super().equals(
            other,
            rtol=rtol,
            atol=atol,
            verbose=verbose,
            ignore_data_type=ignore_data_type,
            ignore_fill_value=ignore_fill_value,
            ignore_type=ignore_type,
            _check_values=False,
        ):
            # TODODASK: consistency with cfdm Data.equals needs to be verified
            # possibly via a follow-up PR to cfdm to implement any changes.
            return False

        # ------------------------------------------------------------
        # Check that each instance has equal array values
        # ------------------------------------------------------------
        # Check that each instance has the same units
        self_Units = self.Units
        other_Units = other.Units
        if self_Units != other_Units:
            logger.info(
                f"{self.__class__.__name__}: Different Units "
                f"({self.Units!r}, {other.Units!r})"
            )
            return False

        self_dx = self.to_dask_array()
        other_dx = other.to_dask_array()

        # Now check that corresponding elements are equal within a tolerance.
        # We assume that all inputs are masked arrays. Note we compare the
        # data first as this may return False due to different dtype without
        # having to wait until the compute call.
        self_is_numeric = _is_numeric_dtype(self_dx)
        other_is_numeric = _is_numeric_dtype(other_dx)
        if self_is_numeric and other_is_numeric:
            data_comparison = _da_ma_allclose(
                self_dx,
                other_dx,
                masked_equal=True,
                rtol=float(rtol),
                atol=float(atol),
            )
        elif not self_is_numeric and not other_is_numeric:
            data_comparison = da.all(self_dx == other_dx)
        else:  # one is numeric and other isn't => not equal (incompat. dtype)
            logger.info(
                f"{self.__class__.__name__}: Different data types:"
                f"{self_dx.dtype} != {other_dx.dtype}"
            )
            return False

        mask_comparison = da.all(
            da.equal(da.ma.getmaskarray(self_dx), da.ma.getmaskarray(other_dx))
        )

        # Apply a (dask) logical 'and' to confirm if both the mask and the
        # data are equal for the pair of masked arrays:
        result = da.logical_and(data_comparison, mask_comparison)

        if not result.compute():
            logger.info(
                f"{self.__class__.__name__}: Different array values ("
                f"atol={atol}, rtol={rtol})"
            )
            return False
        else:
            return True

    @_deprecated_kwarg_check("i")
    @_inplace_enabled(default=False)
    def exp(self, inplace=False, i=False):
        """Take the exponential of the data array.

        :Parameters:

            {{inplace: `bool`, optional}}

            {{i: deprecated at version 3.0.0}}

        :Returns:

            `Data` or `None`

        **Examples**

        """
        d = _inplace_enabled_define_and_cleanup(self)

        units = self.Units
        if units and not units.isdimensionless:
            raise ValueError(
                "Can't take exponential of dimensional "
                f"quantities: {units!r}"
            )

        if d.Units:
            d.Units = _units_1

        dx = d.to_dask_array()
        d._set_dask(da.exp(dx))

        return d

    @_inplace_enabled(default=False)
    def insert_dimension(self, position=0, inplace=False):
        """Expand the shape of the data array in place.

        .. seealso:: `flip`, `squeeze`, `swapaxes`, `transpose`

        :Parameters:

            position: `int`, optional
                Specify the position that the new axis will have in the data
                array axes. By default the new axis has position 0, the
                slowest varying position.

            {{inplace: `bool`, optional}}

        :Returns:

            `Data` or `None`

        **Examples**

        """
        # TODODASKAPI bring back expand_dime alias (or rather alias this to
        # that)

        d = _inplace_enabled_define_and_cleanup(self)

        # Parse position
        if not isinstance(position, int):
            raise ValueError("Position parameter must be an integer")

        ndim = d.ndim
        if -ndim - 1 <= position < 0:
            position += ndim + 1
        elif not 0 <= position <= ndim:
            raise ValueError(
                f"Can't insert dimension: Invalid position {position!r}"
            )

        shape = list(d.shape)
        shape.insert(position, 1)

        dx = d.to_dask_array()
        dx = dx.reshape(shape)
        d._set_dask(dx)

        # Expand _axes
        axis = new_axis_identifier(d._axes)
        data_axes = list(d._axes)
        data_axes.insert(position, axis)
        d._axes = data_axes

        return d

    @_inplace_enabled(default=False)
    @_manage_log_level_via_verbosity
    def halo(
        self,
        depth,
        axes=None,
        tripolar=None,
        fold_index=-1,
        inplace=False,
        verbose=None,
        size=None,
    ):
        """Expand the data by adding a halo.

        The halo contains the adjacent values up to the given
        depth(s). See the example for details.

        The halo may be applied over a subset of the data dimensions
        and each dimension may have a different halo size (including
        zero). The halo region is populated with a copy of the
        proximate values from the original data.

        **Cyclic axes**

        A cyclic axis that is expanded with a halo of at least size 1
        is no longer considered to be cyclic.

        **Tripolar domains**

        Data for global tripolar domains are a special case in that a
        halo added to the northern end of the "Y" axis must be filled
        with values that are flipped in "X" direction. Such domains
        need to be explicitly indicated with the *tripolar* parameter.

        .. versionadded:: 3.5.0

        :Parameters:

            depth: `int` or `dict`
                Specify the size of the halo for each axis.

                If *depth* is a non-negative `int` then this is the
                halo size that is applied to all of the axes defined
                by the *axes* parameter.

                Alternatively, halo sizes may be assigned to axes
                individually by providing a `dict` for which a key
                specifies an axis (defined by its integer position in
                the data) with a corresponding value of the halo size
                for that axis. Axes not specified by the dictionary
                are not expanded, and the *axes* parameter must not
                also be set.

                *Parameter example:*
                  Specify a halo size of 1 for all otherwise selected
                  axes: ``depth=1``.

                *Parameter example:*
                  Specify a halo size of zero ``depth=0``. This
                  results in no change to the data shape.

                *Parameter example:*
                  For data with three dimensions, specify a halo size
                  of 3 for the first dimension and 1 for the second
                  dimension: ``depth={0: 3, 1: 1}``. This is
                  equivalent to ``depth={0: 3, 1: 1, 2: 0}``.

                *Parameter example:*
                  Specify a halo size of 2 for the first and last
                  dimensions `depth=2, axes=[0, -1]`` or equivalently
                  ``depth={0: 2, -1: 2}``.

            axes: (sequence of) `int`
                Select the domain axes to be expanded, defined by
                their integer positions in the data. By default, or if
                *axes* is `None`, all axes are selected. No axes are
                expanded if *axes* is an empty sequence.

            tripolar: `dict`, optional
                A dictionary defining the "X" and "Y" axes of a global
                tripolar domain. This is necessary because in the
                global tripolar case the "X" and "Y" axes need special
                treatment, as described above. It must have keys
                ``'X'`` and ``'Y'``, whose values identify the
                corresponding domain axis construct by their integer
                positions in the data.

                The "X" and "Y" axes must be a subset of those
                identified by the *depth* or *axes* parameter.

                See the *fold_index* parameter.

                *Parameter example:*
                  Define the "X" and Y" axes by positions 2 and 1
                  respectively of the data: ``tripolar={'X': 2, 'Y':
                  1}``

            fold_index: `int`, optional
                Identify which index of the "Y" axis corresponds to
                the fold in "X" axis of a tripolar grid. The only
                valid values are ``-1`` for the last index, and ``0``
                for the first index. By default it is assumed to be
                the last index. Ignored if *tripolar* is `None`.

            {{inplace: `bool`, optional}}

            {{verbose: `int` or `str` or `None`, optional}}

            size: deprecated at version TODODASKVER
                Use the *depth* parameter instead.

        :Returns:

            `Data` or `None`
                The expanded data, or `None` if the operation was
                in-place.

        **Examples**

        >>> d = cf.Data(numpy.arange(12).reshape(3, 4), 'm')
        >>> d[-1, -1] = cf.masked
        >>> d[1, 1] = cf.masked
        >>> print(d.array)
        [[0 1 2 3]
         [4 -- 6 7]
         [8 9 10 --]]

        >>> e = d.halo(1)
        >>> print(e.array)
        [[0 0 1 2 3 3]
         [0 0 1 2 3 3]
         [4 4 -- 6 7 7]
         [8 8 9 10 -- --]
         [8 8 9 10 -- --]]

        >>> d.equals(e[1:-1, 1:-1])
        True

        >>> e = d.halo(2)
        >>> print(e.array)
        [[0 1 0 1 2 3 2 3]
         [4 -- 4 -- 6 7 6 7]
         [0 1 0 1 2 3 2 3]
         [4 -- 4 -- 6 7 6 7]
         [8 9 8 9 10 -- 10 --]
         [4 -- 4 -- 6 7 6 7]
         [8 9 8 9 10 -- 10 --]]
        >>> d.equals(e[2:-2, 2:-2])
        True

        >>> e = d.halo(0)
        >>> d.equals(e)
        True

        >>> e = d.halo(1, axes=0)
        >>> print(e.array)
        [[0 1 2 3]
         [0 1 2 3]
         [4 -- 6 7]
         [8 9 10 --]
         [8 9 10 --]]

        >>> d.equals(e[1:-1, :])
        True
        >>> f = d.halo({0: 1})
        >>> f.equals(e)
        True

        >>> e = d.halo(1, tripolar={'X': 1, 'Y': 0})
        >>> print(e.array)
        [[0 0 1 2 3 3]
         [0 0 1 2 3 3]
         [4 4 -- 6 7 7]
         [8 8 9 10 -- --]
         [-- -- 10 9 8 8]]

        >>> e = d.halo(1, tripolar={'X': 1, 'Y': 0}, fold_index=0)
        >>> print(e.array)
        [[3 3 2 1 0 0]
         [0 0 1 2 3 3]
         [4 4 -- 6 7 7]
         [8 8 9 10 -- --]
         [8 8 9 10 -- --]]

        """
        from dask.array.core import concatenate

        if size is not None:
            _DEPRECATION_ERROR_KWARGS(
                self,
                "halo",
                {"size": None},
                message="Use the 'depth' parameter instead.",
                version="TODODASKVER",
                removed_at="5.0.0",
            )  # pragma: no cover

        d = _inplace_enabled_define_and_cleanup(self)

        ndim = d.ndim
        shape = d.shape

        # Parse the depth and axes parameters
        if isinstance(depth, dict):
            if axes is not None:
                raise ValueError(
                    "Can't set the axes parameter when the "
                    "depth parameter is a dictionary"
                )

            # Check that the dictionary keys are OK and remove size
            # zero depths
            axes = self._parse_axes(tuple(depth))
            depth = {i: size for i, size in depth.items() if size}
        else:
            if axes is None:
                axes = list(range(ndim))
            else:
                axes = d._parse_axes(axes)

            depth = {i: depth for i in axes}

        # Return if all axis depths are zero
        if not any(depth.values()):
            return d

        # Parse the tripolar parameter
        if tripolar:
            if fold_index not in (0, -1):
                raise ValueError(
                    "fold_index parameter must be -1 or 0. "
                    f"Got {fold_index!r}"
                )

            # Find the X and Y axes of a tripolar grid
            tripolar = tripolar.copy()
            X_axis = tripolar.pop("X", None)
            Y_axis = tripolar.pop("Y", None)

            if tripolar:
                raise ValueError(
                    f"Can not set key {tripolar.popitem()[0]!r} in the "
                    "tripolar dictionary."
                )

            if X_axis is None:
                raise ValueError("Must provide a tripolar 'X' axis.")

            if Y_axis is None:
                raise ValueError("Must provide a tripolar 'Y' axis.")

            X = d._parse_axes(X_axis)
            Y = d._parse_axes(Y_axis)

            if len(X) != 1:
                raise ValueError(
                    "Must provide exactly one tripolar 'X' axis. "
                    f"Got {X_axis!r}"
                )

            if len(Y) != 1:
                raise ValueError(
                    "Must provide exactly one tripolar 'Y' axis. "
                    f"Got {Y_axis!r}"
                )

            X_axis = X[0]
            Y_axis = Y[0]

            if X_axis == Y_axis:
                raise ValueError(
                    "Tripolar 'X' and 'Y' axes must be different. "
                    f"Got {X_axis!r}, {Y_axis!r}"
                )

            for A, axis in zip(("X", "Y"), (X_axis, Y_axis)):
                if axis not in axes:
                    raise ValueError(
                        "If dimensions have been identified with the "
                        "axes or depth parameters then they must include "
                        f"the tripolar {A!r} axis: {axis!r}"
                    )

            tripolar = Y_axis in depth

        # Create the halo
        dx = d.to_dask_array()

        indices = [slice(None)] * ndim
        for axis, size in sorted(depth.items()):
            if not size:
                continue

            if size > shape[axis]:
                raise ValueError(
                    f"Halo depth {size} is too large for axis of size "
                    f"{shape[axis]}"
                )

            left_indices = indices[:]
            right_indices = indices[:]

            left_indices[axis] = slice(0, size)
            right_indices[axis] = slice(-size, None)

            left = dx[tuple(left_indices)]
            right = dx[tuple(right_indices)]

            dx = concatenate([left, dx, right], axis=axis)

        d._set_dask(dx)

        # Special case for tripolar: The northern Y axis halo contains
        # the values that have been flipped in the X direction.
        if tripolar:
            # Make sure that we can overwrite any missing values in
            # the northern Y axis halo
            d.soften_mask()

            indices1 = indices[:]
            if fold_index == -1:
                # The last index of the Y axis corresponds to the fold
                # in X axis of a tripolar grid
                indices1[Y_axis] = slice(-depth[Y_axis], None)
            else:
                # The first index of the Y axis corresponds to the
                # fold in X axis of a tripolar grid
                indices1[Y_axis] = slice(0, depth[Y_axis])

            indices2 = indices1[:]
            indices2[X_axis] = slice(None, None, -1)

            dx = d.to_dask_array()
            dx[tuple(indices1)] = dx[tuple(indices2)]

            d._set_dask(dx)

            # Reset the mask hardness
            d.hardmask = self.hardmask

        # Set expanded axes to be non-cyclic
        d.cyclic(axes=tuple(depth), iscyclic=False)

        return d

    def harden_mask(self):
        """Force the mask to hard.

        Whether the mask of a masked array is hard or soft is
        determined by its `hardmask` property. `harden_mask` sets
        `hardmask` to `True`.

        .. versionadded:: TODODASKVER

        .. seealso:: `hardmask`, `soften_mask`

        **Examples**

        >>> d = cf.Data([1, 2, 3], hardmask=False)
        >>> d.hardmask
        False
        >>> d.harden_mask()
        >>> d.hardmask
        True

        >>> d = cf.Data([1, 2, 3], mask=[False, True, False])
        >>> d.hardmask
        True
        >>> d[1] = 999
        >>> print(d.array)
        [1 -- 3]

        """
        dx = self.to_dask_array()
        dx = dx.map_blocks(cf_harden_mask, dtype=self.dtype)
        self._set_dask(dx, delete_source=False)
        self.hardmask = True

    def has_calendar(self):
        """Whether a calendar has been set.

        .. seealso:: `del_calendar`, `get_calendar`, `set_calendar`,
                     `has_units`, `Units`

        :Returns:

            `bool`
                True if the calendar has been set, otherwise False.

        **Examples**

        >>> d = cf.Data(1, "days since 2000-1-1", calendar="noleap")
        >>> d.has_calendar()
        True

        >>> d = cf.Data(1, calendar="noleap")
        >>> d.has_calendar()
        True

        >>> d = cf.Data(1, "days since 2000-1-1")
        >>> d.has_calendar()
        False

        >>> d = cf.Data(1, "m")
        >>> d.has_calendar()
        False

        """
        return hasattr(self.Units, "calendar")

    def has_units(self):
        """Whether units have been set.

        .. seealso:: `del_units`, `get_units`, `set_units`,
                     `has_calendar`, `Units`

        :Returns:

            `bool`
                True if units have been set, otherwise False.

        **Examples**

        >>> d = cf.Data(1, "")
        >>> d.has_units()
        True

        >>> d = cf.Data(1, "m")
        >>> d.has_units()
        True

        >>> d = cf.Data(1)
        >>> d.has_units()
        False

        >>> d = cf.Data(1, calendar='noleap')
        >>> d.has_units()
        False

        """
        return hasattr(self.Units, "units")

    def soften_mask(self):
        """Force the mask to soft.

        Whether the mask of a masked array is hard or soft is
        determined by its `hardmask` property. `soften_mask` sets
        `hardmask` to `False`.

        .. versionadded:: TODODASKVER

        .. seealso:: `hardmask`, `harden_mask`

        **Examples**

        >>> d = cf.Data([1, 2, 3])
        >>> d.hardmask
        True
        >>> d.soften_mask()
        >>> d.hardmask
        False

        >>> d = cf.Data([1, 2, 3], mask=[False, True, False], hardmask=False)
        >>> d.hardmask
        False
        >>> d[1] = 999
        >>> print(d.array)
        [  1 999   3]

        """
        dx = self.to_dask_array()
        dx = dx.map_blocks(cf_soften_mask, dtype=self.dtype)
        self._set_dask(dx, delete_source=False)
        self.hardmask = False

    @_inplace_enabled(default=False)
    def filled(self, fill_value=None, inplace=False):
        """Replace masked elements with a fill value.

        .. versionadded:: 3.4.0

        :Parameters:

            fill_value: scalar, optional
                The fill value. By default the fill returned by
                `get_fill_value` is used, or if this is not set then the
                netCDF default fill value for the data type is used (as
                defined by `netCDF.fillvals`).

            {{inplace: `bool`, optional}}

        :Returns:

            `Data` or `None`
                The filled data, or `None` if the operation was in-place.

        **Examples**

        >>> d = cf.Data([[1, 2, 3]])
        >>> print(d.filled().array)
        [[1 2 3]]
        >>> d[0, 0] = cf.masked
        >>> print(d.filled().array)
        [-9223372036854775806                    2                    3]
        >>> d.set_fill_value(-99)
        >>> print(d.filled().array)
        [[-99   2   3]]

        """
        d = _inplace_enabled_define_and_cleanup(self)

        if fill_value is None:
            fill_value = d.get_fill_value(None)
            if fill_value is None:  # still...
                fill_value = default_netCDF_fillvals().get(d.dtype.str[1:])
                if fill_value is None and d.dtype.kind in ("SU"):
                    fill_value = default_netCDF_fillvals().get("S1", None)

                if fill_value is None:
                    raise ValueError(
                        "Can't determine fill value for "
                        f"data type {d.dtype.str!r}"
                    )

        dx = d.to_dask_array()
        dx = dx.map_blocks(np.ma.filled, fill_value=fill_value, dtype=d.dtype)
        d._set_dask(dx)

        return d

    def first_element(self):
        """Return the first element of the data as a scalar.

        If the value is deemed too expensive to compute then a
        `ValueError` is raised instead. It is considered acceptable to
        compute the value in the following circumstances:

        * The `force_compute` attribute is True.

        * The current log level is ``'DEBUG'``.

        * The stored computations consist only of initialisation,
          subspace or copy functions.

        .. versionadded:: TODODASKVER

        .. seealso:: `last_element`, `second_element`

        :Returns:

                The first element of the data

        **Examples**

        >>> d = cf.Data([[1, 2], [3, 4]])
        >>> d.first_element()
        1
        >>> d[0, 0] = cf.masked
        >>> d.first_element()
        masked

        """
        try:
            return self._custom["first_element"]
        except KeyError:
            item = super().first_element()
            self._set_cached_elements({"first_element": item})
            return item

    def second_element(self):
        """Return the second element of the data as a scalar.

        If the value is deemed too expensive to compute then a
        `ValueError` is raised instead. It is considered acceptable to
        compute the value in the following circumstances:

        * The `force_compute` attribute is True.

        * The current log level is ``'DEBUG'``.

        * The stored computations consist only of initialisation,
          subspace or copy functions.

        .. versionadded:: TODODASKVER

        .. seealso:: `last_element`, `first_element`

        :Returns:

                The second element of the data

        **Examples**

        >>> d = cf.Data([[1, 2], [3, 4]])
        >>> d.second_element()
        2
        >>> d[0, 1] = cf.masked
        >>> d.second_element()
        masked

        """
        try:
            return self._custom["second_element"]
        except KeyError:
            item = super().second_element()
            self._set_cached_elements({"second_element": item})
            return item

    def last_element(self):
        """Return the last element of the data as a scalar.

        If the value is deemed too expensive to compute then a
        `ValueError` is raised instead. It is considered acceptable to
        compute the value in the following circumstances:

        * The `force_compute` attribute is True.

        * The current log level is ``'DEBUG'``.

        * The stored computations consist only of initialisation,
          subspace or copy functions.

        .. versionadded:: TODODASKVER

        .. seealso:: `first_element`, `second_element`

        :Returns:

                The last element of the data

        **Examples**

        >>> d = cf.Data([[1, 2], [3, 4]])
        >>> d.last_element()
        4
        >>> d[1, 1] = cf.masked
        >>> d.last_element()
        masked

        """
        try:
            return self._custom["last_element"]
        except KeyError:
            item = super().last_element()
            self._set_cached_elements({"last_element": item})
            return item

    def flat(self, ignore_masked=True):
        """Return a flat iterator over elements of the data array.

        **Performance**

        Any delayed operations and/or disk interactions will be
        executed during *each* iteration, possibly leading to poor
        performance. If possible, consider bringing the values into
        memory first with `persist` or using ``d.array.flat``.

        .. seealso:: `flatten`, `persist`

        :Parameters:

            ignore_masked: `bool`, optional
                If False then masked and unmasked elements will be
                returned. By default only unmasked elements are
                returned

        :Returns:

            generator
                An iterator over elements of the data array.

        **Examples**

        >>> d = cf.Data([[1, 2], [3,4]], mask=[[0, 1], [0, 0]])
        >>> print(d.array)
        [[1 --]
         [3 4]]
        >>> list(d.flat())
        [1, 3, 4]
        >>> list(d.flat(ignore_masked=False))
        [1, masked, 3, 4]

        """
        mask = self.mask

        if ignore_masked:
            for index in self.ndindex():
                if not mask[index]:
                    yield self[index].array.item()
        else:
            for index in self.ndindex():
                if not mask[index]:
                    yield self[index].array.item()
                else:
                    yield cf_masked

    @_inplace_enabled(default=False)
    def flatten(self, axes=None, inplace=False):
        """Flatten specified axes of the data.

        Any subset of the axes may be flattened.

        The shape of the data may change, but the size will not.

        The flattening is executed in row-major (C-style) order. For
        example, the array ``[[1, 2], [3, 4]]`` would be flattened across
        both dimensions to ``[1 2 3 4]``.

        .. versionadded:: 3.0.2

        .. seealso:: `compressed`, `flat`, `insert_dimension`, `flip`,
                     `swapaxes`, `transpose`

        :Parameters:

            axes: (sequence of) `int`
                Select the axes to be flattened. By default all axes
                are flattened. Each axis is identified by its integer
                position. No axes are flattened if *axes* is an empty
                sequence.

            {{inplace: `bool`, optional}}

        :Returns:

            `Data` or `None`
                The flattened data, or `None` if the operation was
                in-place.

        **Examples**

        >>> import numpy as np
        >>> d = cf.Data(np.arange(24).reshape(1, 2, 3, 4))
        >>> d
        <CF Data(1, 2, 3, 4): [[[[0, ..., 23]]]]>
        >>> print(d.array)
        [[[[ 0  1  2  3]
           [ 4  5  6  7]
           [ 8  9 10 11]]
          [[12 13 14 15]
           [16 17 18 19]
           [20 21 22 23]]]]

        >>> e = d.flatten()
        >>> e
        <CF Data(24): [0, ..., 23]>
        >>> print(e.array)
        [ 0  1  2  3  4  5  6  7  8  9 10 11 12 13 14 15 16 17 18 19 20 21 22 23]

        >>> e = d.flatten([])
        >>> e
        <CF Data(1, 2, 3, 4): [[[[0, ..., 23]]]]>

        >>> e = d.flatten([1, 3])
        >>> e
        <CF Data(1, 8, 3): [[[0, ..., 23]]]>
        >>> print(e.array)
        [[[ 0  4  8]
          [ 1  5  9]
          [ 2  6 10]
          [ 3  7 11]
          [12 16 20]
          [13 17 21]
          [14 18 22]
          [15 19 23]]]

        >>> d.flatten([0, -1], inplace=True)
        >>> d
        <CF Data(4, 2, 3): [[[0, ..., 23]]]>
        >>> print(d.array)
        [[[ 0  4  8]
          [12 16 20]]
         [[ 1  5  9]
          [13 17 21]]
         [[ 2  6 10]
          [14 18 22]]
         [[ 3  7 11]
          [15 19 23]]]

        """
        d = _inplace_enabled_define_and_cleanup(self)

        ndim = d.ndim
        if not ndim:
            if axes or axes == 0:
                raise ValueError(
                    "Can't flatten: Can't remove axes from "
                    f"scalar {self.__class__.__name__}"
                )

            return d

        if axes is None:
            axes = list(range(ndim))
        else:
            axes = sorted(d._parse_axes(axes))

        n_axes = len(axes)
        if n_axes <= 1:
            return d

        dx = d.to_dask_array()

        # It is important that the first axis in the list is the
        # left-most flattened axis.
        #
        # E.g. if the shape is (10, 20, 30, 40, 50, 60) and the axes
        #      to be flattened are [2, 4], then the data must be
        #      transposed with order [0, 1, 2, 4, 3, 5]
        order = [i for i in range(ndim) if i not in axes]
        order[axes[0] : axes[0]] = axes
        dx = dx.transpose(order)

        # Find the flattened shape.
        #
        # E.g. if the *transposed* shape is (10, 20, 30, 50, 40, 60)
        #      and *transposed* axes [2, 3] are to be flattened then
        #      the new shape will be (10, 20, 1500, 40, 60)
        shape = d.shape
        new_shape = [n for i, n in enumerate(shape) if i not in axes]
        new_shape.insert(axes[0], reduce(mul, [shape[i] for i in axes], 1))

        dx = dx.reshape(new_shape)
        d._set_dask(dx)

        return d

    @_deprecated_kwarg_check("i")
    @_inplace_enabled(default=False)
    def floor(self, inplace=False, i=False):
        """Return the floor of the data array.

        .. versionadded:: 1.0

        .. seealso:: `ceil`, `rint`, `trunc`

        :Parameters:

            {{inplace: `bool`, optional}}

            {{i: deprecated at version 3.0.0}}

        :Returns:

            `Data` or `None`

        **Examples**

        >>> d = cf.Data([-1.9, -1.5, -1.1, -1, 0, 1, 1.1, 1.5 , 1.9])
        >>> print(d.array)
        [-1.9 -1.5 -1.1 -1.   0.   1.   1.1  1.5  1.9]
        >>> print(d.floor().array)
        [-2. -2. -2. -1.  0.  1.  1.  1.  1.]

        """
        d = _inplace_enabled_define_and_cleanup(self)
        dx = d.to_dask_array()
        d._set_dask(da.floor(dx))
        return d

    @_inplace_enabled(default=False)
    @_deprecated_kwarg_check("i")
    def outerproduct(self, a, inplace=False, i=False):
        """Compute the outer product with another data array.

        The axes of result will be the combined axes of the two input
        arrays.

        .. seealso:: `np.multiply.outer`

        :Parameters:

            a: array_like
                The data with which to form the outer product.

            {{inplace: `bool`, optional}}

            {{i: deprecated at version 3.0.0}}

        :Returns:

            `Data` or `None`
                The outer product, or `None` if the operation was
                in-place.

        **Examples**

        >>> d = cf.Data([1, 2, 3], 'm')
        >>> d
        <CF Data(3): [1, 2, 3] m>
        >>> f = d.outerproduct([4, 5, 6, 7])
        >>> f
        <CF Data(3, 4): [[4, ..., 21]] m>
        >>> print(f.array)
        [[ 4  5  6  7]
         [ 8 10 12 14]
         [12 15 18 21]]

        >>> e = cf.Data([[4, 5, 6, 7], [6, 7, 8, 9]], 's-1')
        >>> e
        <CF Data(2, 4): [[4, ..., 9]] s-1>
        >>> f = d.outerproduct(e)
        >>> f
        <CF Data(3, 2, 4): [[[4, ..., 27]]] m.s-1>
        >>> print(f.array)
        [[[ 4  5  6  7]
          [ 6  7  8  9]]

         [[ 8 10 12 14]
          [12 14 16 18]]

         [[12 15 18 21]
          [18 21 24 27]]]

        """
        d = _inplace_enabled_define_and_cleanup(self)

        # Cast 'a' as a Data object so that it definitely has sensible
        # Units. We don't mind if the units of 'a' are incompatible
        # with those of 'self', but if they are then it's nice if the
        # units are conformed.
        a = self.asdata(a)
        try:
            a = conform_units(a, d.Units, message="")
        except ValueError:
            pass

        dx = d.to_dask_array()
        ndim = dx.ndim

        dx = da.ufunc.multiply.outer(dx, a)
        d._set_dask(dx)

        d.override_units(d.Units * a.Units, inplace=True)

        # Include axis names for the new dimensions
        axes = d._axes
        for i, a_axis in enumerate(a._axes):
            axes += (new_axis_identifier(axes),)

        d._axes = axes

        # Make sure that cyclic axes in 'a' are still cyclic in 'd'
        for a_axis in a._cyclic:
            d.cyclic(ndim + a._axes.index(a_axis))

        return d

    @_deprecated_kwarg_check("i")
    @_inplace_enabled(default=False)
    def change_calendar(self, calendar, inplace=False, i=False):
        """Change the calendar of date-time array elements.

        Reinterprets the existing date-times for the new calendar by
        adjusting the underlying numerical values relative to the
        reference date-time defined by the units.

        If a date-time value is not allowed in the new calendar then
        an exception is raised when the data array is accessed.

        .. seealso:: `override_calendar`, `Units`

        :Parameters:

            calendar: `str`
                The new calendar, as recognised by the CF conventions.

                *Parameter example:*
                  ``'proleptic_gregorian'``

            {{inplace: `bool`, optional}}

            {{i: deprecated at version 3.0.0}}

        :Returns:

            `Data` or `None`
                The new data with updated calendar, or `None` if the
                operation was in-place.

        **Examples**

        >>> d = cf.Data([0, 1, 2, 3, 4], 'days since 2004-02-27')
        >>> print(d.array)
        [0 1 2 3 4]
        >>> print(d.datetime_as_string)
        ['2004-02-27 00:00:00' '2004-02-28 00:00:00' '2004-02-29 00:00:00'
         '2004-03-01 00:00:00' '2004-03-02 00:00:00']
        >>> e = d.change_calendar('360_day')
        >>> print(e.array)
        [0 1 2 4 5]
        >>> print(e.datetime_as_string)
        ['2004-02-27 00:00:00' '2004-02-28 00:00:00' '2004-02-29 00:00:00'
        '2004-03-01 00:00:00' '2004-03-02 00:00:00']

        >>> d.change_calendar('noleap').array
        Traceback (most recent call last):
            ...
        ValueError: invalid day number provided in cftime.DatetimeNoLeap(2004, 2, 29, 0, 0, 0, 0, has_year_zero=True)

        """
        d = _inplace_enabled_define_and_cleanup(self)

        units = self.Units
        if not units.isreftime:
            raise ValueError(
                "Can't change calendar of non-reference time "
                f"units: {units!r}"
            )

        d._asdatetime(inplace=True)
        d.override_calendar(calendar, inplace=True)
        d._asreftime(inplace=True)

        return d

    @_deprecated_kwarg_check("i")
    @_inplace_enabled(default=False)
    def override_units(self, units, inplace=False, i=False):
        """Override the data array units.

        Not to be confused with setting the `Units` attribute to units
        which are equivalent to the original units. This is different
        because in this case the new units need not be equivalent to the
        original ones and the data array elements will not be changed to
        reflect the new units.

        :Parameters:

            units: `str` or `Units`
                The new units for the data array.

            {{inplace: `bool`, optional}}

            {{i: deprecated at version 3.0.0}}

        :Returns:

            `Data` or `None`
                The new data, or `None` if the operation was in-place.

        **Examples**

        >>> d = cf.Data(1012.0, 'hPa')
        >>> e = d.override_units('km')
        >>> e.Units
        <Units: km>
        >>> e.datum()
        1012.0
        >>> d.override_units(cf.Units('watts'), inplace=True)
        >>> d.Units
        <Units: watts>
        >>> d.datum()
        1012.0

        """
        d = _inplace_enabled_define_and_cleanup(self)
        d._Units = Units(units)
        return d

    @_deprecated_kwarg_check("i")
    @_inplace_enabled(default=False)
    def override_calendar(self, calendar, inplace=False, i=False):
        """Override the calendar of the data array elements.

        Not to be confused with using the `change_calendar` method or
        setting the `d.Units.calendar`. `override_calendar` is different
        because the new calendar need not be equivalent to the original
        ones and the data array elements will not be changed to reflect
        the new units.

        :Parameters:

            calendar: `str`
                The new calendar.

            {{inplace: `bool`, optional}}

            {{i: deprecated at version 3.0.0}}

        :Returns:

            `Data` or `None`
                The new data, or `None` if the operation was in-place.

        **Examples**

        >>> d = cf.Data(1, 'days since 2020-02-28')
        >>> d
        <CF Data(): 2020-02-29 00:00:00>
        >>> d.datum()
        1
        >>> e = d.override_calendar('noleap')
        <CF Data(): 2020-03-01 00:00:00 noleap>
        >>> e.datum()
        1

        """
        d = _inplace_enabled_define_and_cleanup(self)
        d._Units = Units(d.Units._units, calendar)
        return d

    def to_dask_array(self, apply_mask_hardness=False):
        """Convert the data to a `dask` array.

        .. warning:: By default, the mask hardness of the returned
                     dask array might not be the same as that
                     specified by the `hardmask` attribute.

                     This could cause problems if a subsequent
                     operation on the returned dask array involves the
                     un-masking of masked values (such as by indexed
                     assignment).

                     To guarantee that the mask hardness of the
                     returned dassk array is correct, set the
                     *apply_mask_hardness* parameter to True.

        .. versionadded:: TODODASKVER

        :Parameters:

            apply_mask_hardness: `bool`, optional
                If True then force the mask hardness of the returned
                array to be that given by the `hardmask` attribute.

        :Returns:

            `dask.array.Array`
                The dask array contained within the `Data` instance.

        **Examples**

        >>> d = cf.Data([1, 2, 3, 4], 'm')
        >>> dx = d.to_dask_array()
        >>> dx
        >>> dask.array<array, shape=(4,), dtype=int64, chunksize=(4,), chunktype=numpy.ndarray>
        >>> dask.array.asanyarray(d) is dx
        True

        >>> d.to_dask_array(apply_mask_hardness=True)
        dask.array<cf_harden_mask, shape=(4,), dtype=int64, chunksize=(4,), chunktype=numpy.ndarray>

        >>> d = cf.Data([1, 2, 3, 4], 'm', hardmask=False)
        >>> d.to_dask_array(apply_mask_hardness=True)
        dask.array<cf_soften_mask, shape=(4,), dtype=int64, chunksize=(4,), chunktype=numpy.ndarray>

        """
        if apply_mask_hardness:
            if self.hardmask:
                self.harden_mask()
            else:
                self.soften_mask()

        return self._custom["dask"]

    def datum(self, *index):
        """Return an element of the data array as a standard Python
        scalar.

        The first and last elements are always returned with
        ``d.datum(0)`` and ``d.datum(-1)`` respectively, even if the data
        array is a scalar array or has two or more dimensions.

        The returned object is of the same type as is stored internally.

        .. seealso:: `array`, `datetime_array`

        :Parameters:

            index: *optional*
                Specify which element to return. When no positional
                arguments are provided, the method only works for data
                arrays with one element (but any number of dimensions),
                and the single element is returned. If positional
                arguments are given then they must be one of the
                fdlowing:

                * An integer. This argument is interpreted as a flat index
                  into the array, specifying which element to copy and
                  return.

                  *Parameter example:*
                    If the data array shape is ``(2, 3, 6)`` then:
                    * ``d.datum(0)`` is equivalent to ``d.datum(0, 0, 0)``.
                    * ``d.datum(-1)`` is equivalent to ``d.datum(1, 2, 5)``.
                    * ``d.datum(16)`` is equivalent to ``d.datum(0, 2, 4)``.

                  If *index* is ``0`` or ``-1`` then the first or last data
                  array element respectively will be returned, even if the
                  data array is a scalar array.

                * Two or more integers. These arguments are interpreted as a
                  multidimensional index to the array. There must be the
                  same number of integers as data array dimensions.

                * A tuple of integers. This argument is interpreted as a
                  multidimensional index to the array. There must be the
                  same number of integers as data array dimensions.

                  *Parameter example:*
                    ``d.datum((0, 2, 4))`` is equivalent to ``d.datum(0,
                    2, 4)``; and ``d.datum(())`` is equivalent to
                    ``d.datum()``.

        :Returns:

                A copy of the specified element of the array as a suitable
                Python scalar.

        **Examples**

        >>> d = cf.Data(2)
        >>> d.datum()
        2
        >>> 2 == d.datum(0) == d.datum(-1) == d.datum(())
        True

        >>> d = cf.Data([[2]])
        >>> 2 == d.datum() == d.datum(0) == d.datum(-1)
        True
        >>> 2 == d.datum(0, 0) == d.datum((-1, -1)) == d.datum(-1, 0)
        True

        >>> d = cf.Data([[4, 5, 6], [1, 2, 3]], 'metre')
        >>> d[0, 1] = cf.masked
        >>> print(d)
        [[4 -- 6]
         [1  2 3]]
        >>> d.datum(0)
        4
        >>> d.datum(-1)
        3
        >>> d.datum(1)
        masked
        >>> d.datum(4)
        2
        >>> d.datum(-2)
        2
        >>> d.datum(0, 0)
        4
        >>> d.datum(-2, -1)
        6
        >>> d.datum(1, 2)
        3
        >>> d.datum((0, 2))
        6

        """
        # TODODASKAPI: consider renaming/aliasing to 'item'. Might depend
        # on whether or not the APIs are the same.

        if index:
            n_index = len(index)
            if n_index == 1:
                index = index[0]
                if index == 0:
                    # This also works for scalar arrays
                    index = (slice(0, 1),) * self.ndim
                elif index == -1:
                    # This also works for scalar arrays
                    index = (slice(-1, None),) * self.ndim
                elif isinstance(index, int):
                    if index < 0:
                        index += self.size

                    index = np.unravel_index(index, self.shape)
                elif len(index) == self.ndim:
                    index = tuple(index)
                else:
                    raise ValueError(
                        f"Incorrect number of indices ({n_index}) for "
                        f"{self.ndim}-d {self.__class__.__name__} data"
                    )
            elif n_index != self.ndim:
                raise ValueError(
                    f"Incorrect number of indices ({n_index}) for "
                    f"{self.ndim}-d {self.__class__.__name__} data"
                )

            array = self[index].array

        elif self.size == 1:
            array = self.array

        else:
            raise ValueError(
                f"For size {self.size} data, must provide an index of "
                "the element to be converted to a Python scalar"
            )

        if not np.ma.isMA(array):
            return array.item()

        mask = array.mask
        if mask is np.ma.nomask or not mask.item():
            return array.item()

        return cf_masked

    @_inplace_enabled(default=False)
    def masked_invalid(self, inplace=False):
        """Mask the array where invalid values occur (NaN or inf).

        .. seealso:: `where`, `numpy.ma.masked_invalid`

        :Parameters:

            {{inplace: `bool`, optional}}

        :Returns:

            `Data` or `None`
                The masked data, or `None` if the operation was
                in-place.

        **Examples**

        >>> d = cf.Data([0, 1, 2])
        >>> e = cf.Data([0, 2, 0])
        >>> f = d / e
        >>> f
        <CF Data(3): [nan, 0.5, inf]>
        >>> f.masked_invalid()
        <CF Data(3): [--, 0.5, --]>

        """
        d = _inplace_enabled_define_and_cleanup(self)
        dx = self.to_dask_array()
        dx = da.ma.masked_invalid(dx)
        d._set_dask(dx)
        return d

    def del_calendar(self, default=ValueError()):
        """Delete the calendar.

        .. seealso:: `get_calendar`, `has_calendar`, `set_calendar`,
                     `del_units`, `Units`

        :Parameters:

            default: optional
                Return the value of the *default* parameter if the
                calendar has not been set.

                {{default Exception}}

        :Returns:

            `str`
                The value of the deleted calendar.

        **Examples**

        >>> d = cf.Data(1, "days since 2000-1-1", calendar="noleap")
        >>> d.del_calendar()
        'noleap'
        >>> print(d.del_calendar())
        None

        >>> d = cf.Data(1, "days since 2000-1-1")
        >>> print(d.del_calendar())
        None

        >>> d = cf.Data(1, "m")
        Traceback (most recent call last):
            ...
        ValueError: Units <Units: m> have no calendar

        """
        units = self.Units
        if not units.isreftime:
            return self._default(default, f"Units {units!r} have no calendar")

        calendar = getattr(units, "calendar", None)
        if calendar is None:
            return self._default(
                default, f"{self.__class__.__name__} has no calendar"
            )

        self.override_calendar(None, inplace=True)
        return calendar

    def del_units(self, default=ValueError()):
        """Delete the units.

        .. seealso:: `get_units`, `has_units`, `set_units`,
                     `del_calendar`, `Units`

        :Parameters:

            default: optional
                Return the value of the *default* parameter if the units
                has not been set.

                {{default Exception}}

        :Returns:

            `str`
                The value of the deleted units.

        **Examples**

        >>> d = cf.Data(1, "m")
        >>> d.del_units()
        'm'
        >>> d.Units
        <Units: >
        >>> d.del_units()
        Traceback (most recent call last):
            ...
        ValueError: Data has no units

        >>> d = cf.Data(1, "days since 2000-1-1", calendar="noleap")
        >>> d.del_units()
        'days since 2000-1-1'
        >>> d.Units
        <Units: noleap>

        """
        u = self.Units
        units = getattr(u, "units", None)
        calendar = getattr(u, "calendar", None)
        self.override_units(Units(None, calendar), inplace=True)

        if units is not None:
            return units

        return self._default(
            default, f"{self.__class__.__name__} has no units"
        )

    @classmethod
    def masked_all(
        cls,
        shape,
        dtype=None,
        units=None,
        calendar=None,
        chunks=_DEFAULT_CHUNKS,
    ):
        """Return an empty masked array with all elements masked.

        .. seealso:: `empty`, `ones`, `zeros`, `masked_invalid`

        :Parameters:

            shape: `int` or `tuple` of `int`
                The shape of the new array. e.g. ``(2, 3)`` or ``2``.

            dtype: data-type
                The desired output data-type for the array, e.g.
                `numpy.int8`. The default is `numpy.float64`.

            units: `str` or `Units`
                The units for the new data array.

            calendar: `str`, optional
                The calendar for reference time units.

            {{chunks: `int`, `tuple`, `dict` or `str`, optional}}

                .. versionadded:: TODODASKVER

        :Returns:

            `Data`
                A masked array with all data masked.

        **Examples**

        >>> d = cf.Data.masked_all((2, 2))
        >>> print(d.array)
        [[-- --]
         [-- --]]

        >>> d = cf.Data.masked_all((), dtype=bool)
        >>> d.array
        masked_array(data=--,
                     mask=True,
               fill_value=True,
                    dtype=bool)

        """
        d = cls.empty(
            shape=shape,
            dtype=dtype,
            units=units,
            calendar=calendar,
            chunks=chunks,
        )
        dx = d.to_dask_array()
        dx = dx.map_blocks(partial(np.ma.array, mask=True, copy=False))
        d._set_dask(dx)
        return d

    @_inplace_enabled(default=False)
    @_deprecated_kwarg_check("i")
    def mid_range(
        self,
        axes=None,
        squeeze=False,
        mtol=1,
        split_every=None,
        inplace=False,
        i=False,
    ):
        """Calculate mid-range values.

        The mid-range is half of the maximum plus the minimum.

        Calculates the mid-range value or the mid-range values along
        axes.

        See
        https://ncas-cms.github.io/cf-python/analysis.html#collapse-methods
        for mathematical definitions.

         ..seealso:: `sample_size`, `max`, `min`, `range`

        :Parameters:

            {{collapse axes: (sequence of) `int`, optional}}

            {{collapse squeeze: `bool`, optional}}

            {{mtol: number, optional}}

            {{split_every: `int` or `dict`, optional}}

                .. versionadded:: TODODASKVER

            {{inplace: `bool`, optional}}

            {{i: deprecated at version 3.0.0}}

        :Returns:

            `Data` or `None`
                The collapsed array.

        **Examples**

        >>> a = np.ma.arange(12).reshape(4, 3)
        >>> d = cf.Data(a, 'K')
        >>> d[1, 1] = cf.masked
        >>> print(d.array)
        [[0 1 2]
         [3 -- 5]
         [6 7 8]
         [9 10 11]]
        >>> d.mid_range()
        <CF Data(1, 1): [[5.5]] K>

        """
        d = _inplace_enabled_define_and_cleanup(self)
        d, _ = _collapse(
            Collapse.mid_range,
            d,
            axis=axes,
            keepdims=not squeeze,
            split_every=split_every,
            mtol=mtol,
        )
        return d

    @_deprecated_kwarg_check("i")
    @_inplace_enabled(default=False)
    def flip(self, axes=None, inplace=False, i=False):
        """Reverse the direction of axes of the data array.

        .. seealso:: `flatten', `insert_dimension`, `squeeze`, `swapaxes`,
                     `transpose`

        :Parameters:

            axes: (sequence of) `int`
                Select the axes. By default all axes are flipped. Each
                axis is identified by its integer position. No axes
                are flipped if *axes* is an empty sequence.

            {{inplace: `bool`, optional}}

            {{i: deprecated at version 3.0.0}}

        :Returns:

            `Data` or `None`

        **Examples**

        >>> d.flip()
        >>> d.flip(1)
        >>> d.flip([0, 1])
        >>> d.flip([])

        >>> e = d[::-1, :, ::-1]
        >>> d.flip((2, 0)).equals(e)
        True

        """
        d = _inplace_enabled_define_and_cleanup(self)

        if axes is not None and not axes and axes != 0:  # i.e. empty sequence
            return d

        if axes is None:
            iaxes = range(d.ndim)
        else:
            iaxes = d._parse_axes(axes)

        if not iaxes:
            return d

        index = [
            slice(None, None, -1) if i in iaxes else slice(None)
            for i in range(d.ndim)
        ]

        dx = d.to_dask_array()
        dx = dx[tuple(index)]
        d._set_dask(dx)

        return d

    def inspect(self):
        """Inspect the object for debugging.

        .. seealso:: `cf.inspect`

        :Returns:

            `None`

        **Examples**

        >>> d = cf.Data([9], 'm')
        >>> d.inspect()
        <CF Data(1): [9] m>
        -------------------
        {'_components': {'custom': {'_Units': <Units: m>,
                                    '_axes': ('dim0',),
                                    '_cyclic': set(),
                                    '_hardmask': True,
                                    'dask': dask.array<cf_harden_mask, shape=(1,), dtype=int64, chunksize=(1,), chunktype=numpy.ndarray>},
                         'netcdf': {}}}

        """
        from ..functions import inspect

        inspect(self)

    def isclose(self, y, rtol=None, atol=None):
        """Return where data are element-wise equal within a tolerance.

        {{equals tolerance}}

        For numeric data arrays, ``d.isclose(e, rtol, atol)`` is
        equivalent to ``abs(d - e) <= atol + rtol*abs(e)``,
        otherwise it is equivalent to ``d == e``.

        :Parameters:

            y: data_like
                The array to compare.

            atol: `float`, optional
                The absolute tolerance for all numerical comparisons. By
                default the value returned by the `atol` function is used.

            rtol: `float`, optional
                The relative tolerance for all numerical comparisons. By
                default the value returned by the `rtol` function is used.

        :Returns:

             `bool`
                 A boolean array of where the data are close to *y*.

        **Examples**

        >>> d = cf.Data([1000, 2500], 'metre')
        >>> e = cf.Data([1, 2.5], 'km')
        >>> print(d.isclose(e).array)
        [ True  True]

        >>> d = cf.Data(['ab', 'cdef'])
        >>> print(d.isclose([[['ab', 'cdef']]]).array)
        [[[ True  True]]]

        >>> d = cf.Data([[1000, 2500], [1000, 2500]], 'metre')
        >>> e = cf.Data([1, 2.5], 'km')
        >>> print(d.isclose(e).array)
        [[ True  True]
         [ True  True]]

        >>> d = cf.Data([1, 1, 1], 's')
        >>> print(d.isclose(1).array)
        [ True  True  True]

        """
        a = np.empty((), dtype=self.dtype)
        b = np.empty((), dtype=da.asanyarray(y).dtype)
        try:
            # Check if a numerical isclose is possible
            np.isclose(a, b)
        except TypeError:
            # self and y do not have suitable numeric data types
            # (e.g. both are strings)
            return self == y
        else:
            # self and y have suitable numeric data types
            if atol is None:
                atol = self._atol

            if rtol is None:
                rtol = self._rtol

            y = conform_units(y, self.Units)

            dx = da.isclose(self, y, atol=atol, rtol=rtol)

            d = self.copy(array=False)
            d._set_dask(dx)
            d.hardmask = _DEFAULT_HARDMASK
            d.override_units(_units_None, inplace=True)
            return d

    @_inplace_enabled(default=False)
    def reshape(self, *shape, merge_chunks=True, limit=None, inplace=False):
        """Change the shape of the data without changing its values.

        It assumes that the array is stored in row-major order, and
        only allows for reshapings that collapse or merge dimensions
        like ``(1, 2, 3, 4) -> (1, 6, 4)`` or ``(64,) -> (4, 4, 4)``.

        :Parameters:

            shape: `tuple` of `int`, or any number of `int`
                The new shape for the data, which should be compatible
                with the original shape. If an integer, then the
                result will be a 1-d array of that length. One shape
                dimension can be -1, in which case the value is
                inferred from the length of the array and remaining
                dimensions.

            merge_chunks: `bool`
                When True (the default) merge chunks using the logic
                in `dask.array.rechunk` when communication is
                necessary given the input array chunking and the
                output shape. When False, the input array will be
                rechunked to a chunksize of 1, which can create very
                many tasks. See `dask.array.reshape` for details.

            limit: int, optional
                The maximum block size to target in bytes. If no limit
                is provided, it defaults to a size in bytes defined by
                the `cf.chunksize` function.

        :Returns:

            `Data` or `None`
                 The reshaped data, or `None` if the operation was
                 in-place.

        **Examples**

        >>> d = cf.Data(np.arange(12))
        >>> print(d.array)
        [ 0  1  2  3  4  5  6  7  8  9 10 11]
        >>> print(d.reshape(3, 4).array)
        [[ 0  1  2  3]
         [ 4  5  6  7]
         [ 8  9 10 11]]
        >>> print(d.reshape((4, 3)).array)
        [[ 0  1  2]
         [ 3  4  5]
         [ 6  7  8]
         [ 9 10 11]]
        >>> print(d.reshape(-1, 6).array)
        [[ 0  1  2  3  4  5]
         [ 6  7  8  9 10 11]]
        >>>  print(d.reshape(1, 1, 2, 6).array)
        [[[[ 0  1  2  3  4  5]
           [ 6  7  8  9 10 11]]]]
        >>> print(d.reshape(1, 1, -1).array)
        [[[[ 0  1  2  3  4  5  6  7  8  9 10 11]]]]

        """
        d = _inplace_enabled_define_and_cleanup(self)
        dx = d.to_dask_array()
        dx = dx.reshape(*shape, merge_chunks=merge_chunks, limit=limit)

        # Set axes when the new array has more dimensions than self
        axes = None
        ndim0 = self.ndim
        if not ndim0:
            axes = generate_axis_identifiers(dx.ndim)
        else:
            diff = dx.ndim - ndim0
            if diff > 0:
                axes = list(self._axes)
                for _ in range(diff):
                    axes.insert(0, new_axis_identifier(tuple(axes)))

        if axes is not None:
            d._axes = axes

        d._set_dask(dx)

        return d

    @_deprecated_kwarg_check("i")
    @_inplace_enabled(default=False)
    def rint(self, inplace=False, i=False):
        """Round the data to the nearest integer, element-wise.

        .. versionadded:: 1.0

        .. seealso:: `ceil`, `floor`, `trunc`

        :Parameters:

            {{inplace: `bool`, optional}}

            {{i: deprecated at version 3.0.0}}

        :Returns:

            `Data` or `None`
                The rounded data. If the operation was in-place then
                `None` is returned.

        **Examples**

        >>> d = cf.Data([-1.9, -1.5, -1.1, -1, 0, 1, 1.1, 1.5 , 1.9])
        >>> print(d.array)
        [-1.9 -1.5 -1.1 -1.   0.   1.   1.1  1.5  1.9]
        >>> print(d.rint().array)
        [-2. -2. -1. -1.  0.  1.  1.  2.  2.]

        """
        d = _inplace_enabled_define_and_cleanup(self)
        dx = d.to_dask_array()
        d._set_dask(da.rint(dx))
        return d

    @_inplace_enabled(default=False)
    def root_mean_square(
        self,
        axes=None,
        squeeze=False,
        mtol=1,
        weights=None,
        split_every=None,
        inplace=False,
    ):
        """Calculate root mean square (RMS) values.

        Calculates the RMS value or the RMS values along axes.

        See
        https://ncas-cms.github.io/cf-python/analysis.html#collapse-methods
        for mathematical definitions.

         ..seealso:: `sample_size`, `mean`, `sum`,

        :Parameters:

            {{collapse axes: (sequence of) `int`, optional}}

            {{weights: data_like, `dict`, or `None`, optional}}

            {{collapse squeeze: `bool`, optional}}

            {{mtol: number, optional}}

            {{split_every: `int` or `dict`, optional}}

                .. versionadded:: TODODASKVER

            {{inplace: `bool`, optional}}

        :Returns:

            `Data` or `None`
                The collapsed array.

        **Examples**

        >>> a = np.ma.arange(12).reshape(4, 3)
        >>> d = cf.Data(a, 'K')
        >>> d[1, 1] = cf.masked
        >>> print(d.array)
        [[0 1 2]
         [3 -- 5]
         [6 7 8]
         [9 10 11]]
        >>> d.root_mean_square()
        <CF Data(1, 1): [[6.674238124719146]] K>

        >>> w = np.linspace(1, 2, 3)
        >>> print(w)
        [1.  1.5 2. ]
        >>> d.root_mean_square(weights=w)
        <CF Data(1, 1): [[6.871107713616576]] K>

        """
        d = _inplace_enabled_define_and_cleanup(self)
        d, _ = _collapse(
            Collapse.rms,
            d,
            axis=axes,
            weights=weights,
            keepdims=not squeeze,
            split_every=split_every,
            mtol=mtol,
        )
        return d

    @_deprecated_kwarg_check("i")
    @_inplace_enabled(default=False)
    def round(self, decimals=0, inplace=False, i=False):
        """Evenly round elements of the data array to the given number
        of decimals.

        Values exactly halfway between rounded decimal values are rounded
        to the nearest even value. Thus 1.5 and 2.5 round to 2.0, -0.5 and
        0.5 round to 0.0, etc. Results may also be surprising due to the
        inexact representation of decimal fractions in the IEEE floating
        point standard and errors introduced when scaling by powers of
        ten.

        .. versionadded:: 1.1.4

        .. seealso:: `ceil`, `floor`, `rint`, `trunc`

        :Parameters:

            decimals : `int`, optional
                Number of decimal places to round to (default: 0). If
                decimals is negative, it specifies the number of positions
                to the left of the decimal point.

            {{inplace: `bool`, optional}}

            {{i: deprecated at version 3.0.0}}

        :Returns:

            `Data` or `None`

        **Examples**

        >>> d = cf.Data([-1.81, -1.41, -1.01, -0.91, 0.09, 1.09, 1.19, 1.59, 1.99])
        >>> print(d.array)
        [-1.81 -1.41 -1.01 -0.91  0.09  1.09  1.19  1.59  1.99]
        >>> print(d.round().array)
        [-2., -1., -1., -1.,  0.,  1.,  1.,  2.,  2.]
        >>> print(d.round(1).array)
        [-1.8, -1.4, -1. , -0.9,  0.1,  1.1,  1.2,  1.6,  2. ]
        >>> print(d.round(-1).array)
        [-0., -0., -0., -0.,  0.,  0.,  0.,  0.,  0.]

        """
        d = _inplace_enabled_define_and_cleanup(self)
        dx = d.to_dask_array()
        d._set_dask(da.round(dx, decimals=decimals))
        return d

    def stats(
        self,
        all=False,
        compute=True,
        minimum=True,
        mean=True,
        median=True,
        maximum=True,
        range=True,
        mid_range=True,
        standard_deviation=True,
        root_mean_square=True,
        sample_size=True,
        minimum_absolute_value=False,
        maximum_absolute_value=False,
        mean_absolute_value=False,
        mean_of_upper_decile=False,
        sum=False,
        sum_of_squares=False,
        variance=False,
        weights=None,
    ):
        """Calculate statistics of the data.

        By default the minimum, mean, median, maximum, range, mid-range,
        standard deviation, root mean square, and sample size are
        calculated. But this selection may be edited, and other metrics
        are available.

        .. seealso:: `minimum`, `mean`, `median`, `maximum`, `range`,
                     `mid_range`, `standard_deviation`,
                     `root_mean_square`, `sample_size`,
                     `minimum_absolute_value`, `maximum_absolute_value`,
                     `mean_absolute_value`, `mean_of_upper_decile`, `sum`,
                     `sum_of_squares`, `variance`

        :Parameters:

            all: `bool`, optional
                Calculate all possible statistics, regardless of the value
                of individual metric parameters.

            compute: `bool`, optional
                If True (the default), returned values for the statistical
                calculations in the output dictionary are computed, else
                each is given in the form of a delayed `Data` operation.

            minimum: `bool`, optional
                Calculate the minimum of the values.

            maximum: `bool`, optional
                Calculate the maximum of the values.

            maximum_absolute_value: `bool`, optional
                Calculate the maximum of the absolute values.

            minimum_absolute_value: `bool`, optional
                Calculate the minimum of the absolute values.

            mid_range: `bool`, optional
                Calculate the average of the maximum and the minimum of
                the values.

            median: `bool`, optional
                Calculate the median of the values.

            range: `bool`, optional
                Calculate the absolute difference between the maximum and
                the minimum of the values.

            sum: `bool`, optional
                Calculate the sum of the values.

            sum_of_squares: `bool`, optional
                Calculate the sum of the squares of values.

            sample_size: `bool`, optional
                Calculate the sample size, i.e. the number of non-missing
                values.

            mean: `bool`, optional
                Calculate the weighted or unweighted mean of the values.

            mean_absolute_value: `bool`, optional
                Calculate the mean of the absolute values.

            mean_of_upper_decile: `bool`, optional
                Calculate the mean of the upper group of data values
                defined by the upper tenth of their distribution.

            variance: `bool`, optional
                Calculate the weighted or unweighted variance of the
                values, with a given number of degrees of freedom.

            standard_deviation: `bool`, optional
                Calculate the square root of the weighted or unweighted
                variance.

            root_mean_square: `bool`, optional
                Calculate the square root of the weighted or unweighted
                mean of the squares of the values.

            {{weights: data_like, `dict`, or `None`, optional}}

        :Returns:

            `dict`
                The statistics, with keys giving the operation names and
                values being the result of the corresponding statistical
                calculation, which are either the computed numerical
                values if `compute` is True, else the delayed `Data`
                operations which encapsulate those.

        **Examples**

        >>> d = cf.Data([[0, 1, 2], [3, -99, 5]], mask=[[0, 0, 0], [0, 1, 0]])
        >>> print(d.array)
        [[0  1  2]
         [3 --  5]]
        >>> d.stats()
        {'minimum': 0,
         'mean': 2.2,
         'median': 2.0,
         'maximum': 5,
         'range': 5,
         'mid_range': 2.5,
         'standard_deviation': 1.7204650534085255,
         'root_mean_square': 2.792848008753788,
         'sample_size': 5}
        >>> d.stats(all=True)
        {'minimum': 0,
         'mean': 2.2,
         'median': 2.0,
         'maximum': 5,
         'range': 5,
         'mid_range': 2.5,
         'standard_deviation': 1.7204650534085255,
         'root_mean_square': 2.792848008753788,
         'minimum_absolute_value': 0,
         'maximum_absolute_value': 5,
         'mean_absolute_value': 2.2,
         'mean_of_upper_decile': 5.0,
         'sum': 11,
         'sum_of_squares': 39,
         'variance': 2.9600000000000004,
         'sample_size': 5}
        >>> d.stats(mean_of_upper_decile=True, range=False)
        {'minimum': 0,
         'mean': 2.2,
         'median': 2.0,
         'maximum': 5,
         'mid_range': 2.5,
         'standard_deviation': 1.7204650534085255,
         'root_mean_square': 2.792848008753788,
         'mean_of_upper_decile': 5.0,
         'sample_size': 5}

        To ask for delayed operations instead of computed values:

        >>> d.stats(compute=False)
        {'minimum': <CF Data(): 0>,
         'mean': <CF Data(): 2.2>,
         'median': <CF Data(): 2.0>,
         'maximum': <CF Data(): 5>,
         'range': <CF Data(): 5>,
         'mid_range': <CF Data(): 2.5>,
         'standard_deviation': <CF Data(): 1.7204650534085255>,
         'root_mean_square': <CF Data(): 2.792848008753788>,
         'sample_size': <CF Data(1, 1): [[5]]>}

        """
        no_weights = (
            "minimum",
            "median",
            "maximum",
            "range",
            "mid_range",
            "minimum_absolute_value",
            "maximum_absolute_value",
            "sum",
            "sum_of_squares",
        )

        out = {}
        for stat in (
            "minimum",
            "mean",
            "median",
            "maximum",
            "range",
            "mid_range",
            "standard_deviation",
            "root_mean_square",
            "minimum_absolute_value",
            "maximum_absolute_value",
            "mean_absolute_value",
            "mean_of_upper_decile",
            "sum",
            "sum_of_squares",
            "variance",
        ):
            if all or locals()[stat]:
                func = getattr(self, stat)
                if stat in no_weights:
                    value = delayed(func)(squeeze=True)
                else:
                    value = delayed(func)(squeeze=True, weights=weights)

                out[stat] = value

        if all or sample_size:
            out["sample_size"] = delayed(lambda: self.sample_size())()

        data_values = globals()["compute"](out)[0]  # noqa: F811
        if compute:
            # Convert cf.Data objects holding the scalars (or scalar array
            # for the case of sample_size only) to scalar values
            return {op: val.array.item() for op, val in data_values.items()}
        else:
            return data_values

    @_deprecated_kwarg_check("i")
    @_inplace_enabled(default=False)
    def swapaxes(self, axis0, axis1, inplace=False, i=False):
        """Interchange two axes of an array.

        .. seealso:: `flatten', `flip`, 'insert_dimension`, `squeeze`,
                     `transpose`

        :Parameters:

            axis0, axis1 : `int`, `int`
                Select the axes to swap. Each axis is identified by its
                original integer position.

            {{inplace: `bool`, optional}}

            {{i: deprecated at version 3.0.0}}

        :Returns:

            `Data` or `None`
                The data with swapped axis positions.

        **Examples**

        >>> d = cf.Data([[[1, 2, 3], [4, 5, 6]]])
        >>> d
        <CF Data(1, 2, 3): [[[1, ..., 6]]]>
        >>> d.swapaxes(1, 0)
        <CF Data(2, 1, 3): [[[1, ..., 6]]]>
        >>> d.swapaxes(0, -1)
        <CF Data(3, 2, 1): [[[1, ..., 6]]]>
        >>> d.swapaxes(1, 1)
        <CF Data(1, 2, 3): [[[1, ..., 6]]]>
        >>> d.swapaxes(-1, -1)
        <CF Data(1, 2, 3): [[[1, ..., 6]]]>

        """
        d = _inplace_enabled_define_and_cleanup(self)
        dx = self.to_dask_array()
        dx = da.swapaxes(dx, axis0, axis1)
        d._set_dask(dx)
        return d

    def fits_in_memory(self):
        """Return True if the array is small enough to be retained in
        memory.

        Returns True if the size of the array with all delayed
        operations computed, always including space for a full boolean
        mask, is small enough to be retained in available memory.

        **Performance**

        The delayed operations are actually not computed by
        `fits_in_memory`, so it is possible that an intermediate
        operation may require more than the available memory, even if
        the final array does not.

        .. seealso:: `array`, `compute`, `nbytes`, `persist`,
                     `cf.free_memory`

        :Parameters:

            itemsize: deprecated at version TODODASKVER
                The number of bytes per word of the master data array.

        :Returns:

            `bool`
                Whether or not the computed array fits in memory.

        **Examples**

        >>> d = cf.Data([1], 'm')
        >>> d.fits_in_memory()
        True

        Create a double precision (8 bytes per word) array that is
        approximately twice the size of the available memory:

        >>> size = int(2 * cf.free_memory() / 8)
        >>> d = cf.Data.empty((size,), dtype=float)
        >>> d.fits_in_memory()
        False
        >>> d.nbytes * (1 + 1/8) > cf.free_memory()
        True

        """
        return self.size * (self.dtype.itemsize + 1) <= free_memory()

    @_deprecated_kwarg_check("i")
    @_inplace_enabled(default=False)
    @_manage_log_level_via_verbosity
    def where(
        self, condition, x=None, y=None, inplace=False, i=False, verbose=None
    ):
        """Assign array elements depending on a condition.

        The elements to be changed are identified by a
        condition. Different values can be assigned according to where
        the condition is True (assignment from the *x* parameter) or
        False (assignment from the *y* parameter).

        **Missing data**

        Array elements may be set to missing values if either *x* or
        *y* are the `cf.masked` constant, or by assignment from any
        missing data elements in *x* or *y*.

        If the data mask is hard (see the `hardmask` attribute) then
        missing data values in the array will not be overwritten,
        regardless of the content of *x* and *y*.

        If the *condition* contains missing data then the
        corresponding elements in the array will not be assigned to,
        regardless of the contents of *x* and *y*.

        **Broadcasting**

        The array and the *condition*, *x* and *y* parameters must all
        be broadcastable across the original array, such that the size
        of the result is identical to the original size of the
        array. Leading size 1 dimensions of these parameters are
        ignored, thereby also ensuring that the shape of the result is
        identical to the orginal shape of the array.

        If *condition* is a `Query` object then for the purposes of
        broadcasting, the condition is considered to be that which is
        produced by applying the query to the array.

        **Performance**

        If any of the shapes of the *condition*, *x*, or *y*
        parameters, or the array, is unknown, then there is a
        possibility that an unknown shape will need to be calculated
        immediately by executing all delayed operations on that
        object.

        .. seealso:: `cf.masked`, `hardmask`, `__setitem__`

        :Parameters:

            condition: array_like or `Query`
                The condition which determines how to assign values to
                the data.

                Assignment from the *x* and *y* parameters will be
                done where elements of the condition evaluate to
                `True` and `False` respectively.

                If *condition* is a `Query` object then this implies a
                condition defined by applying the query to the data.

                *Parameter example:*
                  ``d.where(d < 0, x=-999)`` will set all data
                  values that are less than zero to -999.

                *Parameter example:*
                  ``d.where(True, x=-999)`` will set all data values
                  to -999. This is equivalent to ``d[...] = -999``.

                *Parameter example:*
                  ``d.where(False, y=-999)`` will set all data values
                  to -999. This is equivalent to ``d[...] = -999``.

                *Parameter example:*
                  If ``d`` has shape ``(5, 3)`` then ``d.where([True,
                  False, True], x=-999, y=cf.masked)`` will set data
                  values in columns 0 and 2 to -999, and data values
                  in column 1 to missing data. This works because the
                  condition has shape ``(3,)`` which broadcasts to the
                  data shape.

                *Parameter example:*
                  ``d.where(cf.lt(0), x=-999)`` will set all data
                  values that are less than zero to -999. This is
                  equivalent to ``d.where(d < 0, x=-999)``.

            x, y: array-like or `None`
                Specify the assignment values. Where the condition is
                True assign to the data from *x*, and where the
                condition is False assign to the data from *y*.

                If *x* is `None` (the default) then no assignment is
                carried out where the condition is True.

                If *y* is `None` (the default) then no assignment is
                carried out where the condition is False.

                *Parameter example:*
                  ``d.where(condition)``, for any ``condition``, returns
                  data with identical data values.

                *Parameter example:*
                  ``d.where(cf.lt(0), x=-d, y=cf.masked)`` will change the
                  sign of all negative data values, and set all other data
                  values to missing data.

                *Parameter example:*
                  ``d.where(cf.lt(0), x=-d)`` will change the sign of
                  all negative data values, and leave all other data
                  values unchanged. This is equivalent to, but faster
                  than, ``d.where(cf.lt(0), x=-d, y=d)``

            {{inplace: `bool`, optional}}

            {{verbose: `int` or `str` or `None`, optional}}

            {{i: deprecated at version 3.0.0}}

        :Returns:

            `Data` or `None`
                The new data with updated values, or `None` if the
                operation was in-place.

        **Examples**

        >>> d = cf.Data([0, 1, 2, 3, 4, 5, 6, 7, 8, 9])
        >>> e = d.where(d < 5, d, 10 * d)
        >>> print(e.array)
        [ 0  1  2  3  4 50 60 70 80 90]

        >>> d = cf.Data([0, 1, 2, 3, 4, 5, 6, 7, 8, 9], 'km')
        >>> e = d.where(d < 5, cf.Data(10000 * d, 'metre'))
        >>> print(e.array)
        [ 0. 10. 20. 30. 40.  5.  6.  7.  8.  9.]

        >>> e = d.where(d < 5, cf.masked)
        >>> print(e.array)
        [-- -- -- -- -- 5 6 7 8 9]

        >>> d = cf.Data([[1, 2,],
        ...              [3, 4]])
        >>> e = d.where([[True, False], [True, True]], d, [[9, 8], [7, 6]])
        >>> print(e.array)
        [[1 8]
         [3 4]]
        >>> e = d.where([[True, False], [True, True]], [[9, 8], [7, 6]])
        >>> print(e.array)
        [[9 2]
         [7 6]]

        The shape of the result must have the same shape as the
        original data:

        >>> e = d.where([True, False], [9, 8])
        >>> print(e.array)
        [[9 2]
         [9 4]]

        >>> d = cf.Data(np.array([[0, 1, 2],
        ...                       [0, 2, 4],
        ...                       [0, 3, 6]]))
        >>> d.where(d < 4, None, -1)
        >>> print(e.array)
        [[ 0  1  2]
         [ 0  2 -1]
         [ 0  3 -1]]

        >>> x, y = np.ogrid[:3, :4]
        >>> print(x)
        [[0]
         [1]
         [2]]
        >>> print(y)
        [[0 1 2 3]]
        >>> condition = x < y
        >>> print(condition)
        [[False  True  True  True]
         [False False  True  True]
         [False False False  True]]
        >>> d = cf.Data(x)
        >>> e = d.where(condition, d, 10 + y)
            ...
        ValueError: where: 'condition' parameter with shape (3, 4) can not be broadcast across data with shape (3, 1) when the result will have a different shape to the data

        >>> d = cf.Data(np.arange(9).reshape(3, 3))
        >>> e = d.copy()
        >>> e[1, 0] = cf.masked
        >>> f = e.where(d > 5, None, -3.1416)
        >>> print(f.array)
        [[-3.1416 -3.1416 -3.1416]
         [-- -3.1416 -3.1416]
         [6.0 7.0 8.0]]
        >>> e.soften_mask()
        >>> f = e.where(d > 5, None, -3.1416)
        >>> print(f.array)
        [[-3.1416 -3.1416 -3.1416]
         [-3.1416 -3.1416 -3.1416]
         [ 6.      7.      8.    ]]

        """
        from .utils import where_broadcastable

        d = _inplace_enabled_define_and_cleanup(self)

        # Missing values could be affected, so make sure that the mask
        # hardness has been applied.
        dx = d.to_dask_array(apply_mask_hardness=True)

        units = d.Units

        # Parse condition
        if getattr(condition, "isquery", False):
            # Condition is a cf.Query object: Make sure that the
            # condition units are OK, and convert the condition to a
            # boolean Data instance with the same shape as the data.
            condition = condition.copy()
            condition.set_condition_units(units)
            condition = condition.evaluate(d)

        condition = type(self).asdata(condition)
        condition = where_broadcastable(d, condition, "condition")

        # If x or y is self then change it to None. This prevents an
        # unnecessary copy; and, at compute time, an unncessary numpy
        # where.
        if x is self:
            x = None

        if y is self:
            y = None

        if x is None and y is None:
            # The data is unchanged regardless of the condition
            return d

        # Parse x and y
        xy = []
        for arg, name in zip((x, y), ("x", "y")):
            if arg is None:
                xy.append(arg)
                continue

            if arg is cf_masked:
                # Replace masked constant with array
                xy.append(scalar_masked_array(self.dtype))
                continue

            arg = type(self).asdata(arg)
            arg = where_broadcastable(d, arg, name)

            arg_units = arg.Units
            if arg_units:
                arg = conform_units(
                    arg,
                    units,
                    message=f"where: {name!r} parameter units {arg_units!r} "
                    f"are not equivalent to data units {units!r}",
                )

            xy.append(arg.to_dask_array())

        x, y = xy

        # Apply the where operation
        dx = da.core.elemwise(
            cf_where, dx, da.asanyarray(condition), x, y, d.hardmask
        )
        d._set_dask(dx)

        return d

    @_deprecated_kwarg_check("i")
    @_inplace_enabled(default=False)
    def sin(self, inplace=False, i=False):
        """Take the trigonometric sine of the data element-wise.

        Units are accounted for in the calculation. If the units are not
        equivalent to radians (such as Kelvin) then they are treated as if
        they were radians. For example, the sine of 90 degrees_east
        is 1.0, as is the sine of 1.57079632 radians.

        The output units are changed to '1' (nondimensional).

        .. seealso:: `arcsin`, `cos`, `tan`, `sinh`

        :Parameters:

            {{inplace: `bool`, optional}}

            {{i: deprecated at version 3.0.0}}

        :Returns:

            `Data` or `None`

        **Examples**

        >>> d.Units
        <Units: degrees_north>
        >>> print(d.array)
        [[-90 0 90 --]]
        >>> e = d.sin()
        >>> e.Units
        <Units: 1>
        >>> print(e.array)
        [[-1.0 0.0 1.0 --]]

        >>> d.Units
        <Units: m s-1>
        >>> print(d.array)
        [[1 2 3 --]]
        >>> d.sin(inplace=True)
        >>> d.Units
        <Units: 1>
        >>> print(d.array)
        [[0.841470984808 0.909297426826 0.14112000806 --]]

        """
        d = _inplace_enabled_define_and_cleanup(self)

        if d.Units.equivalent(_units_radians):
            d.Units = _units_radians

        dx = d.to_dask_array()
        d._set_dask(da.sin(dx))

        d.override_units(_units_1, inplace=True)

        return d

    @_deprecated_kwarg_check("i")
    @_inplace_enabled(default=False)
    def sinh(self, inplace=False):
        """Take the hyperbolic sine of the data element-wise.

        Units are accounted for in the calculation. If the units are not
        equivalent to radians (such as Kelvin) then they are treated as if
        they were radians. For example, the the hyperbolic sine of 90
        degrees_north is 2.30129890, as is the hyperbolic sine of
        1.57079632 radians.

        The output units are changed to '1' (nondimensional).

        .. versionadded:: 3.1.0

        .. seealso:: `arcsinh`, `cosh`, `tanh`, `sin`

        :Parameters:

            {{inplace: `bool`, optional}}

        :Returns:

            `Data` or `None`

        **Examples**

        >>> d.Units
        <Units: degrees_north>
        >>> print(d.array)
        [[-90 0 90 --]]
        >>> e = d.sinh()
        >>> e.Units
        <Units: 1>
        >>> print(e.array)
        [[-2.3012989023072947 0.0 2.3012989023072947 --]]

        >>> d.Units
        <Units: m s-1>
        >>> print(d.array)
        [[1 2 3 --]]
        >>> d.sinh(inplace=True)
        >>> d.Units
        <Units: 1>
        >>> print(d.array)
        [[1.1752011936438014 3.626860407847019 10.017874927409903 --]]

        """
        d = _inplace_enabled_define_and_cleanup(self)

        if d.Units.equivalent(_units_radians):
            d.Units = _units_radians

        dx = d.to_dask_array()
        d._set_dask(da.sinh(dx))

        d.override_units(_units_1, inplace=True)

        return d

    @_inplace_enabled(default=False)
    def cosh(self, inplace=False):
        """Take the hyperbolic cosine of the data element-wise.

        Units are accounted for in the calculation. If the units are not
        equivalent to radians (such as Kelvin) then they are treated as if
        they were radians. For example, the the hyperbolic cosine of 0
        degrees_east is 1.0, as is the hyperbolic cosine of 1.57079632 radians.

        The output units are changed to '1' (nondimensional).

        .. versionadded:: 3.1.0

        .. seealso:: `arccosh`, `sinh`, `tanh`, `cos`

        :Parameters:

            {{inplace: `bool`, optional}}

        :Returns:

            `Data` or `None`

        **Examples**

        >>> d.Units
        <Units: degrees_north>
        >>> print(d.array)
        [[-90 0 90 --]]
        >>> e = d.cosh()
        >>> e.Units
        <Units: 1>
        >>> print(e.array)
        [[2.5091784786580567 1.0 2.5091784786580567 --]]

        >>> d.Units
        <Units: m s-1>
        >>> print(d.array)
        [[1 2 3 --]]
        >>> d.cosh(inplace=True)
        >>> d.Units
        <Units: 1>
        >>> print(d.array)
        [[1.5430806348152437 3.7621956910836314 10.067661995777765 --]]

        """
        d = _inplace_enabled_define_and_cleanup(self)

        if d.Units.equivalent(_units_radians):
            d.Units = _units_radians

        dx = d.to_dask_array()
        d._set_dask(da.cosh(dx))

        d.override_units(_units_1, inplace=True)

        return d

    @_deprecated_kwarg_check("i")
    @_inplace_enabled(default=False)
    def tanh(self, inplace=False):
        """Take the hyperbolic tangent of the data element-wise.

        Units are accounted for in the calculation. If the units are not
        equivalent to radians (such as Kelvin) then they are treated as if
        they were radians. For example, the the hyperbolic tangent of 90
        degrees_east is 0.91715234, as is the hyperbolic tangent of
        1.57079632 radians.

        The output units are changed to '1' (nondimensional).

        .. versionadded:: 3.1.0

        .. seealso:: `arctanh`, `sinh`, `cosh`, `tan`


        :Parameters:

            {{inplace: `bool`, optional}}

        :Returns:

            `Data` or `None`

        **Examples**

        >>> d.Units
        <Units: degrees_north>
        >>> print(d.array)
        [[-90 0 90 --]]
        >>> e = d.tanh()
        >>> e.Units
        <Units: 1>
        >>> print(e.array)
        [[-0.9171523356672744 0.0 0.9171523356672744 --]]

        >>> d.Units
        <Units: m s-1>
        >>> print(d.array)
        [[1 2 3 --]]
        >>> d.tanh(inplace=True)
        >>> d.Units
        <Units: 1>
        >>> print(d.array)
        [[0.7615941559557649 0.9640275800758169 0.9950547536867305 --]]

        """
        d = _inplace_enabled_define_and_cleanup(self)

        if d.Units.equivalent(_units_radians):
            d.Units = _units_radians

        dx = d.to_dask_array()
        d._set_dask(da.tanh(dx))

        d.override_units(_units_1, inplace=True)

        return d

    @_deprecated_kwarg_check("i")
    @_inplace_enabled(default=False)
    def log(self, base=None, inplace=False, i=False):
        """Takes the logarithm of the data array.

        :Parameters:

            base:

            {{inplace: `bool`, optional}}

            {{i: deprecated at version 3.0.0}}

        :Returns:

            `Data` or `None`

        """
        d = _inplace_enabled_define_and_cleanup(self)
        dx = d.to_dask_array()

        if base is None:
            dx = da.log(dx)
        elif base == 10:
            dx = da.log10(dx)
        elif base == 2:
            dx = da.log2(dx)
        else:
            dx = da.log(dx)
            dx /= da.log(base)

        d._set_dask(dx)

        d.override_units(
            _units_1, inplace=True
        )  # all logarithm outputs are unitless

        return d

    @_deprecated_kwarg_check("i")
    @_inplace_enabled(default=False)
    def squeeze(self, axes=None, inplace=False, i=False):
        """Remove size 1 axes from the data array.

        By default all size 1 axes are removed, but particular axes
        may be selected with the keyword arguments.

        .. seealso:: `flatten`, `insert_dimension`, `flip`,
                     `swapaxes`, `transpose`

        :Parameters:

            axes: (sequence of) int, optional
                Select the axes. By default all size 1 axes are
                removed. The *axes* argument may be one, or a
                sequence, of integers that select the axis
                corresponding to the given position in the list of
                axes of the data array.

                No axes are removed if *axes* is an empty sequence.

            {{inplace: `bool`, optional}}

            {{i: deprecated at version 3.0.0}}

        :Returns:

            `Data` or `None`
                The squeezed data array.

        **Examples**

        >>> v.shape
        (1,)
        >>> v.squeeze()
        >>> v.shape
        ()

        >>> v.shape
        (1, 2, 1, 3, 1, 4, 1, 5, 1, 6, 1)
        >>> v.squeeze((0,))
        >>> v.shape
        (2, 1, 3, 1, 4, 1, 5, 1, 6, 1)
        >>> v.squeeze(1)
        >>> v.shape
        (2, 3, 1, 4, 1, 5, 1, 6, 1)
        >>> v.squeeze([2, 4])
        >>> v.shape
        (2, 3, 4, 5, 1, 6, 1)
        >>> v.squeeze([])
        >>> v.shape
        (2, 3, 4, 5, 1, 6, 1)
        >>> v.squeeze()
        >>> v.shape
        (2, 3, 4, 5, 6)

        """
        d = _inplace_enabled_define_and_cleanup(self)

        # TODODASK - check if axis parsing is done in dask

        if not d.ndim:
            if axes or axes == 0:
                raise ValueError(
                    "Can't squeeze: Can't remove an axis from "
                    f"scalar {d.__class__.__name__}"
                )

            if inplace:
                d = None

            return d

        shape = d.shape

        if axes is None:
            axes = [i for i, n in enumerate(shape) if n == 1]
        else:
            axes = d._parse_axes(axes)

            # Check the squeeze axes
            for i in axes:
                if shape[i] > 1:
                    raise ValueError(
                        f"Can't squeeze {d.__class__.__name__}: "
                        f"Can't remove axis of size {shape[i]}"
                    )

        if not axes:
            return d

        # Still here? Then the data array is not scalar and at least
        # one size 1 axis needs squeezing.
        dx = d.to_dask_array()
        dx = dx.squeeze(axis=tuple(axes))
        d._set_dask(dx)

        # Remove the squeezed axes names
        d._axes = [axis for i, axis in enumerate(d._axes) if i not in axes]

        return d

    # `arctan2`, AT2 seealso
    @_deprecated_kwarg_check("i")
    @_inplace_enabled(default=False)
    def tan(self, inplace=False, i=False):
        """Take the trigonometric tangent of the data element-wise.

        Units are accounted for in the calculation. If the units are not
        equivalent to radians (such as Kelvin) then they are treated as if
        they were radians. For example, the tangents of 45
        degrees_east, 0.78539816 radians and 0.78539816 Kelvin are all
        1.0.

        The output units are changed to '1' (nondimensional).

        .. seealso:: `arctan`, `cos`, `sin`, `tanh`

        :Parameters:

            {{inplace: `bool`, optional}}

            {{i: deprecated at version 3.0.0}}

        :Returns:

            `Data` or `None`

        **Examples**

        >>> d.Units
        <Units: degrees_north>
        >>> print(d.array)
        [[-45 0 45 --]]
        >>> e = d.tan()
        >>> e.Units
        <Units: 1>
        >>> print(e.array)
        [[-1.0 0.0 1.0 --]]

        >>> d.Units
        <Units: m s-1>
        >>> print(d.array)
        [[1 2 3 --]]
        >>> d.tan(inplace=True)
        >>> d.Units
        <Units: 1>
        >>> print(d.array)
        [[1.55740772465 -2.18503986326 -0.142546543074 --]]

        """
        d = _inplace_enabled_define_and_cleanup(self)

        if d.Units.equivalent(_units_radians):
            d.Units = _units_radians

        dx = d.to_dask_array()
        d._set_dask(da.tan(dx))

        d.override_units(_units_1, inplace=True)

        return d

    def tolist(self):
        """Return the data as a scalar or (nested) list.

        Returns the data as an ``N``-levels deep nested list of Python
        scalars, where ``N`` is the number of data dimensions.

        If ``N`` is 0 then, since the depth of the nested list is 0,
        it will not be a list at all, but a simple Python scalar.

        :Returns:

            `list` or scalar
                The (nested) list of array elements, or a scalar if
                the data has 0 dimensions.

        **Examples**

        >>> d = cf.Data(9)
        >>> d.tolist()
        9

        >>> d = cf.Data([1, 2])
        >>> d.tolist()
        [1, 2]

        >>> d = cf.Data(([[1, 2], [3, 4]]))
        >>> d.tolist()
        [[1, 2], [3, 4]]

        >>> d.equals(cf.Data(d.tolist()))
        True

        """
        return self.array.tolist()

    def to_memory(self):
        """Bring data on disk into memory.

        Not implemented. Consider using `persist` instead.

        """
        raise NotImplementedError(
            "'Data.to_memory' is not available. "
            "Consider using 'Data.persist' instead."
        )

    @_deprecated_kwarg_check("i")
    @_inplace_enabled(default=False)
    def transpose(self, axes=None, inplace=False, i=False):
        """Permute the axes of the data array.

        .. seealso:: `flatten', `insert_dimension`, `flip`, `squeeze`,
                     `swapaxes`

        :Parameters:

            axes: (sequence of) `int`
                The new axis order of the data array. By default the order
                is reversed. Each axis of the new order is identified by
                its original integer position.

            {{inplace: `bool`, optional}}

            {{i: deprecated at version 3.0.0}}

        :Returns:

            `Data` or `None`

        **Examples**

        >>> d.shape
        (19, 73, 96)
        >>> d.transpose()
        >>> d.shape
        (96, 73, 19)
        >>> d.transpose([1, 0, 2])
        >>> d.shape
        (73, 96, 19)
        >>> d.transpose((-1, 0, 1))
        >>> d.shape
        (19, 73, 96)

        """
        d = _inplace_enabled_define_and_cleanup(self)

        ndim = d.ndim
        if axes is None:
            if ndim <= 1:
                return d
            iaxes = tuple(range(ndim - 1, -1, -1))
        else:
            iaxes = d._parse_axes(axes)

        # Note: _axes attribute is still important/utilised post-Daskification
        # because e.g. axes labelled as cyclic by the _cyclic attribute use it
        # to determine their position (see #discussion_r694096462 on PR #247).
        data_axes = d._axes
        d._axes = [data_axes[i] for i in iaxes]

        dx = d.to_dask_array()
        try:
            dx = da.transpose(dx, axes=axes)
        except ValueError:
            raise ValueError(
                f"Can't transpose: Axes don't match array: {axes}"
            )
        d._set_dask(dx)

        return d

    @_deprecated_kwarg_check("i")
    @_inplace_enabled(default=False)
    def trunc(self, inplace=False, i=False):
        """Return the truncated values of the data array.

        The truncated value of the number, ``x``, is the nearest integer
        which is closer to zero than ``x`` is. In short, the fractional
        part of the signed number ``x`` is discarded.

        .. versionadded:: 1.0

        .. seealso:: `ceil`, `floor`, `rint`

        :Parameters:

            {{inplace: `bool`, optional}}

            {{i: deprecated at version 3.0.0}}

        :Returns:

            `Data` or `None`

        **Examples**

        >>> d = cf.Data([-1.9, -1.5, -1.1, -1, 0, 1, 1.1, 1.5 , 1.9])
        >>> print(d.array)
        [-1.9 -1.5 -1.1 -1.   0.   1.   1.1  1.5  1.9]
        >>> print(d.trunc().array)
        [-1. -1. -1. -1.  0.  1.  1.  1.  1.]

        """
        d = _inplace_enabled_define_and_cleanup(self)
        dx = d.to_dask_array()
        d._set_dask(da.trunc(dx))
        return d

    @classmethod
    def empty(
        cls,
        shape,
        dtype=None,
        units=None,
        calendar=None,
        fill_value=None,
        chunks=_DEFAULT_CHUNKS,
    ):
        """Return a new array of given shape and type, without
        initializing entries.

        .. seealso:: `full`, `ones`, `zeros`

        :Parameters:

            shape: `int` or `tuple` of `int`
                The shape of the new array. e.g. ``(2, 3)`` or ``2``.

            dtype: data-type
                The desired output data-type for the array, e.g.
                `numpy.int8`. The default is `numpy.float64`.

            units: `str` or `Units`
                The units for the new data array.

            calendar: `str`, optional
                The calendar for reference time units.

            {{chunks: `int`, `tuple`, `dict` or `str`, optional}}

                .. versionadded:: TODODASKVER

            fill_value: deprecated at version TODODASKVER
                Use `set_fill_value` instead.

        :Returns:

            `Data`
                Array of uninitialized (arbitrary) data of the given
                shape and dtype.

        **Examples**

        >>> d = cf.Data.empty((2, 2))
        >>> print(d.array)
        [[ -9.74499359e+001  6.69583040e-309],
         [  2.13182611e-314  3.06959433e-309]]         #uninitialized

        >>> d = cf.Data.empty((2,), dtype=bool)
        >>> print(d.array)
        [ False  True]                                 #uninitialized

        """
        dx = da.empty(shape, dtype=dtype, chunks=chunks)
        return cls(dx, units=units, calendar=calendar)

    @classmethod
    def full(
        cls,
        shape,
        fill_value,
        dtype=None,
        units=None,
        calendar=None,
        chunks=_DEFAULT_CHUNKS,
    ):
        """Return a new array of given shape and type, filled with a
        fill value.

        .. seealso:: `empty`, `ones`, `zeros`

        :Parameters:

            shape: `int` or `tuple` of `int`
                The shape of the new array. e.g. ``(2, 3)`` or ``2``.

            fill_value: scalar
                The fill value.

            dtype: data-type
                The desired data-type for the array. The default, `None`,
                means ``np.array(fill_value).dtype``.

            units: `str` or `Units`
                The units for the new data array.

            calendar: `str`, optional
                The calendar for reference time units.

            {{chunks: `int`, `tuple`, `dict` or `str`, optional}}

                .. versionadded:: TODODASKVER

        :Returns:

            `Data`
                Array of *fill_value* with the given shape and data
                type.

        **Examples**

        >>> d = cf.Data.full((2, 3), -99)
        >>> print(d.array)
        [[-99 -99 -99]
         [-99 -99 -99]]

        >>> d = cf.Data.full(2, 0.0)
        >>> print(d.array)
        [0. 0.]

        >>> d = cf.Data.full((2,), 0, dtype=bool)
        >>> print(d.array)
        [False False]

        """
        if dtype is None:
            # Need to explicitly set the default because dtype is not
            # a named keyword of da.full
            dtype = getattr(fill_value, "dtype", None)
            if dtype is None:
                dtype = np.array(fill_value).dtype

        dx = da.full(shape, fill_value, dtype=dtype, chunks=chunks)
        return cls(dx, units=units, calendar=calendar)

    @classmethod
    def ones(
        cls,
        shape,
        dtype=None,
        units=None,
        calendar=None,
        chunks=_DEFAULT_CHUNKS,
    ):
        """Returns a new array filled with ones of set shape and type.

        .. seealso:: `empty`, `full`, `zeros`

        :Parameters:

            shape: `int` or `tuple` of `int`
                The shape of the new array. e.g. ``(2, 3)`` or ``2``.

            dtype: data-type
                The desired data-type for the array, e.g.
                `numpy.int8`. The default is `numpy.float64`.

            units: `str` or `Units`
                The units for the new data array.

            calendar: `str`, optional
                The calendar for reference time units.

            {{chunks: `int`, `tuple`, `dict` or `str`, optional}}

                .. versionadded:: TODODASKVER

        :Returns:

            `Data`
                Array of ones with the given shape and data type.

        **Examples**

        >>> d = cf.Data.ones((2, 3))
        >>> print(d.array)
        [[1. 1. 1.]
         [1. 1. 1.]]

        >>> d = cf.Data.ones((2,), dtype=bool)
        >>> print(d.array)
        [ True  True]

        """
        dx = da.ones(shape, dtype=dtype, chunks=chunks)
        return cls(dx, units=units, calendar=calendar)

    @classmethod
    def zeros(
        cls,
        shape,
        dtype=None,
        units=None,
        calendar=None,
        chunks=_DEFAULT_CHUNKS,
    ):
        """Returns a new array filled with zeros of set shape and type.

        .. seealso:: `empty`, `full`, `ones`

        :Parameters:

            shape: `int` or `tuple` of `int`
                The shape of the new array.

            dtype: data-type
                The data-type of the new array. By default the
                data-type is ``float``.

            units: `str` or `Units`
                The units for the new data array.

            calendar: `str`, optional
                The calendar for reference time units.

            {{chunks: `int`, `tuple`, `dict` or `str`, optional}}

                .. versionadded:: TODODASKVER

        :Returns:

            `Data`
                Array of zeros with the given shape and data type.

        **Examples**

        >>> d = cf.Data.zeros((2, 3))
        >>> print(d.array)
        [[0. 0. 0.]
         [0. 0. 0.]]

        >>> d = cf.Data.zeros((2,), dtype=bool)
        >>> print(d.array)
        [False False]

        """
        dx = da.zeros(shape, dtype=dtype, chunks=chunks)
        return cls(dx, units=units, calendar=calendar)

    @_deprecated_kwarg_check("out")
    @_deprecated_kwarg_check("i")
    @_inplace_enabled(default=False)
    def func(
        self,
        f,
        units=None,
        out=False,
        inplace=False,
        preserve_invalid=False,
        i=False,
        **kwargs,
    ):
        """Apply an element-wise array operation to the data array.

        :Parameters:

            f: `function`
                The function to be applied.

            units: `Units`, optional

            out: deprecated at version TODODASKVER

            {{inplace: `bool`, optional}}

            preserve_invalid: `bool`, optional
                For MaskedArray arrays only, if True any invalid values produced
                by the operation will be preserved, otherwise they are masked.

            {{i: deprecated at version 3.0.0}}

        :Returns:

            `Data` or `None`

        **Examples**

        >>> d.Units
        <Units: radians>
        >>> print(d.array)
        [[ 0.          1.57079633]
         [ 3.14159265  4.71238898]]
        >>> import numpy
        >>> e = d.func(numpy.cos)
        >>> e.Units
        <Units: 1>
        >>> print(e.array)
        [[ 1.0  0.0]
         [-1.0  0.0]]
        >>> d.func(numpy.sin, inplace=True)
        >>> print(d.array)
        [[0.0   1.0]
         [0.0  -1.0]]

        >>> d = cf.Data([-2, -1, 1, 2], mask=[0, 0, 0, 1])
        >>> f = d.func(numpy.arctanh, preserve_invalid=True)
        >>> f.array
        masked_array(data=[nan, -inf, inf, --],
                     mask=[False, False, False,  True],
               fill_value=1e+20)
        >>> e = d.func(numpy.arctanh)  # default preserve_invalid is False
        >>> e.array
        masked_array(data=[--, --, --, --],
                     mask=[ True,  True,  True,  True],
               fill_value=1e+20,
                    dtype=float64)

        """
        d = _inplace_enabled_define_and_cleanup(self)

        dx = d.to_dask_array()

        # TODODASK: Steps to preserve invalid values shown, taking same
        # approach as pre-daskification, but maybe we can now change approach
        # to avoid finding mask and data, which requires early compute...
        # Step 1. extract the non-masked data and the mask separately
        if preserve_invalid:
            # Assume all inputs are masked, as checking for a mask to confirm
            # is expensive. If unmasked, effective mask will be all False.
            dx_mask = da.ma.getmaskarray(dx)  # store original mask
            dx = da.ma.getdata(dx)

        # Step 2: apply operation to data alone
        axes = tuple(range(dx.ndim))
        dx = da.blockwise(f, axes, dx, axes, **kwargs)

        if preserve_invalid:
            # Step 3: reattach original mask onto the output data
            dx = da.ma.masked_array(dx, mask=dx_mask)

        d._set_dask(dx)

        if units is not None:
            d.override_units(units, inplace=True)

        return d

    @_inplace_enabled(default=False)
    @_deprecated_kwarg_check("i")
    def range(
        self,
        axes=None,
        squeeze=False,
        mtol=1,
        split_every=None,
        inplace=False,
        i=False,
    ):
        """Calculate range values.

        The range is the maximum minus the minimum.

        Calculates the range value or the range values along axes.

        See
        https://ncas-cms.github.io/cf-python/analysis.html#collapse-methods
        for mathematical definitions.

         ..seealso:: `sample_size`, `max`, `min`, `mid_range`

        :Parameters:

            {{collapse axes: (sequence of) `int`, optional}}

            {{collapse squeeze: `bool`, optional}}

            {{mtol: number, optional}}

            {{split_every: `int` or `dict`, optional}}

                .. versionadded:: TODODASKVER

            {{inplace: `bool`, optional}}

            {{i: deprecated at version 3.0.0}}

        :Returns:

            `Data` or `None`
                The collapsed array.

        **Examples**

        >>> a = np.ma.arange(12).reshape(4, 3)
        >>> d = cf.Data(a, 'K')
        >>> d[1, 1] = cf.masked
        >>> print(d.array)
        [[0 1 2]
         [3 -- 5]
         [6 7 8]
         [9 10 11]]
        >>> d.range()
        <CF Data(1, 1): [[11]] K>

        """
        d = _inplace_enabled_define_and_cleanup(self)
        d, _ = _collapse(
            Collapse.range,
            d,
            axis=axes,
            keepdims=not squeeze,
            split_every=split_every,
            mtol=mtol,
        )
        return d

    @_inplace_enabled(default=False)
    @_deprecated_kwarg_check("i")
    def roll(self, axis, shift, inplace=False, i=False):
        """Roll array elements along a given axis.

        Equivalent in function to `numpy.roll`.

        TODODASKDOCS  - note that it works for multiple axes

        :Parameters:

            axis: `int`
                Select the axis over which the elements are to be rolled.
                removed. The *axis* parameter is an integer that selects
                the axis corresponding to the given position in the list
                of axes of the data.

                *Parameter example:*
                  Convolve the second axis: ``axis=1``.

                *Parameter example:*
                  Convolve the last axis: ``axis=-1``.

            shift: `int`, or `tuple` of `int`
                The number of places by which elements are shifted.
                If a `tuple`, then *axis* must be a tuple of the same
                size, and each of the given axes is shifted by the
                corresponding number. If an `int` while *axis* is a
                tuple of `int`, then the same value is used for all
                given axes.

            {{inplace: `bool`, optional}}

            {{i: deprecated at version 3.0.0}}

        :Returns:

            `Data` or `None`

        """
        # TODODASKAPI - consider matching the numpy/dask api: "shift, axis="

        d = _inplace_enabled_define_and_cleanup(self)

        dx = d.to_dask_array()
        dx = da.roll(dx, shift, axis=axis)
        d._set_dask(dx)

        return d

    @_inplace_enabled(default=False)
    @_deprecated_kwarg_check("i")
    def sum(
        self,
        axes=None,
        weights=None,
        squeeze=False,
        mtol=1,
        split_every=None,
        inplace=False,
        i=False,
    ):
        """Calculate sum values.

        Calculates the sum value or the sum values along axes.

        See
        https://ncas-cms.github.io/cf-python/analysis.html#collapse-methods
        for mathematical definitions.

         ..seealso:: `sample_size`, `integral`, `mean`, `sd`,
                     `sum_of_squares`, `sum_of_weights`

        :Parameters:

            {{collapse axes: (sequence of) `int`, optional}}

            {{weights: data_like, `dict`, or `None`, optional}}

            {{collapse squeeze: `bool`, optional}}

            {{mtol: number, optional}}

            {{split_every: `int` or `dict`, optional}}

                .. versionadded:: TODODASKVER

            {{inplace: `bool`, optional}}

            {{i: deprecated at version 3.0.0}}

        :Returns:

            `Data` or `None`
                The collapsed data, or `None` if the operation was
                in-place.

        **Examples**

        >>> a = np.ma.arange(12).reshape(4, 3)
        >>> d = cf.Data(a, 'K')
        >>> d[1, 1] = cf.masked
        >>> print(d.array)
        [[0 1 2]
         [3 -- 5]
         [6 7 8]
         [9 10 11]]
        >>> d.sum()
        <CF Data(1, 1): [[62]] K>

        >>> w = np.linspace(1, 2, 3)
        >>> print(w)
        [1.  1.5 2. ]
        >>> d.sum(weights=cf.Data(w, 'm'))
        <CF Data(1, 1): [[97.0]] K>

        """
        d = _inplace_enabled_define_and_cleanup(self)
        d, _ = _collapse(
            Collapse.sum,
            d,
            axis=axes,
            weights=weights,
            keepdims=not squeeze,
            split_every=split_every,
            mtol=mtol,
        )
        return d

    @_inplace_enabled(default=False)
    def sum_of_squares(
        self,
        axes=None,
        weights=None,
        squeeze=False,
        mtol=1,
        split_every=None,
        inplace=False,
    ):
        """Calculate sums of squares.

        Calculates the sum of squares or the sum of squares values
        along axes.

        See
        https://ncas-cms.github.io/cf-python/analysis.html#collapse-methods
        for mathematical definitions.

         ..seealso:: `sample_size`, `sum`, `sum_of_squares`,
                     `sum_of_weights2`

        :Parameters:

            {{collapse axes: (sequence of) `int`, optional}}

            {{weights: data_like, `dict`, or `None`, optional}}

            {{collapse squeeze: `bool`, optional}}

            {{mtol: number, optional}}

            {{split_every: `int` or `dict`, optional}}

                .. versionadded:: TODODASKVER

            {{inplace: `bool`, optional}}

        :Returns:

            `Data` or `None`
                The collapsed data, or `None` if the operation was
                in-place.

        **Examples**

        >>> a = np.ma.arange(12).reshape(4, 3)
        >>> d = cf.Data(a, 'K')
        >>> d[1, 1] = cf.masked
        >>> print(d.array)
        [[0 1 2]
         [3 -- 5]
         [6 7 8]
         [9 10 11]]
        >>> d.sum_of_squares()
        <CF Data(1, 1): [[490]] K2>

        >>> w = np.linspace(1, 2, 3)
        >>> print(w)
        [1.  1.5 2. ]
        >>> d.sum_of_squares(weights=w)
        <CF Data(1, 1): [[779.0]] K2>

        """
        d = _inplace_enabled_define_and_cleanup(self)
        d.square(inplace=True)
        d.sum(
            axes=axes,
            weights=weights,
            squeeze=squeeze,
            mtol=mtol,
            split_every=split_every,
            inplace=True,
        )
        return d

    @_deprecated_kwarg_check("i")
    @_inplace_enabled(default=False)
    def sum_of_weights(
        self,
        axes=None,
        weights=None,
        squeeze=False,
        mtol=1,
        split_every=None,
        inplace=False,
        i=False,
    ):
        """Calculate sums of weights.

        Calculates the sum of weights or the sum of weights values
        along axes.

        The weights given by the *weights* parameter are internally
        broadcast to the shape of the data, and those weights that are
        missing data, or that correspond to the missing elements of
        the data, are assigned a weight of 0. It is these processed
        weights that are summed.

        See
        https://ncas-cms.github.io/cf-python/analysis.html#collapse-methods
        for mathematical definitions.

         ..seealso:: `sample_size`, `sum`, `sum_of_squares`,
                     `sum_of_weights2`

        :Parameters:

            {{collapse axes: (sequence of) `int`, optional}}

            {{weights: data_like, `dict`, or `None`, optional}}

            {{collapse squeeze: `bool`, optional}}

            {{mtol: number, optional}}

            {{split_every: `int` or `dict`, optional}}

                .. versionadded:: TODODASKVER

            {[inplace: `bool`, optional}}

            {{i: deprecated at version 3.0.0}}

        :Returns:

            `Data` or `None`
                The collapsed data, or `None` if the operation was
                in-place.

        **Examples**

        >>> a = np.ma.arange(12).reshape(4, 3)
        >>> d = cf.Data(a, 'K')
        >>> d[1, 1] = cf.masked
        >>> print(d.array)
        [[0 1 2]
         [3 -- 5]
         [6 7 8]
         [9 10 11]]
        >>> d.sum_of_weights()
        <CF Data(1, 1): [[11]]>

        >>> w = np.linspace(1, 2, 3)
        >>> print(w)
        [1.  1.5 2. ]
        >>> d.sum_of_weights(weights=w)
        <CF Data(1, 1): [[16.5]]>

        >>> d.sum_of_weights(weights=cf.Data(w, 'm'))
        <CF Data(1, 1): [[16.5]] m>

        """
        d = _inplace_enabled_define_and_cleanup(self)
        d, weights = _collapse(
            Collapse.sum_of_weights,
            d,
            axis=axes,
            weights=weights,
            keepdims=not squeeze,
            split_every=split_every,
            mtol=mtol,
        )

        units = _units_None
        if weights is not None:
            units = getattr(weights, "Units", None)
            if units is None:
                units = _units_None

        d.override_units(units, inplace=True)

        return d

    @_deprecated_kwarg_check("i")
    @_inplace_enabled(default=False)
    def sum_of_weights2(
        self,
        axes=None,
        weights=None,
        squeeze=False,
        mtol=1,
        split_every=None,
        inplace=False,
        i=False,
    ):
        """Calculate sums of squares of weights.

        Calculates the sum of squares of weights or the sum of squares
        of weights values along axes.

        The weights given by the *weights* parameter are internally
        broadcast to the shape of the data, and those weights that
        are missing data, or that correspond to the missing elements
        of the data, are assigned a weight of 0. It is these processed
        weights that are squared and summed.

        See
        https://ncas-cms.github.io/cf-python/analysis.html#collapse-methods
        for mathematical definitions.

         ..seealso:: `sample_size`, `sum`, `sum_of_squares`,
                     `sum_of_weights`

        :Parameters:

            {{collapse axes: (sequence of) `int`, optional}}

            {{weights: data_like, `dict`, or `None`, optional}}

            {{collapse squeeze: `bool`, optional}}

            {{mtol: number, optional}}

            {{split_every: `int` or `dict`, optional}}

                .. versionadded:: TODODASKVER

            {[inplace: `bool`, optional}}

            {{i: deprecated at version 3.0.0}}

        :Returns:

            `Data` or `None`
                The collapsed data, or `None` if the operation was
                in-place.

        **Examples**

        >>> a = np.ma.arange(12).reshape(4, 3)
        >>> d = cf.Data(a, 'K')
        >>> d[1, 1] = cf.masked
        >>> print(d.array)
        [[0 1 2]
         [3 -- 5]
         [6 7 8]
         [9 10 11]]
        >>> d.sum_of_weights2()
        <CF Data(1, 1): [[11]]>

        >>> w = np.linspace(1, 2, 3)
        >>> print(w)
        [1.  1.5 2. ]
        >>> d.sum_of_weights2(weights=w)
        <CF Data(1, 1): [[26.75]]>

        >>> d.sum_of_weights2(weights=cf.Data(w, 'm'))
        <CF Data(1, 1): [[26.75]] m2>

        """
        d = _inplace_enabled_define_and_cleanup(self)
        d, weights = _collapse(
            Collapse.sum_of_weights2,
            d,
            axis=axes,
            weights=weights,
            keepdims=not squeeze,
            split_every=split_every,
            mtol=mtol,
        )

        units = _units_None
        if weights is not None:
            units = getattr(weights, "Units", None)
            if not units:
                units = _units_None
            else:
                units = units**2

        d.override_units(units, inplace=True)

        return d

    @_deprecated_kwarg_check("i")
    @_inplace_enabled(default=False)
    def std(
        self,
        axes=None,
        squeeze=False,
        mtol=1,
        weights=None,
        ddof=0,
        split_every=None,
        inplace=False,
        i=False,
    ):
        r"""Calculate standard deviations.

        Calculates the standard deviation of an array or the standard
        deviations along axes.

        See
        https://ncas-cms.github.io/cf-python/analysis.html#collapse-methods
        for mathematical definitions.

         ..seealso:: `sample_size`, `mean`, `sum`, `var`

        :Parameters:

            {{collapse axes: (sequence of) `int`, optional}}

            {{weights: data_like, `dict`, or `None`, optional}}

            {{collapse squeeze: `bool`, optional}}

            {{mtol: number, optional}}

            {{ddof: number}}

                 By default *ddof* is 0.

            {{split_every: `int` or `dict`, optional}}

                .. versionadded:: TODODASKVER

            {{inplace: `bool`, optional}}

            {{i: deprecated at version 3.0.0}}

        :Returns:

            `Data` or `None`
                The collapsed data, or `None` if the operation was
                in-place.

        **Examples**

        >>> a = np.ma.arange(12).reshape(4, 3)
        >>> d = cf.Data(a, 'K')
        >>> d[1, 1] = cf.masked
        >>> print(d.array)
        [[0 1 2]
         [3 -- 5]
         [6 7 8]
         [9 10 11]]
        >>> d.std()
        <CF Data(1, 1): [[3.5744733184250004]] K>
        >>> d.std(ddof=1)
        <CF Data(1, 1): [[3.7489392439122637]] K>

        >>> w = np.linspace(1, 2, 3)
        >>> print(w)
        [1.  1.5 2. ]
        >>> d.std(ddof=1, weights=w)
        <CF Data(1, 1): [[3.7457375639741506]] K>

        """
        d = _inplace_enabled_define_and_cleanup(self)
        d.var(
            axes=axes,
            weights=weights,
            squeeze=squeeze,
            mtol=mtol,
            ddof=ddof,
            split_every=split_every,
            inplace=True,
        )
        d.sqrt(inplace=True)
        return d

    @_inplace_enabled(default=False)
    @_deprecated_kwarg_check("i")
    def var(
        self,
        axes=None,
        weights=None,
        squeeze=False,
        mtol=1,
        ddof=0,
        split_every=None,
        inplace=False,
        i=False,
    ):
        """Calculate variances.

        Calculates the variance of an array or the variance values
        along axes.

        See
        https://ncas-cms.github.io/cf-python/analysis.html#collapse-methods
        for mathematical definitions.

         ..seealso:: `sample_size`, `mean`, `sd`, `sum`

        :Parameters:

            {{collapse axes: (sequence of) `int`, optional}}

            {{weights: data_like, `dict`, or `None`, optional}}

            {{collapse squeeze: `bool`, optional}}

            {{mtol: number, optional}}

            {{ddof: number}}

                 By default *ddof* is 0.

            {{split_every: `int` or `dict`, optional}}

                .. versionadded:: TODODASKVER

            {{inplace: `bool`, optional}}

            {{i: deprecated at version 3.0.0}}

        :Returns:

            `Data` or `None`
                The collapsed data, or `None` if the operation was
                in-place.

        **Examples**

        >>> a = np.ma.arange(12).reshape(4, 3)
        >>> d = cf.Data(a, 'K')
        >>> d[1, 1] = cf.masked
        >>> print(d.array)
        [[0 1 2]
         [3 -- 5]
         [6 7 8]
         [9 10 11]]
        >>> d.var()
        <CF Data(1, 1): [[12.776859504132233]] K2>
        >>> d.var(ddof=1)
        <CF Data(1, 1): [[14.054545454545456]] K2>

        >>> w = np.linspace(1, 2, 3)
        >>> print(w)
        [1.  1.5 2. ]
        >>> d.var(ddof=1, weights=w)
        <CF Data(1, 1): [[14.030549898167004]] K2>

        """
        d = _inplace_enabled_define_and_cleanup(self)
        d, _ = _collapse(
            Collapse.var,
            d,
            axis=axes,
            weights=weights,
            keepdims=not squeeze,
            mtol=mtol,
            ddof=ddof,
            split_every=split_every,
        )

        units = d.Units
        if units:
            d.override_units(units**2, inplace=True)

        return d

    def section(
        self, axes, stop=None, chunks=False, min_step=1, mode="dictionary"
    ):
        """Returns a dictionary of sections of the `Data` object.

        Specifically, returns a dictionary of Data objects which are the
        m-dimensional sections of this n-dimensional Data object, where
        m <= n. The dictionary keys are the indices of the sections
        in the original Data object. The m dimensions that are not
        sliced are marked with None as a placeholder making it possible
        to reconstruct the original data object. The corresponding
        values are the resulting sections of type `Data`.

        :Parameters:

            axes: (sequence of) `int`
                This is should be one or more integers of the m indices of
                the m axes that define the sections of the `Data`
                object. If axes is `None` (the default) or an empty
                sequence then all axes are selected.

                Note that the axes specified by the *axes* parameter are
                the one which are to be kept whole. All other axes are
                sectioned.

            stop: `int`, optional
                Deprecated at version TODODASKVER.

                Stop after this number of sections and return. If stop is
                None all sections are taken.

            chunks: `bool`, optional
                Deprecated at version TODODASKVER. Consider using
                `cf.Data.rechunk` instead.

                If True return sections that are of the maximum possible
                size that will fit in one chunk of memory instead of
                sectioning into slices of size 1 along the dimensions that
                are being sectioned.


            min_step: `int`, optional
                The minimum step size when making chunks. By default this
                is 1. Can be set higher to avoid size 1 dimensions, which
                are problematic for linear regridding.

        :Returns:

            `dict`
                The dictionary of m dimensional sections of the Data
                object.

        **Examples**

        >>> d = cf.Data(np.arange(120).reshape(2, 6, 10))
        >>> d
        <CF Data(2, 6, 10): [[[0, ..., 119]]]>
        >>> d.section([1, 2])
        {(0, None, None): <CF Data(1, 6, 10): [[[0, ..., 59]]]>,
         (1, None, None): <CF Data(1, 6, 10): [[[60, ..., 119]]]>}
        >>> d.section([0, 1], min_step=2)
        {(None, None, 0): <CF Data(2, 6, 2): [[[0, ..., 111]]]>,
         (None, None, 2): <CF Data(2, 6, 2): [[[2, ..., 113]]]>,
         (None, None, 4): <CF Data(2, 6, 2): [[[4, ..., 115]]]>,
         (None, None, 6): <CF Data(2, 6, 2): [[[6, ..., 117]]]>,
         (None, None, 8): <CF Data(2, 6, 2): [[[8, ..., 119]]]>}

        """
        if chunks:
            _DEPRECATION_ERROR_KWARGS(
                self,
                "section",
                {"chunks": chunks},
                message="Consider using Data.rechunk() instead.",
                version="TODODASKVER",
                removed_at="5.0.0",
            )  # pragma: no cover

        if stop is not None:
            _DEPRECATION_ERROR_KWARGS(
                self,
                "section",
                {"stop": stop},
                version="TODODASKVER",
                removed_at="5.0.0",
            )  # pragma: no cover

        return _section(self, axes, min_step=min_step)

    @_inplace_enabled(default=False)
    def square(self, dtype=None, inplace=False):
        """Calculate the element-wise square.

        .. versionadded:: TODODASKVER

        .. seealso:: `sqrt`, `sum_of_squares`

        :Parameters:

            dtype: data-type, optional
                Overrides the data type of the output arrays. A
                matching precision of the calculation should be
                chosen. For example, a *dtype* of ``'int32'`` is only
                allowed when the input values are integers.

             {{inplace: `bool`, optional}}

        :Returns:

            `Data` or `None`
                The element-wise square of the data, or `None` if the
                operation was in-place.

        **Examples**

        >>> d = cf.Data([[0, 1, 2.5, 3, 4]], 'K', mask=[[0, 0, 0, 1, 0]])
        >>> print(d.array)
        [[0.0 1.0 2.5 -- 4.0]]
        >>> e = d.square()
        >>> e
        <CF Data(1, 5): [[0.0, ..., 16.0]] K2>
        >>> print(e.array)
        [[0.0 1.0 6.25 -- 16.0]]

        """
        d = _inplace_enabled_define_and_cleanup(self)
        dx = d.to_dask_array()
        dx = da.square(dx, dtype=dtype)
        d._set_dask(dx)

        units = d.Units
        if units:
            d.override_units(units**2, inplace=True)

        return d

    @_inplace_enabled(default=False)
    def sqrt(self, dtype=None, inplace=False):
        """Calculate the non-negative square root.

        .. versionadded:: TODODASKVER

        .. seealso:: `square`

        :Parameters:

            dtype: data-type, optional
                Overrides the data type of the output arrays. A
                matching precision of the calculation should be
                chosen. For example, a *dtype* of ``'int32'` is not
                allowed, even if the input values are perfect squares.

             {{inplace: `bool`, optional}}

        :Returns:

            `Data` or `None`
                The element-wise positive square root of the data, or
                `None` if the operation was in-place.

        **Examples**

        >>> d = cf.Data([[0, 1, 2, 3, 4]], 'K2', mask=[[0, 0, 0, 1, 0]])
        >>>print(d.array)
        [[0 1 2 -- 4]]
        >>> e = d.sqrt()
        >>> e
        <CF Data(1, 5): [[0.0, ..., 2.0]] K>
        >>> print(e.array)
        [[0.0 1.0 1.4142135623730951 -- 2.0]]

        Negative input values raise a warning but nonetheless result in NaN
        or, if there are already missing values, missing data:

        >>> import warnings
        >>> d = cf.Data([0, 1, -4])
        >>> print(d.array)
        [ 0  1 -4]
        >>> with warnings.catch_warnings():
        ...     warnings.simplefilter("ignore")
        ...     print(d.sqrt().array)
        ...
        [ 0.  1. nan]

        >>> d = cf.Data([0, 1, -4], mask=[1, 0, 0])
        >>> print(d.array)
        [-- 1 -4]
        >>> with warnings.catch_warnings():
        ...     warnings.simplefilter("ignore")
        ...     print(d.sqrt().array)
        ...
        [-- 1.0 --]

        """
        d = _inplace_enabled_define_and_cleanup(self)
        dx = d.to_dask_array()
        dx = da.sqrt(dx, dtype=dtype)
        d._set_dask(dx)

        units = d.Units
        if units:
            try:
                d.override_units(units**0.5, inplace=True)
            except ValueError as e:
                raise type(e)(
                    f"Incompatible units for taking a square root: {units!r}"
                )

        return d

    # ----------------------------------------------------------------
    # Aliases
    # ----------------------------------------------------------------
    @property
    def dtarray(self):
        """Alias for `datetime_array`"""
        return self.datetime_array

    @_inplace_enabled(default=False)
    @_deprecated_kwarg_check("i")
    def maximum(
        self,
        axes=None,
        squeeze=False,
        mtol=1,
        split_every=None,
        inplace=False,
        i=False,
    ):
        """Alias for `max`"""
        return self.max(
            axes=axes,
            squeeze=squeeze,
            mtol=mtol,
            split_every=split_every,
            inplace=inplace,
            i=i,
        )

    @_inplace_enabled(default=False)
    @_deprecated_kwarg_check("i")
    def minimum(
        self,
        axes=None,
        squeeze=False,
        mtol=1,
        split_every=None,
        inplace=False,
        i=False,
    ):
        """Alias for `min`"""
        return self.min(
            axes=axes,
            squeeze=squeeze,
            mtol=mtol,
            split_every=split_every,
            inplace=inplace,
            i=i,
        )

    @_inplace_enabled(default=False)
    @_deprecated_kwarg_check("i")
    def sd(
        self,
        axes=None,
        squeeze=False,
        mtol=1,
        weights=None,
        ddof=0,
        split_every=None,
        inplace=False,
        i=False,
    ):
        """Alias for `std`"""
        return self.std(
            axes=axes,
            squeeze=squeeze,
            weights=weights,
            mtol=mtol,
            ddof=ddof,
            split_every=split_every,
            inplace=inplace,
            i=i,
        )

    @_inplace_enabled(default=False)
    @_deprecated_kwarg_check("i")
    def standard_deviation(
        self,
        axes=None,
        squeeze=False,
        mtol=1,
        weights=None,
        ddof=0,
        split_every=None,
        inplace=False,
        i=False,
    ):
        """Alias for `std`"""
        return self.std(
            axes=axes,
            squeeze=squeeze,
            weights=weights,
            mtol=mtol,
            ddof=ddof,
            split_every=split_every,
            inplace=inplace,
            i=i,
        )

    @_inplace_enabled(default=False)
    @_deprecated_kwarg_check("i")
    def variance(
        self,
        axes=None,
        squeeze=False,
        weights=None,
        mtol=1,
        ddof=0,
        split_every=None,
        inplace=False,
        i=False,
    ):
        """Alias for `var`"""
        return self.var(
            axes=axes,
            squeeze=squeeze,
            weights=weights,
            mtol=mtol,
            ddof=ddof,
            split_every=split_every,
            inplace=inplace,
            i=i,
        )


def _size_of_index(index, size=None):
    """Return the number of elements resulting in applying an index to a
    sequence.

    :Parameters:

        index: `slice` or `list` of `int`
            The index being applied to the sequence.

        size: `int`, optional
            The number of elements in the sequence being indexed. Only
            required if *index* is a slice object.

    :Returns:

        `int`
            The length of the sequence resulting from applying the index.

    **Examples**

    >>> _size_of_index(slice(None, None, -2), 10)
    5
    >>> _size_of_index([1, 4, 9])
    3

    """
    if isinstance(index, slice):
        # Index is a slice object
        start, stop, step = index.indices(size)
        div, mod = divmod(stop - start, step)
        if mod != 0:
            div += 1
        return div
    else:
        # Index is a list of integers
        return len(index)


def _collapse(
    func,
    d,
    axis=None,
    weights=None,
    keepdims=True,
    mtol=1,
    ddof=None,
    split_every=None,
):
    """Collapse data in-place using a given funcion.

     .. versionadded:: TODODASKVER

     .. seealso:: `_parse_weights`

    :Parameters:

        func: callable
            The function that collapses the underlying `dask` array of
            *d*. Must have the minimum signature (parameters and
            default values) ``func(dx, axis=None, keepdims=False,
            mtol=None, split_every=None)`` (optionally including
            ``weights=None`` or ``ddof=None``), where ``dx`` is a the
            dask array contained in *d*.

        d: `Data`
            The data to be collapsed.

        axis: (sequence of) int, optional
            The axes to be collapsed. By default all axes are
            collapsed, resulting in output with size 1. Each axis is
            identified by its integer position. If *axes* is an empty
            sequence then the collapse is applied to each scalar
            element and the reuslt has the same shape as the input
            data.

        weights: data_like, `dict`, or `None`, optional
            Weights associated with values of the data. By default
            *weights* is `None`, meaning that all non-missing elements
            of the data have a weight of 1 and all missing elements
            have a weight of 0.

            If *weights* is a data_like object then it must be
            broadcastable to the array.

            If *weights* is a dictionary then each key specifies axes
            of the data (an `int` or `tuple` of `int`), with a
            corresponding value of data_like weights for those
            axes. The dimensions of a weights value must correspond to
            its key axes in the same order. Not all of the axes need
            weights assigned to them. The weights that will be used
            will be an outer product of the dictionary's values.

            However they are specified, the weights are internally
            broadcast to the shape of the data, and those weights that
            are missing data, or that correspond to the missing
            elements of the data, are assigned a weight of 0.

            For collapse functions that do not have a ``weights``
            parameter, *weights* must be `None`.

        keepdims: `bool`, optional
            By default, the axes which are collapsed are left in the
            result as dimensions with size one, so that the result
            will broadcast correctly against the input array. If set
            to False then collapsed axes are removed from the data.

        mtol: number, optional
            The sample size threshold below which collapsed values are
            set to missing data. It is defined as a fraction (between
            0 and 1 inclusive) of the contributing input data values.

            The default of *mtol* is 1, meaning that a missing datum
            in the output array occurs whenever all of its
            contributing input array elements are missing data.

            For other values, a missing datum in the output array
            occurs whenever more than ``100*mtol%`` of its
            contributing input array elements are missing data.

        ddof: number, optional
            The delta degrees of freedom. The number of degrees of
            freedom used in the calculation is (N-*ddof*) where N
            represents the number of non-missing elements.

            For collapse functions that do not have a ``ddof``
            parameter, *ddof* must be `None`.

        split_every: `int` or `dict`, optional
            Determines the depth of the recursive aggregation. See
            `dask.array.reduction` for details.

    :Returns:

        (`Data`, formatted weights)
            The collapsed data and the output of ``_parse_weights(d,
            weights, axis)``.

    """
    kwargs = {
        "axis": axis,
        "keepdims": keepdims,
        "split_every": split_every,
        "mtol": mtol,
    }

    weights = _parse_weights(d, weights, axis)
    if weights is not None:
        kwargs["weights"] = weights

    if ddof is not None:
        kwargs["ddof"] = ddof

    dx = d.to_dask_array()
    dx = func(dx, **kwargs)
    d._set_dask(dx)

    return d, weights


def _parse_weights(d, weights, axis=None):
    """Parse the weights input to `_collapse`.

     .. versionadded:: TODODASKVER

     .. seealso:: `_collapse`

    :Parameters:

        d: `Data`
            The data to be collapsed.

        weights: data_like or `dict`
            See `_collapse` for details.

        axis: (sequence of) `int`, optional
            See `_collapse` for details.

    :Returns:

        `Data` or `None`
            * If *weights* is a data_like object then they are
              returned unchanged as a `Data` object. It is up to the
              downstream functions to check if the weights can be
              broadcast to the data.

            * If *weights* is a dictionary then the dictionary
              values', i.e. the weights components, outer product is
              returned in `Data` object that is broadcastable to the
              data.

              If the dictionary is empty, or none of the axes defined
              by the keys correspond to collapse axes defined by
              *axis*, then then the collapse is unweighted and `None`
              is returned.

            Note that, in all cases, the returned weights are *not*
            modified to account for missing values in the data.

    **Examples**

    >>> d = cf.Data(np.arange(12)).reshape(4, 3)

    >>> _parse_weights(d, [1, 2, 1], (0, 1))
    <CF Data(3): [1, 2, 1]>

    >>> _parse_weights(d, [[1, 2, 1]], (0, 1))
    <CF Data(1, 3): [[1, 2, 1]]>

    >>> _parse_weights(d, {1: [1, 2, 1]}, (0, 1))
    <CF Data(1, 3): [[1, 2, 1]]>

    >>> print(_parse_weights(d, {0: [1, 2, 3, 4], 1: [1, 2, 1]}, (0, 1)))
    [[1 2 1]
     [2 4 2]
     [3 6 3]
     [4 8 4]]

    >>> print(cf.data.data._parse_weights(d, {}, (0, 1)))
    None

    >>> print(cf.data.data._parse_weights(d, {1: [1, 2, 1]}, 0))
    None

    """
    if weights is None:
        # No weights
        return

    if not isinstance(weights, dict):
        # Weights is data_like. Don't check broadcastability to d,
        # leave that to whatever uses the weights.
        return Data.asdata(weights)

    if not weights:
        # No weights (empty dictionary)
        return

    if axis is None:
        axis = tuple(range(d.ndim))
    else:
        axis = d._parse_axes(axis)

    weights = weights.copy()
    weights_axes = set()
    for key, value in tuple(weights.items()):
        del weights[key]
        key = d._parse_axes(key)
        if weights_axes.intersection(key):
            raise ValueError("Duplicate weights axis")

        weights[tuple(key)] = value
        weights_axes.update(key)

    if not weights_axes.intersection(axis):
        # No weights span collapse axes
        return

    # For each component, add missing dimensions as size 1.
    w = []
    shape = d.shape
    for key, value in weights.items():
        value = Data.asdata(value)

        # Make sure axes are in ascending order
        skey = tuple(sorted(key))
        if key != skey:
            value = value.transpose(skey)
            key = skey

        if not all(
            True if i in (j, 1) else False
            for i, j in zip(value.shape, [shape[i] for i in key])
        ):
            raise ValueError(
                f"Weights component for axes {tuple(key)} with shape "
                f"{value.shape} is not broadcastable to data with "
                f"shape {shape}"
            )

        new_shape = [n if i in key else 1 for i, n in enumerate(shape)]
        w.append(value.reshape(new_shape))

    # Return the product of the weights components, which will be
    # broadcastable to d
    return reduce(mul, w)<|MERGE_RESOLUTION|>--- conflicted
+++ resolved
@@ -1373,7 +1373,6 @@
 
         return out
 
-<<<<<<< HEAD
     def _del_cached_elements(self):
         """Delete any cached element values.
 
@@ -1433,8 +1432,6 @@
         self._custom.update(elements)
 
     @daskified(_DASKIFIED_VERBOSE)
-=======
->>>>>>> 7bdbd33a
     @_inplace_enabled(default=False)
     def diff(self, axis=-1, n=1, inplace=False):
         """Calculate the n-th discrete difference along the given axis.
