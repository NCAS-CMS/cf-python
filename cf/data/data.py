--- conflicted
+++ resolved
@@ -12515,13 +12515,10 @@
                 the data has 0 dimensions.
 
         **Examples**
-<<<<<<< HEAD
 
         >>> d = cf.Data(9)
         >>> d.tolist()
         9
-=======
->>>>>>> 6e3cf7e8
 
         >>> d = cf.Data([1, 2])
         >>> d.tolist()
