import logging
import math
import operator
from functools import partial, reduce, wraps
from itertools import product
from numbers import Integral
from operator import mul

import cfdm
import cftime
import dask.array as da
import numpy as np
from dask import compute, delayed  # noqa: F401
from dask.array import Array
from dask.array.core import normalize_chunks
from dask.base import is_dask_collection, tokenize
from dask.core import flatten
from dask.highlevelgraph import HighLevelGraph

from ..cfdatetime import dt as cf_dt
from ..constants import masked as cf_masked
from ..decorators import (
    _deprecated_kwarg_check,
    _display_or_return,
    _inplace_enabled,
    _inplace_enabled_define_and_cleanup,
    _manage_log_level_via_verbosity,
)
from ..functions import (
    _DEPRECATION_ERROR_KWARGS,
    _section,
    atol,
    default_netCDF_fillvals,
    free_memory,
    log_level,
    parse_indices,
    rtol,
)
from ..mixin_container import Container
from ..units import Units
from .collapse import Collapse
from .creation import compressed_to_dask, generate_axis_identifiers, to_dask
from .dask_utils import (
    _da_ma_allclose,
    cf_contains,
    cf_dt2rt,
    cf_harden_mask,
    cf_percentile,
    cf_rt2dt,
    cf_soften_mask,
    cf_units,
    cf_where,
)
from .mixin import DataClassDeprecationsMixin
from .utils import (  # is_small,; is_very_small,
    YMDhms,
    _is_numeric_dtype,
    conform_units,
    convert_to_datetime,
    convert_to_reftime,
    first_non_missing_value,
    new_axis_identifier,
    scalar_masked_array,
)


logger = logging.getLogger(__name__)

# --------------------------------------------------------------------
# Constants
# --------------------------------------------------------------------
_year_length = 365.242198781
_month_length = _year_length / 12

_empty_set = set()

_units_None = Units()
_units_1 = Units("1")
_units_radians = Units("radians")

_dtype_float32 = np.dtype("float32")
_dtype_float = np.dtype(float)
_dtype_bool = np.dtype(bool)

_DEFAULT_CHUNKS = "auto"
_DEFAULT_HARDMASK = True


class Data(DataClassDeprecationsMixin, Container, cfdm.Data):
    """An N-dimensional data array with units and masked values.

    * Contains an N-dimensional, indexable and broadcastable array with
      many similarities to a `numpy` array.

    * Contains the units of the array elements.

    * Supports masked arrays, regardless of whether or not it was
      initialised with a masked array.

    * Stores and operates on data arrays which are larger than the
      available memory.

    **Indexing**

    A data array is indexable in a similar way to numpy array:

    >>> d.shape
    (12, 19, 73, 96)
    >>> d[...].shape
    (12, 19, 73, 96)
    >>> d[slice(0, 9), 10:0:-2, :, :].shape
    (9, 5, 73, 96)

    There are three extensions to the numpy indexing functionality:

    * Size 1 dimensions are never removed by indexing.

      An integer index i takes the i-th element but does not reduce the
      rank of the output array by one:

      >>> d.shape
      (12, 19, 73, 96)
      >>> d[0, ...].shape
      (1, 19, 73, 96)
      >>> d[:, 3, slice(10, 0, -2), 95].shape
      (12, 1, 5, 1)

      Size 1 dimensions may be removed with the `squeeze` method.

    * The indices for each axis work independently.

      When more than one dimension's slice is a 1-d boolean sequence or
      1-d sequence of integers, then these indices work independently
      along each dimension (similar to the way vector subscripts work in
      Fortran), rather than by their elements:

      >>> d.shape
      (12, 19, 73, 96)
      >>> d[0, :, [0, 1], [0, 13, 27]].shape
      (1, 19, 2, 3)

    * Boolean indices may be any object which exposes the numpy array
      interface.

      >>> d.shape
      (12, 19, 73, 96)
      >>> d[..., d[0, 0, 0]>d[0, 0, 0].min()]

    **Cyclic axes**

    """

    def __init__(
        self,
        array=None,
        units=None,
        calendar=None,
        fill_value=None,
        hardmask=_DEFAULT_HARDMASK,
        chunks=_DEFAULT_CHUNKS,
        dt=False,
        source=None,
        copy=True,
        dtype=None,
        mask=None,
        to_memory=False,
        init_options=None,
        _use_array=True,
    ):
        """**Initialization**

        :Parameters:

            array: optional
                The array of values. May be any scalar or array-like
                object, including another `Data` instance.

                *Parameter example:*
                  ``array=[34.6]``

                *Parameter example:*
                  ``array=[[1, 2], [3, 4]]``

                *Parameter example:*
                  ``array=numpy.ma.arange(10).reshape(2, 1, 5)``

            units: `str` or `Units`, optional
                The physical units of the data. if a `Units` object is
                provided then this an also set the calendar.

                The units (without the calendar) may also be set after
                initialisation with the `set_units` method.

                *Parameter example:*
                  ``units='km hr-1'``

                *Parameter example:*
                  ``units='days since 2018-12-01'``

            calendar: `str`, optional
                The calendar for reference time units.

                The calendar may also be set after initialisation with the
                `set_calendar` method.

                *Parameter example:*
                  ``calendar='360_day'``

            fill_value: optional
                The fill value of the data. By default, or if set to
                `None`, the `numpy` fill value appropriate to the array's
                data-type will be used (see
                `numpy.ma.default_fill_value`).

                The fill value may also be set after initialisation with
                the `set_fill_value` method.

                *Parameter example:*
                  ``fill_value=-999.``

            dtype: data-type, optional
                The desired data-type for the data. By default the
                data-type will be inferred form the *array*
                parameter.

                The data-type may also be set after initialisation with
                the `dtype` attribute.

                *Parameter example:*
                    ``dtype=float``

                *Parameter example:*
                    ``dtype='float32'``

                *Parameter example:*
                    ``dtype=numpy.dtype('i2')``

                .. versionadded:: 3.0.4

            mask: optional
                Apply this mask to the data given by the *array*
                parameter. By default, or if *mask* is `None`, no mask
                is applied. May be any scalar or array-like object
                (such as a `list`, `numpy` array or `Data` instance)
                that is broadcastable to the shape of *array*. Masking
                will be carried out where the mask elements evaluate
                to `True`.

                This mask will applied in addition to any mask already
                defined by the *array* parameter.

                .. versionadded:: 3.0.5

            source: optional
                Initialize the data values and metadata (such as
                units, mask hardness, etc.) from the data of
                *source*. All other arguments, with the exception of
                *copy*, are ignored.

            hardmask: `bool`, optional
                If False then the mask is soft. By default the mask is
                hard.

            dt: `bool`, optional
                If True then strings (such as ``'1990-12-01 12:00'``)
                given by the *array* parameter are re-interpreted as
                date-time objects. By default they are not.

            copy: `bool`, optional
                If False then do not deep copy input parameters prior to
                initialization. By default arguments are deep copied.

            {{chunks: `int`, `tuple`, `dict` or `str`, optional}}

                .. versionadded:: TODODASKVER

            to_memory: `bool`, optional
                If True then ensure that the original data are in
                memory, rather than on disk.

                If the original data are on disk, then reading data
                into memory during initialisation will slow down the
                initialisation process, but can considerably improve
                downstream performance by avoiding the need for
                independent reads for every dask chunk, each time the
                data are computed.

                In general, setting *to_memory* to True is not the same
                as calling the `persist` of the newly created `Data`
                object, which also decompresses data compressed by
                convention and computes any data type, mask and
                date-time modifications.

                If the input *array* is a `dask.array.Array` object
                then *to_memory* is ignored.

                .. versionadded:: TODODASKVER

            init_options: `dict`, optional
                Provide optional keyword arguments to methods and
                functions called during the initialisation process. A
                dictionary key identifies a method or function. The
                corresponding value is another dictionary whose
                key/value pairs are the keyword parameter names and
                values to be applied.

                Supported keys are:

                * ``'from_array'``: Provide keyword arguments to
                  the `dask.array.from_array` function. This is used
                  when initialising data that is not already a dask
                  array and is not compressed by convention.

                * ``'first_non_missing_value'``: Provide keyword
                  arguments to the
                  `cf.data.utils.first_non_missing_value`
                  function. This is used when the input array contains
                  date-time strings or objects, and may affect
                  performance.

                 *Parameter example:*
                   ``{'from_array': {'inline_array': True}}``

            chunk: deprecated at version TODODASKVER
                Use the *chunks* parameter instead.

        **Examples**

        >>> d = cf.Data(5)
        >>> d = cf.Data([1,2,3], units='K')
        >>> import numpy
        >>> d = cf.Data(numpy.arange(10).reshape(2,5),
        ...             units=Units('m/s'), fill_value=-999)
        >>> d = cf.Data('fly')
        >>> d = cf.Data(tuple('fly'))

        """
        if array is None and source is None:  # don't create no/empty Data
            raise ValueError(
                "Can't create empty data: some input data or datum must be "
                "provided via the 'source' or 'array' parameters."
            )

        if source is None and isinstance(array, self.__class__):
            source = array

        if init_options is None:
            init_options = {}

        if source is not None:
            try:
                array = source._get_Array(None)
            except AttributeError:
                array = None

            super().__init__(
                source=source, _use_array=_use_array and array is not None
            )

            if _use_array:
                try:
                    array = source.to_dask_array()
                except (AttributeError, TypeError):
                    pass
                else:
                    self._set_dask(array, copy=copy, delete_source=False)
            else:
                self._del_dask(None)

            # Set the mask hardness
            self.hardmask = getattr(source, "hardmask", _DEFAULT_HARDMASK)

            return

        super().__init__(
            array=array,
            fill_value=fill_value,
            _use_array=False,
        )

        # Set the units
        units = Units(units, calendar=calendar)
        self._Units = units

        # Set the mask hardness
        self.hardmask = hardmask

        if array is None:
            return

        try:
            ndim = array.ndim
        except AttributeError:
            ndim = np.ndim(array)

        # Create the _cyclic attribute: identifies which axes are
        # cyclic (and therefore allow cyclic slicing). It must be a
        # subset of the axes given by the _axes attribute. If an axis
        # is removed from _axes then it must also be removed from
        # _cyclic.
        #
        # Never change the value of the _cyclic attribute in-place.
        self._cyclic = _empty_set

        # Create the _axes attribute: an ordered sequence of unique
        # (within this `Data` instance) names for each array axis.
        self._axes = generate_axis_identifiers(ndim)

        if not _use_array:
            return

        # Still here? Then create a dask array and store it.

        # Find out if the data is compressed
        try:
            compressed = array.get_compression_type()
        except AttributeError:
            compressed = ""

        if compressed:
            # The data is compressed, so create a uncompressed dask
            # view of it.
            if chunks != _DEFAULT_CHUNKS:
                raise ValueError(
                    "Can't define chunks for compressed input arrays. "
                    "Consider rechunking after initialisation."
                )

            if init_options.get("from_array"):
                raise ValueError(
                    "Can't define 'from_array' initialisation options "
                    "for compressed input arrays"
                )

            # Bring the compressed data into memory without
            # decompressing it
            if to_memory:
                try:
                    array = array.to_memory()
                except AttributeError:
                    pass

            # Save the input compressed array, as this will contain
            # extra information, such as a count or index variable.
            self._set_Array(array)

            array = compressed_to_dask(array, chunks)

        elif not is_dask_collection(array):
            # Turn the data into a dask array
            kwargs = init_options.get("from_array", {})
            if "chunks" in kwargs:
                raise TypeError(
                    "Can't define 'chunks' in the 'from_array' "
                    "initialisation options. "
                    "Use the 'chunks' parameter instead."
                )

            # Bring the data into memory
            if to_memory:
                try:
                    array = array.to_memory()
                except AttributeError:
                    pass

            array = to_dask(array, chunks, **kwargs)

        elif chunks != _DEFAULT_CHUNKS:
            # The data is already a dask array
            raise ValueError(
                "Can't define chunks for dask input arrays. Consider "
                "rechunking the dask array before initialisation, or "
                "rechunking the Data after initialisation."
            )

        # Find out if we have an array of date-time objects
        if units.isreftime:
            dt = True

        first_value = None
        if not dt and array.dtype.kind == "O":
            kwargs = init_options.get("first_non_missing_value", {})
            first_value = first_non_missing_value(array, **kwargs)

            if first_value is not None:
                dt = hasattr(first_value, "timetuple")

        # Convert string or object date-times to floating point
        # reference times
        if dt and array.dtype.kind in "USO":
            array, units = convert_to_reftime(array, units, first_value)
            # Reset the units
            self._Units = units

        # Store the dask array
        self._set_dask(array, delete_source=False)

        # Override the data type
        if dtype is not None:
            self.dtype = dtype

        # Apply a mask
        if mask is not None:
            self.where(mask, cf_masked, inplace=True)

    @property
    def dask_compressed_array(self):
        """TODODASKDOCS.

        :Returns:

            `dask.array.Array`

        """
        ca = self.source(None)

        if ca is None or not ca.get_compression_type():
            raise ValueError("not compressed: can't get compressed dask array")

        return ca.to_dask_array()

    def __contains__(self, value):
        """Membership test operator ``in``

        x.__contains__(y) <==> y in x

        Returns True if the scalar *value* is contained anywhere in
        the data. If *value* is not scalar then an exception is
        raised.

        **Performance**

        `__contains__` causes all delayed operations to be computed
        unless *value* is a `Data` object with incompatible units, in
        which case `False` is always returned.

        **Examples**

        >>> d = cf.Data([[0, 1, 2], [3, 4, 5]], 'm')
        >>> 4 in d
        True
        >>> 4.0 in d
        True
        >>> cf.Data(5) in d
        True
        >>> cf.Data(5, 'm') in d
        True
        >>> cf.Data(0.005, 'km') in d
        True

        >>> 99 in d
        False
        >>> cf.Data(2, 'seconds') in d
        False

        >>> [1] in d
        Traceback (most recent call last):
            ...
        TypeError: elementwise comparison failed; must test against a scalar, not [1]
        >>> [1, 2] in d
        Traceback (most recent call last):
            ...
        TypeError: elementwise comparison failed; must test against a scalar, not [1, 2]

        >>> d = cf.Data(["foo", "bar"])
        >>> 'foo' in d
        True
        >>> 'xyz' in d
        False

        """
        # Check that value is scalar by seeing if its shape is ()
        shape = getattr(value, "shape", None)
        if shape is None:
            if isinstance(value, str):
                # Strings are scalars, even though they have a len().
                shape = ()
            else:
                try:
                    len(value)
                except TypeError:
                    # value has no len() so assume that it is a scalar
                    shape = ()
                else:
                    # value has a len() so assume that it is not a scalar
                    shape = True
        elif is_dask_collection(value) and math.isnan(value.size):
            # value is a dask array with unknown size, so calculate
            # the size. This is acceptable, as we're going to compute
            # it anyway at the end of this method.
            value.compute_chunk_sizes()
            shape = value.shape

        if shape:
            raise TypeError(
                "elementwise comparison failed; must test against a scalar, "
                f"not {value!r}"
            )

        # If value is a scalar Data object then conform its units
        if isinstance(value, self.__class__):
            self_units = self.Units
            value_units = value.Units
            if value_units.equivalent(self_units):
                if not value_units.equals(self_units):
                    value = value.copy()
                    value.Units = self_units
            elif value_units:
                # No need to check the dask array if the value units
                # are incompatible
                return False

            value = value.to_dask_array()

        dx = self.to_dask_array()

        out_ind = tuple(range(dx.ndim))
        dx_ind = out_ind

        dx = da.blockwise(
            cf_contains,
            out_ind,
            dx,
            dx_ind,
            value,
            (),
            adjust_chunks={i: 1 for i in out_ind},
            dtype=bool,
        )

        return bool(dx.any())

    @property
    def _atol(self):
        """Return the current value of the `cf.atol` function."""
        return atol().value

    @property
    def _rtol(self):
        """Return the current value of the `cf.rtol` function."""
        return rtol().value

    def _is_abstract_Array_subclass(self, array):
        """Whether or not an array is a type of abstract Array.

        :Parameters:

            array:

        :Returns:

            `bool`

        """
        return isinstance(array, cfdm.Array)

    def __data__(self):
        """Returns a new reference to self."""
        return self

    def __float__(self):
        """Called to implement the built-in function `float`

        x.__float__() <==> float(x)

        **Performance**

        `__float__` causes all delayed operations to be executed,
        unless the dask array size is already known to be greater than
        1.

        """
        return float(self.to_dask_array())

    def __int__(self):
        """Called to implement the built-in function `int`

        x.__int__() <==> int(x)

        **Performance**

        `__int__` causes all delayed operations to be executed, unless
        the dask array size is already known to be greater than 1.

        """
        return int(self.to_dask_array())

    def __iter__(self):
        """Called when an iterator is required.

        x.__iter__() <==> iter(x)

        **Performance**

        If the shape of the data is unknown then it is calculated
        immediately by executing all delayed operations.

        **Examples**

        >>> d = cf.Data([1, 2, 3], 'metres')
        >>> for e in d:
        ...     print(repr(e))
        ...
        <CF Data(1): [1] metres>
        <CF Data(1): [2] metres>
        <CF Data(1): [3] metres>

        >>> d = cf.Data([[1, 2], [3, 4]], 'metres')
        >>> for e in d:
        ...     print(repr(e))
        ...
        <CF Data: [1, 2] metres>
        <CF Data: [3, 4] metres>

        >>> d = cf.Data(99, 'metres')
        >>> for e in d:
        ...     print(repr(e))
        ...
        Traceback (most recent call last):
            ...
        TypeError: iteration over a 0-d Data

        """
        try:
            n = len(self)
        except TypeError:
            raise TypeError(f"iteration over a 0-d {self.__class__.__name__}")

        if self.__keepdims_indexing__:
            for i in range(n):
                out = self[i]
                out.reshape(out.shape[1:], inplace=True)
                yield out
        else:
            for i in range(n):
                yield self[i]

    def __len__(self):
        """Called to implement the built-in function `len`.

        x.__len__() <==> len(x)

        **Performance**

        If the shape of the data is unknown then it is calculated
        immediately by executing all delayed operations.

        **Examples**

        >>> len(cf.Data([1, 2, 3]))
        3
        >>> len(cf.Data([[1, 2, 3]]))
        1
        >>> len(cf.Data([[1, 2, 3], [4, 5, 6]]))
        2
        >>> len(cf.Data(1))
        Traceback (most recent call last):
            ...
        TypeError: len() of unsized object

        """
        dx = self.to_dask_array()
        if math.isnan(dx.size):
            logger.debug("Computing data len: Performance may be degraded")
            dx.compute_chunk_sizes()

        return len(dx)

    def __bool__(self):
        """Truth value testing and the built-in operation `bool`

        x.__bool__() <==> bool(x)

        **Performance**

        `__bool__` causes all delayed operations to be computed.

        **Examples**

        >>> bool(cf.Data(1.5))
        True
        >>> bool(cf.Data([[False]]))
        False

        """
        size = self.size
        if size != 1:
            raise ValueError(
                f"The truth value of a {self.__class__.__name__} with {size} "
                "elements is ambiguous. Use d.any() or d.all()"
            )

        return bool(self.to_dask_array())

    def __repr__(self):
        """Called by the `repr` built-in function.

        x.__repr__() <==> repr(x)

        """
        return super().__repr__().replace("<", "<CF ", 1)

    def __getitem__(self, indices):
        """Return a subspace of the data defined by indices.

        d.__getitem__(indices) <==> d[indices]

        Indexing follows rules that are very similar to the numpy indexing
        rules, the only differences being:

        * An integer index i takes the i-th element but does not reduce
          the rank by one.

        * When two or more dimensions' indices are sequences of integers
          then these indices work independently along each dimension
          (similar to the way vector subscripts work in Fortran). This is
          the same behaviour as indexing on a `netCDF4.Variable` object.

        **Performance**

        If the shape of the data is unknown then it is calculated
        immediately by exectuting all delayed operations.

        . seealso:: `__setitem__`, `__keepdims_indexing__`,
                    `__orthogonal_indexing__`

        :Returns:

            `Data`
                The subspace of the data.

        **Examples**

        >>> import numpy
        >>> d = Data(numpy.arange(100, 190).reshape(1, 10, 9))
        >>> d.shape
        (1, 10, 9)
        >>> d[:, :, 1].shape
        (1, 10, 1)
        >>> d[:, 0].shape
        (1, 1, 9)
        >>> d[..., 6:3:-1, 3:6].shape
        (1, 3, 3)
        >>> d[0, [2, 9], [4, 8]].shape
        (1, 2, 2)
        >>> d[0, :, -2].shape
        (1, 10, 1)

        """
        if indices is Ellipsis:
            return self.copy()

        ancillary_mask = ()
        try:
            arg = indices[0]
        except (IndexError, TypeError):
            pass
        else:
            if isinstance(arg, str) and arg == "mask":
                ancillary_mask = indices[1]
                indices = indices[2:]

        shape = self.shape
        keepdims = self.__keepdims_indexing__

        indices, roll = parse_indices(
            shape, indices, cyclic=True, keepdims=keepdims
        )

        axes = self._axes
        cyclic_axes = self._cyclic

        # ------------------------------------------------------------
        # Roll axes with cyclic slices
        # ------------------------------------------------------------
        if roll:
            # For example, if slice(-2, 3) has been requested on a
            # cyclic axis, then we roll that axis by two points and
            # apply the slice(0, 5) instead.
            if not cyclic_axes.issuperset([axes[i] for i in roll]):
                raise IndexError(
                    "Can't take a cyclic slice of a non-cyclic axis"
                )

            new = self.roll(
                axis=tuple(roll.keys()), shift=tuple(roll.values())
            )
            dx = new.to_dask_array()
        else:
            new = self.copy(array=False)
            dx = self.to_dask_array()

        # ------------------------------------------------------------
        # Subspace the dask array
        # ------------------------------------------------------------
        if self.__orthogonal_indexing__:
            # Apply 'orthogonal indexing': indices that are 1-d arrays
            # or lists subspace along each dimension
            # independently. This behaviour is similar to Fortran, but
            # different to dask.
            axes_with_list_indices = [
                i
                for i, x in enumerate(indices)
                if isinstance(x, list) or getattr(x, "shape", False)
            ]
            n_axes_with_list_indices = len(axes_with_list_indices)

            if n_axes_with_list_indices < 2:
                # At most one axis has a list/1-d array index so do a
                # normal dask subspace
                dx = dx[tuple(indices)]
            else:
                # At least two axes have list/1-d array indices so we
                # can't do a normal dask subspace

                # Subspace axes which have list/1-d array indices
                for axis in axes_with_list_indices:
                    dx = da.take(dx, indices[axis], axis=axis)

                if n_axes_with_list_indices < len(indices):
                    # Subspace axes which don't have list/1-d array
                    # indices. (Do this after subspacing axes which do
                    # have list/1-d array indices, in case
                    # __keepdims_indexing__ is False.)
                    slice_indices = [
                        slice(None) if i in axes_with_list_indices else x
                        for i, x in enumerate(indices)
                    ]
                    dx = dx[tuple(slice_indices)]
        else:
            raise NotImplementedError(
                "Non-orthogonal indexing has not yet been implemented"
            )

        # ------------------------------------------------------------
        # Set the subspaced dask array
        # ------------------------------------------------------------
        new._set_dask(dx)

        # ------------------------------------------------------------
        # Get the axis identifiers for the subspace
        # ------------------------------------------------------------
        shape0 = shape
        if keepdims:
            new_axes = axes
        else:
            new_axes = [
                axis
                for axis, x in zip(axes, indices)
                if not isinstance(x, Integral) and getattr(x, "shape", True)
            ]
            if new_axes != axes:
                new._axes = new_axes
                cyclic_axes = new._cyclic
                if cyclic_axes:
                    shape0 = [
                        n for n, axis in zip(shape, axes) if axis in new_axes
                    ]

        # ------------------------------------------------------------
        # Cyclic axes that have been reduced in size are no longer
        # considered to be cyclic
        # ------------------------------------------------------------
        if cyclic_axes:
            x = [
                axis
                for axis, n0, n1 in zip(new_axes, shape0, new.shape)
                if axis in cyclic_axes and n0 != n1
            ]
            if x:
                # Never change the value of the _cyclic attribute
                # in-place
                new._cyclic = cyclic_axes.difference(x)

        # ------------------------------------------------------------
        # Apply ancillary masks
        # ------------------------------------------------------------
        for mask in ancillary_mask:
            new.where(mask, cf_masked, None, inplace=True)

        if new.shape != self.shape:
            # Delete hdf5 chunksizes when the shape has changed.
            new.nc_clear_hdf5_chunksizes()

        return new

    def __setitem__(self, indices, value):
        """Implement indexed assignment.

        x.__setitem__(indices, y) <==> x[indices]=y

        Assignment to data array elements defined by indices.

        Elements of a data array may be changed by assigning values to
        a subspace. See `__getitem__` for details on how to define
        subspace of the data array.

        .. note:: Currently at most one dimension's assignment index
                  may be a 1-d array of integers or booleans. This is
                  is different to `__getitem__`, which by default
                  applies 'orthogonal indexing' when multiple indices
                  of 1-d array of integers or booleans are present.

        **Missing data**

        The treatment of missing data elements during assignment to a
        subspace depends on the value of the `hardmask` attribute. If
        it is True then masked elements will not be unmasked,
        otherwise masked elements may be set to any value.

        In either case, unmasked elements may be set, (including
        missing data).

        Unmasked elements may be set to missing data by assignment to
        the `cf.masked` constant or by assignment to a value which
        contains masked elements.

        **Performance**

        If the shape of the data is unknown then it is calculated
        immediately by executing all delayed operations.

        If indices for two or more dimensions are lists or 1-d arrays
        of Booleans or integers, and any of these are dask
        collections, then these dask collections will be
        computed immediately.

        .. seealso:: `__getitem__`, `__keedims_indexing__`,
                     `__orthogonal_indexing__`, `cf.masked`,
                     `hardmask`, `where`

        """
        shape = self.shape

        indices, roll = parse_indices(
            shape,
            indices,
            cyclic=True,
            keepdims=self.__keepdims_indexing__,
        )

        axes_with_list_indices = [
            i
            for i, x in enumerate(indices)
            if isinstance(x, list) or getattr(x, "shape", False)
        ]

        # When there are two or more 1-d array indices of Booleans or
        # integers, convert them to slices, if possible.
        #
        # Note: If any of these 1-d arrays is a dask collection, then
        #       this will be computed.
        if len(axes_with_list_indices) > 1:
            for i, index in enumerate(indices):
                if not (
                    isinstance(index, list) or getattr(index, "shape", False)
                ):
                    # Not a 1-d array
                    continue

                index = np.array(index)

                size = shape[i]
                if index.dtype == bool:
                    # Convert True values to integers
                    index = np.arange(size)[index]
                else:
                    # Make sure all integer values are non-negative
                    index = np.where(index < 0, index + size, index)

                if size == 1:
                    start = index[0]
                    index = slice(start, start + 1)
                else:
                    steps = index[1:] - index[:-1]
                    step = steps[0]
                    if step and not (steps - step).any():
                        # Array has a regular step, and so can be
                        # converted to a slice.
                        if step > 0:
                            start, stop = index[0], index[-1] + 1
                        elif step < 0:
                            start, stop = index[0], index[-1] - 1

                        if stop < 0:
                            stop = None

                        index = slice(start, stop, step)

                indices[i] = index

        # Roll axes with cyclic slices
        if roll:
            # For example, if assigning to slice(-2, 3) has been
            # requested on a cyclic axis (and we're not using numpy
            # indexing), then we roll that axis by two points and
            # assign to slice(0, 5) instead. The axis is then unrolled
            # by two points afer the assignment has been made.
            axes = self._axes
            if not self._cyclic.issuperset([axes[i] for i in roll]):
                raise IndexError(
                    "Can't do a cyclic assignment to a non-cyclic axis"
                )

            roll_axes = tuple(roll.keys())
            shifts = tuple(roll.values())
            self.roll(shift=shifts, axis=roll_axes, inplace=True)

        # Make sure that the units of value are the same as self
        value = conform_units(value, self.Units)

        # Missing values could be affected, so make sure that the mask
        # hardness has been applied.
        dx = self.to_dask_array(apply_mask_hardness=True)

        # Do the assignment
        self._set_subspace(dx, indices, value)

        # Unroll any axes that were rolled to enable a cyclic
        # assignment
        if roll:
            shifts = [-shift for shift in shifts]
            self.roll(shift=shifts, axis=roll_axes, inplace=True)

        # Remove a source array, on the grounds that we can't
        # guarantee its consistency with the updated dask array.
        self._del_Array(None)

        return

    # ----------------------------------------------------------------
    # Indexing behaviour attributes
    # ----------------------------------------------------------------
    @property
    def __orthogonal_indexing__(self):
        """Flag to indicate that orthogonal indexing is supported.

        Always True, indicating that 'orthogonal indexing' is
        applied. This means that when indices are 1-d arrays or lists
        then they subspace along each dimension independently. This
        behaviour is similar to Fortran, but different to `numpy`.

        .. versionadded:: TODODASKVER

        .. seealso:: `__keepdims_indexing__`, `__getitem__`,
                     `__setitem__`,
                     `netCDF4.Variable.__orthogonal_indexing__`

        **Examples**

        >>> d = cf.Data([[1, 2, 3],
        ...              [4, 5, 6]])
        >>> e = d[[0], [0, 2]]
        >>> e.shape
        (1, 2)
        >>> print(e.array)
        [[1 3]]
        >>> e = d[[0, 1], [0, 2]]
        >>> e.shape
        (2, 2)
        >>> print(e.array)
        [[1 3]
         [4 6]]

        """
        return True

    @property
    def __keepdims_indexing__(self):
        """Flag to indicate whether dimensions indexed with integers are
        kept.

        If set to True (the default) then providing a single integer
        as a single-axis index does *not* reduce the number of array
        dimensions by 1. This behaviour is different to `numpy`.

        If set to False then providing a single integer as a
        single-axis index reduces the number of array dimensions by
        1. This behaviour is the same as `numpy`.

        .. versionadded:: TODODASKVER

        .. seealso:: `__orthogonal_indexing__`, `__getitem__`,
                     `__setitem__`

        **Examples**

        >>> d = cf.Data([[1, 2, 3],
        ...              [4, 5, 6]])
        >>> d.__keepdims_indexing__
        True
        >>> e = d[0]
        >>> e.shape
        (1, 3)
        >>> print(e.array)
        [[1 2 3]]

        >>> d.__keepdims_indexing__
        True
        >>> e = d[:, 1]
        >>> e.shape
        (2, 1)
        >>> print(e.array)
        [[2]
         [5]]

        >>> d.__keepdims_indexing__
        True
        >>> e = d[0, 1]
        >>> e.shape
        (1, 1)
        >>> print(e.array)
        [[2]]

        >>> d.__keepdims_indexing__ = False
        >>> e = d[0]
        >>> e.shape
        (3,)
        >>> print(e.array)
        [1 2 3]

        >>> d.__keepdims_indexing__
        False
        >>> e = d[:, 1]
        >>> e.shape
        (2,)
        >>> print(e.array)
        [2 5]

        >>> d.__keepdims_indexing__
        False
        >>> e = d[0, 1]
        >>> e.shape
        ()
        >>> print(e.array)
        2

        """
        return self._custom.get("__keepdims_indexing__", True)

    @__keepdims_indexing__.setter
    def __keepdims_indexing__(self, value):
        self._custom["__keepdims_indexing__"] = bool(value)

    def _set_dask(self, array, copy=False, delete_source=True):
        """Set the dask array.

        .. versionadded:: TODODASKVER

        .. seealso:: `to_dask_array`, `_del_dask`

        :Parameters:

            array: `dask.array.Array`
                The array to be inserted.

            copy: `bool`, optional
                If True then copy *array* before setting it. By
                default it is not copied.

            delete_source: `bool`, optional
                If False then do not delete a source array, if one
                exists, after setting the new dask array. By default a
                source array is deleted.

        :Returns:

            `None`

        """
        if array is NotImplemented:
            logger.warning(
                "NotImplemented has been set in the place of a dask array"
            )
            # This could occur if any sort of exception is raised by
            # function that is run on chunks (such as
            # `cf_where`). Such a function could get run at definition
            # time in order to ascertain suitability (such as data
            # type casting, broadcasting, etc.). Note that the
            # exception may be difficult to diagnose, as dask will
            # have silently trapped it and returned NotImplemented
            # (for instance, see `dask.array.core.elemwise`). Print
            # statements in a local copy of dask are prossibly the way
            # to go if the cause of the error is not obvious.

        if copy:
            array = array.copy()

        self._custom["dask"] = array

        if delete_source:
            # Remove a source array, on the grounds that we can't
            # guarantee its consistency with the new dask array.
            self._del_Array(None)

    def _del_dask(self, default=ValueError(), delete_source=True):
        """Remove the dask array.

        .. versionadded:: TODODASKVER

        .. seealso:: `_set_dask`, `to_dask_array`

        :Parameters:

            default: optional
                Return the value of the *default* parameter if the
                dask array axes has not been set.

                {{default Exception}}

            delete_source: `bool`, optional
                If False then do not delete a compressed source array,
                if one exists.

        :Returns:

            `dask.array.Array`
                The removed dask array.

        **Examples**

        >>> d = cf.Data([1, 2, 3])
        >>> dx = d._del_dask()
        >>> d._del_dask("No dask array")
        'No dask array'
        >>> d._del_dask()
        Traceback (most recent call last):
            ...
        ValueError: 'Data' has no dask array
        >>> d._del_dask(RuntimeError('No dask array'))
        Traceback (most recent call last):
            ...
        RuntimeError: No dask array

        """
        try:
            out = self._custom.pop("dask")
        except KeyError:
            return self._default(
                default, f"{self.__class__.__name__!r} has no dask array"
            )

        if delete_source:
            # Remove a source array, on the grounds that we can't
            # guarantee its consistency with any future new dask
            # array.
            self._del_Array(None)

        return out

    @_inplace_enabled(default=False)
    def diff(self, axis=-1, n=1, inplace=False):
        """Calculate the n-th discrete difference along the given axis.

        The first difference is given by ``x[i+1] - x[i]`` along the
        given axis, higher differences are calculated by using `diff`
        recursively.

        The shape of the output is the same as the input except along
        the given axis, where the dimension is smaller by *n*. The
        data type of the output is the same as the type of the
        difference between any two elements of the input.

        .. versionadded:: 3.2.0

        .. seealso:: `cumsum`, `sum`

        :Parameters:

            axis: int, optional
                The axis along which the difference is taken. By
                default the last axis is used. The *axis* argument is
                an integer that selects the axis corresponding to the
                given position in the list of axes of the data array.

            n: int, optional
                The number of times values are differenced. If zero,
                the input is returned as-is. By default *n* is ``1``.

            {{inplace: `bool`, optional}}

        :Returns:

            `Data` or `None`
                The n-th differences, or `None` if the operation was
                in-place.

        **Examples**

        >>> d = cf.Data(numpy.arange(12.).reshape(3, 4))
        >>> d[1, 1] = 4.5
        >>> d[2, 2] = 10.5
        >>> print(d.array)
        [[ 0.   1.   2.   3. ]
         [ 4.   4.5  6.   7. ]
         [ 8.   9.  10.5 11. ]]
        >>> print(d.diff().array)
        [[1.  1.  1. ]
         [0.5 1.5 1. ]
         [1.  1.5 0.5]]
        >>> print(d.diff(n=2).array)
        [[ 0.   0. ]
         [ 1.  -0.5]
         [ 0.5 -1. ]]
        >>> print(d.diff(axis=0).array)
        [[4.  3.5 4.  4. ]
         [4.  4.5 4.5 4. ]]
        >>> print(d.diff(axis=0, n=2).array)
        [[0.  1.  0.5 0. ]]
        >>> d[1, 2] = cf.masked
        >>> print(d.array)
        [[0.0 1.0  2.0  3.0]
         [4.0 4.5   --  7.0]
         [8.0 9.0 10.5 11.0]]
        >>> print(d.diff().array)
        [[1.0 1.0 1.0]
         [0.5  --  --]
         [1.0 1.5 0.5]]
        >>> print(d.diff(n=2).array)
        [[0.0  0.0]
         [ --   --]
         [0.5 -1.0]]
        >>> print(d.diff(axis=0).array)
        [[4.0 3.5 -- 4.0]
         [4.0 4.5 -- 4.0]]
        >>> print(d.diff(axis=0, n=2).array)
        [[0.0 1.0 -- 0.0]]

        """
        d = _inplace_enabled_define_and_cleanup(self)

        dx = self.to_dask_array()
        dx = da.diff(dx, axis=axis, n=n)
        d._set_dask(dx)

        return d

    @_inplace_enabled(default=False)
    def digitize(
        self,
        bins,
        upper=False,
        open_ends=False,
        closed_ends=None,
        return_bins=False,
        inplace=False,
    ):
        """Return the indices of the bins to which each value belongs.

        Values (including masked values) that do not belong to any bin
        result in masked values in the output data.

        Bins defined by percentiles are easily created with the
        `percentiles` method

        *Example*:
          Find the indices for bins defined by the 10th, 50th and 90th
          percentiles:

          >>> bins = d.percentile([0, 10, 50, 90, 100], squeeze=True)
          >>> i = f.digitize(bins, closed_ends=True)

        .. versionadded:: 3.0.2

        .. seealso:: `percentile`

        :Parameters:

            bins: array_like
                The bin boundaries. One of:

                * An integer.

                  Create this many equally sized, contiguous bins spanning
                  the range of the data. I.e. the smallest bin boundary is
                  the minimum of the data and the largest bin boundary is
                  the maximum of the data. In order to guarantee that each
                  data value lies inside a bin, the *closed_ends*
                  parameter is assumed to be True.

                * A 1-d array of numbers.

                  When sorted into a monotonically increasing sequence,
                  each boundary, with the exception of the two end
                  boundaries, counts as the upper boundary of one bin and
                  the lower boundary of next. If the *open_ends* parameter
                  is True then the lowest lower bin boundary also defines
                  a left-open (i.e. not bounded below) bin, and the
                  largest upper bin boundary also defines a right-open
                  (i.e. not bounded above) bin.

                * A 2-d array of numbers.

                  The second dimension, that must have size 2, contains
                  the lower and upper bin boundaries. Different bins may
                  share a boundary, but may not overlap. If the
                  *open_ends* parameter is True then the lowest lower bin
                  boundary also defines a left-open (i.e. not bounded
                  below) bin, and the largest upper bin boundary also
                  defines a right-open (i.e. not bounded above) bin.

            upper: `bool`, optional
                If True then each bin includes its upper bound but not its
                lower bound. By default the opposite is applied, i.e. each
                bin includes its lower bound but not its upper bound.

            open_ends: `bool`, optional
                If True then create left-open (i.e. not bounded below) and
                right-open (i.e. not bounded above) bins from the lowest
                lower bin boundary and largest upper bin boundary
                respectively. By default these bins are not created

            closed_ends: `bool`, optional
                If True then extend the most extreme open boundary by a
                small amount so that its bin includes values that are
                equal to the unadjusted boundary value. This is done by
                multiplying it by ``1.0 - epsilon`` or ``1.0 + epsilon``,
                whichever extends the boundary in the appropriate
                direction, where ``epsilon`` is the smallest positive
                64-bit float such that ``1.0 + epsilson != 1.0``. I.e. if
                *upper* is False then the largest upper bin boundary is
                made slightly larger and if *upper* is True then the
                lowest lower bin boundary is made slightly lower.

                By default *closed_ends* is assumed to be True if *bins*
                is a scalar and False otherwise.

            return_bins: `bool`, optional
                If True then also return the bins in their 2-d form.

            {{inplace: `bool`, optional}}

        :Returns:

            `Data`, [`Data`]
                The indices of the bins to which each value belongs.

                If *return_bins* is True then also return the bins in
                their 2-d form.

        **Examples**

        >>> d = cf.Data(numpy.arange(12).reshape(3, 4))
        [[ 0  1  2  3]
         [ 4  5  6  7]
         [ 8  9 10 11]]

        Equivalant ways to create indices for the four bins ``[-inf, 2),
        [2, 6), [6, 10), [10, inf)``

        >>> e = d.digitize([2, 6, 10])
        >>> e = d.digitize([[2, 6], [6, 10]])
        >>> print(e.array)
        [[0 0 1 1]
         [1 1 2 2]
         [2 2 3 3]]

        Equivalant ways to create indices for the two bins ``(2, 6], (6, 10]``

        >>> e = d.digitize([2, 6, 10], upper=True, open_ends=False)
        >>> e = d.digitize([[2, 6], [6, 10]], upper=True, open_ends=False)
        >>> print(e.array)
        [[-- -- --  0]
         [ 0  0  0  1]
         [ 1  1  1 --]]

        Create indices for the two bins ``[2, 6), [8, 10)``, which are
        non-contiguous

        >>> e = d.digitize([[2, 6], [8, 10]])
        >>> print(e.array)
        [[ 0 0  1  1]
         [ 1 1 -- --]
         [ 2 2  3  3]]

        Masked values result in masked indices in the output array.

        >>> d[1, 1] = cf.masked
        >>> print(d.array)
        [[ 0  1  2  3]
         [ 4 --  6  7]
         [ 8  9 10 11]]
        >>> print(d.digitize([2, 6, 10], open_ends=True).array)
        [[ 0  0  1  1]
         [ 1 --  2  2]
         [ 2  2  3  3]]
        >>> print(d.digitize([2, 6, 10]).array)
        [[-- --  0  0]
         [ 0 --  1  1]
         [ 1  1 -- --]]
        >>> print(d.digitize([2, 6, 10], closed_ends=True).array)
        [[-- --  0  0]
         [ 0 --  1  1]
         [ 1  1  1 --]]

        """
        d = _inplace_enabled_define_and_cleanup(self)

        org_units = d.Units

        bin_units = getattr(bins, "Units", None)

        if bin_units:
            if not bin_units.equivalent(org_units):
                raise ValueError(
                    "Can't put data into bins that have units that are "
                    "not equivalent to the units of the data."
                )

            if not bin_units.equals(org_units):
                bins = bins.copy()
                bins.Units = org_units
        else:
            bin_units = org_units

        # Get bins as a numpy array
        if isinstance(bins, np.ndarray):
            bins = bins.copy()
        else:
            bins = np.asanyarray(bins)

        if bins.ndim > 2:
            raise ValueError(
                "The 'bins' parameter must be scalar, 1-d or 2-d. "
                f"Got: {bins!r}"
            )

        two_d_bins = None

        if bins.ndim == 2:
            # --------------------------------------------------------
            # 2-d bins: Make sure that each bin is increasing and sort
            #           the bins by lower bounds
            # --------------------------------------------------------
            if bins.shape[1] != 2:
                raise ValueError(
                    "The second dimension of the 'bins' parameter must "
                    f"have size 2. Got: {bins!r}"
                )

            bins.sort(axis=1)
            bins.sort(axis=0)

            # Check for overlaps
            for i, (u, l) in enumerate(zip(bins[:-1, 1], bins[1:, 0])):
                if u > l:
                    raise ValueError(
                        f"Overlapping bins: "
                        f"{tuple(bins[i])}, {tuple(bins[i + i])}"
                    )

            two_d_bins = bins
            bins = np.unique(bins)

            # Find the bins that were omitted from the original 2-d
            # bins array. Note that this includes the left-open and
            # right-open bins at the ends.
            delete_bins = [
                n + 1
                for n, (a, b) in enumerate(zip(bins[:-1], bins[1:]))
                if (a, b) not in two_d_bins
            ]
        elif bins.ndim == 1:
            # --------------------------------------------------------
            # 1-d bins:
            # --------------------------------------------------------
            bins.sort()
            delete_bins = []
        else:
            # --------------------------------------------------------
            # 0-d bins:
            # --------------------------------------------------------
            if closed_ends is None:
                closed_ends = True

            if not closed_ends:
                raise ValueError(
                    "Can't set closed_ends=False when specifying bins as "
                    "a scalar."
                )

            if open_ends:
                raise ValueError(
                    "Can't set open_ends=True when specifying bins as a "
                    "scalar."
                )

            mx = d.max().datum()
            mn = d.min().datum()
            bins = np.linspace(mn, mx, int(bins) + 1, dtype=float)

            delete_bins = []

        if closed_ends:
            # Adjust the lowest/largest bin boundary to be inclusive
            if open_ends:
                raise ValueError(
                    "Can't set open_ends=True when closed_ends is True."
                )

            if bins.dtype.kind != "f":
                bins = bins.astype(float, copy=False)

            epsilon = np.finfo(float).eps
            ndim = bins.ndim
            if upper:
                mn = bins[(0,) * ndim]
                bins[(0,) * ndim] -= abs(mn) * epsilon
            else:
                mx = bins[(-1,) * ndim]
                bins[(-1,) * ndim] += abs(mx) * epsilon

        if not open_ends:
            delete_bins.insert(0, 0)
            delete_bins.append(bins.size)

        # Digitise the array
        dx = d.to_dask_array()
        dx = da.digitize(dx, bins, right=upper)
        d._set_dask(dx)
        d.override_units(_units_None, inplace=True)

        if return_bins:
            if two_d_bins is None:
                two_d_bins = np.empty((bins.size - 1, 2), dtype=bins.dtype)
                two_d_bins[:, 0] = bins[:-1]
                two_d_bins[:, 1] = bins[1:]

            two_d_bins = type(self)(two_d_bins, units=bin_units)
            return d, two_d_bins

        return d

    @_deprecated_kwarg_check("_preserve_partitions")
    def median(self, axes=None, squeeze=False, mtol=1, inplace=False):
        """Calculate median values.

        Calculates the median value or the median values along axes.

        See
        https://ncas-cms.github.io/cf-python/analysis.html#collapse-methods
        for mathematical definitions.

         ..seealso:: `mean_of_upper_decile`, `percentile`

        :Parameters:

            {{collapse axes: (sequence of) `int`, optional}}

            {{collapse squeeze: `bool`, optional}}

            {{mtol: number, optional}}

            {{inplace: `bool`, optional}}

        :Returns:

            `Data` or `None`
                The collapsed data, or `None` if the operation was
                in-place.

        **Examples**

        >>> a = np.ma.arange(12).reshape(4, 3)
        >>> d = cf.Data(a, 'K')
        >>> d[1, 1] = cf.masked
        >>> print(d.array)
        [[0 1 2])
         [3 -- 5]
         [6 7 8]
         [9 10 11]]
        >>> d.median()
        <CF Data(1, 1): [[6.0]] K>

        """
        return self.percentile(
            50, axes=axes, squeeze=squeeze, mtol=mtol, inplace=inplace
        )

    @_inplace_enabled(default=False)
    def mean_of_upper_decile(
        self,
        axes=None,
        weights=None,
        method="linear",
        squeeze=False,
        mtol=1,
        include_decile=True,
        split_every=None,
        inplace=False,
    ):
        """Mean of values defined by the upper tenth of their
        distribution.

        For the values defined by the upper tenth of their
        distribution, calculates their mean, or their mean along axes.

        See
        https://ncas-cms.github.io/cf-python/analysis.html#collapse-methods
        for mathematical definitions.

         ..seealso:: `mean`, `median`, `percentile`

        :Parameters:

            {{collapse axes: (sequence of) `int`, optional}}

            {{weights: data_like, `dict`, or `None`, optional}}

                .. note:: *weights* only applies to the calculation of
                          the mean defined by the upper tenth of their
                          distribution.

            {{percentile method: `str`, optional}}

                .. versionadded:: TODODASKVER

            {{collapse squeeze: `bool`, optional}}

            {{mtol: number, optional}}

                .. note:: *mtol* only applies to the calculation of
                          the location of the 90th percentile.

            include_decile: `bool`, optional
                If True then include in the mean any values that are
                equal to the 90th percentile. By default these are
                excluded.

            {{split_every: `int` or `dict`, optional}}

                .. versionadded:: TODODASKVER

            {{inplace: `bool`, optional}}

        :Returns:

            `Data` or `None`
                The collapsed data, or `None` if the operation was
                in-place.

        **Examples**

        >>> d = cf.Data(np.arange(20).reshape(4, 5), 'm')
        >>> print(d.array)
        [[ 0  1  2  3  4]
         [ 5  6  7  8  9]
         [10 11 12 13 14]
         [15 16 17 18 19]]
        >>> e = d.mean_of_upper_decile()
        >>> e
        <CF Data(1, 1): [[18.5]] m>

        """
        d = _inplace_enabled_define_and_cleanup(self)

        # Find the 90th percentile
        p90 = d.percentile(
            90, axes=axes, squeeze=False, mtol=mtol, inplace=False
        )

        # Mask all elements that are less than (or equal to) the 90th
        # percentile
        if include_decile:
            less_than_p90 = d < p90
        else:
            less_than_p90 = d <= p90

        if mtol < 1:
            # Set missing values to True to ensure that 'd' gets
            # masked at those locations
            less_than_p90.filled(True, inplace=True)

        d.where(less_than_p90, cf_masked, inplace=True)

        # Find the mean of elements greater than (or equal to) the
        # 90th percentile
        d.mean(
            axes=axes,
            weights=weights,
            squeeze=squeeze,
            mtol=1,
            split_every=split_every,
            inplace=True,
        )

        return d

    @_deprecated_kwarg_check("_preserve_partitions")
    @_inplace_enabled(default=False)
    def percentile(
        self,
        ranks,
        axes=None,
        method="linear",
        squeeze=False,
        mtol=1,
        inplace=False,
        _preserve_partitions=False,
        interpolation=None,
    ):
        """Compute percentiles of the data along the specified axes.

        The default is to compute the percentiles along a flattened
        version of the data.

        If the input data are integers, or floats smaller than float64, or
        the input data contains missing values, then output data-type is
        float64. Otherwise, the output data-type is the same as that of
        the input.

        If multiple percentile ranks are given then a new, leading data
        dimension is created so that percentiles can be stored for each
        percentile rank.

        **Accuracy**

        The `percentile` method returns results that are consistent
        with `numpy.percentile`, which may be different to those
        created by `dask.percentile`. The dask method uses an
        algorithm that calculates approximate percentiles which are
        likely to be different from the correct values when there are
        two or more dask chunks.

        >>> import numpy as np
        >>> import dask.array as da
        >>> import cf
        >>> a = np.arange(101)
        >>> dx = da.from_array(a, chunks=10)
        >>> da.percentile(dx, [40, 60]).compute()
        array([40.36])
        >>> np.percentile(a, 40)
        array([40.])
        >>> d = cf.Data(a, chunks=10)
        >>> d.percentile(40).array
        array([40.])

        .. versionadded:: 3.0.4

        .. seealso:: `digitize`, `median`, `mean_of_upper_decile`,
                     `where`

        :Parameters:

            ranks: (sequence of) number
                Percentile rank, or sequence of percentile ranks, to
                compute, which must be between 0 and 100 inclusive.

            axes: (sequence of) `int`, optional
                Select the axes. The *axes* argument may be one, or a
                sequence, of integers that select the axis corresponding to
                the given position in the list of axes of the data array.

                By default, of *axes* is `None`, all axes are selected.

            {{percentile method: `str`, optional}}

                .. versionadded:: TODODASKVER

            squeeze: `bool`, optional
                If True then all axes over which percentiles are
                calculated are removed from the returned data. By default
                axes over which percentiles have been calculated are left
                in the result as axes with size 1, meaning that the result
                is guaranteed to broadcast correctly against the original
                data.

            {{mtol: number, optional}}

            {{split_every: `int` or `dict`, optional}}

                .. versionadded:: TODODASKVER

            {{inplace: `bool`, optional}}

            interpolation: deprecated at version TODODASKVER
                Use the *method* parameter instead.

            _preserve_partitions: deprecated at version TODODASKVER

        :Returns:

            `Data` or `None`
                The percentiles of the original data, or `None` if the
                operation was in-place.

        **Examples**

        >>> d = cf.Data(numpy.arange(12).reshape(3, 4), 'm')
        >>> print(d.array)
        [[ 0  1  2  3]
         [ 4  5  6  7]
         [ 8  9 10 11]]
        >>> p = d.percentile([20, 40, 50, 60, 80])
        >>> p
        <CF Data(5, 1, 1): [[[2.2, ..., 8.8]]] m>

        >>> p = d.percentile([20, 40, 50, 60, 80], squeeze=True)
        >>> print(p.array)
        [2.2 4.4 5.5 6.6 8.8]

        Find the standard deviation of the values above the 80th percentile:

        >>> p80 = d.percentile(80)
        <CF Data(1, 1): [[8.8]] m>
        >>> e = d.where(d<=p80, cf.masked)
        >>> print(e.array)
        [[-- -- -- --]
         [-- -- -- --]
         [-- 9 10 11]]
        >>> e.std()
        <CF Data(1, 1): [[0.816496580927726]] m>

        Find the mean of the values above the 45th percentile along the
        second axis:

        >>> p45 = d.percentile(45, axes=1)
        >>> print(p45.array)
        [[1.35],
         [5.35],
         [9.35]]
        >>> e = d.where(d<=p45, cf.masked)
        >>> print(e.array)
        [[-- -- 2 3]
         [-- -- 6 7]
         [-- -- 10 11]]
        >>> f = e.mean(axes=1)
        >>> f
        <CF Data(3, 1): [[2.5, ..., 10.5]] m>
        >>> print(f.array)
        [[ 2.5]
         [ 6.5]
         [10.5]]

        Find the histogram bin boundaries associated with given
        percentiles, and digitize the data based on these bins:

        >>> bins = d.percentile([0, 10, 50, 90, 100], squeeze=True)
        >>> print(bins.array)
        [ 0.   1.1  5.5  9.9 11. ]
        >>> e = d.digitize(bins, closed_ends=True)
        >>> print(e.array)
        [[0 0 1 1]
         [1 1 2 2]
         [2 2 3 3]]

        """
        # TODODASKAPI: interpolation -> method
        if interpolation is not None:
            _DEPRECATION_ERROR_KWARGS(
                self,
                "percentile",
                {"interpolation": None},
                message="Use the 'method' parameter instead.",
                version="TODODASKVER",
                removed_at="5.0.0",
            )  # pragma: no cover

        d = _inplace_enabled_define_and_cleanup(self)

        # Parse percentile ranks
        q = ranks
        if not (isinstance(q, np.ndarray) or is_dask_collection(q)):
            q = np.array(ranks)

        if q.ndim > 1:
            q = q.flatten()

        if not np.issubdtype(d.dtype, np.number):
            method = "nearest"

        if axes is None:
            axes = tuple(range(d.ndim))
        else:
            axes = tuple(sorted(d._parse_axes(axes)))

        dx = d.to_dask_array()
        dtype = dx.dtype
        shape = dx.shape

        # Rechunk the data so that the dimensions over which
        # percentiles are being calculated all have one chunk.
        #
        # Make sure that no new chunks are larger (in bytes) than any
        # original chunk.
        new_chunks = normalize_chunks(
            [-1 if i in axes else "auto" for i in range(dx.ndim)],
            shape=shape,
            dtype=dtype,
            limit=dtype.itemsize * reduce(mul, map(max, dx.chunks), 1),
        )
        dx = dx.rechunk(new_chunks)

        # Initialise the indices of each chunk of the result
        #
        # E.g. [(0, 0, 0), (0, 0, 1), (0, 1, 0), (0, 1, 1)]
        keys = [key[1:] for key in flatten(dx.__dask_keys__())]

        keepdims = not squeeze
        if not keepdims:
            # Remove axes that will be dropped in the result
            indices = [i for i in range(len(keys[0])) if i not in axes]
            keys = [tuple([k[i] for i in indices]) for k in keys]

        if q.ndim:
            # Insert a leading rank dimension for non-scalar input
            # percentile ranks
            keys = [(0,) + k for k in keys]

        # Create a new dask dictionary for the result
        name = "cf-percentile-" + tokenize(dx, axes, q, method)
        name = (name,)
        dsk = {
            name
            + chunk_index: (
                cf_percentile,
                dask_key,
                q,
                axes,
                method,
                keepdims,
                mtol,
            )
            for chunk_index, dask_key in zip(keys, flatten(dx.__dask_keys__()))
        }

        # Define the chunks for the result
        if q.ndim:
            out_chunks = [(q.size,)]
        else:
            out_chunks = []

        for i, c in enumerate(dx.chunks):
            if i in axes:
                if keepdims:
                    out_chunks.append((1,))
            else:
                out_chunks.append(c)

        name = name[0]
        graph = HighLevelGraph.from_collections(name, dsk, dependencies=[dx])
        dx = Array(graph, name, chunks=out_chunks, dtype=float)

        d._set_dask(dx)

        # Add a new axis identifier for a leading rank axis
        if q.ndim:
            axes = d._axes
            d._axes = (new_axis_identifier(axes),) + axes

        return d

    @_inplace_enabled(default=False)
    def persist(self, inplace=False):
        """Persist the underlying dask array into memory.

        This turns an underlying lazy dask array into a equivalent
        chunked dask array, but now with the results fully computed.

        `persist` is particularly useful when using distributed
        systems, because the results will be kept in distributed
        memory, rather than returned to the local process.

        Compare with `compute` and `array`.

        **Performance**

        `persist` causes all delayed operations to be computed.

        .. versionadded:: TODODASKVER

        .. seealso:: `compute`, `array`, `datetime_array`,
                     `dask.array.Array.persist`

        :Parameters:

            {{inplace: `bool`, optional}}

        :Returns:

            `Data` or `None`
                The persisted data. If the operation was in-place then
                `None` is returned.

        **Examples**

        TODODASKDOCS

        """
        d = _inplace_enabled_define_and_cleanup(self)

        dx = self.to_dask_array()
        dx = dx.persist()
        d._set_dask(dx, delete_source=False)

        return d

    def can_compute(self, functions=None, log_levels=None, override=False):
        """Whether or not it is acceptable to compute the data.

        If the data is explicitly requested to be computed (as would
        be the case when writing to disk, or accessing the `array`
        attribute) then computation will always occur.

        This method is meant for cases when compution is desirable but
        not essential, by providing an assessment of whether
        computation would require too excessive resources (time,
        memory, and CPU), if carried out.

        By default it is considered acceptable to compute the data if
        the computed array fits in available memory and any of the
        following are true, assessed in the order given up to the
        first criterion satisfied:

        1. The `force_compute` attribute is True.

        2. The current log level is ``'DEBUG'``.

        3. Any computations stored after initialisation consist only
           subspace, concatenate, reshape, and copy functions.

        .. versionadded:: TODODASKVER

        .. seealso:: `force_compute`, `cf.log_level`

        :Parameters:

            functions: (sequence of) `str`, optional
                Include the specified functions, in addition to the
                defaults, as those that will allow
                computation. Functions are identified by matching the
                beginnings of the key names in the dask graph layers,
                found with `dask.layers` attribute of the dask
                array. See the *override* parameter.

            log_level: (sequence of) `str`, optional
                Include the specified log levels, in addition to the
                default, as those that will allow compuitation. See
                the *override* parameter.

            override : `bool`, optional
                If True then only compute the data for the given
                *log_levels* (if any) and the given *functions* (if
                any), ignoring the defaults. If the `force_compute`
                attribute is True then computation occurs in any case.

        :Returns:

            `bool`
                True if acceptable to compute the data, otherwise
                False.

        """
        # TODODASKAPI - this method is premature - needs thinking about as part
        # of the wider resource management issue

        # TODODASK: Always return True for now, to aid development.
        return True

        dx = self.to_dask_array()

        # TODODASK fits in memory.

        # 1 Force compute
        if self.force_compute:
            return True

        # 2 Log levels
        if override:
            allowed_log_levels = ()
            allowed_functions = ()
        else:
            allowed_log_levels = ("DEBUG",)
            allowed_functions = (
                "array-",
                "getitem-",
                "copy-",
                "concatenate-",
                "reshape-",
            )

        if log_levels:
            if isinstance(log_levels, str):
                log_levels = (log_levels,)

            allowed_log_levels += tuple(log_levels)

        if log_level().value in allowed_log_levels:
            return True

        # 3 Stored computations
        layers = dx.dask.layers
        if len(layers) == 1:
            # No stored computations after initialisation
            return True

        if functions:
            if isinstance(functions, str):
                functions = (functions,)

            allowed_functions += tuple(allowed_functions)

        return all(
            [
                any([key.startswith(x) for x in allowed_functions])
                for key in tuple(layers)[1:]
            ]
        )

    @_deprecated_kwarg_check("i")
    @_inplace_enabled(default=False)
    def ceil(self, inplace=False, i=False):
        """The ceiling of the data, element-wise.

        The ceiling of ``x`` is the smallest integer ``n``, such that
        ``n>=x``.

        .. versionadded:: 1.0

        .. seealso:: `floor`, `rint`, `trunc`

        :Parameters:

            {{inplace: `bool`, optional}}

            {{i: deprecated at version 3.0.0}}

        :Returns:

            `Data` or `None`
                The ceiling of the data. If the operation was in-place
                then `None` is returned.

        **Examples**

        >>> d = cf.Data([-1.9, -1.5, -1.1, -1, 0, 1, 1.1, 1.5 , 1.9])
        >>> print(d.array)
        [-1.9 -1.5 -1.1 -1.   0.   1.   1.1  1.5  1.9]
        >>> print(d.ceil().array)
        [-1. -1. -1. -1.  0.  1.  2.  2.  2.]

        """
        d = _inplace_enabled_define_and_cleanup(self)
        dx = d.to_dask_array()
        d._set_dask(da.ceil(dx))
        return d

    def compute(self):  # noqa: F811
        """A numpy view the data.

        In-place changes to the returned numpy array *might* affect
        the underlying dask array, depending on how the dask array has
        been defined, including any delayed operations.

        The returned numpy array has the same mask hardness and fill
        values as the data.

        Compare with `array`.

        **Performance**

        `array` causes all delayed operations to be computed.

        .. versionadded:: TODODASKVER

        .. seealso:: `persist`, `array`, `datetime_array`

        :Returns:

            `numpy.ndarray`
                The numpy view of the data.

        **Examples**

        >>> d = cf.Data([1, 2, 3.0], 'km')
        >>> d.compute()
        array([1., 2., 3.])

        """
        a = self.to_dask_array().compute()

        if np.ma.isMA(a):
            if self.hardmask:
                a.harden_mask()
            else:
                a.soften_mask()

            a.set_fill_value(self.fill_value)

        return a

    @_inplace_enabled(default=False)
    def convolution_filter(
        self,
        window=None,
        axis=None,
        mode=None,
        cval=None,
        origin=0,
        inplace=False,
    ):
        """Return the data convolved along the given axis with the
        specified filter.

        The magnitude of the integral of the filter (i.e. the sum of the
        weights defined by the *weights* parameter) affects the convolved
        values. For example, filter weights of ``[0.2, 0.2 0.2, 0.2,
        0.2]`` will produce a non-weighted 5-point running mean; and
        weights of ``[1, 1, 1, 1, 1]`` will produce a 5-point running
        sum. Note that the weights returned by functions of the
        `scipy.signal.windows` package do not necessarily sum to 1 (see
        the examples for details).

        .. versionadded:: 3.3.0

        :Parameters:

            window: sequence of numbers
                Specify the window of weights to use for the filter.

                *Parameter example:*
                  An unweighted 5-point moving average can be computed
                  with ``weights=[0.2, 0.2, 0.2, 0.2, 0.2]``

                Note that the `scipy.signal.windows` package has suite of
                window functions for creating weights for filtering (see
                the examples for details).

            axis: `int`
                Select the axis over which the filter is to be applied.
                removed. The *axis* parameter is an integer that selects
                the axis corresponding to the given position in the list
                of axes of the data.

                *Parameter example:*
                  Convolve the second axis: ``axis=1``.

                *Parameter example:*
                  Convolve the last axis: ``axis=-1``.

            mode: `str`, optional
                The *mode* parameter determines how the input array is
                extended when the filter overlaps an array border. The
                default value is ``'constant'`` or, if the dimension being
                convolved is cyclic (as ascertained by the `iscyclic`
                method), ``'wrap'``. The valid values and their behaviours
                are as follows:

                ==============  ==========================  ============================
                *mode*          Description                 Behaviour
                ==============  ==========================  ============================
                ``'reflect'``   The input is extended by    ``(c b a | a b c | c b a)``
                                reflecting about the edge

                ``'constant'``  The input is extended by    ``(k k k | a b c | k k k)``
                                filling all values beyond
                                the edge with the same
                                constant value (``k``),
                                defined by the *cval*
                                parameter.

                ``'nearest'``   The input is extended by    ``(a a a | a b c | c c c )``
                                replicating the last point

                ``'mirror'``    The input is extended by    ``(c b | a b c | b a)``
                                reflecting about the
                                centre of the last point.

                ``'wrap'``      The input is extended by    ``(a b c | a b c | a b c)``
                                wrapping around to the
                                opposite edge.

                ``'periodic'``  This is a synonym for
                                ``'wrap'``.
                ==============  ==========================  ============================

                The position of the window relative to each value can be
                changed by using the *origin* parameter.

            cval: scalar, optional
                Value to fill past the edges of the array if *mode* is
                ``'constant'``. Defaults to `None`, in which case the
                edges of the array will be filled with missing data.

                *Parameter example:*
                   To extend the input by filling all values beyond the
                   edge with zero: ``cval=0``

            origin: `int`, optional
                Controls the placement of the filter. Defaults to 0, which
                is the centre of the window. If the window has an even
                number of weights then then a value of 0 defines the index
                defined by ``width/2 -1``.

                *Parameter example:*
                  For a weighted moving average computed with a weights
                  window of ``[0.1, 0.15, 0.5, 0.15, 0.1]``, if
                  ``origin=0`` then the average is centred on each
                  point. If ``origin=-2`` then the average is shifted to
                  include the previous four points. If ``origin=1`` then
                  the average is shifted to include the previous point and
                  the and the next three points.

            {{inplace: `bool`, optional}}

        :Returns:

            `Data` or `None`
                The convolved data, or `None` if the operation was
                in-place.

        """
        from .dask_utils import cf_convolve1d

        d = _inplace_enabled_define_and_cleanup(self)

        iaxis = d._parse_axes(axis)
        if len(iaxis) != 1:
            raise ValueError(
                "Must specify a unique domain axis with the 'axis' "
                f"parameter. {axis!r} specifies axes {iaxis!r}"
            )

        iaxis = iaxis[0]

        if mode is None:
            # Default mode is 'wrap' if the axis is cyclic, or else
            # 'constant'.
            if iaxis in d.cyclic():
                boundary = "periodic"
            else:
                boundary = cval
        elif mode == "wrap":
            boundary = "periodic"
        elif mode == "constant":
            boundary = cval
        elif mode == "mirror":
            raise ValueError(
                "'mirror' mode is no longer available. Please raise an "
                "issue at https://github.com/NCAS-CMS/cf-python/issues "
                "if you would like it to be re-implemented."
            )
            # This re-implementation would involve getting a 'mirror'
            # function added to dask.array.overlap, along similar
            # lines to the existing 'reflect' function in that module.
        else:
            boundary = mode

        # Set the overlap depth large enough to accommodate the
        # filter.
        #
        # For instance, for a 5-point window, the calculated value at
        # each point requires 2 points either side if the filter is
        # centred (i.e. origin is 0) and (up to) 3 points either side
        # if origin is 1 or -1.
        #
        # It is a restriction of dask.array.map_overlap that we can't
        # use asymmetric halos for general 'boundary' types.
        size = len(window)
        depth = int(size / 2)
        if not origin and not size % 2:
            depth += 1

        depth += abs(origin)

        dx = d.to_dask_array()

        # Cast to float to ensure that NaNs can be stored (as required
        # by cf_convolve1d)
        if dx.dtype != float:
            dx = dx.astype(float, copy=False)

        # Convolve each chunk
        convolve1d = partial(
            cf_convolve1d, window=window, axis=iaxis, origin=origin
        )

        dx = dx.map_overlap(
            convolve1d,
            depth={iaxis: depth},
            boundary=boundary,
            trim=True,
            meta=np.array((), dtype=float),
        )

        d._set_dask(dx)

        return d

    @_inplace_enabled(default=False)
    def cumsum(
        self,
        axis=None,
        masked_as_zero=False,
        method="sequential",
        inplace=False,
    ):
        """Return the data cumulatively summed along the given axis.

        .. versionadded:: 3.0.0

        .. seealso:: `diff`, `sum`

        :Parameters:

            axis: `int`, optional
                Select the axis over which the cumulative sums are to
                be calculated. By default the cumulative sum is
                computed over the flattened array.

            method: `str`, optional
                Choose which method to use to perform the cumulative
                sum. See `dask.array.cumsum` for details.

                .. versionadded:: TODODASKVER

            {{inplace: `bool`, optional}}

                .. versionadded:: 3.3.0

            masked_as_zero: deprecated at version TODODASKVER
                See the examples for the new behaviour when there are
                masked values.

        :Returns:

             `Data` or `None`
                The data with the cumulatively summed axis, or `None`
                if the operation was in-place.

        **Examples**

        >>> d = cf.Data(numpy.arange(12).reshape(3, 4))
        >>> print(d.array)
        [[ 0  1  2  3]
         [ 4  5  6  7]
         [ 8  9 10 11]]
        >>> print(d.cumsum().array)
        [ 0  1  3  6 10 15 21 28 36 45 55 66]
        >>> print(d.cumsum(axis=0).array)
        [[ 0  1  2  3]
         [ 4  6  8 10]
         [12 15 18 21]]
        >>> print(d.cumsum(axis=1).array)
        [[ 0  1  3  6]
         [ 4  9 15 22]
         [ 8 17 27 38]]

        >>> d[0, 0] = cf.masked
        >>> d[1, [1, 3]] = cf.masked
        >>> d[2, 0:2] = cf.masked
        >>> print(d.array)
        [[-- 1 2 3]
         [4 -- 6 --]
         [-- -- 10 11]]
        >>> print(d.cumsum(axis=0).array)
        [[-- 1 2 3]
         [4 -- 8 --]
         [-- -- 18 14]]
        >>> print(d.cumsum(axis=1).array)
        [[-- 1 3 6]
         [4 -- 10 --]
         [-- -- 10 21]]

        """
        if masked_as_zero:
            _DEPRECATION_ERROR_KWARGS(
                self,
                "cumsum",
                {"masked_as_zero": None},
                message="",
                version="TODODASKVER",
                removed_at="5.0.0",
            )  # pragma: no cover

        d = _inplace_enabled_define_and_cleanup(self)

        dx = d.to_dask_array()
        dx = dx.cumsum(axis=axis, method=method)
        d._set_dask(dx)

        return d

    @_inplace_enabled(default=False)
    def rechunk(
        self,
        chunks=_DEFAULT_CHUNKS,
        threshold=None,
        block_size_limit=None,
        balance=False,
        inplace=False,
    ):
        """Change the chunk structure of the data.

        .. versionadded:: TODODASKVER

        .. seealso:: `chunks`, `dask.array.rechunk`

        :Parameters:

            {{chunks: `int`, `tuple`, `dict` or `str`, optional}}

            threshold: `int`, optional
                The graph growth factor under which we don't bother
                introducing an intermediate step. See
                `dask.array.rechunk` for details.

            block_size_limit: `int`, optional
                The maximum block size (in bytes) we want to produce,
                as defined by the `cf.chunksize` function.

            balance: `bool`, optional
                If True, try to make each chunk the same size. By
                default this is not attempted.

                This means ``balance=True`` will remove any small
                leftover chunks, so using ``d.rechunk(chunks=len(d) //
                N, balance=True)`` will almost certainly result in
                ``N`` chunks.

        :Returns:

            `Data` or `None`
                The rechunked data, or `None` if the operation was
                in-place.

        **Examples**

        >>> x = cf.Data.ones((1000, 1000), chunks=(100, 100))

        Specify uniform chunk sizes with a tuple

        >>> y = x.rechunk((1000, 10))

        Or chunk only specific dimensions with a dictionary

        >>> y = x.rechunk({0: 1000})

        Use the value ``-1`` to specify that you want a single chunk
        along a dimension or the value ``"auto"`` to specify that dask
        can freely rechunk a dimension to attain blocks of a uniform
        block size.

        >>> y = x.rechunk({0: -1, 1: 'auto'}, block_size_limit=1e8)

        If a chunk size does not divide the dimension then rechunk
        will leave any unevenness to the last chunk.

        >>> x.rechunk(chunks=(400, -1)).chunks
        ((400, 400, 200), (1000,))

        However if you want more balanced chunks, and don't mind
        `dask` choosing a different chunksize for you then you can use
        the ``balance=True`` option.

        >>> x.rechunk(chunks=(400, -1), balance=True).chunks
        ((500, 500), (1000,))

        """
        d = _inplace_enabled_define_and_cleanup(self)

        dx = d.to_dask_array()
        dx = dx.rechunk(chunks, threshold, block_size_limit, balance)
        d._set_dask(dx, delete_source=False)

        return d

    @_inplace_enabled(default=False)
    def _asdatetime(self, inplace=False):
        """Change the internal representation of data array elements
        from numeric reference times to datetime-like objects.

        If the calendar has not been set then the default CF calendar will
        be used and the units' and the `calendar` attribute will be
        updated accordingly.

        If the internal representations are already datetime-like objects
        then no change occurs.

        .. versionadded:: 1.3

        .. seealso:: `_asreftime`, `_isdatetime`

        :Parameters:

            {{inplace: `bool`, optional}}

            {{i: deprecated at version 3.0.0}}

        :Returns:

            `Data` or `None`

        **Examples**

        >>> d = cf.Data([[1.93, 5.17]], "days since 2000-12-29")
        >>> e = d._asdatetime()
        >>> print(e.array)
        [[cftime.DatetimeGregorian(2000, 12, 30, 22, 19, 12, 0, has_year_zero=False)
          cftime.DatetimeGregorian(2001, 1, 3, 4, 4, 48, 0, has_year_zero=False)]]
        >>> f = e._asreftime()
        >>> print(f.array)
        [[1.93 5.17]]

        """
        d = _inplace_enabled_define_and_cleanup(self)

        units = d.Units
        if not units.isreftime:
            raise ValueError(
                f"Can't convert {units!r} values to date-time objects"
            )

        if not d._isdatetime():
            dx = d.to_dask_array()
            dx = dx.map_blocks(cf_rt2dt, units=units, dtype=object)
            d._set_dask(dx)

        return d

    def _isdatetime(self):
        """True if the internal representation is a datetime object."""
        return self.dtype.kind == "O" and self.Units.isreftime


    @_inplace_enabled(default=False)
    def _asreftime(self, inplace=False):
        """Change the internal representation of data array elements
        from datetime-like objects to numeric reference times.

        If the calendar has not been set then the default CF calendar will
        be used and the units' and the `calendar` attribute will be
        updated accordingly.

        If the internal representations are already numeric reference
        times then no change occurs.

        .. versionadded:: 1.3

        .. seealso:: `_asdatetime`, `_isdatetime`

        :Parameters:

            {{inplace: `bool`, optional}}

        :Returns:

            `Data` or `None`

        **Examples**

        >>> d = cf.Data([[1.93, 5.17]], "days since 2000-12-29")
        >>> e = d._asdatetime()
        >>> print(e.array)
        [[cftime.DatetimeGregorian(2000, 12, 30, 22, 19, 12, 0, has_year_zero=False)
          cftime.DatetimeGregorian(2001, 1, 3, 4, 4, 48, 0, has_year_zero=False)]]
        >>> f = e._asreftime()
        >>> print(f.array)
        [[1.93 5.17]]

        """
        d = _inplace_enabled_define_and_cleanup(self)

        units = d.Units
        if not units.isreftime:
            raise ValueError(
                f"Can't convert {units!r} values to numeric reference times"
            )

        if d._isdatetime():
            dx = d.to_dask_array()
            dx = dx.map_blocks(cf_dt2rt, units=units, dtype=float)
            d._set_dask(dx)

        return d

    def _combined_units(self, data1, method, inplace):
        """Combines by given method the data's units with other units.

        :Parameters:

            data1: `Data`

            method: `str`

            {{inplace: `bool`, optional}}

        :Returns:

            `Data` or `None`, `Data` or `None`, `Units`

        **Examples**

        >>> d._combined_units(e, '__sub__')
        >>> d._combined_units(e, '__imul__')
        >>> d._combined_units(e, '__irdiv__')
        >>> d._combined_units(e, '__lt__')
        >>> d._combined_units(e, '__rlshift__')
        >>> d._combined_units(e, '__iand__')

        """
        method_type = method[-5:-2]

        data0 = self

        units0 = data0.Units
        units1 = data1.Units

        if not units0 and not units1:
            return data0, data1, units0
        if (
            units0.isreftime
            and units1.isreftime
            and not units0.equivalent(units1)
        ):
            # Both are reference_time, but have non-equivalent
            # calendars
            if units0._canonical_calendar and not units1._canonical_calendar:
                data1 = data1._asdatetime()
                data1.override_units(units0, inplace=True)
                data1._asreftime(inplace=True)
                units1 = units0
            elif units1._canonical_calendar and not units0._canonical_calendar:
                if not inplace:
                    inplace = True
                    data0 = data0.copy()
                data0._asdatetime(inplace=True)
                data0.override_units(units1, inplace=True)
                data0._asreftime(inplace=True)
                units0 = units1
        # --- End: if

        if method_type in ("_eq", "_ne", "_lt", "_le", "_gt", "_ge"):
            # ---------------------------------------------------------
            # Operator is one of ==, !=, >=, >, <=, <
            # ---------------------------------------------------------
            if units0.equivalent(units1):
                # Units are equivalent
                if not units0.equals(units1):
                    data1 = data1.copy()
                    data1.Units = units0
                return data0, data1, _units_None
            elif not units1 or not units0:
                # At least one of the units is undefined
                return data0, data1, _units_None
            else:
                raise ValueError(
                    "Can't compare {0!r} to {1!r}".format(units0, units1)
                )
        # --- End: if

        # still here?
        if method_type in ("and", "_or", "ior", "ror", "xor", "ift"):
            # ---------------------------------------------------------
            # Operation is one of &, |, ^, >>, <<
            # ---------------------------------------------------------
            if units0.equivalent(units1):
                # Units are equivalent
                if not units0.equals(units1):
                    data1 = data1.copy()
                    data1.Units = units0
                return data0, data1, units0
            elif not units1:
                # units1 is undefined
                return data0, data1, units0
            elif not units0:
                # units0 is undefined
                return data0, data1, units1
            else:
                # Both units are defined and not equivalent
                raise ValueError(
                    "Can't operate with {} on data with {!r} to {!r}".format(
                        method, units0, units1
                    )
                )
        # --- End: if

        # Still here?
        if units0.isreftime:
            # ---------------------------------------------------------
            # units0 is reference time
            # ---------------------------------------------------------
            if method_type == "sub":
                if units1.isreftime:
                    if units0.equivalent(units1):
                        # Equivalent reference_times: the output units
                        # are time
                        if not units0.equals(units1):
                            data1 = data1.copy()
                            data1.Units = units0
                        return data0, data1, Units(_ut_unit=units0._ut_unit)
                    else:
                        # Non-equivalent reference_times: raise an
                        # exception
                        getattr(units0, method)(units1)
                elif units1.istime:
                    # reference_time minus time: the output units are
                    # reference_time
                    time0 = Units(_ut_unit=units0._ut_unit)
                    if not units1.equals(time0):
                        data1 = data1.copy()
                        data1.Units = time0
                    return data0, data1, units0
                elif not units1:
                    # reference_time minus no_units: the output units
                    # are reference_time
                    return data0, data1, units0
                else:
                    # reference_time minus something not yet accounted
                    # for: raise an exception
                    getattr(units0, method)(units1)

            elif method_type in ("add", "mul", "div", "mod"):
                if units1.istime:
                    # reference_time plus regular_time: the output
                    # units are reference_time
                    time0 = Units(_ut_unit=units0._ut_unit)
                    if not units1.equals(time0):
                        data1 = data1.copy()
                        data1.Units = time0
                    return data0, data1, units0
                elif not units1:
                    # reference_time plus no_units: the output units
                    # are reference_time
                    return data0, data1, units0
                else:
                    # reference_time plus something not yet accounted
                    # for: raise an exception
                    getattr(units0, method)(units1)

            else:
                # Raise an exception
                getattr(units0, method)(units1)

        elif units1.isreftime:
            # ---------------------------------------------------------
            # units1 is reference time
            # ---------------------------------------------------------
            if method_type == "add":
                if units0.istime:
                    # Time plus reference_time: the output units are
                    # reference_time
                    time1 = Units(_ut_unit=units1._ut_unit)
                    if not units0.equals(time1):
                        if not inplace:
                            data0 = data0.copy()
                        data0.Units = time1
                    return data0, data1, units1
                elif not units0:
                    # No_units plus reference_time: the output units
                    # are reference_time
                    return data0, data1, units1
                else:
                    # Raise an exception
                    getattr(units0, method)(units1)
        # --- End: if

        # Still here?
        if method_type in ("mul", "div"):
            # ---------------------------------------------------------
            # Method is one of *, /, //
            # ---------------------------------------------------------
            if not units1:
                # units1 is undefined
                return data0, data1, getattr(units0, method)(_units_1)
            elif not units0:
                # units0 is undefined
                return data0, data1, getattr(_units_1, method)(units1)
                #  !!!!!!! units0*units0 YOWSER
            else:
                # Both units are defined (note: if the units are
                # noncombinable then this will raise an exception)
                return data0, data1, getattr(units0, method)(units1)
        # --- End: if

        # Still here?
        if method_type in ("sub", "add", "mod"):
            # ---------------------------------------------------------
            # Operator is one of +, -
            # ---------------------------------------------------------
            if units0.equivalent(units1):
                # Units are equivalent
                if not units0.equals(units1):
                    data1 = data1.copy()
                    data1.Units = units0
                return data0, data1, units0
            elif not units1:
                # units1 is undefined
                return data0, data1, units0
            elif not units0:
                # units0 is undefined
                return data0, data1, units1
            else:
                # Both units are defined and not equivalent (note: if
                # the units are noncombinable then this will raise an
                # exception)
                return data0, data1, getattr(units0, method)(units1)
        # --- End: if

        # Still here?
        if method_type == "pow":
            if method == "__rpow__":
                # -----------------------------------------------------
                # Operator is __rpow__
                # -----------------------------------------------------
                if not units1:
                    # units1 is undefined
                    if not units0:
                        # units0 is undefined
                        return data0, data1, _units_None
                    elif units0.isdimensionless:
                        # units0 is dimensionless
                        if not units0.equals(_units_1):
                            if not inplace:
                                data0 = data0.copy()
                            data0.Units = _units_1

                        return data0, data1, _units_None
                elif units1.isdimensionless:
                    # units1 is dimensionless
                    if not units1.equals(_units_1):
                        data1 = data1.copy()
                        data1.Units = _units_1

                    if not units0:
                        # units0 is undefined
                        return data0, data1, _units_1
                    elif units0.isdimensionless:
                        # units0 is dimensionless
                        if not units0.equals(_units_1):
                            if not inplace:
                                data0 = data0.copy()
                            data0.Units = _units_1

                        return data0, data1, _units_1
                else:
                    # units1 is defined and is not dimensionless
                    if data0.size > 1:
                        raise ValueError(
                            "Can only raise units to the power of a single "
                            "value at a time. Asking to raise to the power of "
                            "{}".format(data0)
                        )

                    if not units0:
                        # Check that the units are not shifted, as
                        # raising this to a power is a nonlinear
                        # operation
                        p = data0.datum(0)
                        if units0 != (units0**p) ** (1.0 / p):
                            raise ValueError(
                                "Can't raise shifted units {!r} to the "
                                "power {}".format(units0, p)
                            )

                        return data0, data1, units1**p
                    elif units0.isdimensionless:
                        # units0 is dimensionless
                        if not units0.equals(_units_1):
                            if not inplace:
                                data0 = data0.copy()
                            data0.Units = _units_1

                        # Check that the units are not shifted, as
                        # raising this to a power is a nonlinear
                        # operation
                        p = data0.datum(0)
                        if units0 != (units0**p) ** (1.0 / p):
                            raise ValueError(
                                "Can't raise shifted units {!r} to the "
                                "power {}".format(units0, p)
                            )

                        return data0, data1, units1**p
                # --- End: if

                # This will deliberately raise an exception
                units1**units0
            else:
                # -----------------------------------------------------
                # Operator is __pow__
                # -----------------------------------------------------
                if not units0:
                    # units0 is undefined
                    if not units1:
                        # units0 is undefined
                        return data0, data1, _units_None
                    elif units1.isdimensionless:
                        # units0 is dimensionless
                        if not units1.equals(_units_1):
                            data1 = data1.copy()
                            data1.Units = _units_1

                        return data0, data1, _units_None
                elif units0.isdimensionless:
                    # units0 is dimensionless
                    if not units0.equals(_units_1):
                        if not inplace:
                            data0 = data0.copy()
                        data0.Units = _units_1

                    if not units1:
                        # units1 is undefined
                        return data0, data1, _units_1
                    elif units1.isdimensionless:
                        # units1 is dimensionless
                        if not units1.equals(_units_1):
                            data1 = data1.copy()
                            data1.Units = _units_1

                        return data0, data1, _units_1
                else:
                    # units0 is defined and is not dimensionless
                    if data1.size > 1:
                        raise ValueError(
                            "Can only raise units to the power of a single "
                            "value at a time. Asking to raise to the power of "
                            "{}".format(data1)
                        )

                    if not units1:
                        # Check that the units are not shifted, as
                        # raising this to a power is a nonlinear
                        # operation
                        p = data1.datum(0)
                        if units0 != (units0**p) ** (1.0 / p):
                            raise ValueError(
                                "Can't raise shifted units {!r} to the "
                                "power {}".format(units0, p)
                            )

                        return data0, data1, units0**p
                    elif units1.isdimensionless:
                        # units1 is dimensionless
                        if not units1.equals(_units_1):
                            data1 = data1.copy()
                            data1.Units = _units_1

                        # Check that the units are not shifted, as
                        # raising this to a power is a nonlinear
                        # operation
                        p = data1.datum(0)
                        if units0 != (units0**p) ** (1.0 / p):
                            raise ValueError(
                                "Can't raise shifted units {!r} to the "
                                "power {}".format(units0, p)
                            )

                        return data0, data1, units0**p
                # --- End: if

                # This will deliberately raise an exception
                units0**units1
            # --- End: if
        # --- End: if

        # Still here?
        raise ValueError(
            "Can't operate with {} on data with {!r} to {!r}".format(
                method, units0, units1
            )
        )

    def _binary_operation(self, other, method):
        """Implement binary arithmetic and comparison operations with
        the numpy broadcasting rules.

        It is called by the binary arithmetic and comparison
        methods, such as `__sub__`, `__imul__`, `__rdiv__`, `__lt__`, etc.

        .. seealso:: `_unary_operation`

        :Parameters:

            other:
                The object on the right hand side of the operator.

            method: `str`
                The binary arithmetic or comparison method name (such as
                ``'__imul__'`` or ``'__ge__'``).

        :Returns:

            `Data`
                A new data object, or if the operation was in place, the
                same data object.

        **Examples**

        >>> d = cf.Data([0, 1, 2, 3])
        >>> e = cf.Data([1, 1, 3, 4])

        >>> f = d._binary_operation(e, '__add__')
        >>> print(f.array)
        [1 2 5 7]

        >>> e = d._binary_operation(e, '__lt__')
        >>> print(e.array)
        [ True False  True  True]

        >>> d._binary_operation(2, '__imul__')
        >>> print(d.array)
        [0 2 4 6]

        """
        if getattr(other, "_NotImplemented_RHS_Data_op", False):
            return NotImplemented

        inplace = method[2] == "i"

        # ------------------------------------------------------------
        # Ensure other is an independent Data object, for example
        # so that combination with cf.Query objects works.
        # ------------------------------------------------------------
        if not isinstance(other, self.__class__):
            if (
                isinstance(other, cftime.datetime)
                and other.calendar == ""
                and self.Units.isreftime
            ):
                other = cf_dt(
                    other, calendar=getattr(self.Units, "calendar", "standard")
                )
            elif other is None:
                # Can't sensibly initialize a Data object from a bare
                # `None` (issue #281)
                other = np.array(None, dtype=object)

            other = type(self).asdata(other)

        # ------------------------------------------------------------
        # Prepare data0 (i.e. self copied) and data1 (i.e. other)
        # ------------------------------------------------------------
        data0 = self.copy()

        # Parse units
        data0, other, new_Units = data0._combined_units(other, method, True)

        # Cast as dask arrays
        dx0 = data0.to_dask_array()
        dx1 = other.to_dask_array()

        # Set if applicable the tolerance levels for the result
        if method in ("__eq__", "__ne__"):
            rtol = self._rtol
            atol = self._atol

        # ------------------------------------------------------------
        # Perform the binary operation with data0 (self) and data1
        # (other)
        # ------------------------------------------------------------
        if method == "__eq__":
            if dx0.dtype.kind in "US" or dx1.dtype.kind in "US":
                result = getattr(dx0, method)(dx1)
            else:
                result = da.isclose(dx0, dx1, rtol=rtol, atol=atol)
        elif method == "__ne__":
            if dx0.dtype.kind in "US" or dx1.dtype.kind in "US":
                result = getattr(dx0, method)(dx1)
            else:
                result = ~da.isclose(dx0, dx1, rtol=rtol, atol=atol)
        elif inplace:
            # Find non-in-place equivalent operator (remove 'i')
            equiv_method = method[:2] + method[3:]
            # Need to add check in here to ensure that the operation is not
            # trying to cast in a way which is invalid. For example, doing
            # [an int array] ** float value = [a float array] is fine, but
            # doing this in-place would try to chance an int array into a
            # float one, which isn't valid casting. Therefore we need to
            # catch cases where __i<op>__ isn't possible even if __<op>__
            # is due to datatype consistency rules.
            result = getattr(dx0, equiv_method)(dx1)
        else:
            result = getattr(dx0, method)(dx1)

        # Set axes when other has more dimensions than self
        axes = None
        ndim0 = dx0.ndim
        if not ndim0:
            axes = other._axes
        else:
            diff = dx1.ndim - ndim0
            if diff > 0:
                axes = list(self._axes)
                for _ in range(diff):
                    axes.insert(0, new_axis_identifier(tuple(axes)))

        if inplace:  # in-place so concerns original self
            self._set_dask(result)
            self.override_units(new_Units, inplace=True)
            if axes is not None:
                self._axes = axes

            return self
        else:  # not, so concerns a new Data object copied from self, data0
            data0._set_dask(result)
            data0.override_units(new_Units, inplace=True)
            if axes is not None:
                data0._axes = axes

            return data0

    def _parse_indices(self, *args, **kwargs):
        """'cf.Data._parse_indices' is not available.

        Use function `cf.parse_indices` instead.

        """
        raise NotImplementedError(
            "'cf.Data._parse_indices' is not available. "
            "Use function 'cf.parse_indices' instead."
        )

    @classmethod
    def concatenate(cls, data, axis=0, _preserve=True):
        """Join a sequence of data arrays together.

        :Parameters:

            data: sequence of `Data`
                The data arrays to be concatenated. Concatenation is
                carried out in the order given. Each data array must have
                equivalent units and the same shape, except in the
                concatenation axis. Note that scalar arrays are treated as
                if they were one dimensional.

            axis: `int`, optional
                The axis along which the arrays will be joined. The
                default is 0. Note that scalar arrays are treated as if
                they were one dimensional.

                .. note:: If the axis specified is cyclic, it will become
                          non-cyclic in the output.

            _preserve: `bool`, optional
                Deprecated at version TODODASKVER.

        :Returns:

            `Data`
                The concatenated data.

        **Examples**

        >>> d = cf.Data([[1, 2], [3, 4]], 'km')
        >>> e = cf.Data([[5.0, 6.0]], 'metre')
        >>> f = cf.Data.concatenate((d, e))
        >>> print(f.array)
        [[ 1.     2.   ]
         [ 3.     4.   ]
         [ 0.005  0.006]]
        >>> f.equals(cf.Data.concatenate((d, e), axis=-2))
        True

        >>> e = cf.Data([[5.0], [6.0]], 'metre')
        >>> f = cf.Data.concatenate((d, e), axis=1)
        >>> print(f.array)
        [[ 1.     2.     0.005]
         [ 3.     4.     0.006]]

        >>> d = cf.Data(1, 'km')
        >>> e = cf.Data(50.0, 'metre')
        >>> f = cf.Data.concatenate((d, e))
        >>> print(f.array)
        [ 1.    0.05]

        >>> e = cf.Data([50.0, 75.0], 'metre')
        >>> f = cf.Data.concatenate((d, e))
        >>> print(f.array)
        [ 1.     0.05   0.075]

        """
        data = tuple(data)
        if len(data) < 2:
            raise ValueError(
                "Can't concatenate: Must provide at least two data arrays"
            )

        data0 = data[0].copy()

        processed_data = []
        units0 = data0.Units
        for index, data1 in enumerate(data):
            copied = False  # to avoid making two copies in a given case

            # Turn any scalar array into a 1-d array
            if not data1.ndim:
                data1 = data1.copy()
                copied = True
                data1.insert_dimension(inplace=True)

            # Check and conform, if necessary, the units of all inputs
            if not units0.equivalent(data1.Units):
                raise ValueError(
                    "Can't concatenate: All the input arrays must have "
                    "equivalent units"
                )
            elif not units0.equals(data1.Units):  # conform for consistency
                if not copied:
                    data1 = data1.copy()
                data1.Units = units0

            processed_data.append(data1)

        # Get data as dask arrays and apply concatenation operation
        dxs = []
        for data1 in processed_data:
            dxs.append(data1.to_dask_array())

        data0._set_dask(da.concatenate(dxs, axis=axis))

        # Manage cyclicity of axes: if join axis was cyclic, it is no longer
        axis = data0._parse_axes(axis)[0]
        if axis in data0.cyclic():
            logger.warning(
                f"Concatenating along a cyclic axis ({axis}) therefore the "
                f"axis has been set as non-cyclic in the output."
            )
            data0.cyclic(axes=axis, iscyclic=False)

        return data0

    def _unary_operation(self, operation):
        """Implement unary arithmetic operations.

        It is called by the unary arithmetic methods, such as
        __abs__().

        .. seealso:: `_binary_operation`

        :Parameters:

            operation: `str`
                The unary arithmetic method name (such as "__invert__").

        :Returns:

            `Data`
                A new Data array.

        **Examples**

        >>> d = cf.Data([[1, 2, -3, -4, -5]])

        >>> e = d._unary_operation('__abs__')
        >>> print(e.array)
        [[1 2 3 4 5]]

        >>> e = d.__abs__()
        >>> print(e.array)
        [[1 2 3 4 5]]

        >>> e = abs(d)
        >>> print(e.array)
        [[1 2 3 4 5]]

        """
        out = self.copy(array=False)

        dx = self.to_dask_array()
        dx = getattr(operator, operation)(dx)

        out._set_dask(dx)

        return out

    def __add__(self, other):
        """The binary arithmetic operation ``+``

        x.__add__(y) <==> x+y

        """
        return self._binary_operation(other, "__add__")

    def __iadd__(self, other):
        """The augmented arithmetic assignment ``+=``

        x.__iadd__(y) <==> x+=y

        """
        return self._binary_operation(other, "__iadd__")

    def __radd__(self, other):
        """The binary arithmetic operation ``+`` with reflected
        operands.

        x.__radd__(y) <==> y+x

        """
        return self._binary_operation(other, "__radd__")

    def __sub__(self, other):
        """The binary arithmetic operation ``-``

        x.__sub__(y) <==> x-y

        """
        return self._binary_operation(other, "__sub__")

    def __isub__(self, other):
        """The augmented arithmetic assignment ``-=``

        x.__isub__(y) <==> x-=y

        """
        return self._binary_operation(other, "__isub__")

    def __rsub__(self, other):
        """The binary arithmetic operation ``-`` with reflected
        operands.

        x.__rsub__(y) <==> y-x

        """
        return self._binary_operation(other, "__rsub__")

    def __mul__(self, other):
        """The binary arithmetic operation ``*``

        x.__mul__(y) <==> x*y

        """
        return self._binary_operation(other, "__mul__")

    def __imul__(self, other):
        """The augmented arithmetic assignment ``*=``

        x.__imul__(y) <==> x*=y

        """
        return self._binary_operation(other, "__imul__")

    def __rmul__(self, other):
        """The binary arithmetic operation ``*`` with reflected
        operands.

        x.__rmul__(y) <==> y*x

        """
        return self._binary_operation(other, "__rmul__")

    def __div__(self, other):
        """The binary arithmetic operation ``/``

        x.__div__(y) <==> x/y

        """
        return self._binary_operation(other, "__div__")

    def __idiv__(self, other):
        """The augmented arithmetic assignment ``/=``

        x.__idiv__(y) <==> x/=y

        """
        return self._binary_operation(other, "__idiv__")

    def __rdiv__(self, other):
        """The binary arithmetic operation ``/`` with reflected
        operands.

        x.__rdiv__(y) <==> y/x

        """
        return self._binary_operation(other, "__rdiv__")

    def __floordiv__(self, other):
        """The binary arithmetic operation ``//``

        x.__floordiv__(y) <==> x//y

        """
        return self._binary_operation(other, "__floordiv__")

    def __ifloordiv__(self, other):
        """The augmented arithmetic assignment ``//=``

        x.__ifloordiv__(y) <==> x//=y

        """
        return self._binary_operation(other, "__ifloordiv__")

    def __rfloordiv__(self, other):
        """The binary arithmetic operation ``//`` with reflected
        operands.

        x.__rfloordiv__(y) <==> y//x

        """
        return self._binary_operation(other, "__rfloordiv__")

    def __truediv__(self, other):
        """The binary arithmetic operation ``/`` (true division)

        x.__truediv__(y) <==> x/y

        """
        return self._binary_operation(other, "__truediv__")

    def __itruediv__(self, other):
        """The augmented arithmetic assignment ``/=`` (true division)

        x.__itruediv__(y) <==> x/=y

        """
        return self._binary_operation(other, "__itruediv__")

    def __rtruediv__(self, other):
        """The binary arithmetic operation ``/`` (true division) with
        reflected operands.

        x.__rtruediv__(y) <==> y/x

        """
        return self._binary_operation(other, "__rtruediv__")

    def __pow__(self, other, modulo=None):
        """The binary arithmetic operations ``**`` and ``pow``

        x.__pow__(y) <==> x**y

        """
        if modulo is not None:
            raise NotImplementedError(
                "3-argument power not supported for {!r}".format(
                    self.__class__.__name__
                )
            )

        return self._binary_operation(other, "__pow__")

    def __ipow__(self, other, modulo=None):
        """The augmented arithmetic assignment ``**=``

        x.__ipow__(y) <==> x**=y

        """
        if modulo is not None:
            raise NotImplementedError(
                "3-argument power not supported for {!r}".format(
                    self.__class__.__name__
                )
            )

        return self._binary_operation(other, "__ipow__")

    def __rpow__(self, other, modulo=None):
        """The binary arithmetic operations ``**`` and ``pow`` with
        reflected operands.

        x.__rpow__(y) <==> y**x

        """
        if modulo is not None:
            raise NotImplementedError(
                "3-argument power not supported for {!r}".format(
                    self.__class__.__name__
                )
            )

        return self._binary_operation(other, "__rpow__")

    def __mod__(self, other):
        """The binary arithmetic operation ``%``

        x.__mod__(y) <==> x % y

        """
        return self._binary_operation(other, "__mod__")

    def __imod__(self, other):
        """The binary arithmetic operation ``%=``

        x.__imod__(y) <==> x %= y

        """
        return self._binary_operation(other, "__imod__")

    def __rmod__(self, other):
        """The binary arithmetic operation ``%`` with reflected
        operands.

        x.__rmod__(y) <==> y % x

        """
        return self._binary_operation(other, "__rmod__")

    def __eq__(self, other):
        """The rich comparison operator ``==``

        x.__eq__(y) <==> x==y

        """
        return self._binary_operation(other, "__eq__")

    def __ne__(self, other):
        """The rich comparison operator ``!=``

        x.__ne__(y) <==> x!=y

        """
        return self._binary_operation(other, "__ne__")

    def __ge__(self, other):
        """The rich comparison operator ``>=``

        x.__ge__(y) <==> x>=y

        """
        return self._binary_operation(other, "__ge__")

    def __gt__(self, other):
        """The rich comparison operator ``>``

        x.__gt__(y) <==> x>y

        """
        return self._binary_operation(other, "__gt__")

    def __le__(self, other):
        """The rich comparison operator ``<=``

        x.__le__(y) <==> x<=y

        """
        return self._binary_operation(other, "__le__")

    def __lt__(self, other):
        """The rich comparison operator ``<``

        x.__lt__(y) <==> x<y

        """
        return self._binary_operation(other, "__lt__")

    def __and__(self, other):
        """The binary bitwise operation ``&``

        x.__and__(y) <==> x&y

        """
        return self._binary_operation(other, "__and__")

    def __iand__(self, other):
        """The augmented bitwise assignment ``&=``

        x.__iand__(y) <==> x&=y

        """
        return self._binary_operation(other, "__iand__")


    def __rand__(self, other):
        """The binary bitwise operation ``&`` with reflected operands.

        x.__rand__(y) <==> y&x

        """
        return self._binary_operation(other, "__rand__")

    def __or__(self, other):
        """The binary bitwise operation ``|``

        x.__or__(y) <==> x|y

        """
        return self._binary_operation(other, "__or__")

    def __ior__(self, other):
        """The augmented bitwise assignment ``|=``

        x.__ior__(y) <==> x|=y

        """
        return self._binary_operation(other, "__ior__")

    def __ror__(self, other):
        """The binary bitwise operation ``|`` with reflected operands.

        x.__ror__(y) <==> y|x

        """
        return self._binary_operation(other, "__ror__")

    def __xor__(self, other):
        """The binary bitwise operation ``^``

        x.__xor__(y) <==> x^y

        """
        return self._binary_operation(other, "__xor__")

    def __ixor__(self, other):
        """The augmented bitwise assignment ``^=``

        x.__ixor__(y) <==> x^=y

        """
        return self._binary_operation(other, "__ixor__")

    def __rxor__(self, other):
        """The binary bitwise operation ``^`` with reflected operands.

        x.__rxor__(y) <==> y^x

        """
        return self._binary_operation(other, "__rxor__")

    def __lshift__(self, y):
        """The binary bitwise operation ``<<``

        x.__lshift__(y) <==> x<<y

        """
        return self._binary_operation(y, "__lshift__")

    def __ilshift__(self, y):
        """The augmented bitwise assignment ``<<=``

        x.__ilshift__(y) <==> x<<=y

        """
        return self._binary_operation(y, "__ilshift__")

    def __rlshift__(self, y):
        """The binary bitwise operation ``<<`` with reflected operands.

        x.__rlshift__(y) <==> y<<x

        """
        return self._binary_operation(y, "__rlshift__")

    def __rshift__(self, y):
        """The binary bitwise operation ``>>``

        x.__lshift__(y) <==> x>>y

        """
        return self._binary_operation(y, "__rshift__")

    def __irshift__(self, y):
        """The augmented bitwise assignment ``>>=``

        x.__irshift__(y) <==> x>>=y

        """
        return self._binary_operation(y, "__irshift__")

    def __rrshift__(self, y):
        """The binary bitwise operation ``>>`` with reflected operands.

        x.__rrshift__(y) <==> y>>x

        """
        return self._binary_operation(y, "__rrshift__")

    def __abs__(self):
        """The unary arithmetic operation ``abs``

        x.__abs__() <==> abs(x)

        """
        return self._unary_operation("__abs__")

    def __neg__(self):
        """The unary arithmetic operation ``-``

        x.__neg__() <==> -x

        """
        return self._unary_operation("__neg__")

    def __invert__(self):
        """The unary bitwise operation ``~``

        x.__invert__() <==> ~x

        """
        return self._unary_operation("__invert__")

    def __pos__(self):
        """The unary arithmetic operation ``+``

        x.__pos__() <==> +x

        """
        return self._unary_operation("__pos__")

    # ----------------------------------------------------------------
    # Private attributes
    # ----------------------------------------------------------------
    @property
    def _Units(self):
        """Storage for the units.

        The units are stored in a `Units` object, and reflect the
        units of the (yet to be computed) elements of the underlying
        data.

        .. warning:: Assigning to `_Units` does *not* trigger a units
                     conversion of the underlying data
                     values. Therefore assigning to `_Units` should
                     only be done in cases when it is known that the
                     intrinsic units represented by the data values
                     are inconsistent with the existing value of
                     `_Units`. Before assigning to `_Units`, first
                     consider if assigning to `Units`, or calling the
                     `override_units` or `override_calendar` method is
                     a more appropriate course of action, and use one
                     of those if possible.

        """
        return self._custom["_Units"]

    @_Units.setter
    def _Units(self, value):
        self._custom["_Units"] = value

    @_Units.deleter
    def _Units(self):
        self._custom["_Units"] = _units_None

    @property
    def _cyclic(self):
        """Storage for axis cyclicity.

        Contains a `set` that identifies which axes are cyclic (and
        therefore allow cyclic slicing). The set contains a subset of
        the axis identifiers defined by the `_axes` attribute.

        .. warning:: Never change the value of the `_cyclic` attribute
                     in-place.

        .. note:: When an axis identifier is removed from the `_axes`
                  attribute then it is automatically also removed from
                  the `_cyclic` attribute.

        """
        return self._custom["_cyclic"]

    @_cyclic.setter
    def _cyclic(self, value):
        self._custom["_cyclic"] = value

    @_cyclic.deleter
    def _cyclic(self):
        self._custom["_cyclic"] = _empty_set

    @property
    def _axes(self):
        """Storage for the axis identifiers.

        Contains a `tuple` of identifiers, one for each array axis.

        .. note:: When the axis identifiers are reset, then any axis
                  identifier named by the `_cyclic` attribute which is
                  not in the new `_axes` set is automatically removed
                  from the `_cyclic` attribute.

        """
        return self._custom["_axes"]

    @_axes.setter
    def _axes(self, value):
        self._custom["_axes"] = tuple(value)

        # Remove cyclic axes that are not in the new axes
        cyclic = self._cyclic
        if cyclic:
            # Never change the value of the _cyclic attribute in-place
            self._cyclic = cyclic.intersection(value)

    # ----------------------------------------------------------------
    # Dask attributes
    # ----------------------------------------------------------------
    @property
    def chunks(self):
        """The chunk sizes for each dimension.

        **Examples**

        >>> d = cf.Data.ones((4, 5), chunks=(2, 4))
        >>> d.chunks
        ((2, 2), (4, 1))

        """
        return self.to_dask_array().chunks

    @property
    def force_compute(self):
        """TODODASKDOCS See also config settings."""
        return self._custom.get("force_compute", False)

    @force_compute.setter
    def force_compute(self, value):
        self._custom["force_compute"] = bool(value)

    # ----------------------------------------------------------------
    # Attributes
    # ----------------------------------------------------------------
    @property
    def Units(self):
        """The `cf.Units` object containing the units of the data array.

        Can be set to any units equivalent to the existing units.

        .. seealso `override_units`, `override_calendar`

        **Examples**

        >>> d = cf.Data([1, 2, 3], units='m')
        >>> d.Units
        <Units: m>
        >>> d.Units = cf.Units('kilmetres')
        >>> d.Units
        <Units: kilmetres>
        >>> d.Units = cf.Units('km')
        >>> d.Units
        <Units: km>

        """
        return self._Units

    @Units.setter
    def Units(self, value):
        try:
            old_units = self._Units
        except KeyError:
            pass
        else:
            if old_units and not old_units.equivalent(value):
                raise ValueError(
                    f"Can't set Units to {value!r} that are not "
                    f"equivalent to the current units {old_units!r}. "
                    "Consider using the override_units method instead."
                )

            if not old_units or self.Units.equals(value):
                self._Units = value
                return

        dtype = self.dtype
        if dtype.kind in "iu":
            if dtype.char in "iI":
                dtype = _dtype_float32
            else:
                dtype = _dtype_float

        dx = self.to_dask_array()
        dx = dx.map_blocks(
            partial(cf_units, from_units=old_units, to_units=value),
            dtype=dtype,
        )
        self._set_dask(dx)

        self._Units = value

    @Units.deleter
    def Units(self):
        raise ValueError(
            "Can't delete the Units attribute. "
            "Consider using the override_units method instead."
        )

    @property
    def data(self):
        """The data as an object identity.

        **Examples**

        >>> d = cf.Data([1, 2], 'm')
        >>> d.data is d
        True

        """
        return self

    @property
    def dtype(self):
        """The `numpy` data-type of the data.

        **Examples**

        TODODASKDOCS
        >>> d = cf.Data([0.5, 1.5, 2.5])
        >>> d.dtype
        dtype(float64')
        >>> type(d.dtype)
        <type 'numpy.dtype'>

        >>> d = cf.Data([0.5, 1.5, 2.5])
        >>> import numpy
        >>> d.dtype = numpy.dtype(int)
        >>> print(d.array)
        [0 1 2]
        >>> d.dtype = bool
        >>> print(d.array)
        [False  True  True]
        >>> d.dtype = 'float64'
        >>> print(d.array)
        [ 0.  1.  1.]

        >>> d = cf.Data([0.5, 1.5, 2.5])
        >>> d.dtype = int
        >>> d.dtype = bool
        >>> d.dtype = float
        >>> print(d.array)
        [ 0.5  1.5  2.5]

        """
        dx = self.to_dask_array()
        return dx.dtype

    @dtype.setter
    def dtype(self, value):
        dx = self.to_dask_array()

        # Only change the datatype if it's different to that of the
        # dask array
        if dx.dtype != value:
            dx = dx.astype(value)
            self._set_dask(dx)

    @property
    def fill_value(self):
        """The data array missing data value.

        If set to `None` then the default `numpy` fill value appropriate to
        the data array's data-type will be used.

        Deleting this attribute is equivalent to setting it to None, so
        this attribute is guaranteed to always exist.

        **Examples**

        >>> d.fill_value = 9999.0
        >>> d.fill_value
        9999.0
        >>> del d.fill_value
        >>> d.fill_value
        None

        """
        return self.get_fill_value(None)

    @fill_value.setter
    def fill_value(self, value):
        self.set_fill_value(value)

    @fill_value.deleter
    def fill_value(self):
        self.del_fill_value(None)

    @property
    def hardmask(self):
        """Hardness of the mask.

        If the `hardmask` attribute is `True`, i.e. there is a hard
        mask, then unmasking an entry will silently not occur. This is
        the default, and prevents overwriting the mask.

        If the `hardmask` attribute is `False`, i.e. there is a soft
        mask, then masked entries may be overwritten with non-missing
        values.

        .. note:: Setting the `hardmask` attribute does not
                  immediately change the mask hardness, rather its
                  value indicates to other methods (such as `where`,
                  `transpose`, etc.) whether or not the mask needs
                  hardening or softening prior to an operation being
                  defined, and those methods will reset the mask
                  hardness if required.

                  By contrast, the `harden_mask` and `soften_mask`
                  methods immediately reset the mask hardness of the
                  underlying `dask` array, and also set the value of
                  the `hardmask` attribute.

        .. seealso:: `harden_mask`, `soften_mask`, `to_dask_array`,
                     `where`, `__setitem__`

        **Examples**

        >>> d = cf.Data([1, 2, 3])
        >>> d.hardmask
        True
        >>> d[0] = cf.masked
        >>> print(d.array)
        [-- 2 3]
        >>> d[...] = 999
        >>> print(d.array)
        [-- 999 999]
        >>> d.hardmask = False
        >>> d.hardmask
        False
        >>> d[...] = -1
        >>> print(d.array)
        [-1 -1 -1]

        """
        return self._custom.get("hardmask", _DEFAULT_HARDMASK)

    @hardmask.setter
    def hardmask(self, value):
        self._custom["hardmask"] = value

    @property
    def is_masked(self):
        """True if the data array has any masked values.

        **Performance**

        `is_masked` causes all delayed operations to be executed.

        **Examples**

        >>> d = cf.Data([[1, 2, 3], [4, 5, 6]])
        >>> print(d.is_masked)
        False
        >>> d[0, ...] = cf.masked
        >>> d.is_masked
        True

        """

        def is_masked(a):
            out = np.ma.is_masked(a)
            return np.array(out).reshape((1,) * a.ndim)

        dx = self.to_dask_array()

        out_ind = tuple(range(dx.ndim))
        dx_ind = out_ind

        dx = da.blockwise(
            is_masked,
            out_ind,
            dx,
            dx_ind,
            adjust_chunks={i: 1 for i in out_ind},
            dtype=bool,
        )

        return bool(dx.any())

    @property
    def nbytes(self):
        """Total number of bytes consumed by the elements of the array.

        Does not include bytes consumed by the array mask

        **Performance**

        If the number of bytes is unknown then it is calculated
        immediately by executing all delayed operations.

        **Examples**

        >>> d = cf.Data([[1, 1.5, 2]])
        >>> d.dtype
        dtype('float64')
        >>> d.size, d.dtype.itemsize
        (3, 8)
        >>> d.nbytes
        24
        >>> d[0] = cf.masked
        >>> print(d.array)
        [[-- 1.5 2.0]]
        >>> d.nbytes
        24

        """
        dx = self.to_dask_array()
        if math.isnan(dx.size):
            logger.debug("Computing data nbytes: Performance may be degraded")
            dx.compute_chunk_sizes()

        return dx.nbytes

    @property
    def ndim(self):
        """Number of dimensions in the data array.

        **Examples**

        >>> d = cf.Data([[1, 2, 3], [4, 5, 6]])
        >>> d.ndim
        2

        >>> d = cf.Data([[1, 2, 3]])
        >>> d.ndim
        2

        >>> d = cf.Data([[3]])
        >>> d.ndim
        2

        >>> d = cf.Data([3])
        >>> d.ndim
        1

        >>> d = cf.Data(3)
        >>> d.ndim
        0

        """
        dx = self.to_dask_array()
        return dx.ndim

    @property
    def shape(self):
        """Tuple of the data array's dimension sizes.

        **Performance**

        If the shape of the data is unknown then it is calculated
        immediately by executing all delayed operations.

        **Examples**

        >>> d = cf.Data([[1, 2, 3], [4, 5, 6]])
        >>> d.shape
        (2, 3)

        >>> d = cf.Data([[1, 2, 3]])
        >>> d.shape
        (1, 3)

        >>> d = cf.Data([[3]])
        >>> d.shape
        (1, 1)

        >>> d = cf.Data(3)
        >>> d.shape
        ()

        """
        dx = self.to_dask_array()
        if math.isnan(dx.size):
            logger.debug("Computing data shape: Performance may be degraded")
            dx.compute_chunk_sizes()

        return dx.shape

    @property
    def size(self):
        """Number of elements in the data array.

        **Performance**

        If the size of the data is unknown then it is calculated
        immediately by executing all delayed operations.

        **Examples**

        >>> d = cf.Data([[1, 2, 3], [4, 5, 6]])
        >>> d.size
        6

        >>> d = cf.Data([[1, 2, 3]])
        >>> d.size
        3

        >>> d = cf.Data([[3]])
        >>> d.size
        1

        >>> d = cf.Data([3])
        >>> d.size
        1

        >>> d = cf.Data(3)
        >>> d.size
        1

        """
        dx = self.to_dask_array()
        size = dx.size
        if math.isnan(size):
            logger.debug("Computing data size: Performance may be degraded")
            dx.compute_chunk_sizes()
            size = dx.size

        return size

    @property
    def array(self):
        """A numpy array copy of the data.

        In-place changes to the returned numpy array do not affect the
        underlying dask array.

        The returned numpy array has the same mask hardness and fill
        values as the data.

        Compare with `compute`.

        **Performance**

        `array` causes all delayed operations to be computed.

        .. seealso:: `datetime_array`, `compute`, `persist`

        **Examples**

        >>> d = cf.Data([1, 2, 3.0], 'km')
        >>> a = d.array
        >>> isinstance(a, numpy.ndarray)
        True
        >>> print(a)
        [ 1.  2.  3.]
        >>> d[0] = -99
        >>> print(a[0])
        1.0
        >>> a[0] = 88
        >>> print(d[0])
        -99.0 km

        >>> d = cf.Data('2000-12-1', units='days since 1999-12-1')
        >>> print(d.array)
        366
        >>> print(d.datetime_array)
        2000-12-01 00:00:00

        """
        array = self.compute().copy()
        if not isinstance(array, np.ndarray):
            array = np.asanyarray(array)

        return array

    @property
    def datetime_array(self):
        """An independent numpy array of date-time objects.

        Only applicable to data arrays with reference time units.

        If the calendar has not been set then the CF default calendar will
        be used and the units will be updated accordingly.

        The data-type of the data array is unchanged.

        .. seealso:: `array`, `compute`, `persist`

        **Performance**

        `datetime_array` causes all delayed operations to be computed.

        **Examples**

        """
        units = self.Units

        if not units.isreftime:
            raise ValueError(
                f"Can't create date-time array from units {self.Units!r}"
            )

        if getattr(units, "calendar", None) == "none":
            raise ValueError(
                f"Can't create date-time array from units {self.Units!r} "
                "because calendar is 'none'"
            )

        units, reftime = units.units.split(" since ")

        # Convert months and years to days, because cftime won't work
        # otherwise.
        if units in ("months", "month"):
            d = self * _month_length
            d.override_units(
                Units(
                    f"days since {reftime}",
                    calendar=getattr(units, "calendar", None),
                ),
                inplace=True,
            )
        elif units in ("years", "year", "yr"):
            d = self * _year_length
            d.override_units(
                Units(
                    f"days since {reftime}",
                    calendar=getattr(units, "calendar", None),
                ),
                inplace=True,
            )
        else:
            d = self

        dx = d.to_dask_array()
        dx = convert_to_datetime(dx, d.Units)

        a = dx.compute()

        if np.ma.isMA(a):
            if self.hardmask:
                a.harden_mask()
            else:
                a.soften_mask()

            a.set_fill_value(self.fill_value)

        return a

    @property
    def mask(self):
        """The Boolean missing data mask of the data array.

        The Boolean mask has True where the data array has missing data
        and False otherwise.

        :Returns:

            `Data`

        **Examples**

        >>> d.shape
        (12, 73, 96)
        >>> m = d.mask
        >>> m.dtype
        dtype('bool')
        >>> m.shape
        (12, 73, 96)

        """
        mask_data_obj = self.copy(array=False)

        dx = self.to_dask_array()
        mask = da.ma.getmaskarray(dx)

        mask_data_obj._set_dask(mask)
        mask_data_obj.override_units(_units_None, inplace=True)
        mask_data_obj.hardmask = _DEFAULT_HARDMASK

        return mask_data_obj

    # `arctan2`, AT2 seealso
    @_inplace_enabled(default=False)
    def arctan(self, inplace=False):
        """Take the trigonometric inverse tangent of the data element-
        wise.

        Units are ignored in the calculation. The result has units of radians.

        .. versionadded:: 3.0.7

        .. seealso:: `tan`, `arcsin`, `arccos`, `arctanh`

        :Parameters:

            {{inplace: `bool`, optional}}

        :Returns:

            `Data` or `None`

        **Examples**

        >>> print(d.array)
        [[0.5 0.7]
         [0.9 1.1]]
        >>> e = d.arctan()
        >>> e.Units
        <Units: radians>
        >>> print(e.array)
        [[0.46364761 0.61072596]
         [0.7328151  0.83298127]]

        >>> print(d.array)
        [1.2 1.0 0.8 0.6 --]
        >>> d.arctan(inplace=True)
        >>> print(d.array)
        [0.8760580505981934 0.7853981633974483 0.6747409422235527
         0.5404195002705842 --]

        """
        d = _inplace_enabled_define_and_cleanup(self)

        dx = d.to_dask_array()
        d._set_dask(da.arctan(dx))

        d.override_units(_units_radians, inplace=True)

        return d

    # AT2
    #
    #    @classmethod
    #    def arctan2(cls, y, x):
    #        '''Take the "two-argument" trigonometric inverse tangent
    #    element-wise for `y`/`x`.
    #
    #    Explicitly this returns, for all corresponding elements, the angle
    #    between the positive `x` axis and the line to the point (`x`, `y`),
    #    where the signs of both `x` and `y` are taken into account to
    #    determine the quadrant. Such knowledge of the signs of `x` and `y`
    #    are lost when the quotient is input to the standard "one-argument"
    #    `arctan` function, such that use of `arctan` leaves the quadrant
    #    ambiguous. `arctan2` may therefore be preferred.
    #
    #    Units are ignored in the calculation. The result has units of radians.
    #
    #    .. versionadded:: 3.2.0
    #
    #    .. seealso:: `arctan`, `tan`
    #
    #    :Parameters:
    #
    #        y: `Data`
    #            The data array to provide the numerator elements, corresponding
    #            to the `y` coordinates in the `arctan2` definition.
    #
    #        x: `Data`
    #            The data array to provide the denominator elements,
    #            corresponding to the `x` coordinates in the `arctan2`
    #            definition.
    #
    #    :Returns:
    #
    #        `Data`
    #
    #    **Examples**
    #
    #        '''
    #        return cls(numpy_arctan2(y, x), units=_units_radians)

    @_inplace_enabled(default=False)
    def arctanh(self, inplace=False):
        """Take the inverse hyperbolic tangent of the data element-wise.

        Units are ignored in the calculation. The result has units of radians.

        .. versionadded:: 3.2.0

        .. seealso::  `tanh`, `arcsinh`, `arccosh`, `arctan`

        :Parameters:

            {{inplace: `bool`, optional}}

        :Returns:

            `Data` or `None`

        **Examples**

        >>> print(d.array)
        [[0.5 0.7]
         [0.9 1.1]]
        >>> e = d.arctanh()
        >>> e.Units
        <Units: radians>
        >>> print(e.array)
        [[0.54930614 0.86730053]
         [1.47221949        nan]]

        >>> print(d.array)
        [1.2 1.0 0.8 0.6 --]
        >>> d.arctanh(inplace=True)
        >>> print(d.array)
        [nan inf 1.0986122886681098 0.6931471805599453 --]
        >>> d.masked_invalid(inplace=True)
        >>> print(d.array)
        [-- -- 1.0986122886681098 0.6931471805599453 --]

        """
        d = _inplace_enabled_define_and_cleanup(self)

        # Data.func is used instead of the Dask built-in in this case because
        # arctanh has a restricted domain therefore it is necessary to use our
        # custom logic implemented via the `preserve_invalid` keyword to func.
        d.func(
            np.arctanh,
            units=_units_radians,
            inplace=True,
            preserve_invalid=True,
        )

        return d

    @_inplace_enabled(default=False)
    def arcsin(self, inplace=False):
        """Take the trigonometric inverse sine of the data element-wise.

        Units are ignored in the calculation. The result has units of radians.

        .. versionadded:: 3.2.0

        .. seealso::  `sin`, `arccos`, `arctan`, `arcsinh`

        :Parameters:

            {{inplace: `bool`, optional}}

        :Returns:

            `Data` or `None`

        **Examples**

        >>> print(d.array)
        [[0.5 0.7]
         [0.9 1.1]]
        >>> e = d.arcsin()
        >>> e.Units
        <Units: radians>
        >>> print(e.array)
        [[0.52359878 0.7753975 ]
         [1.11976951        nan]]

        >>> print(d.array)
        [1.2 1.0 0.8 0.6 --]
        >>> d.arcsin(inplace=True)
        >>> print(d.array)
        [nan 1.5707963267948966 0.9272952180016123 0.6435011087932844 --]
        >>> d.masked_invalid(inplace=True)
        >>> print(d.array)
        [-- 1.5707963267948966 0.9272952180016123 0.6435011087932844 --]

        """
        d = _inplace_enabled_define_and_cleanup(self)

        # Data.func is used instead of the Dask built-in in this case because
        # arcsin has a restricted domain therefore it is necessary to use our
        # custom logic implemented via the `preserve_invalid` keyword to func.
        d.func(
            np.arcsin,
            units=_units_radians,
            inplace=True,
            preserve_invalid=True,
        )

        return d

    @_inplace_enabled(default=False)
    def arcsinh(self, inplace=False):
        """Take the inverse hyperbolic sine of the data element-wise.

        Units are ignored in the calculation. The result has units of radians.

        .. versionadded:: 3.1.0

        .. seealso:: `sinh`, `arccosh`, `arctanh`, `arcsin`

        :Parameters:

            {{inplace: `bool`, optional}}

        :Returns:

            `Data` or `None`

        **Examples**

        >>> print(d.array)
        [[0.5 0.7]
         [0.9 1.1]]
        >>> e = d.arcsinh()
        >>> e.Units
        <Units: radians>
        >>> print(e.array)
        [[0.48121183 0.65266657]
         [0.80886694 0.95034693]]

        >>> print(d.array)
        [1.2 1.0 0.8 0.6 --]
        >>> d.arcsinh(inplace=True)
        >>> print(d.array)
        [1.015973134179692 0.881373587019543 0.732668256045411 0.5688248987322475
         --]

        """
        d = _inplace_enabled_define_and_cleanup(self)

        dx = d.to_dask_array()
        d._set_dask(da.arcsinh(dx))

        d.override_units(_units_radians, inplace=True)

        return d

    @_inplace_enabled(default=False)
    def arccos(self, inplace=False):
        """Take the trigonometric inverse cosine of the data element-
        wise.

        Units are ignored in the calculation. The result has units of radians.

        .. versionadded:: 3.2.0

        .. seealso:: `cos`, `arcsin`, `arctan`, `arccosh`

        :Parameters:

            {{inplace: `bool`, optional}}

        :Returns:

            `Data` or `None`

        **Examples**

        >>> print(d.array)
        [[0.5 0.7]
         [0.9 1.1]]
        >>> e = d.arccos()
        >>> e.Units
        <Units: radians>
        >>> print(e.array)
        [[1.04719755 0.79539883]
         [0.45102681        nan]]

        >>> print(d.array)
        [1.2 1.0 0.8 0.6 --]
        >>> d.arccos(inplace=True)
        >>> print(d.array)
        [nan 0.0 0.6435011087932843 0.9272952180016123 --]
        >>> d.masked_invalid(inplace=True)
        >>> print(d.array)
        [-- 0.0 0.6435011087932843 0.9272952180016123 --]

        """
        d = _inplace_enabled_define_and_cleanup(self)

        # Data.func is used instead of the Dask built-in in this case because
        # arccos has a restricted domain therefore it is necessary to use our
        # custom logic implemented via the `preserve_invalid` keyword to func.
        d.func(
            np.arccos,
            units=_units_radians,
            inplace=True,
            preserve_invalid=True,
        )

        return d

    @_inplace_enabled(default=False)
    def arccosh(self, inplace=False):
        """Take the inverse hyperbolic cosine of the data element-wise.

        Units are ignored in the calculation. The result has units of radians.

        .. versionadded:: 3.2.0

        .. seealso::  `cosh`, `arcsinh`, `arctanh`, `arccos`

        :Parameters:

            {{inplace: `bool`, optional}}

        :Returns:

            `Data` or `None`

        **Examples**

        >>> print(d.array)
        [[0.5 0.7]
         [0.9 1.1]]
        >>> e = d.arccosh()
        >>> e.Units
        <Units: radians>
        >>> print(e.array)
        [[       nan        nan]
         [       nan 0.44356825]]

        >>> print(d.array)
        [1.2 1.0 0.8 0.6 --]
        >>> d.arccosh(inplace=True)
        >>> print(d.array)
        [0.6223625037147786 0.0 nan nan --]
        >>> d.masked_invalid(inplace=True)
        >>> print(d.array)
        [0.6223625037147786 0.0 -- -- --]

        """
        d = _inplace_enabled_define_and_cleanup(self)

        # Data.func is used instead of the Dask built-in in this case because
        # arccosh has a restricted domain therefore it is necessary to use our
        # custom logic implemented via the `preserve_invalid` keyword to func.
        d.func(
            np.arccosh,
            units=_units_radians,
            inplace=True,
            preserve_invalid=True,
        )

        return d

    def all(self, axis=None, keepdims=True, split_every=None):
        """Test whether all data array elements evaluate to True.

        .. seealso:: `allclose`, `any`, `isclose`

        :Parameters:

            axis: (sequence of) `int`, optional
                Axis or axes along which a logical AND reduction is
                performed. The default (`None`) is to perform a
                logical AND over all the dimensions of the input
                array. *axis* may be negative, in which case it counts
                from the last to the first axis.

            {{collapse keepdims: `bool`, optional}}

            {{split_every: `int` or `dict`, optional}}

        :Returns:

            `Data`
                Whether or not all data array elements evaluate to True.

        **Examples**

        >>> d = cf.Data([[1, 2], [3, 4]])
        >>> d.all()
        <CF Data(1, 1): [[True]]>
        >>> d.all(keepdims=False)
        <CF Data(1, 1): True>
        >>> d.all(axis=0)
        <CF Data(1, 2): [[True, True]]>
        >>> d.all(axis=1)
        <CF Data(2, 1): [[True, True]]>
        >>> d.all(axis=())
        <CF Data(2, 2): [[True, ..., True]]>

        >>> d[0] = cf.masked
        >>> d[1, 0] = 0
        >>> print(d.array)
        [[-- --]
         [0 4]]
        >>> d.all(axis=0)
        <CF Data(1, 2): [[False, True]]>
        >>> d.all(axis=1)
        <CF Data(2, 1): [[--, False]]>

        >>> d[...] = cf.masked
        >>> d.all()
        <CF Data(1, 1): [[--]]>
        >>> bool(d.all())
        True
        >>> bool(d.all(keepdims=False))
        False

        """
        d = self.copy(array=False)
        dx = self.to_dask_array()
        dx = da.all(dx, axis=axis, keepdims=keepdims, split_every=split_every)
        d._set_dask(dx)
        d.hardmask = _DEFAULT_HARDMASK
        d.override_units(_units_None, inplace=True)
        return d

    def allclose(self, y, rtol=None, atol=None):
        """Whether an array is element-wise equal within a tolerance.

        Return True if the data is broadcastable to array *y* and
        element-wise equal within a tolerance.

        {{equals tolerance}}

        .. seealso:: `all`, `any`, `isclose`

        :Parameters:

            y: data_like
                The data to compare.

            {{rtol: number, optional}}

            {{atol: number, optional}}

        :Returns:

            `Data`
                A scalar boolean array that is `True` if the two arrays
                are equal within the given tolerance, or `False`
                otherwise.

        **Examples**

        >>> d = cf.Data([1000, 2500], 'metre')
        >>> e = cf.Data([1, 2.5], 'km')
        >>> bool(d.allclose(e))
        True

        >>> d = cf.Data(['ab', 'cdef'])
        >>> bool(d.allclose([[['ab', 'cdef']]]))
        True

        >>> d = cf.Data([[1000, 2500], [1000, 2500]], 'metre')
        >>> e = cf.Data([1, 2.5], 'km')
        >>> bool(d.allclose(e))
        True

        >>> d = cf.Data([1, 1, 1], 's')
        >>> bool(d.allclose(1))
        True

        """
        return self.isclose(y, rtol=rtol, atol=atol).all()

    def any(self, axis=None, keepdims=True, split_every=None):
        """Test whether any data array elements evaluate to True.

        .. seealso:: `all`, `allclose`, `isclose`

        :Parameters:

            axis: (sequence of) `int`, optional
                Axis or axes along which a logical OR reduction is
                performed. The default (`None`) is to perform a
                logical OR over all the dimensions of the input
                array. *axis* may be negative, in which case it counts
                from the last to the first axis.

            {{collapse keepdims: `bool`, optional}}

            {{split_every: `int` or `dict`, optional}}

        :Returns:

            `Data`
                Whether or any data array elements evaluate to True.

        **Examples**

        >>> d = cf.Data([[0, 2], [0, 4]])
        >>> d.any()
        <CF Data(1, 1): [[True]]>
        >>> d.any(keepdims=False)
        <CF Data(1, 1): True>
        >>> d.any(axis=0)
        <CF Data(1, 2): [[False, True]]>
        >>> d.any(axis=1)
        <CF Data(2, 1): [[True, True]]>
        >>> d.any(axis=())
        <CF Data(2, 2): [[False, ..., True]]>

        >>> d[0] = cf.masked
        >>> print(d.array)
        [[-- --]
         [0 4]]
        >>> d.any(axis=0)
        <CF Data(1, 2): [[False, True]]>
        >>> d.any(axis=1)
        <CF Data(2, 1): [[--, True]]>

        >>> d[...] = cf.masked
        >>> d.any()
        <CF Data(1, 1): [[--]]>
        >>> bool(d.any())
        False
        >>> bool(d.any(keepdims=False))
        False

        """
        d = self.copy(array=False)
        dx = self.to_dask_array()
        dx = da.any(dx, axis=axis, keepdims=keepdims, split_every=split_every)
        d._set_dask(dx)
        d.hardmask = _DEFAULT_HARDMASK
        d.override_units(_units_None, inplace=True)
        return d

    @_inplace_enabled(default=False)
    def apply_masking(
        self,
        fill_values=None,
        valid_min=None,
        valid_max=None,
        valid_range=None,
        inplace=False,
    ):
        """Apply masking.

        Masking is applied according to the values of the keyword
        parameters.

        Elements that are already masked remain so.

        .. versionadded:: 3.4.0

        .. seealso:: `get_fill_value`, `hardmask`, `mask`, `where`

        :Parameters:

            fill_values: `bool` or sequence of scalars, optional
                Specify values that will be set to missing data. Data
                elements exactly equal to any of the values are set to
                missing data.

                If True then the value returned by the
                `get_fill_value` method, if such a value exists, is
                used.

                Zero or more values may be provided in a sequence of
                scalars.

                *Parameter example:*
                  Specify a fill value of 999: ``fill_values=[999]``

                *Parameter example:*
                  Specify fill values of 999 and -1.0e30:
                  ``fill_values=[999, -1.0e30]``

                *Parameter example:*
                  Use the fill value already set for the data:
                  ``fill_values=True``

                *Parameter example:*
                  Use no fill values: ``fill_values=False`` or
                  ``fill_value=[]``

            valid_min: number, optional
                A scalar specifying the minimum valid value. Data
                elements strictly less than this number will be set to
                missing data.

            valid_max: number, optional
                A scalar specifying the maximum valid value. Data
                elements strictly greater than this number will be set
                to missing data.

            valid_range: (number, number), optional
                A vector of two numbers specifying the minimum and
                maximum valid values, equivalent to specifying values
                for both *valid_min* and *valid_max* parameters. The
                *valid_range* parameter must not be set if either
                *valid_min* or *valid_max* is defined.

                *Parameter example:*
                  ``valid_range=[-999, 10000]`` is equivalent to setting
                  ``valid_min=-999, valid_max=10000``

            {{inplace: `bool`, optional}}

        :Returns:

            `Data` or `None`
                The data with masked values. If the operation was in-place
                then `None` is returned.

        **Examples**

        >>> import numpy
        >>> d = cf.Data(numpy.arange(12).reshape(3, 4), 'm')
        >>> d[1, 1] = cf.masked
        >>> print(d.array)
        [[0 1 2 3]
         [4 -- 6 7]
         [8 9 10 11]]
        >>> print(d.apply_masking().array)
        [[0 1 2 3]
         [4 -- 6 7]
         [8 9 10 11]]
        >>> print(d.apply_masking(fill_values=[0]).array)
        [[-- 1 2 3]
         [4 -- 6 7]
         [8 9 10 11]]
        >>> print(d.apply_masking(fill_values=[0, 11]).array)
        [[-- 1 2 3]
         [4 -- 6 7]
         [8 9 10 --]]
        >>> print(d.apply_masking(valid_min=3).array)
        [[-- -- -- 3]
         [4 -- 6 7]
         [8 9 10 11]]
        >>> print(d.apply_masking(valid_max=6).array)
        [[0 1 2 3]
         [4 -- 6 --]
         [-- -- -- --]]
        >>> print(d.apply_masking(valid_range=[2, 8]).array)
        [[-- -- 2 3]
         [4 -- 6 7]
         [8 -- -- --]]
        >>> d.set_fill_value(7)
        >>> print(d.apply_masking(fill_values=True).array)
        [[0 1 2 3]
         [4 -- 6 --]
         [8 9 10 11]]
        >>> print(d.apply_masking(fill_values=True,
        ...                       valid_range=[2, 8]).array)
        [[-- -- 2 3]
         [4 -- 6 --]
         [8 -- -- --]]

        """
        # Parse valid_range
        if valid_range is not None:
            if valid_min is not None or valid_max is not None:
                raise ValueError(
                    "Can't set 'valid_range' parameter with either the "
                    "'valid_min' nor 'valid_max' parameters"
                )

            try:
                if len(valid_range) != 2:
                    raise ValueError(
                        "'valid_range' parameter must be a vector of "
                        "two elements"
                    )
            except TypeError:
                raise ValueError(
                    "'valid_range' parameter must be a vector of "
                    "two elements"
                )

            valid_min, valid_max = valid_range

        # Parse fill_values
        if fill_values is None:
            fill_values = False

        if isinstance(fill_values, bool):
            if fill_values:
                fill_value = self.get_fill_value(None)
                if fill_value is not None:
                    fill_values = (fill_value,)
                else:
                    fill_values = ()
            else:
                fill_values = ()
        else:
            try:
                iter(fill_values)
            except TypeError:
                raise TypeError(
                    "'fill_values' parameter must be a sequence or "
                    f"of type bool. Got type {type(fill_values)}"
                )
            else:
                if isinstance(fill_values, str):
                    raise TypeError(
                        "'fill_values' parameter must be a sequence or "
                        f"of type bool. Got type {type(fill_values)}"
                    )

        d = _inplace_enabled_define_and_cleanup(self)

        dx = self.to_dask_array()

        mask = None
        if fill_values:
            mask = dx == fill_values[0]

            for fill_value in fill_values[1:]:
                mask |= dx == fill_value

        if valid_min is not None:
            if mask is None:
                mask = dx < valid_min
            else:
                mask |= dx < valid_min

        if valid_max is not None:
            if mask is None:
                mask = dx > valid_max
            else:
                mask |= dx > valid_max

        if mask is not None:
            dx = da.ma.masked_where(mask, dx)

        d._set_dask(dx)

        return d

    def argmax(self, axis=None, unravel=False):
        """Return the indices of the maximum values along an axis.

        If no axis is specified then the returned index locates the
        maximum of the whole data.

        In case of multiple occurrences of the maximum values, the
        indices corresponding to the first occurrence are returned.

        **Performance**

        If the data index is returned as a `tuple` (see the *unravel*
        parameter) then all delayed operations are computed.

        :Parameters:

            axis: `int`, optional
                The specified axis over which to locate the maximum
                values. By default the maximum over the flattened data
                is located.

            unravel: `bool`, optional
                If True then when locating the maximum over the whole
                data, return the location as an index for each axis as
                a `tuple`. By default an index to the flattened array
                is returned in this case. Ignored if locating the
                maxima over a subset of the axes.

        :Returns:

            `Data` or `tuple`
                The location of the maximum, or maxima.

        **Examples**

        >>> d = cf.Data(np.arange(6).reshape(2, 3))
        >>> print(d.array)
        [[0 1 2]
         [3 4 5]]
        >>> a = d.argmax()
        >>> a
        <CF Data(): 5>
        >>> a.array
        5

        >>> index = d.argmax(unravel=True)
        >>> index
        (1, 2)
        >>> d[index]
        <CF Data(1, 1): [[5]]>

        >>> d.argmax(axis=0)
        <CF Data(3): [1, 1, 1]>
        >>> d.argmax(axis=1)
        <CF Data(2): [2, 2]>

        Only the location of the first occurrence is returned:

        >>> d = cf.Data([0, 4, 2, 3, 4])
        >>> d.argmax()
        <CF Data(): 1>

        >>> d = cf.Data(np.arange(6).reshape(2, 3))
        >>> d[1, 1] = 5
        >>> print(d.array)
        [[0 1 2]
         [3 5 5]]
        >>> d.argmax(1)
        <CF Data(2): [2, 1]>

        """
        dx = self.to_dask_array()
        a = dx.argmax(axis=axis)

        if unravel and (axis is None or self.ndim <= 1):
            # Return a multidimensional index tuple
            return tuple(np.array(da.unravel_index(a, self.shape)))

        return type(self)(a)

    def get_data(self, default=ValueError(), _units=None, _fill_value=None):
        """Returns the data.

        .. versionadded:: 3.0.0

        :Returns:

                `Data`

        """
        return self

<<<<<<< HEAD
    def get_filenames(self):
        """The names of files containing parts of the data array.

        Returns the names of any files that are required to deliver
        the computed data array. This list may contain fewer names
        than the collection of file names that defined the data when
        it was first instantiated, as could be the case after the data
        has been subspaced.

        **Implementation**

        A `dask` chunk that contributes to the computed array is
        assumed to reference data within a file if that chunk's array
        object has a callable `get_filename` method, the output of
        which is added to the returned `set`.

        :Returns:

            `set`
                The file names. If no files are required to compute
                the data then an empty `set` is returned.

        **Examples**

        >>> d = cf.Data.full((5, 8), 1, chunks=4)
        >>> d.get_filenames()
        set()

        >>> f = cf.example_field(0)
        >>> cf.write(f, "file_A.nc")
        >>> cf.write(f, "file_B.nc")

        >>> a = cf.read("file_A.nc", chunks=4)[0].data
        >>> a += 999
        >>> b = cf.read("file_B.nc", chunks=4)[0].data
        >>> c = cf.Data(b.array, units=b.Units, chunks=4)
        >>> print(a.shape, b.shape, c.shape)
        (5, 8) (5, 8) (5, 8)
        >>> d = cf.Data.concatenate([a, a.copy(), b, c], axis=1)
        >>> print(d.shape)
        (5, 32)

        >>> d.get_filenames()
        {'file_A.nc', 'file_B.nc'}
        >>> d[:, 2:7].get_filenames()
        {'file_A.nc'}
        >>> d[:, 2:14].get_filenames()
        {'file_A.nc', 'file_B.nc'}
        >>> d[:, 2:20].get_filenames()
        {'file_A.nc', 'file_B.nc'}
        >>> d[:, 2:30].get_filenames()
        {'file_A.nc', 'file_B.nc'}
        >>> d[:, 29:30].get_filenames()
        set()
        >>> d[2, 3] = -99
        >>> d[2, 3].get_filenames()
        {'file_A.nc'}

        """
        from dask.base import collections_to_dsk

        out = []
        dsk = collections_to_dsk((self.to_dask_array(),), optimize_graph=True)
        for a in dsk.values():
            try:
                out.append(a.get_filename())
            except AttributeError:
                pass

        return set(out)

    @daskified(_DASKIFIED_VERBOSE)
=======
>>>>>>> 7bdbd33a
    def get_units(self, default=ValueError()):
        """Return the units.

        .. seealso:: `del_units`, `set_units`

        :Parameters:

            default: optional
                Return the value of the *default* parameter if the units
                have not been set. If set to an `Exception` instance then
                it will be raised instead.

        :Returns:

                The units.

        **Examples**

        >>> d.set_units('metres')
        >>> d.get_units()
        'metres'
        >>> d.del_units()
        >>> d.get_units()
        ValueError: Can't get non-existent units
        >>> print(d.get_units(None))
        None

        """
        try:
            return self.Units.units
        except AttributeError:
            return super().get_units(default=default)

    def get_calendar(self, default=ValueError()):
        """Return the calendar.

        .. seealso:: `del_calendar`, `set_calendar`

        :Parameters:

            default: optional
                Return the value of the *default* parameter if the
                calendar has not been set. If set to an `Exception`
                instance then it will be raised instead.

        :Returns:

                The calendar.

        **Examples**

        >>> d.set_calendar('julian')
        >>> d.get_calendar
        'metres'
        >>> d.del_calendar()
        >>> d.get_calendar()
        ValueError: Can't get non-existent calendar
        >>> print(d.get_calendar(None))
        None

        """
        try:
            return self.Units.calendar
        except (AttributeError, KeyError):
            return super().get_calendar(default=default)

    def set_calendar(self, calendar):
        """Set the calendar.

        .. seealso:: `override_calendar`, `override_units`,
                     `del_calendar`, `get_calendar`

        :Parameters:

            value: `str`
                The new calendar.

        :Returns:

            `None`

        **Examples**

        >>> d.set_calendar('none')
        >>> d.get_calendar
        'none'
        >>> d.del_calendar()
        >>> d.get_calendar()
        ValueError: Can't get non-existent calendar
        >>> print(d.get_calendar(None))
        None

        """
        self.Units = Units(self.get_units(default=None), calendar)

    def set_units(self, value):
        """Set the units.

        .. seealso:: `override_units`, `del_units`, `get_units`,
                     `has_units`, `Units`

        :Parameters:

            value: `str`
                The new units.

        :Returns:

            `None`

        **Examples**

        >>> d.set_units('watt')
        >>> d.get_units()
        'watt'
        >>> d.del_units()
        >>> d.get_units()
        ValueError: Can't get non-existent units
        >>> print(d.get_units(None))
        None

        """
        self.Units = Units(value, self.get_calendar(default=None))

    @_inplace_enabled(default=False)
    @_deprecated_kwarg_check("i")
    def max(
        self,
        axes=None,
        squeeze=False,
        mtol=1,
        split_every=None,
        inplace=False,
        i=False,
    ):
        """Calculate maximum values.

        Calculates the maximum value or the maximum values along axes.

        See
        https://ncas-cms.github.io/cf-python/analysis.html#collapse-methods
        for mathematical definitions.

         ..seealso:: `sample_size`, `maximum_absolute_value`, `min`

        :Parameters:

            {{collapse axes: (sequence of) `int`, optional}}

            {{collapse squeeze: `bool`, optional}}

            {{mtol: number, optional}}

            {{split_every: `int` or `dict`, optional}}

                .. versionadded:: TODODASKVER

            {{inplace: `bool`, optional}}

            {{i: deprecated at version 3.0.0}}

        :Returns:

            `Data` or `None`
                The collapsed data, or `None` if the operation was
                in-place.

        **Examples**

        >>> a = np.ma.arange(12).reshape(4, 3)
        >>> d = cf.Data(a, 'K')
        >>> d[1, 1] = cf.masked
        >>> print(d.array)
        [[0 1 2]
         [3 -- 5]
         [6 7 8]
         [9 10 11]]
        >>> d.max()
        <CF Data(1, 1): [[11]] K>

        """
        d = _inplace_enabled_define_and_cleanup(self)
        d, _ = _collapse(
            Collapse.max,
            d,
            axis=axes,
            keepdims=not squeeze,
            split_every=split_every,
            mtol=mtol,
        )

        return d

    @_inplace_enabled(default=False)
    def maximum_absolute_value(
        self, axes=None, squeeze=False, mtol=1, split_every=None, inplace=False
    ):
        """Calculate maximum absolute values.

        Calculates the maximum absolute value or the maximum absolute
        values along axes.

        See
        https://ncas-cms.github.io/cf-python/analysis.html#collapse-methods
        for mathematical definitions.

         ..seealso:: `sample_size`, `max`, `minimum_absolute_value`

        :Parameters:

            {{collapse axes: (sequence of) `int`, optional}}

            {{collapse squeeze: `bool`, optional}}

            {{mtol: number, optional}}

            {{split_every: `int` or `dict`, optional}}

                .. versionadded:: TODODASKVER

            {{inplace: `bool`, optional}}

            {{i: deprecated at version 3.0.0}}

        :Returns:

            `Data` or `None`
                The collapsed data, or `None` if the operation was
                in-place.

        **Examples**

        >>> a = np.ma.arange(12).reshape(4, 3)
        >>> d = cf.Data(a, 'K')
        >>> d[1, 1] = cf.masked
        >>> print(d.array)
        [[-99 1 2]
         [3 -- 5]
         [6 7 8]
         [9 10 11]]
        >>> d.maximum_absolute_value()
        <CF Data(1, 1): [[99]] K>

        """
        d = _inplace_enabled_define_and_cleanup(self)
        d, _ = _collapse(
            Collapse.max_abs,
            d,
            axis=axes,
            keepdims=not squeeze,
            split_every=split_every,
            mtol=mtol,
        )
        return d

    @_inplace_enabled(default=False)
    @_deprecated_kwarg_check("i")
    def min(
        self,
        axes=None,
        squeeze=False,
        mtol=1,
        split_every=None,
        inplace=False,
        i=False,
        _preserve_partitions=False,
    ):
        """Calculate minimum values.

        Calculates the minimum value or the minimum values along axes.

        See
        https://ncas-cms.github.io/cf-python/analysis.html#collapse-methods
        for mathematical definitions.

         ..seealso:: `sample_size`, `max`, `minimum_absolute_value`

        :Parameters:

            {{collapse axes: (sequence of) `int`, optional}}

            {{collapse squeeze: `bool`, optional}}

            {{mtol: number, optional}}

            {{split_every: `int` or `dict`, optional}}

                .. versionadded:: TODODASKVER

            {{inplace: `bool`, optional}}

            {{i: deprecated at version 3.0.0}}

        :Returns:

            `Data` or `None`
                The collapsed data, or `None` if the operation was
                in-place.

        **Examples**

        >>> a = np.ma.arange(12).reshape(4, 3)
        >>> d = cf.Data(a, 'K')
        >>> d[1, 1] = cf.masked
        >>> print(d.array)
        [[0 1 2]
         [3 -- 5]
         [6 7 8]
         [9 10 11]]
        >>> d.min()
        <CF Data(1, 1): [[0]] K>

        """
        d = _inplace_enabled_define_and_cleanup(self)
        d, _ = _collapse(
            Collapse.min,
            d,
            axis=axes,
            keepdims=not squeeze,
            split_every=split_every,
            mtol=mtol,
        )
        return d

    @_inplace_enabled(default=False)
    def minimum_absolute_value(
        self, axes=None, squeeze=False, mtol=1, split_every=None, inplace=False
    ):
        """Calculate minimum absolute values.

        Calculates the minimum absolute value or the minimum absolute
        values along axes.

        See
        https://ncas-cms.github.io/cf-python/analysis.html#collapse-methods
        for mathematical definitions.

         ..seealso:: `sample_size`, `maximum_absolute_value`, `min`

        :Parameters:

            {{collapse axes: (sequence of) `int`, optional}}

            {{collapse squeeze: `bool`, optional}}

            {{mtol: number, optional}}

            {{split_every: `int` or `dict`, optional}}

                .. versionadded:: TODODASKVER

            {{inplace: `bool`, optional}}

            {{i: deprecated at version 3.0.0}}

        :Returns:

            `Data` or `None`
                The collapsed data, or `None` if the operation was
                in-place.

        **Examples**

        >>> a = np.ma.arange(12).reshape(4, 3)
        >>> d = cf.Data(a, 'K')
        >>> d[0, 0] = -99
        >>> d[1, 1] = cf.masked
        >>> print(d.array)
        [[-99 1 2]
         [3 -- 5]
         [6 7 8]
         [9 10 11]]
        >>> d.minimum_absolute_value()
        <CF Data(1, 1): [[1]] K>

        """
        d = _inplace_enabled_define_and_cleanup(self)
        d, _ = _collapse(
            Collapse.min_abs,
            d,
            axis=axes,
            keepdims=not squeeze,
            split_every=split_every,
            mtol=mtol,
        )
        return d

    @_inplace_enabled(default=False)
    @_deprecated_kwarg_check("i")
    def mean(
        self,
        axes=None,
        weights=None,
        squeeze=False,
        mtol=1,
        split_every=None,
        inplace=False,
        i=False,
    ):
        """Calculate mean values.

        Calculates the mean value or the mean values along axes.

        See
        https://ncas-cms.github.io/cf-python/analysis.html#collapse-methods
        for mathematical definitions.

         ..seealso:: `sample_size`, `mean_abslute_value`, `sd`, `sum`

        :Parameters:

            {{collapse axes: (sequence of) `int`, optional}}

            {{weights: data_like, `dict`, or `None`, optional}}

            {{collapse squeeze: `bool`, optional}}

            {{mtol: number, optional}}

            {{split_every: `int` or `dict`, optional}}

                .. versionadded:: TODODASKVER

            {{inplace: `bool`, optional}}

            {{i: deprecated at version 3.0.0}}

        :Returns:

            `Data` or `None`
                The collapsed data, or `None` if the operation was
                in-place.

        **Examples**

        >>> a = np.ma.arange(12).reshape(4, 3)
        >>> d = cf.Data(a, 'K')
        >>> d[1, 1] = cf.masked
        >>> print(d.array)
        [[0 1 2]
         [3 -- 5]
         [6 7 8]
         [9 10 11]]
        >>> d.mean()
        <CF Data(1, 1): [[5.636363636363637]] K>

        >>> w = np.linspace(1, 2, 3)
        >>> print(w)
        [1.  1.5 2. ]
        >>> d.mean(weights=w)
        <CF Data(1, 1): [[5.878787878787879]] K>

        """
        d = _inplace_enabled_define_and_cleanup(self)
        d, _ = _collapse(
            Collapse.mean,
            d,
            axis=axes,
            weights=weights,
            keepdims=not squeeze,
            split_every=split_every,
            mtol=mtol,
        )
        return d

    @_inplace_enabled(default=False)
    def mean_absolute_value(
        self,
        axes=None,
        squeeze=False,
        mtol=1,
        weights=None,
        split_every=None,
        inplace=False,
    ):
        """Calculate mean absolute values.

        Calculates the mean absolute value or the mean absolute values
        along axes.

        See
        https://ncas-cms.github.io/cf-python/analysis.html#collapse-methods
        for mathematical definitions.

         ..seealso:: `sample_size`, `mean`, `sd`, `sum`

        :Parameters:

            {{collapse axes: (sequence of) `int`, optional}}

            {{weights: data_like, `dict`, or `None`, optional}}

            {{collapse squeeze: `bool`, optional}}

            {{mtol: number, optional}}

            {{split_every: `int` or `dict`, optional}}

                .. versionadded:: TODODASKVER

            {{inplace: `bool`, optional}}

        :Returns:

            `Data` or `None`
                The collapsed data, or `None` if the operation was
                in-place.

        **Examples**

        >>> a = np.ma.arange(12).reshape(4, 3)
        >>> d = cf.Data(a, 'K')
        >>> d[0, 0] = -99
        >>> d[1, 1] = cf.masked
        >>> print(d.array)
        [[-99 1 2]
         [3 -- 5]
         [6 7 8]
         [9 10 11]]
        >>> d.mean_absolute_value()
        <CF Data(1, 1): [[14.636363636363637]] K>

        >>> w = np.linspace(1, 2, 3)
        >>> print(w)
        [1.  1.5 2. ]
        >>> d.mean_absolute_value(weights=w)
        <CF Data(1, 1): [[11.878787878787879]] K>

        """
        d = _inplace_enabled_define_and_cleanup(self)
        d, _ = _collapse(
            Collapse.mean_abs,
            d,
            axis=axes,
            weights=weights,
            keepdims=not squeeze,
            split_every=split_every,
            mtol=mtol,
        )
        return d

    @_inplace_enabled(default=False)
    def integral(
        self,
        axes=None,
        squeeze=False,
        mtol=1,
        weights=None,
        split_every=None,
        inplace=False,
        _preserve_partitions=False,
    ):
        """Calculate summed values.

        Calculates the sum value or the sum values along axes.

        See
        https://ncas-cms.github.io/cf-python/analysis.html#collapse-methods
        for mathematical definitions.

         ..seealso:: `sample_size`, `mean`, `sd`, `sum`

        :Parameters:

            {{collapse axes: (sequence of) `int`, optional}}

            {{weights: data_like, `dict`, or `None`, optional}}

            {{collapse squeeze: `bool`, optional}}

            {{mtol: number, optional}}

            {{split_every: `int` or `dict`, optional}}

                .. versionadded:: TODODASKVER

            {{inplace: `bool`, optional}}

            {{i: deprecated at version 3.0.0}}

        :Returns:

            `Data` or `None`
                The collapsed data, or `None` if the operation was
                in-place.

        **Examples**

        >>> a = np.ma.arange(12).reshape(4, 3)
        >>> d = cf.Data(a, 'K')
        >>> d[1, 1] = cf.masked
        >>> print(d.array)
        [[0 1 2]
         [3 -- 5]
         [6 7 8]
         [9 10 11]]
        >>> d.integral()
        <CF Data(1, 1): [[62]] K>

        >>> w = np.linspace(1, 2, 3)
        >>> print(w)
        [1.  1.5 2. ]
        >>> d.integral(weights=w)
        <CF Data(1, 1): [[97.0]] K>

        >>> d.integral(weights=cf.Data(w, 'm'))
        <CF Data(1, 1): [[97.0]] m.K>

        """
        d = _inplace_enabled_define_and_cleanup(self)
        d, weights = _collapse(
            Collapse.sum,
            d,
            axis=axes,
            weights=weights,
            keepdims=not squeeze,
            split_every=split_every,
            mtol=mtol,
        )

        new_units = None
        if weights is not None:
            weights_units = getattr(weights, "Units", None)
            if weights_units:
                units = self.Units
                if units:
                    new_units = units * weights_units
                else:
                    new_units = weights_units

        if new_units is not None:
            d.override_units(new_units, inplace=True)

        return d

    @_inplace_enabled(default=False)
    @_deprecated_kwarg_check("i")
    def sample_size(
        self,
        axes=None,
        squeeze=False,
        mtol=1,
        split_every=None,
        inplace=False,
        i=False,
    ):
        """Calculate sample size values.

        The sample size is the number of non-missing values.

        Calculates the sample size value or the sample size values
        along axes.

        .. seealso:: `sum_of_weights`

        :Parameters:

            {{collapse axes: (sequence of) `int`, optional}}

            {{collapse squeeze: `bool`, optional}}

            {{mtol: number, optional}}

            {{split_every: `int` or `dict`, optional}}

                .. versionadded:: TODODASKVER

            {{inplace: `bool`, optional}}

            {{i: deprecated at version 3.0.0}}

        :Returns:

            `Data` or `None`
                The collapsed data, or `None` if the operation was
                in-place.

        **Examples**

        >>> a = np.ma.arange(12).reshape(4, 3)
        >>> d = cf.Data(a, 'K')
        >>> d[1, 1] = cf.masked
        >>> print(d.array)
        [[0 1 2]
         [3 -- 5]
         [6 7 8]
         [9 10 11]]
        >>> d.sample_size()
        <CF Data(1, 1): [[11]]>

        """
        d = _inplace_enabled_define_and_cleanup(self)
        d, _ = _collapse(
            Collapse.sample_size,
            d,
            axis=axes,
            keepdims=not squeeze,
            split_every=split_every,
            mtol=mtol,
        )
        d.override_units(_units_None, inplace=True)

        return d

    @property
    def binary_mask(self):
        """A binary (0 and 1) mask of the data array.

        The binary mask's data array comprises dimensionless 32-bit
        integers and has 0 where the data array has missing data and 1
        otherwise.

        .. seealso:: `mask`

        :Returns:

            `Data`
                The binary mask.

        **Examples**

        >>> d = cf.Data([[0, 1, 2, 3]], 'm')
        >>> m = d.binary_mask
        >>> m
        <CF Data(1, 4): [[0, ..., 0]] 1>
        >>> print(m.array)
        [[0 0 0 0]]
        >>> d[0, 1] = cf.masked
        >>> print(d.binary_mask.array)
        [[0 1 0 0]]

        """
        m = self.mask
        m.dtype = "int32"
        m.override_units(_units_1, inplace=True)
        return m

    @_deprecated_kwarg_check("i")
    @_inplace_enabled(default=False)
    def clip(self, a_min, a_max, units=None, inplace=False, i=False):
        """Clip (limit) the values in the data array in place.

        Given an interval, values outside the interval are clipped to
        the interval edges. For example, if an interval of [0, 1] is
        specified then values smaller than 0 become 0 and values
        larger than 1 become 1.

        :Parameters:

            a_min: number
                Minimum value. If `None`, clipping is not performed on
                lower interval edge. Not more than one of `a_min` and
                `a_max` may be `None`.

            a_max: number
                Maximum value. If `None`, clipping is not performed on
                upper interval edge. Not more than one of `a_min` and
                `a_max` may be `None`.

            units: `str` or `Units`
                Specify the units of *a_min* and *a_max*. By default the
                same units as the data are assumed.

            {{inplace: `bool`, optional}}

            {{i: deprecated at version 3.0.0}}

        :Returns:

            `Data` or `None`
                The clipped data. If the operation was in-place then
                `None` is returned.


        **Examples**

        >>> d = cf.Data(np.arange(12).reshape(3, 4), 'm')
        >>> print(d.array)
        [[ 0  1  2  3]
         [ 4  5  6  7]
         [ 8  9 10 11]]
        >>> print(d.clip(2, 10).array)
        [[ 2  2  2  3]
         [ 4  5  6  7]
         [ 8  9 10 10]]
        >>> print(d.clip(0.003, 0.009, 'km').array)
        [[3. 3. 3. 3.]
         [4. 5. 6. 7.]
         [8. 9. 9. 9.]]

        """
        if units is not None:
            # Convert the limits to the same units as the data array
            units = Units(units)
            self_units = self.Units
            if self_units != units:
                a_min = Units.conform(np.asanyarray(a_min), units, self_units)
                a_max = Units.conform(np.asanyarray(a_max), units, self_units)

        d = _inplace_enabled_define_and_cleanup(self)
        dx = self.to_dask_array()
        dx = da.clip(dx, a_min, a_max)
        d._set_dask(dx)
        return d

    @classmethod
    def asdata(cls, d, dtype=None, copy=False):
        """Convert the input to a `Data` object.

        If the input *d* has the Data interface (i.e. it has a
        `__data__` method), then the output of this method is used as
        the returned `Data` object. Otherwise, `Data(d)` is returned.

        :Parameters:

            d: data-like
                Input data in any form that can be converted to a
                `Data` object. This includes `Data` and `Field`
                objects, and objects with the Data interface, numpy
                arrays and any object which may be converted to a
                numpy array.

           dtype: data-type, optional
                By default, the data-type is inferred from the input data.

           copy: `bool`, optional
                If True and *d* has the Data interface, then a copy of
                `d.__data__()` is returned.

        :Returns:

            `Data`
                `Data` interpretation of *d*. No copy is performed on the
                input if it is already a `Data` object with matching dtype
                and *copy* is False.

        **Examples**

        >>> d = cf.Data([1, 2])
        >>> cf.Data.asdata(d) is d
        True
        >>> d.asdata(d) is d
        True

        >>> cf.Data.asdata([1, 2])
        <CF Data: [1, 2]>

        >>> cf.Data.asdata(numpy.array([1, 2]))
        <CF Data: [1, 2]>

        """
        data = getattr(d, "__data__", None)
        if data is None:
            # d does not have a Data interface
            data = cls(d)
            if dtype is not None:
                data.dtype = dtype

            return data

        # d does have a Data interface
        data = data()
        if copy:
            data = data.copy()
            if dtype is not None and np.dtype(dtype) != data.dtype:
                data.dtype = dtype
        elif dtype is not None and np.dtype(dtype) != data.dtype:
            data = data.copy()
            data.dtype = dtype

        return data

    @_inplace_enabled(default=False)
    def compressed(self, inplace=False):
        """Return all non-masked values in a one dimensional data array.

        Not to be confused with compression by convention (see the
        `uncompress` method).

        .. versionadded:: 3.2.0

        .. seealso:: `flatten`

        :Parameters:

            {{inplace: `bool`, optional}}

        :Returns:

            `Data` or `None`
                The non-masked values, or `None` if the operation was
                in-place.

        **Examples**

        >>> d = cf.Data(numpy.arange(12).reshape(3, 4), 'm')
        >>> print(d.array)
        [[ 0  1  2  3]
         [ 4  5  6  7]
         [ 8  9 10 11]]
        >>> print(d.compressed().array)
        [ 0  1  2  3  4  5  6  7  8  9 10 11]
        >>> d[1, 1] = cf.masked
        >>> d[2, 3] = cf.masked
        >>> print(d.array)
        [[0  1  2  3]
         [4 --  6  7]
         [8  9 10 --]]
        >>> print(d.compressed().array)
        [ 0  1  2  3  4  6  7  8  9 10]

        >>> d = cf.Data(9)
        >>> print(d.compressed().array)
        [9]

        """
        d = _inplace_enabled_define_and_cleanup(self)

        dx = d.to_dask_array()
        dx = da.blockwise(
            np.ma.compressed,
            "i",
            dx.ravel(),
            "i",
            adjust_chunks={"i": lambda n: np.nan},
            dtype=dx.dtype,
            meta=np.array((), dtype=dx.dtype),
        )

        d._set_dask(dx)
        return d

    @_deprecated_kwarg_check("i")
    @_inplace_enabled(default=False)
    def cos(self, inplace=False, i=False):
        """Take the trigonometric cosine of the data element-wise.

        Units are accounted for in the calculation. If the units are not
        equivalent to radians (such as Kelvin) then they are treated as if
        they were radians. For example, the cosine of 90 degrees_east
        is 0.0, as is the cosine of 1.57079632 kg m-2.

        The output units are changed to '1' (nondimensional).

        .. seealso:: `arccos`, `sin`, `tan`, `cosh`

        :Parameters:

            {{inplace: `bool`, optional}}

            {{i: deprecated at version 3.0.0}}

        :Returns:

            `Data` or `None`

        **Examples**

        >>> d.Units
        <Units: degrees_east>
        >>> print(d.array)
        [[-90 0 90 --]]
        >>> e = d.cos()
        >>> e.Units
        <Units: 1>
        >>> print(e.array)
        [[0.0 1.0 0.0 --]]

        >>> d.Units
        <Units: m s-1>
        >>> print(d.array)
        [[1 2 3 --]]
        >>> d.cos(inplace=True)
        >>> d.Units
        <Units: 1>
        >>> print(d.array)
        [[0.540302305868 -0.416146836547 -0.9899924966 --]]

        """
        d = _inplace_enabled_define_and_cleanup(self)

        if d.Units.equivalent(_units_radians):
            d.Units = _units_radians

        dx = d.to_dask_array()
        d._set_dask(da.cos(dx))

        d.override_units(_units_1, inplace=True)

        return d

    def count(self, axis=None, keepdims=True, split_every=None):
        """Count the non-masked elements of the data.

        .. seealso:: `count_masked`

        :Parameters:

            axis: (sequence of) `int`, optional
                Axis or axes along which the count is performed. The
                default (`None`) performs the count over all the
                dimensions of the input array. *axis* may be negative,
                in which case it counts from the last to the first
                axis.

            {{collapse keepdims: `bool`, optional}}

            {{split_every: `int` or `dict`, optional}}

        :Returns:

            `Data`
                The count of non-missing elements.

        **Examples**

        >>> d = cf.Data(numpy.arange(12).reshape(3, 4))
        >>> print(d.array)
        [[ 0  1  2  3]
         [ 4  5  6  7]
         [ 8  9 10 11]]
        >>> d.count()
        <CF Data(1, 1): [[12]]>

        >>> d[0, :] = cf.masked
        >>> print(d.array)
        [[-- -- -- --]
         [ 4  5  6  7]
         [ 8  9 10 11]]
        >>> d.count()
        <CF Data(1, 1): [[8]]>

        >>> print(d.count(0).array)
        [[2 2 2 2]]
        >>> print(d.count(1).array)
        [[0]
         [4]
         [4]]
        >>> print(d.count([0, 1], keepdims=False).array)
        8

        """
        d = self.copy(array=False)
        dx = self.to_dask_array()
        dx = da.ma.count(
            dx, axis=axis, keepdims=keepdims, split_every=split_every
        )
        d._set_dask(dx)
        d.hardmask = _DEFAULT_HARDMASK
        d.override_units(_units_None, inplace=True)
        return d

    def count_masked(self, split_every=None):
        """Count the masked elements of the data.

        .. seealso:: `count`

        :Parameters:

            {{split_every: `int` or `dict`, optional}}

        :Returns:

            `Data`
                The count of missing elements.

        **Examples**

        >>> d = cf.Data(numpy.arange(12).reshape(3, 4))
        >>> print(d.array)
        [[ 0  1  2  3]
         [ 4  5  6  7]
         [ 8  9 10 11]]
        >>> d.count_masked()
        <CF Data(1, 1): [[0]]>

        >>> d[0, :] = cf.masked
        >>> print(d.array)
        [[-- -- -- --]
         [ 4  5  6  7]
         [ 8  9 10 11]]
        >>> d.count_masked()
        <CF Data(1, 1): [[4]]>

        """
        return self.size - self.count(split_every=split_every)

    def cyclic(self, axes=None, iscyclic=True):
        """Get or set the cyclic axes.

        Some methods treat the first and last elements of a cyclic
        axis as adjacent and physically connected, such as
        `convolution_filter`, `__getitem__` and `__setitem__`. Some
        methods may make a cyclic axis non-cyclic, such as `halo`.

        :Parameters:

            axes: (sequence of) `int`, optional
                Select the axes to have their cyclicity set. By
                default, or if *axes* is `None` or an empty sequence,
                no axes are modified.

            iscyclic: `bool`
                Specify whether to make the axes cyclic or
                non-cyclic. By default (True), the axes are set as
                cyclic.

        :Returns:

            `set`
                The cyclic axes prior to the change, or the current
                cylcic axes if no axes are specified.

        **Examples**

        >>> d = cf.Data(np.arange(12).reshape(3, 4))
        >>> d.cyclic()
        set()
        >>> d.cyclic(0)
        set()
        >>> d.cyclic()
        {0}
        >>> d.cyclic(0, iscyclic=False)
        {0}
        >>> d.cyclic()
        set()
        >>> d.cyclic([0, 1])
        set()
        >>> d.cyclic()
        {0, 1}
        >>> d.cyclic([0, 1], iscyclic=False)
        {0, 1}
        >>> d.cyclic()
        set()

        >>> print(d.array)
        [[ 0  1  2  3]
         [ 4  5  6  7]
         [ 8  9 10 11]]
        >>> d[0, -1:2]
        Traceback (most recent call last):
            ...
        IndexError: Can't take a cyclic slice of a non-cyclic axis
        >>> d.cyclic(1)
        set()
        >>> d[0, -1:2]
        <CF Data(1, 2): [[3, 0, 1]]>

        """
        cyclic_axes = self._cyclic
        data_axes = self._axes

        old = set([data_axes.index(axis) for axis in cyclic_axes])

        if axes is None:
            return old

        axes = [data_axes[i] for i in self._parse_axes(axes)]

        # Never change the value of the _cyclic attribute in-place
        if iscyclic:
            self._cyclic = cyclic_axes.union(axes)
        else:
            self._cyclic = cyclic_axes.difference(axes)

        return old

    @property
    def year(self):
        """The year of each date-time value.

        Only applicable for data with reference time units. The
        returned `Data` will have the same mask hardness as the
        original array.

        .. seealso:: `~cf.Data.month`, `~cf.Data.day`, `~cf.Data.hour`,
                     `~cf.Data.minute`, `~cf.Data.second`

        **Examples**

        >>> d = cf.Data([[1.93, 5.17]], 'days since 2000-12-29')
        >>> d
        <CF Data(1, 2): [[2000-12-30 22:19:12, 2001-01-03 04:04:48]] >
        >>> d.year
        <CF Data(1, 2): [[2000, 2001]] >

        """
        return YMDhms(self, "year")

    @property
    def month(self):
        """The month of each date-time value.

        Only applicable for data with reference time units. The
        returned `Data` will have the same mask hardness as the
        original array.

        .. seealso:: `~cf.Data.year`, `~cf.Data.day`, `~cf.Data.hour`,
                     `~cf.Data.minute`, `~cf.Data.second`

        **Examples**

        >>> d = cf.Data([[1.93, 5.17]], 'days since 2000-12-29')
        >>> d
        <CF Data(1, 2): [[2000-12-30 22:19:12, 2001-01-03 04:04:48]] >
        >>> d.month
        <CF Data(1, 2): [[12, 1]] >

        """
        return YMDhms(self, "month")

    @property
    def day(self):
        """The day of each date-time value.

        Only applicable for data with reference time units. The
        returned `Data` will have the same mask hardness as the
        original array.

        .. seealso:: `~cf.Data.year`, `~cf.Data.month`, `~cf.Data.hour`,
                     `~cf.Data.minute`, `~cf.Data.second`

        **Examples**

        >>> d = cf.Data([[1.93, 5.17]], 'days since 2000-12-29')
        >>> d
        <CF Data(1, 2): [[2000-12-30 22:19:12, 2001-01-03 04:04:48]] >
        >>> d.day
        <CF Data(1, 2): [[30, 3]] >

        """
        return YMDhms(self, "day")

    @property
    def hour(self):
        """The hour of each date-time value.

        Only applicable for data with reference time units. The
        returned `Data` will have the same mask hardness as the
        original array.

        .. seealso:: `~cf.Data.year`, `~cf.Data.month`, `~cf.Data.day`,
                     `~cf.Data.minute`, `~cf.Data.second`

        **Examples**

        >>> d = cf.Data([[1.93, 5.17]], 'days since 2000-12-29')
        >>> d
        <CF Data(1, 2): [[2000-12-30 22:19:12, 2001-01-03 04:04:48]] >
        >>> d.hour
        <CF Data(1, 2): [[22, 4]] >

        """
        return YMDhms(self, "hour")

    @property
    def minute(self):
        """The minute of each date-time value.

        Only applicable for data with reference time units. The
        returned `Data` will have the same mask hardness as the
        original array.

        .. seealso:: `~cf.Data.year`, `~cf.Data.month`, `~cf.Data.day`,
                     `~cf.Data.hour`, `~cf.Data.second`

        **Examples**

        >>> d = cf.Data([[1.93, 5.17]], 'days since 2000-12-29')
        >>> d
        <CF Data(1, 2): [[2000-12-30 22:19:12, 2001-01-03 04:04:48]] >
        >>> d.minute
        <CF Data(1, 2): [[19, 4]] >

        """
        return YMDhms(self, "minute")

    @property
    def second(self):
        """The second of each date-time value.

        Only applicable for data with reference time units. The
        returned `Data` will have the same mask hardness as the
        original array.

        .. seealso:: `~cf.Data.year`, `~cf.Data.month`, `~cf.Data.day`,
                     `~cf.Data.hour`, `~cf.Data.minute`

        **Examples**

        >>> d = cf.Data([[1.93, 5.17]], 'days since 2000-12-29')
        >>> d
        <CF Data(1, 2): [[2000-12-30 22:19:12, 2001-01-03 04:04:48]] >
        >>> d.second
        <CF Data(1, 2): [[12, 48]] >

        """
        return YMDhms(self, "second")

    @_inplace_enabled(default=False)
    def uncompress(self, inplace=False):
        """Uncompress the data.

        Only affects data that is compressed by convention, i.e.

          * Ragged arrays for discrete sampling geometries (DSG) and
            simple geometry cell definitions.

          * Compression by gathering.

          * Compression by coordinate subsampling.

        Data that is already uncompressed is returned
        unchanged. Whether the data is compressed or not does not
        alter its functionality nor external appearance, but may
        affect how the data are written to a dataset on disk.

        .. versionadded:: 3.0.6

        .. seealso:: `array`, `compressed_array`, `source`

        :Parameters:

            {{inplace: `bool`, optional}}

        :Returns:

            `Data` or `None`
                The uncompressed data, or `None` if the operation was
                in-place.

        **Examples**

        >>> d.get_compression_type()
        'ragged contiguous'
        >>> d.uncompress()
        >>> d.get_compression_type()
        ''

        """
        d = _inplace_enabled_define_and_cleanup(self)
        if d.get_compression_type():
            d._del_Array(None)

        return d

    def unique(self, split_every=None):
        """The unique elements of the data.

        Returns the sorted unique elements of the array.

        :Parameters:

            {{split_every: `int` or `dict`, optional}}

        :Returns:

            `Data`
                The unique values in a 1-d array.

        **Examples**

        >>> d = cf.Data([[4, 2, 1], [1, 2, 3]], 'metre')
        >>> print(d.array)
        [[4 2 1]
         [1 2 3]]
        >>> e = d.unique()
        >>> e
        <CF Data(4): [1, ..., 4] metre>
        >>> print(e.array)
        [1 2 3 4]
        >>> d[0, 0] = cf.masked
        >>> print(d.array)
        [[-- 2 1]
         [1 2 3]]
        >>> e = d.unique()
        >>> print(e.array)
        [1 2 3 --]

        """
        d = self.copy()

        # Soften the hardmask so that the result doesn't contain a
        # seperate missing value for each input chunk that contains
        # missing values. For any number greater than 0 of missing
        # values in the original data, we only want one missing value
        # in the result.
        d.soften_mask()

        dx = d.to_dask_array()
        dx = Collapse.unique(dx, split_every=split_every)

        d._set_dask(dx)

        d.hardmask = _DEFAULT_HARDMASK

        return d

    @_display_or_return
    def dump(self, display=True, prefix=None):
        """Return a string containing a full description of the
        instance.

        :Parameters:

            display: `bool`, optional
                If False then return the description as a string. By
                default the description is printed, i.e. ``d.dump()`` is
                equivalent to ``print(d.dump(display=False))``.

            prefix: `str`, optional
               Set the common prefix of component names. By default the
               instance's class name is used.

        :Returns:

            `None` or `str`
                A string containing the description.

        """
        if prefix is None:
            prefix = self.__class__.__name__

        string = [f"{prefix}.shape = {self.shape}"]

        if self.size == 1:
            string.append(f"{prefix}.first_datum = {self.datum(0)}")
        else:
            string.append(f"{prefix}.first_datum = {self.datum(0)}")
            string.append(f"{prefix}.last_datum  = {self.datum(-1)}")

        for attr in ("fill_value", "Units"):
            string.append(f"{prefix}.{attr} = {getattr(self, attr)!r}")

        return "\n".join(string)

    def ndindex(self):
        """Return an iterator over the N-dimensional indices of the data
        array.

        At each iteration a tuple of indices is returned, the last
        dimension is iterated over first.

        :Returns:

            `itertools.product`
                An iterator over tuples of indices of the data array.

        **Examples**

        >>> d = cf.Data(np.arange(6).reshape(2, 3))
        >>> print(d.array)
        [[0 1 2]
         [3 4 5]]
        >>> for i in d.ndindex():
        ...     print(i, d[i])
        ...
        (0, 0) [[0]]
        (0, 1) [[1]]
        (0, 2) [[2]]
        (1, 0) [[3]]
        (1, 1) [[4]]
        (1, 2) [[5]]

        >>> d = cf.Data(9)
        >>> for i in d.ndindex():
        ...     print(i, d[i])
        ...
        () 9

        """
        return product(*[range(0, r) for r in self.shape])

    @_deprecated_kwarg_check("traceback")
    @_manage_log_level_via_verbosity
    def equals(
        self,
        other,
        rtol=None,
        atol=None,
        ignore_fill_value=False,
        ignore_data_type=False,
        ignore_type=False,
        verbose=None,
        traceback=False,
        ignore_compression=False,
    ):
        """True if two data arrays are logically equal, False otherwise.

        {{equals tolerance}}

        :Parameters:

            other:
                The object to compare for equality.

            {{rtol: number, optional}}

            {{atol: number, optional}}

            ignore_fill_value: `bool`, optional
                If True then data arrays with different fill values are
                considered equal. By default they are considered unequal.

            {{ignore_data_type: `bool`, optional}}

            {{ignore_type: `bool`, optional}}

            {{verbose: `int` or `str` or `None`, optional}}

            traceback: deprecated at version 3.0.0
                Use the *verbose* parameter instead.

            {{ignore_compression: `bool`, optional}}

        :Returns:

            `bool`
                Whether or not the two instances are equal.

        **Examples**

        >>> d.equals(d)
        True
        >>> d.equals(d + 1)
        False

        """
        # Set default tolerances
        if rtol is None:
            rtol = self._rtol

        if atol is None:
            atol = self._atol

        if not super().equals(
            other,
            rtol=rtol,
            atol=atol,
            verbose=verbose,
            ignore_data_type=ignore_data_type,
            ignore_fill_value=ignore_fill_value,
            ignore_type=ignore_type,
            _check_values=False,
        ):
            # TODODASK: consistency with cfdm Data.equals needs to be verified
            # possibly via a follow-up PR to cfdm to implement any changes.
            return False

        # ------------------------------------------------------------
        # Check that each instance has equal array values
        # ------------------------------------------------------------
        # Check that each instance has the same units
        self_Units = self.Units
        other_Units = other.Units
        if self_Units != other_Units:
            logger.info(
                f"{self.__class__.__name__}: Different Units "
                f"({self.Units!r}, {other.Units!r})"
            )
            return False

        self_dx = self.to_dask_array()
        other_dx = other.to_dask_array()

        # Now check that corresponding elements are equal within a tolerance.
        # We assume that all inputs are masked arrays. Note we compare the
        # data first as this may return False due to different dtype without
        # having to wait until the compute call.
        self_is_numeric = _is_numeric_dtype(self_dx)
        other_is_numeric = _is_numeric_dtype(other_dx)
        if self_is_numeric and other_is_numeric:
            data_comparison = _da_ma_allclose(
                self_dx,
                other_dx,
                masked_equal=True,
                rtol=float(rtol),
                atol=float(atol),
            )
        elif not self_is_numeric and not other_is_numeric:
            data_comparison = da.all(self_dx == other_dx)
        else:  # one is numeric and other isn't => not equal (incompat. dtype)
            logger.info(
                f"{self.__class__.__name__}: Different data types:"
                f"{self_dx.dtype} != {other_dx.dtype}"
            )
            return False

        mask_comparison = da.all(
            da.equal(da.ma.getmaskarray(self_dx), da.ma.getmaskarray(other_dx))
        )

        # Apply a (dask) logical 'and' to confirm if both the mask and the
        # data are equal for the pair of masked arrays:
        result = da.logical_and(data_comparison, mask_comparison)

        if not result.compute():
            logger.info(
                f"{self.__class__.__name__}: Different array values ("
                f"atol={atol}, rtol={rtol})"
            )
            return False
        else:
            return True

    @_deprecated_kwarg_check("i")
    @_inplace_enabled(default=False)
    def exp(self, inplace=False, i=False):
        """Take the exponential of the data array.

        :Parameters:

            {{inplace: `bool`, optional}}

            {{i: deprecated at version 3.0.0}}

        :Returns:

            `Data` or `None`

        **Examples**

        """
        d = _inplace_enabled_define_and_cleanup(self)

        units = self.Units
        if units and not units.isdimensionless:
            raise ValueError(
                "Can't take exponential of dimensional "
                f"quantities: {units!r}"
            )

        if d.Units:
            d.Units = _units_1

        dx = d.to_dask_array()
        d._set_dask(da.exp(dx))

        return d

    @_inplace_enabled(default=False)
    def insert_dimension(self, position=0, inplace=False):
        """Expand the shape of the data array in place.

        .. seealso:: `flip`, `squeeze`, `swapaxes`, `transpose`

        :Parameters:

            position: `int`, optional
                Specify the position that the new axis will have in the data
                array axes. By default the new axis has position 0, the
                slowest varying position.

            {{inplace: `bool`, optional}}

        :Returns:

            `Data` or `None`

        **Examples**

        """
        # TODODASKAPI bring back expand_dime alias (or rather alias this to
        # that)

        d = _inplace_enabled_define_and_cleanup(self)

        # Parse position
        if not isinstance(position, int):
            raise ValueError("Position parameter must be an integer")

        ndim = d.ndim
        if -ndim - 1 <= position < 0:
            position += ndim + 1
        elif not 0 <= position <= ndim:
            raise ValueError(
                f"Can't insert dimension: Invalid position {position!r}"
            )

        shape = list(d.shape)
        shape.insert(position, 1)

        dx = d.to_dask_array()
        dx = dx.reshape(shape)
        d._set_dask(dx)

        # Expand _axes
        axis = new_axis_identifier(d._axes)
        data_axes = list(d._axes)
        data_axes.insert(position, axis)
        d._axes = data_axes

        return d

    @_inplace_enabled(default=False)
    @_manage_log_level_via_verbosity
    def halo(
        self,
        depth,
        axes=None,
        tripolar=None,
        fold_index=-1,
        inplace=False,
        verbose=None,
        size=None,
    ):
        """Expand the data by adding a halo.

        The halo contains the adjacent values up to the given
        depth(s). See the example for details.

        The halo may be applied over a subset of the data dimensions
        and each dimension may have a different halo size (including
        zero). The halo region is populated with a copy of the
        proximate values from the original data.

        **Cyclic axes**

        A cyclic axis that is expanded with a halo of at least size 1
        is no longer considered to be cyclic.

        **Tripolar domains**

        Data for global tripolar domains are a special case in that a
        halo added to the northern end of the "Y" axis must be filled
        with values that are flipped in "X" direction. Such domains
        need to be explicitly indicated with the *tripolar* parameter.

        .. versionadded:: 3.5.0

        :Parameters:

            depth: `int` or `dict`
                Specify the size of the halo for each axis.

                If *depth* is a non-negative `int` then this is the
                halo size that is applied to all of the axes defined
                by the *axes* parameter.

                Alternatively, halo sizes may be assigned to axes
                individually by providing a `dict` for which a key
                specifies an axis (defined by its integer position in
                the data) with a corresponding value of the halo size
                for that axis. Axes not specified by the dictionary
                are not expanded, and the *axes* parameter must not
                also be set.

                *Parameter example:*
                  Specify a halo size of 1 for all otherwise selected
                  axes: ``depth=1``.

                *Parameter example:*
                  Specify a halo size of zero ``depth=0``. This
                  results in no change to the data shape.

                *Parameter example:*
                  For data with three dimensions, specify a halo size
                  of 3 for the first dimension and 1 for the second
                  dimension: ``depth={0: 3, 1: 1}``. This is
                  equivalent to ``depth={0: 3, 1: 1, 2: 0}``.

                *Parameter example:*
                  Specify a halo size of 2 for the first and last
                  dimensions `depth=2, axes=[0, -1]`` or equivalently
                  ``depth={0: 2, -1: 2}``.

            axes: (sequence of) `int`
                Select the domain axes to be expanded, defined by
                their integer positions in the data. By default, or if
                *axes* is `None`, all axes are selected. No axes are
                expanded if *axes* is an empty sequence.

            tripolar: `dict`, optional
                A dictionary defining the "X" and "Y" axes of a global
                tripolar domain. This is necessary because in the
                global tripolar case the "X" and "Y" axes need special
                treatment, as described above. It must have keys
                ``'X'`` and ``'Y'``, whose values identify the
                corresponding domain axis construct by their integer
                positions in the data.

                The "X" and "Y" axes must be a subset of those
                identified by the *depth* or *axes* parameter.

                See the *fold_index* parameter.

                *Parameter example:*
                  Define the "X" and Y" axes by positions 2 and 1
                  respectively of the data: ``tripolar={'X': 2, 'Y':
                  1}``

            fold_index: `int`, optional
                Identify which index of the "Y" axis corresponds to
                the fold in "X" axis of a tripolar grid. The only
                valid values are ``-1`` for the last index, and ``0``
                for the first index. By default it is assumed to be
                the last index. Ignored if *tripolar* is `None`.

            {{inplace: `bool`, optional}}

            {{verbose: `int` or `str` or `None`, optional}}

            size: deprecated at version TODODASKVER
                Use the *depth* parameter instead.

        :Returns:

            `Data` or `None`
                The expanded data, or `None` if the operation was
                in-place.

        **Examples**

        >>> d = cf.Data(numpy.arange(12).reshape(3, 4), 'm')
        >>> d[-1, -1] = cf.masked
        >>> d[1, 1] = cf.masked
        >>> print(d.array)
        [[0 1 2 3]
         [4 -- 6 7]
         [8 9 10 --]]

        >>> e = d.halo(1)
        >>> print(e.array)
        [[0 0 1 2 3 3]
         [0 0 1 2 3 3]
         [4 4 -- 6 7 7]
         [8 8 9 10 -- --]
         [8 8 9 10 -- --]]

        >>> d.equals(e[1:-1, 1:-1])
        True

        >>> e = d.halo(2)
        >>> print(e.array)
        [[0 1 0 1 2 3 2 3]
         [4 -- 4 -- 6 7 6 7]
         [0 1 0 1 2 3 2 3]
         [4 -- 4 -- 6 7 6 7]
         [8 9 8 9 10 -- 10 --]
         [4 -- 4 -- 6 7 6 7]
         [8 9 8 9 10 -- 10 --]]
        >>> d.equals(e[2:-2, 2:-2])
        True

        >>> e = d.halo(0)
        >>> d.equals(e)
        True

        >>> e = d.halo(1, axes=0)
        >>> print(e.array)
        [[0 1 2 3]
         [0 1 2 3]
         [4 -- 6 7]
         [8 9 10 --]
         [8 9 10 --]]

        >>> d.equals(e[1:-1, :])
        True
        >>> f = d.halo({0: 1})
        >>> f.equals(e)
        True

        >>> e = d.halo(1, tripolar={'X': 1, 'Y': 0})
        >>> print(e.array)
        [[0 0 1 2 3 3]
         [0 0 1 2 3 3]
         [4 4 -- 6 7 7]
         [8 8 9 10 -- --]
         [-- -- 10 9 8 8]]

        >>> e = d.halo(1, tripolar={'X': 1, 'Y': 0}, fold_index=0)
        >>> print(e.array)
        [[3 3 2 1 0 0]
         [0 0 1 2 3 3]
         [4 4 -- 6 7 7]
         [8 8 9 10 -- --]
         [8 8 9 10 -- --]]

        """
        from dask.array.core import concatenate

        if size is not None:
            _DEPRECATION_ERROR_KWARGS(
                self,
                "halo",
                {"size": None},
                message="Use the 'depth' parameter instead.",
                version="TODODASKVER",
                removed_at="5.0.0",
            )  # pragma: no cover

        d = _inplace_enabled_define_and_cleanup(self)

        ndim = d.ndim
        shape = d.shape

        # Parse the depth and axes parameters
        if isinstance(depth, dict):
            if axes is not None:
                raise ValueError(
                    "Can't set the axes parameter when the "
                    "depth parameter is a dictionary"
                )

            # Check that the dictionary keys are OK and remove size
            # zero depths
            axes = self._parse_axes(tuple(depth))
            depth = {i: size for i, size in depth.items() if size}
        else:
            if axes is None:
                axes = list(range(ndim))
            else:
                axes = d._parse_axes(axes)

            depth = {i: depth for i in axes}

        # Return if all axis depths are zero
        if not any(depth.values()):
            return d

        # Parse the tripolar parameter
        if tripolar:
            if fold_index not in (0, -1):
                raise ValueError(
                    "fold_index parameter must be -1 or 0. "
                    f"Got {fold_index!r}"
                )

            # Find the X and Y axes of a tripolar grid
            tripolar = tripolar.copy()
            X_axis = tripolar.pop("X", None)
            Y_axis = tripolar.pop("Y", None)

            if tripolar:
                raise ValueError(
                    f"Can not set key {tripolar.popitem()[0]!r} in the "
                    "tripolar dictionary."
                )

            if X_axis is None:
                raise ValueError("Must provide a tripolar 'X' axis.")

            if Y_axis is None:
                raise ValueError("Must provide a tripolar 'Y' axis.")

            X = d._parse_axes(X_axis)
            Y = d._parse_axes(Y_axis)

            if len(X) != 1:
                raise ValueError(
                    "Must provide exactly one tripolar 'X' axis. "
                    f"Got {X_axis!r}"
                )

            if len(Y) != 1:
                raise ValueError(
                    "Must provide exactly one tripolar 'Y' axis. "
                    f"Got {Y_axis!r}"
                )

            X_axis = X[0]
            Y_axis = Y[0]

            if X_axis == Y_axis:
                raise ValueError(
                    "Tripolar 'X' and 'Y' axes must be different. "
                    f"Got {X_axis!r}, {Y_axis!r}"
                )

            for A, axis in zip(("X", "Y"), (X_axis, Y_axis)):
                if axis not in axes:
                    raise ValueError(
                        "If dimensions have been identified with the "
                        "axes or depth parameters then they must include "
                        f"the tripolar {A!r} axis: {axis!r}"
                    )

            tripolar = Y_axis in depth

        # Create the halo
        dx = d.to_dask_array()

        indices = [slice(None)] * ndim
        for axis, size in sorted(depth.items()):
            if not size:
                continue

            if size > shape[axis]:
                raise ValueError(
                    f"Halo depth {size} is too large for axis of size "
                    f"{shape[axis]}"
                )

            left_indices = indices[:]
            right_indices = indices[:]

            left_indices[axis] = slice(0, size)
            right_indices[axis] = slice(-size, None)

            left = dx[tuple(left_indices)]
            right = dx[tuple(right_indices)]

            dx = concatenate([left, dx, right], axis=axis)

        d._set_dask(dx)

        # Special case for tripolar: The northern Y axis halo contains
        # the values that have been flipped in the X direction.
        if tripolar:
            # Make sure that we can overwrite any missing values in
            # the northern Y axis halo
            d.soften_mask()

            indices1 = indices[:]
            if fold_index == -1:
                # The last index of the Y axis corresponds to the fold
                # in X axis of a tripolar grid
                indices1[Y_axis] = slice(-depth[Y_axis], None)
            else:
                # The first index of the Y axis corresponds to the
                # fold in X axis of a tripolar grid
                indices1[Y_axis] = slice(0, depth[Y_axis])

            indices2 = indices1[:]
            indices2[X_axis] = slice(None, None, -1)

            dx = d.to_dask_array()
            dx[tuple(indices1)] = dx[tuple(indices2)]

            d._set_dask(dx)

            # Reset the mask hardness
            d.hardmask = self.hardmask

        # Set expanded axes to be non-cyclic
        d.cyclic(axes=tuple(depth), iscyclic=False)

        return d

    def harden_mask(self):
        """Force the mask to hard.

        Whether the mask of a masked array is hard or soft is
        determined by its `hardmask` property. `harden_mask` sets
        `hardmask` to `True`.

        .. versionadded:: TODODASKVER

        .. seealso:: `hardmask`, `soften_mask`

        **Examples**

        >>> d = cf.Data([1, 2, 3], hardmask=False)
        >>> d.hardmask
        False
        >>> d.harden_mask()
        >>> d.hardmask
        True

        >>> d = cf.Data([1, 2, 3], mask=[False, True, False])
        >>> d.hardmask
        True
        >>> d[1] = 999
        >>> print(d.array)
        [1 -- 3]

        """
        dx = self.to_dask_array()
        dx = dx.map_blocks(cf_harden_mask, dtype=self.dtype)
        self._set_dask(dx, delete_source=False)
        self.hardmask = True

    def has_calendar(self):
        """Whether a calendar has been set.

        .. seealso:: `del_calendar`, `get_calendar`, `set_calendar`,
                     `has_units`, `Units`

        :Returns:

            `bool`
                True if the calendar has been set, otherwise False.

        **Examples**

        >>> d = cf.Data(1, "days since 2000-1-1", calendar="noleap")
        >>> d.has_calendar()
        True

        >>> d = cf.Data(1, calendar="noleap")
        >>> d.has_calendar()
        True

        >>> d = cf.Data(1, "days since 2000-1-1")
        >>> d.has_calendar()
        False

        >>> d = cf.Data(1, "m")
        >>> d.has_calendar()
        False

        """
        return hasattr(self.Units, "calendar")

    def has_units(self):
        """Whether units have been set.

        .. seealso:: `del_units`, `get_units`, `set_units`,
                     `has_calendar`, `Units`

        :Returns:

            `bool`
                True if units have been set, otherwise False.

        **Examples**

        >>> d = cf.Data(1, "")
        >>> d.has_units()
        True

        >>> d = cf.Data(1, "m")
        >>> d.has_units()
        True

        >>> d = cf.Data(1)
        >>> d.has_units()
        False

        >>> d = cf.Data(1, calendar='noleap')
        >>> d.has_units()
        False

        """
        return hasattr(self.Units, "units")

    def soften_mask(self):
        """Force the mask to soft.

        Whether the mask of a masked array is hard or soft is
        determined by its `hardmask` property. `soften_mask` sets
        `hardmask` to `False`.

        .. versionadded:: TODODASKVER

        .. seealso:: `hardmask`, `harden_mask`

        **Examples**

        >>> d = cf.Data([1, 2, 3])
        >>> d.hardmask
        True
        >>> d.soften_mask()
        >>> d.hardmask
        False

        >>> d = cf.Data([1, 2, 3], mask=[False, True, False], hardmask=False)
        >>> d.hardmask
        False
        >>> d[1] = 999
        >>> print(d.array)
        [  1 999   3]

        """
        dx = self.to_dask_array()
        dx = dx.map_blocks(cf_soften_mask, dtype=self.dtype)
        self._set_dask(dx, delete_source=False)
        self.hardmask = False

    @_inplace_enabled(default=False)
    def filled(self, fill_value=None, inplace=False):
        """Replace masked elements with a fill value.

        .. versionadded:: 3.4.0

        :Parameters:

            fill_value: scalar, optional
                The fill value. By default the fill returned by
                `get_fill_value` is used, or if this is not set then the
                netCDF default fill value for the data type is used (as
                defined by `netCDF.fillvals`).

            {{inplace: `bool`, optional}}

        :Returns:

            `Data` or `None`
                The filled data, or `None` if the operation was in-place.

        **Examples**

        >>> d = cf.Data([[1, 2, 3]])
        >>> print(d.filled().array)
        [[1 2 3]]
        >>> d[0, 0] = cf.masked
        >>> print(d.filled().array)
        [-9223372036854775806                    2                    3]
        >>> d.set_fill_value(-99)
        >>> print(d.filled().array)
        [[-99   2   3]]

        """
        d = _inplace_enabled_define_and_cleanup(self)

        if fill_value is None:
            fill_value = d.get_fill_value(None)
            if fill_value is None:  # still...
                fill_value = default_netCDF_fillvals().get(d.dtype.str[1:])
                if fill_value is None and d.dtype.kind in ("SU"):
                    fill_value = default_netCDF_fillvals().get("S1", None)

                if fill_value is None:
                    raise ValueError(
                        "Can't determine fill value for "
                        f"data type {d.dtype.str!r}"
                    )

        dx = d.to_dask_array()
        dx = dx.map_blocks(np.ma.filled, fill_value=fill_value, dtype=d.dtype)
        d._set_dask(dx)

        return d

    def first_element(self, verbose=None):
        """Return the first element of the data as a scalar.

        If the value is deemed too expensive to compute then a
        `ValueError` is raised instead. It is considered acceptable to
        compute the value in the following circumstances:

        * The `force_compute` attribute is True.

        * The current log level is ``'DEBUG'``.

        * The stored computations consist only of initialisation,
          subspace or copy functions.

        .. versionadded:: TODODASKVER

        .. seealso:: `last_element`, `second_element`

        :Returns:

                The first element of the data

        **Examples**

        >>> d = cf.Data([[1, 2], [3, 4]])
        >>> d.first_element()
        1
        >>> d[0, 0] = cf.masked
        >>> d.first_element()
        masked

        """
        if self.can_compute():
            return super().first_element()

        raise ValueError(
            "First element of the data is considered too expensive "
            "to compute. Consider setting the 'force_compute' attribute, or "
            "setting the log level to 'DEBUG'."
        )

    def second_element(self, verbose=None):
        """Return the second element of the data as a scalar.

        If the value is deemed too expensive to compute then a
        `ValueError` is raised instead. It is considered acceptable to
        compute the value in the following circumstances:

        * The `force_compute` attribute is True.

        * The current log level is ``'DEBUG'``.

        * The stored computations consist only of initialisation,
          subspace or copy functions.

        .. versionadded:: TODODASKVER

        .. seealso:: `last_element`, `first_element`

        :Returns:

                The second element of the data

        **Examples**

        >>> d = cf.Data([[1, 2], [3, 4]])
        >>> d.second_element()
        2
        >>> d[0, 1] = cf.masked
        >>> d.second_element()
        masked

        """
        if self.can_compute():
            return super().second_element()

        raise ValueError(
            "Second element of the data is considered too expensive "
            "to compute. Consider setting the 'force_compute' atribute, or "
            "setting the log level to 'DEBUG'."
        )

    def last_element(self):
        """Return the last element of the data as a scalar.

        If the value is deemed too expensive to compute then a
        `ValueError` is raised instead. It is considered acceptable to
        compute the value in the following circumstances:

        * The `force_compute` attribute is True.

        * The current log level is ``'DEBUG'``.

        * The stored computations consist only of initialisation,
          subspace or copy functions.

        .. versionadded:: TODODASKVER

        .. seealso:: `first_element`, `second_element`

        :Returns:

                The last element of the data

        **Examples**

        >>> d = cf.Data([[1, 2], [3, 4]])
        >>> d.last_element()
        4
        >>> d[1, 1] = cf.masked
        >>> d.last_element()
        masked

        """
        if self.can_compute():
            return super().last_element()

        raise ValueError(
            "First element of the data is considered too expensive "
            "to compute. Consider setting the 'force_compute' attribute, or "
            "setting the log level to 'DEBUG'."
        )

    def flat(self, ignore_masked=True):
        """Return a flat iterator over elements of the data array.

        **Performance**

        Any delayed operations and/or disk interactions will be
        executed during *each* iteration, possibly leading to poor
        performance. If possible, consider bringing the values into
        memory first with `persist` or using ``d.array.flat``.

        .. seealso:: `flatten`, `persist`

        :Parameters:

            ignore_masked: `bool`, optional
                If False then masked and unmasked elements will be
                returned. By default only unmasked elements are
                returned

        :Returns:

            generator
                An iterator over elements of the data array.

        **Examples**

        >>> d = cf.Data([[1, 2], [3,4]], mask=[[0, 1], [0, 0]])
        >>> print(d.array)
        [[1 --]
         [3 4]]
        >>> list(d.flat())
        [1, 3, 4]
        >>> list(d.flat(ignore_masked=False))
        [1, masked, 3, 4]

        """
        mask = self.mask

        if ignore_masked:
            for index in self.ndindex():
                if not mask[index]:
                    yield self[index].array.item()
        else:
            for index in self.ndindex():
                if not mask[index]:
                    yield self[index].array.item()
                else:
                    yield cf_masked

    @_inplace_enabled(default=False)
    def flatten(self, axes=None, inplace=False):
        """Flatten specified axes of the data.

        Any subset of the axes may be flattened.

        The shape of the data may change, but the size will not.

        The flattening is executed in row-major (C-style) order. For
        example, the array ``[[1, 2], [3, 4]]`` would be flattened across
        both dimensions to ``[1 2 3 4]``.

        .. versionadded:: 3.0.2

        .. seealso:: `compressed`, `flat`, `insert_dimension`, `flip`,
                     `swapaxes`, `transpose`

        :Parameters:

            axes: (sequence of) `int`
                Select the axes to be flattened. By default all axes
                are flattened. Each axis is identified by its integer
                position. No axes are flattened if *axes* is an empty
                sequence.

            {{inplace: `bool`, optional}}

        :Returns:

            `Data` or `None`
                The flattened data, or `None` if the operation was
                in-place.

        **Examples**

        >>> import numpy as np
        >>> d = cf.Data(np.arange(24).reshape(1, 2, 3, 4))
        >>> d
        <CF Data(1, 2, 3, 4): [[[[0, ..., 23]]]]>
        >>> print(d.array)
        [[[[ 0  1  2  3]
           [ 4  5  6  7]
           [ 8  9 10 11]]
          [[12 13 14 15]
           [16 17 18 19]
           [20 21 22 23]]]]

        >>> e = d.flatten()
        >>> e
        <CF Data(24): [0, ..., 23]>
        >>> print(e.array)
        [ 0  1  2  3  4  5  6  7  8  9 10 11 12 13 14 15 16 17 18 19 20 21 22 23]

        >>> e = d.flatten([])
        >>> e
        <CF Data(1, 2, 3, 4): [[[[0, ..., 23]]]]>

        >>> e = d.flatten([1, 3])
        >>> e
        <CF Data(1, 8, 3): [[[0, ..., 23]]]>
        >>> print(e.array)
        [[[ 0  4  8]
          [ 1  5  9]
          [ 2  6 10]
          [ 3  7 11]
          [12 16 20]
          [13 17 21]
          [14 18 22]
          [15 19 23]]]

        >>> d.flatten([0, -1], inplace=True)
        >>> d
        <CF Data(4, 2, 3): [[[0, ..., 23]]]>
        >>> print(d.array)
        [[[ 0  4  8]
          [12 16 20]]
         [[ 1  5  9]
          [13 17 21]]
         [[ 2  6 10]
          [14 18 22]]
         [[ 3  7 11]
          [15 19 23]]]

        """
        d = _inplace_enabled_define_and_cleanup(self)

        ndim = d.ndim
        if not ndim:
            if axes or axes == 0:
                raise ValueError(
                    "Can't flatten: Can't remove axes from "
                    f"scalar {self.__class__.__name__}"
                )

            return d

        if axes is None:
            axes = list(range(ndim))
        else:
            axes = sorted(d._parse_axes(axes))

        n_axes = len(axes)
        if n_axes <= 1:
            return d

        dx = d.to_dask_array()

        # It is important that the first axis in the list is the
        # left-most flattened axis.
        #
        # E.g. if the shape is (10, 20, 30, 40, 50, 60) and the axes
        #      to be flattened are [2, 4], then the data must be
        #      transposed with order [0, 1, 2, 4, 3, 5]
        order = [i for i in range(ndim) if i not in axes]
        order[axes[0] : axes[0]] = axes
        dx = dx.transpose(order)

        # Find the flattened shape.
        #
        # E.g. if the *transposed* shape is (10, 20, 30, 50, 40, 60)
        #      and *transposed* axes [2, 3] are to be flattened then
        #      the new shape will be (10, 20, 1500, 40, 60)
        shape = d.shape
        new_shape = [n for i, n in enumerate(shape) if i not in axes]
        new_shape.insert(axes[0], reduce(mul, [shape[i] for i in axes], 1))

        dx = dx.reshape(new_shape)
        d._set_dask(dx)

        return d

    @_deprecated_kwarg_check("i")
    @_inplace_enabled(default=False)
    def floor(self, inplace=False, i=False):
        """Return the floor of the data array.

        .. versionadded:: 1.0

        .. seealso:: `ceil`, `rint`, `trunc`

        :Parameters:

            {{inplace: `bool`, optional}}

            {{i: deprecated at version 3.0.0}}

        :Returns:

            `Data` or `None`

        **Examples**

        >>> d = cf.Data([-1.9, -1.5, -1.1, -1, 0, 1, 1.1, 1.5 , 1.9])
        >>> print(d.array)
        [-1.9 -1.5 -1.1 -1.   0.   1.   1.1  1.5  1.9]
        >>> print(d.floor().array)
        [-2. -2. -2. -1.  0.  1.  1.  1.  1.]

        """
        d = _inplace_enabled_define_and_cleanup(self)
        dx = d.to_dask_array()
        d._set_dask(da.floor(dx))
        return d

    @_inplace_enabled(default=False)
    @_deprecated_kwarg_check("i")
    def outerproduct(self, a, inplace=False, i=False):
        """Compute the outer product with another data array.

        The axes of result will be the combined axes of the two input
        arrays.

        .. seealso:: `np.multiply.outer`

        :Parameters:

            a: array_like
                The data with which to form the outer product.

            {{inplace: `bool`, optional}}

            {{i: deprecated at version 3.0.0}}

        :Returns:

            `Data` or `None`
                The outer product, or `None` if the operation was
                in-place.

        **Examples**

        >>> d = cf.Data([1, 2, 3], 'm')
        >>> d
        <CF Data(3): [1, 2, 3] m>
        >>> f = d.outerproduct([4, 5, 6, 7])
        >>> f
        <CF Data(3, 4): [[4, ..., 21]] m>
        >>> print(f.array)
        [[ 4  5  6  7]
         [ 8 10 12 14]
         [12 15 18 21]]

        >>> e = cf.Data([[4, 5, 6, 7], [6, 7, 8, 9]], 's-1')
        >>> e
        <CF Data(2, 4): [[4, ..., 9]] s-1>
        >>> f = d.outerproduct(e)
        >>> f
        <CF Data(3, 2, 4): [[[4, ..., 27]]] m.s-1>
        >>> print(f.array)
        [[[ 4  5  6  7]
          [ 6  7  8  9]]

         [[ 8 10 12 14]
          [12 14 16 18]]

         [[12 15 18 21]
          [18 21 24 27]]]

        """
        d = _inplace_enabled_define_and_cleanup(self)

        # Cast 'a' as a Data object so that it definitely has sensible
        # Units. We don't mind if the units of 'a' are incompatible
        # with those of 'self', but if they are then it's nice if the
        # units are conformed.
        a = self.asdata(a)
        try:
            a = conform_units(a, d.Units, message="")
        except ValueError:
            pass

        dx = d.to_dask_array()
        ndim = dx.ndim

        dx = da.ufunc.multiply.outer(dx, a)
        d._set_dask(dx)

        d.override_units(d.Units * a.Units, inplace=True)

        # Include axis names for the new dimensions
        axes = d._axes
        for i, a_axis in enumerate(a._axes):
            axes += (new_axis_identifier(axes),)

        d._axes = axes

        # Make sure that cyclic axes in 'a' are still cyclic in 'd'
        for a_axis in a._cyclic:
            d.cyclic(ndim + a._axes.index(a_axis))

        return d

    @_deprecated_kwarg_check("i")
    @_inplace_enabled(default=False)
    def change_calendar(self, calendar, inplace=False, i=False):
        """Change the calendar of date-time array elements.

        Reinterprets the existing date-times for the new calendar by
        adjusting the underlying numerical values relative to the
        reference date-time defined by the units.

        If a date-time value is not allowed in the new calendar then
        an exception is raised when the data array is accessed.

        .. seealso:: `override_calendar`, `Units`

        :Parameters:

            calendar: `str`
                The new calendar, as recognised by the CF conventions.

                *Parameter example:*
                  ``'proleptic_gregorian'``

            {{inplace: `bool`, optional}}

            {{i: deprecated at version 3.0.0}}

        :Returns:

            `Data` or `None`
                The new data with updated calendar, or `None` if the
                operation was in-place.

        **Examples**

        >>> d = cf.Data([0, 1, 2, 3, 4], 'days since 2004-02-27')
        >>> print(d.array)
        [0 1 2 3 4]
        >>> print(d.datetime_as_string)
        ['2004-02-27 00:00:00' '2004-02-28 00:00:00' '2004-02-29 00:00:00'
         '2004-03-01 00:00:00' '2004-03-02 00:00:00']
        >>> e = d.change_calendar('360_day')
        >>> print(e.array)
        [0 1 2 4 5]
        >>> print(e.datetime_as_string)
        ['2004-02-27 00:00:00' '2004-02-28 00:00:00' '2004-02-29 00:00:00'
        '2004-03-01 00:00:00' '2004-03-02 00:00:00']

        >>> d.change_calendar('noleap').array
        Traceback (most recent call last):
            ...
        ValueError: invalid day number provided in cftime.DatetimeNoLeap(2004, 2, 29, 0, 0, 0, 0, has_year_zero=True)

        """
        d = _inplace_enabled_define_and_cleanup(self)

        units = self.Units
        if not units.isreftime:
            raise ValueError(
                "Can't change calendar of non-reference time "
                f"units: {units!r}"
            )

        d._asdatetime(inplace=True)
        d.override_calendar(calendar, inplace=True)
        d._asreftime(inplace=True)

        return d

    @_deprecated_kwarg_check("i")
    @_inplace_enabled(default=False)
    def override_units(self, units, inplace=False, i=False):
        """Override the data array units.

        Not to be confused with setting the `Units` attribute to units
        which are equivalent to the original units. This is different
        because in this case the new units need not be equivalent to the
        original ones and the data array elements will not be changed to
        reflect the new units.

        :Parameters:

            units: `str` or `Units`
                The new units for the data array.

            {{inplace: `bool`, optional}}

            {{i: deprecated at version 3.0.0}}

        :Returns:

            `Data` or `None`
                The new data, or `None` if the operation was in-place.

        **Examples**

        >>> d = cf.Data(1012.0, 'hPa')
        >>> e = d.override_units('km')
        >>> e.Units
        <Units: km>
        >>> e.datum()
        1012.0
        >>> d.override_units(cf.Units('watts'), inplace=True)
        >>> d.Units
        <Units: watts>
        >>> d.datum()
        1012.0

        """
        d = _inplace_enabled_define_and_cleanup(self)
        d._Units = Units(units)
        return d

    @_deprecated_kwarg_check("i")
    @_inplace_enabled(default=False)
    def override_calendar(self, calendar, inplace=False, i=False):
        """Override the calendar of the data array elements.

        Not to be confused with using the `change_calendar` method or
        setting the `d.Units.calendar`. `override_calendar` is different
        because the new calendar need not be equivalent to the original
        ones and the data array elements will not be changed to reflect
        the new units.

        :Parameters:

            calendar: `str`
                The new calendar.

            {{inplace: `bool`, optional}}

            {{i: deprecated at version 3.0.0}}

        :Returns:

            `Data` or `None`
                The new data, or `None` if the operation was in-place.

        **Examples**

        >>> d = cf.Data(1, 'days since 2020-02-28')
        >>> d
        <CF Data(): 2020-02-29 00:00:00>
        >>> d.datum()
        1
        >>> e = d.override_calendar('noleap')
        <CF Data(): 2020-03-01 00:00:00 noleap>
        >>> e.datum()
        1

        """
        d = _inplace_enabled_define_and_cleanup(self)
        d._Units = Units(d.Units._units, calendar)
        return d

    def to_dask_array(self, apply_mask_hardness=False):
        """Convert the data to a `dask` array.

        .. warning:: By default, the mask hardness of the returned
                     dask array might not be the same as that
                     specified by the `hardmask` attribute.

                     This could cause problems if a subsequent
                     operation on the returned dask array involves the
                     un-masking of masked values (such as by indexed
                     assignment).

                     To guarantee that the mask hardness of the
                     returned dassk array is correct, set the
                     *apply_mask_hardness* parameter to True.

        .. versionadded:: TODODASKVER

        :Parameters:

            apply_mask_hardness: `bool`, optional
                If True then force the mask hardness of the returned
                array to be that given by the `hardmask` attribute.

        :Returns:

            `dask.array.Array`
                The dask array contained within the `Data` instance.

        **Examples**

        >>> d = cf.Data([1, 2, 3, 4], 'm')
        >>> dx = d.to_dask_array()
        >>> dx
        >>> dask.array<array, shape=(4,), dtype=int64, chunksize=(4,), chunktype=numpy.ndarray>
        >>> dask.array.asanyarray(d) is dx
        True

        >>> d.to_dask_array(apply_mask_hardness=True)
        dask.array<cf_harden_mask, shape=(4,), dtype=int64, chunksize=(4,), chunktype=numpy.ndarray>

        >>> d = cf.Data([1, 2, 3, 4], 'm', hardmask=False)
        >>> d.to_dask_array(apply_mask_hardness=True)
        dask.array<cf_soften_mask, shape=(4,), dtype=int64, chunksize=(4,), chunktype=numpy.ndarray>

        """
        if apply_mask_hardness:
            if self.hardmask:
                self.harden_mask()
            else:
                self.soften_mask()

        return self._custom["dask"]

    def datum(self, *index):
        """Return an element of the data array as a standard Python
        scalar.

        The first and last elements are always returned with
        ``d.datum(0)`` and ``d.datum(-1)`` respectively, even if the data
        array is a scalar array or has two or more dimensions.

        The returned object is of the same type as is stored internally.

        .. seealso:: `array`, `datetime_array`

        :Parameters:

            index: *optional*
                Specify which element to return. When no positional
                arguments are provided, the method only works for data
                arrays with one element (but any number of dimensions),
                and the single element is returned. If positional
                arguments are given then they must be one of the
                fdlowing:

                * An integer. This argument is interpreted as a flat index
                  into the array, specifying which element to copy and
                  return.

                  *Parameter example:*
                    If the data array shape is ``(2, 3, 6)`` then:
                    * ``d.datum(0)`` is equivalent to ``d.datum(0, 0, 0)``.
                    * ``d.datum(-1)`` is equivalent to ``d.datum(1, 2, 5)``.
                    * ``d.datum(16)`` is equivalent to ``d.datum(0, 2, 4)``.

                  If *index* is ``0`` or ``-1`` then the first or last data
                  array element respectively will be returned, even if the
                  data array is a scalar array.

                * Two or more integers. These arguments are interpreted as a
                  multidimensional index to the array. There must be the
                  same number of integers as data array dimensions.

                * A tuple of integers. This argument is interpreted as a
                  multidimensional index to the array. There must be the
                  same number of integers as data array dimensions.

                  *Parameter example:*
                    ``d.datum((0, 2, 4))`` is equivalent to ``d.datum(0,
                    2, 4)``; and ``d.datum(())`` is equivalent to
                    ``d.datum()``.

        :Returns:

                A copy of the specified element of the array as a suitable
                Python scalar.

        **Examples**

        >>> d = cf.Data(2)
        >>> d.datum()
        2
        >>> 2 == d.datum(0) == d.datum(-1) == d.datum(())
        True

        >>> d = cf.Data([[2]])
        >>> 2 == d.datum() == d.datum(0) == d.datum(-1)
        True
        >>> 2 == d.datum(0, 0) == d.datum((-1, -1)) == d.datum(-1, 0)
        True

        >>> d = cf.Data([[4, 5, 6], [1, 2, 3]], 'metre')
        >>> d[0, 1] = cf.masked
        >>> print(d)
        [[4 -- 6]
         [1  2 3]]
        >>> d.datum(0)
        4
        >>> d.datum(-1)
        3
        >>> d.datum(1)
        masked
        >>> d.datum(4)
        2
        >>> d.datum(-2)
        2
        >>> d.datum(0, 0)
        4
        >>> d.datum(-2, -1)
        6
        >>> d.datum(1, 2)
        3
        >>> d.datum((0, 2))
        6

        """
        # TODODASKAPI: consider renaming/aliasing to 'item'. Might depend
        # on whether or not the APIs are the same.

        if index:
            n_index = len(index)
            if n_index == 1:
                index = index[0]
                if index == 0:
                    # This also works for scalar arrays
                    index = (slice(0, 1),) * self.ndim
                elif index == -1:
                    # This also works for scalar arrays
                    index = (slice(-1, None),) * self.ndim
                elif isinstance(index, int):
                    if index < 0:
                        index += self.size

                    index = np.unravel_index(index, self.shape)
                elif len(index) == self.ndim:
                    index = tuple(index)
                else:
                    raise ValueError(
                        f"Incorrect number of indices ({n_index}) for "
                        f"{self.ndim}-d {self.__class__.__name__} data"
                    )
            elif n_index != self.ndim:
                raise ValueError(
                    f"Incorrect number of indices ({n_index}) for "
                    f"{self.ndim}-d {self.__class__.__name__} data"
                )

            array = self[index].array

        elif self.size == 1:
            array = self.array

        else:
            raise ValueError(
                f"For size {self.size} data, must provide an index of "
                "the element to be converted to a Python scalar"
            )

        if not np.ma.isMA(array):
            return array.item()

        mask = array.mask
        if mask is np.ma.nomask or not mask.item():
            return array.item()

        return cf_masked

    @_inplace_enabled(default=False)
    def masked_invalid(self, inplace=False):
        """Mask the array where invalid values occur (NaN or inf).

        .. seealso:: `where`, `numpy.ma.masked_invalid`

        :Parameters:

            {{inplace: `bool`, optional}}

        :Returns:

            `Data` or `None`
                The masked data, or `None` if the operation was
                in-place.

        **Examples**

        >>> d = cf.Data([0, 1, 2])
        >>> e = cf.Data([0, 2, 0])
        >>> f = d / e
        >>> f
        <CF Data(3): [nan, 0.5, inf]>
        >>> f.masked_invalid()
        <CF Data(3): [--, 0.5, --]>

        """
        d = _inplace_enabled_define_and_cleanup(self)
        dx = self.to_dask_array()
        dx = da.ma.masked_invalid(dx)
        d._set_dask(dx)
        return d

    def del_calendar(self, default=ValueError()):
        """Delete the calendar.

        .. seealso:: `get_calendar`, `has_calendar`, `set_calendar`,
                     `del_units`, `Units`

        :Parameters:

            default: optional
                Return the value of the *default* parameter if the
                calendar has not been set.

                {{default Exception}}

        :Returns:

            `str`
                The value of the deleted calendar.

        **Examples**

        >>> d = cf.Data(1, "days since 2000-1-1", calendar="noleap")
        >>> d.del_calendar()
        'noleap'
        >>> print(d.del_calendar())
        None

        >>> d = cf.Data(1, "days since 2000-1-1")
        >>> print(d.del_calendar())
        None

        >>> d = cf.Data(1, "m")
        Traceback (most recent call last):
            ...
        ValueError: Units <Units: m> have no calendar

        """
        units = self.Units
        if not units.isreftime:
            return self._default(default, f"Units {units!r} have no calendar")

        calendar = getattr(units, "calendar", None)
        if calendar is None:
            return self._default(
                default, f"{self.__class__.__name__} has no calendar"
            )

        self.override_calendar(None, inplace=True)
        return calendar

    def del_units(self, default=ValueError()):
        """Delete the units.

        .. seealso:: `get_units`, `has_units`, `set_units`,
                     `del_calendar`, `Units`

        :Parameters:

            default: optional
                Return the value of the *default* parameter if the units
                has not been set.

                {{default Exception}}

        :Returns:

            `str`
                The value of the deleted units.

        **Examples**

        >>> d = cf.Data(1, "m")
        >>> d.del_units()
        'm'
        >>> d.Units
        <Units: >
        >>> d.del_units()
        Traceback (most recent call last):
            ...
        ValueError: Data has no units

        >>> d = cf.Data(1, "days since 2000-1-1", calendar="noleap")
        >>> d.del_units()
        'days since 2000-1-1'
        >>> d.Units
        <Units: noleap>

        """
        u = self.Units
        units = getattr(u, "units", None)
        calendar = getattr(u, "calendar", None)
        self.override_units(Units(None, calendar), inplace=True)

        if units is not None:
            return units

        return self._default(
            default, f"{self.__class__.__name__} has no units"
        )

    @classmethod
    def masked_all(
        cls,
        shape,
        dtype=None,
        units=None,
        calendar=None,
        chunks=_DEFAULT_CHUNKS,
    ):
        """Return an empty masked array with all elements masked.

        .. seealso:: `empty`, `ones`, `zeros`, `masked_invalid`

        :Parameters:

            shape: `int` or `tuple` of `int`
                The shape of the new array. e.g. ``(2, 3)`` or ``2``.

            dtype: data-type
                The desired output data-type for the array, e.g.
                `numpy.int8`. The default is `numpy.float64`.

            units: `str` or `Units`
                The units for the new data array.

            calendar: `str`, optional
                The calendar for reference time units.

            {{chunks: `int`, `tuple`, `dict` or `str`, optional}}

                .. versionadded:: TODODASKVER

        :Returns:

            `Data`
                A masked array with all data masked.

        **Examples**

        >>> d = cf.Data.masked_all((2, 2))
        >>> print(d.array)
        [[-- --]
         [-- --]]

        >>> d = cf.Data.masked_all((), dtype=bool)
        >>> d.array
        masked_array(data=--,
                     mask=True,
               fill_value=True,
                    dtype=bool)

        """
        d = cls.empty(
            shape=shape,
            dtype=dtype,
            units=units,
            calendar=calendar,
            chunks=chunks,
        )
        dx = d.to_dask_array()
        dx = dx.map_blocks(partial(np.ma.array, mask=True, copy=False))
        d._set_dask(dx)
        return d

    @_inplace_enabled(default=False)
    @_deprecated_kwarg_check("i")
    def mid_range(
        self,
        axes=None,
        squeeze=False,
        mtol=1,
        split_every=None,
        inplace=False,
        i=False,
    ):
        """Calculate mid-range values.

        The mid-range is half of the maximum plus the minimum.

        Calculates the mid-range value or the mid-range values along
        axes.

        See
        https://ncas-cms.github.io/cf-python/analysis.html#collapse-methods
        for mathematical definitions.

         ..seealso:: `sample_size`, `max`, `min`, `range`

        :Parameters:

            {{collapse axes: (sequence of) `int`, optional}}

            {{collapse squeeze: `bool`, optional}}

            {{mtol: number, optional}}

            {{split_every: `int` or `dict`, optional}}

                .. versionadded:: TODODASKVER

            {{inplace: `bool`, optional}}

            {{i: deprecated at version 3.0.0}}

        :Returns:

            `Data` or `None`
                The collapsed array.

        **Examples**

        >>> a = np.ma.arange(12).reshape(4, 3)
        >>> d = cf.Data(a, 'K')
        >>> d[1, 1] = cf.masked
        >>> print(d.array)
        [[0 1 2]
         [3 -- 5]
         [6 7 8]
         [9 10 11]]
        >>> d.mid_range()
        <CF Data(1, 1): [[5.5]] K>

        """
        d = _inplace_enabled_define_and_cleanup(self)
        d, _ = _collapse(
            Collapse.mid_range,
            d,
            axis=axes,
            keepdims=not squeeze,
            split_every=split_every,
            mtol=mtol,
        )
        return d

    @_deprecated_kwarg_check("i")
    @_inplace_enabled(default=False)
    def flip(self, axes=None, inplace=False, i=False):
        """Reverse the direction of axes of the data array.

        .. seealso:: `flatten', `insert_dimension`, `squeeze`, `swapaxes`,
                     `transpose`

        :Parameters:

            axes: (sequence of) `int`
                Select the axes. By default all axes are flipped. Each
                axis is identified by its integer position. No axes
                are flipped if *axes* is an empty sequence.

            {{inplace: `bool`, optional}}

            {{i: deprecated at version 3.0.0}}

        :Returns:

            `Data` or `None`

        **Examples**

        >>> d.flip()
        >>> d.flip(1)
        >>> d.flip([0, 1])
        >>> d.flip([])

        >>> e = d[::-1, :, ::-1]
        >>> d.flip((2, 0)).equals(e)
        True

        """
        d = _inplace_enabled_define_and_cleanup(self)

        if axes is not None and not axes and axes != 0:  # i.e. empty sequence
            return d

        if axes is None:
            iaxes = range(d.ndim)
        else:
            iaxes = d._parse_axes(axes)

        if not iaxes:
            return d

        index = [
            slice(None, None, -1) if i in iaxes else slice(None)
            for i in range(d.ndim)
        ]

        dx = d.to_dask_array()
        dx = dx[tuple(index)]
        d._set_dask(dx)

        return d

    def inspect(self):
        """Inspect the object for debugging.

        .. seealso:: `cf.inspect`

        :Returns:

            `None`

        **Examples**

        >>> d = cf.Data([9], 'm')
        >>> d.inspect()
        <CF Data(1): [9] m>
        -------------------
        {'_components': {'custom': {'_Units': <Units: m>,
                                    '_axes': ('dim0',),
                                    '_cyclic': set(),
                                    '_hardmask': True,
                                    'dask': dask.array<cf_harden_mask, shape=(1,), dtype=int64, chunksize=(1,), chunktype=numpy.ndarray>},
                         'netcdf': {}}}

        """
        from ..functions import inspect

        inspect(self)

    def isclose(self, y, rtol=None, atol=None):
        """Return where data are element-wise equal within a tolerance.

        {{equals tolerance}}

        For numeric data arrays, ``d.isclose(e, rtol, atol)`` is
        equivalent to ``abs(d - e) <= atol + rtol*abs(e)``,
        otherwise it is equivalent to ``d == e``.

        :Parameters:

            y: data_like
                The array to compare.

            atol: `float`, optional
                The absolute tolerance for all numerical comparisons. By
                default the value returned by the `atol` function is used.

            rtol: `float`, optional
                The relative tolerance for all numerical comparisons. By
                default the value returned by the `rtol` function is used.

        :Returns:

             `bool`
                 A boolean array of where the data are close to *y*.

        **Examples**

        >>> d = cf.Data([1000, 2500], 'metre')
        >>> e = cf.Data([1, 2.5], 'km')
        >>> print(d.isclose(e).array)
        [ True  True]

        >>> d = cf.Data(['ab', 'cdef'])
        >>> print(d.isclose([[['ab', 'cdef']]]).array)
        [[[ True  True]]]

        >>> d = cf.Data([[1000, 2500], [1000, 2500]], 'metre')
        >>> e = cf.Data([1, 2.5], 'km')
        >>> print(d.isclose(e).array)
        [[ True  True]
         [ True  True]]

        >>> d = cf.Data([1, 1, 1], 's')
        >>> print(d.isclose(1).array)
        [ True  True  True]

        """
        a = np.empty((), dtype=self.dtype)
        b = np.empty((), dtype=da.asanyarray(y).dtype)
        try:
            # Check if a numerical isclose is possible
            np.isclose(a, b)
        except TypeError:
            # self and y do not have suitable numeric data types
            # (e.g. both are strings)
            return self == y
        else:
            # self and y have suitable numeric data types
            if atol is None:
                atol = self._atol

            if rtol is None:
                rtol = self._rtol

            y = conform_units(y, self.Units)

            dx = da.isclose(self, y, atol=atol, rtol=rtol)

            d = self.copy(array=False)
            d._set_dask(dx)
            d.hardmask = _DEFAULT_HARDMASK
            d.override_units(_units_None, inplace=True)
            return d

    @_inplace_enabled(default=False)
    def reshape(self, *shape, merge_chunks=True, limit=None, inplace=False):
        """Change the shape of the data without changing its values.

        It assumes that the array is stored in row-major order, and
        only allows for reshapings that collapse or merge dimensions
        like ``(1, 2, 3, 4) -> (1, 6, 4)`` or ``(64,) -> (4, 4, 4)``.

        :Parameters:

            shape: `tuple` of `int`, or any number of `int`
                The new shape for the data, which should be compatible
                with the original shape. If an integer, then the
                result will be a 1-d array of that length. One shape
                dimension can be -1, in which case the value is
                inferred from the length of the array and remaining
                dimensions.

            merge_chunks: `bool`
                When True (the default) merge chunks using the logic
                in `dask.array.rechunk` when communication is
                necessary given the input array chunking and the
                output shape. When False, the input array will be
                rechunked to a chunksize of 1, which can create very
                many tasks. See `dask.array.reshape` for details.

            limit: int, optional
                The maximum block size to target in bytes. If no limit
                is provided, it defaults to a size in bytes defined by
                the `cf.chunksize` function.

        :Returns:

            `Data` or `None`
                 The reshaped data, or `None` if the operation was
                 in-place.

        **Examples**

        >>> d = cf.Data(np.arange(12))
        >>> print(d.array)
        [ 0  1  2  3  4  5  6  7  8  9 10 11]
        >>> print(d.reshape(3, 4).array)
        [[ 0  1  2  3]
         [ 4  5  6  7]
         [ 8  9 10 11]]
        >>> print(d.reshape((4, 3)).array)
        [[ 0  1  2]
         [ 3  4  5]
         [ 6  7  8]
         [ 9 10 11]]
        >>> print(d.reshape(-1, 6).array)
        [[ 0  1  2  3  4  5]
         [ 6  7  8  9 10 11]]
        >>>  print(d.reshape(1, 1, 2, 6).array)
        [[[[ 0  1  2  3  4  5]
           [ 6  7  8  9 10 11]]]]
        >>> print(d.reshape(1, 1, -1).array)
        [[[[ 0  1  2  3  4  5  6  7  8  9 10 11]]]]

        """
        d = _inplace_enabled_define_and_cleanup(self)
        dx = d.to_dask_array()
        dx = dx.reshape(*shape, merge_chunks=merge_chunks, limit=limit)

        # Set axes when the new array has more dimensions than self
        axes = None
        ndim0 = self.ndim
        if not ndim0:
            axes = generate_axis_identifiers(dx.ndim)
        else:
            diff = dx.ndim - ndim0
            if diff > 0:
                axes = list(self._axes)
                for _ in range(diff):
                    axes.insert(0, new_axis_identifier(tuple(axes)))

        if axes is not None:
            d._axes = axes

        d._set_dask(dx)

        return d

    @_deprecated_kwarg_check("i")
    @_inplace_enabled(default=False)
    def rint(self, inplace=False, i=False):
        """Round the data to the nearest integer, element-wise.

        .. versionadded:: 1.0

        .. seealso:: `ceil`, `floor`, `trunc`

        :Parameters:

            {{inplace: `bool`, optional}}

            {{i: deprecated at version 3.0.0}}

        :Returns:

            `Data` or `None`
                The rounded data. If the operation was in-place then
                `None` is returned.

        **Examples**

        >>> d = cf.Data([-1.9, -1.5, -1.1, -1, 0, 1, 1.1, 1.5 , 1.9])
        >>> print(d.array)
        [-1.9 -1.5 -1.1 -1.   0.   1.   1.1  1.5  1.9]
        >>> print(d.rint().array)
        [-2. -2. -1. -1.  0.  1.  1.  2.  2.]

        """
        d = _inplace_enabled_define_and_cleanup(self)
        dx = d.to_dask_array()
        d._set_dask(da.rint(dx))
        return d

    @_inplace_enabled(default=False)
    def root_mean_square(
        self,
        axes=None,
        squeeze=False,
        mtol=1,
        weights=None,
        split_every=None,
        inplace=False,
    ):
        """Calculate root mean square (RMS) values.

        Calculates the RMS value or the RMS values along axes.

        See
        https://ncas-cms.github.io/cf-python/analysis.html#collapse-methods
        for mathematical definitions.

         ..seealso:: `sample_size`, `mean`, `sum`,

        :Parameters:

            {{collapse axes: (sequence of) `int`, optional}}

            {{weights: data_like, `dict`, or `None`, optional}}

            {{collapse squeeze: `bool`, optional}}

            {{mtol: number, optional}}

            {{split_every: `int` or `dict`, optional}}

                .. versionadded:: TODODASKVER

            {{inplace: `bool`, optional}}

        :Returns:

            `Data` or `None`
                The collapsed array.

        **Examples**

        >>> a = np.ma.arange(12).reshape(4, 3)
        >>> d = cf.Data(a, 'K')
        >>> d[1, 1] = cf.masked
        >>> print(d.array)
        [[0 1 2]
         [3 -- 5]
         [6 7 8]
         [9 10 11]]
        >>> d.root_mean_square()
        <CF Data(1, 1): [[6.674238124719146]] K>

        >>> w = np.linspace(1, 2, 3)
        >>> print(w)
        [1.  1.5 2. ]
        >>> d.root_mean_square(weights=w)
        <CF Data(1, 1): [[6.871107713616576]] K>

        """
        d = _inplace_enabled_define_and_cleanup(self)
        d, _ = _collapse(
            Collapse.rms,
            d,
            axis=axes,
            weights=weights,
            keepdims=not squeeze,
            split_every=split_every,
            mtol=mtol,
        )
        return d

    @_deprecated_kwarg_check("i")
    @_inplace_enabled(default=False)
    def round(self, decimals=0, inplace=False, i=False):
        """Evenly round elements of the data array to the given number
        of decimals.

        Values exactly halfway between rounded decimal values are rounded
        to the nearest even value. Thus 1.5 and 2.5 round to 2.0, -0.5 and
        0.5 round to 0.0, etc. Results may also be surprising due to the
        inexact representation of decimal fractions in the IEEE floating
        point standard and errors introduced when scaling by powers of
        ten.

        .. versionadded:: 1.1.4

        .. seealso:: `ceil`, `floor`, `rint`, `trunc`

        :Parameters:

            decimals : `int`, optional
                Number of decimal places to round to (default: 0). If
                decimals is negative, it specifies the number of positions
                to the left of the decimal point.

            {{inplace: `bool`, optional}}

            {{i: deprecated at version 3.0.0}}

        :Returns:

            `Data` or `None`

        **Examples**

        >>> d = cf.Data([-1.81, -1.41, -1.01, -0.91, 0.09, 1.09, 1.19, 1.59, 1.99])
        >>> print(d.array)
        [-1.81 -1.41 -1.01 -0.91  0.09  1.09  1.19  1.59  1.99]
        >>> print(d.round().array)
        [-2., -1., -1., -1.,  0.,  1.,  1.,  2.,  2.]
        >>> print(d.round(1).array)
        [-1.8, -1.4, -1. , -0.9,  0.1,  1.1,  1.2,  1.6,  2. ]
        >>> print(d.round(-1).array)
        [-0., -0., -0., -0.,  0.,  0.,  0.,  0.,  0.]

        """
        d = _inplace_enabled_define_and_cleanup(self)
        dx = d.to_dask_array()
        d._set_dask(da.round(dx, decimals=decimals))
        return d

    def stats(
        self,
        all=False,
        compute=True,
        minimum=True,
        mean=True,
        median=True,
        maximum=True,
        range=True,
        mid_range=True,
        standard_deviation=True,
        root_mean_square=True,
        sample_size=True,
        minimum_absolute_value=False,
        maximum_absolute_value=False,
        mean_absolute_value=False,
        mean_of_upper_decile=False,
        sum=False,
        sum_of_squares=False,
        variance=False,
        weights=None,
    ):
        """Calculate statistics of the data.

        By default the minimum, mean, median, maximum, range, mid-range,
        standard deviation, root mean square, and sample size are
        calculated. But this selection may be edited, and other metrics
        are available.

        .. seealso:: `minimum`, `mean`, `median`, `maximum`, `range`,
                     `mid_range`, `standard_deviation`,
                     `root_mean_square`, `sample_size`,
                     `minimum_absolute_value`, `maximum_absolute_value`,
                     `mean_absolute_value`, `mean_of_upper_decile`, `sum`,
                     `sum_of_squares`, `variance`

        :Parameters:

            all: `bool`, optional
                Calculate all possible statistics, regardless of the value
                of individual metric parameters.

            compute: `bool`, optional
                If True (the default), returned values for the statistical
                calculations in the output dictionary are computed, else
                each is given in the form of a delayed `Data` operation.

            minimum: `bool`, optional
                Calculate the minimum of the values.

            maximum: `bool`, optional
                Calculate the maximum of the values.

            maximum_absolute_value: `bool`, optional
                Calculate the maximum of the absolute values.

            minimum_absolute_value: `bool`, optional
                Calculate the minimum of the absolute values.

            mid_range: `bool`, optional
                Calculate the average of the maximum and the minimum of
                the values.

            median: `bool`, optional
                Calculate the median of the values.

            range: `bool`, optional
                Calculate the absolute difference between the maximum and
                the minimum of the values.

            sum: `bool`, optional
                Calculate the sum of the values.

            sum_of_squares: `bool`, optional
                Calculate the sum of the squares of values.

            sample_size: `bool`, optional
                Calculate the sample size, i.e. the number of non-missing
                values.

            mean: `bool`, optional
                Calculate the weighted or unweighted mean of the values.

            mean_absolute_value: `bool`, optional
                Calculate the mean of the absolute values.

            mean_of_upper_decile: `bool`, optional
                Calculate the mean of the upper group of data values
                defined by the upper tenth of their distribution.

            variance: `bool`, optional
                Calculate the weighted or unweighted variance of the
                values, with a given number of degrees of freedom.

            standard_deviation: `bool`, optional
                Calculate the square root of the weighted or unweighted
                variance.

            root_mean_square: `bool`, optional
                Calculate the square root of the weighted or unweighted
                mean of the squares of the values.

            {{weights: data_like, `dict`, or `None`, optional}}

        :Returns:

            `dict`
                The statistics, with keys giving the operation names and
                values being the result of the corresponding statistical
                calculation, which are either the computed numerical
                values if `compute` is True, else the delayed `Data`
                operations which encapsulate those.

        **Examples**

        >>> d = cf.Data([[0, 1, 2], [3, -99, 5]], mask=[[0, 0, 0], [0, 1, 0]])
        >>> print(d.array)
        [[0  1  2]
         [3 --  5]]
        >>> d.stats()
        {'minimum': 0,
         'mean': 2.2,
         'median': 2.0,
         'maximum': 5,
         'range': 5,
         'mid_range': 2.5,
         'standard_deviation': 1.7204650534085255,
         'root_mean_square': 2.792848008753788,
         'sample_size': 5}
        >>> d.stats(all=True)
        {'minimum': 0,
         'mean': 2.2,
         'median': 2.0,
         'maximum': 5,
         'range': 5,
         'mid_range': 2.5,
         'standard_deviation': 1.7204650534085255,
         'root_mean_square': 2.792848008753788,
         'minimum_absolute_value': 0,
         'maximum_absolute_value': 5,
         'mean_absolute_value': 2.2,
         'mean_of_upper_decile': 5.0,
         'sum': 11,
         'sum_of_squares': 39,
         'variance': 2.9600000000000004,
         'sample_size': 5}
        >>> d.stats(mean_of_upper_decile=True, range=False)
        {'minimum': 0,
         'mean': 2.2,
         'median': 2.0,
         'maximum': 5,
         'mid_range': 2.5,
         'standard_deviation': 1.7204650534085255,
         'root_mean_square': 2.792848008753788,
         'mean_of_upper_decile': 5.0,
         'sample_size': 5}

        To ask for delayed operations instead of computed values:

        >>> d.stats(compute=False)
        {'minimum': <CF Data(): 0>,
         'mean': <CF Data(): 2.2>,
         'median': <CF Data(): 2.0>,
         'maximum': <CF Data(): 5>,
         'range': <CF Data(): 5>,
         'mid_range': <CF Data(): 2.5>,
         'standard_deviation': <CF Data(): 1.7204650534085255>,
         'root_mean_square': <CF Data(): 2.792848008753788>,
         'sample_size': <CF Data(1, 1): [[5]]>}

        """
        no_weights = (
            "minimum",
            "median",
            "maximum",
            "range",
            "mid_range",
            "minimum_absolute_value",
            "maximum_absolute_value",
            "sum",
            "sum_of_squares",
        )

        out = {}
        for stat in (
            "minimum",
            "mean",
            "median",
            "maximum",
            "range",
            "mid_range",
            "standard_deviation",
            "root_mean_square",
            "minimum_absolute_value",
            "maximum_absolute_value",
            "mean_absolute_value",
            "mean_of_upper_decile",
            "sum",
            "sum_of_squares",
            "variance",
        ):
            if all or locals()[stat]:
                func = getattr(self, stat)
                if stat in no_weights:
                    value = delayed(func)(squeeze=True)
                else:
                    value = delayed(func)(squeeze=True, weights=weights)

                out[stat] = value

        if all or sample_size:
            out["sample_size"] = delayed(lambda: self.sample_size())()

        data_values = globals()["compute"](out)[0]  # noqa: F811
        if compute:
            # Convert cf.Data objects holding the scalars (or scalar array
            # for the case of sample_size only) to scalar values
            return {op: val.array.item() for op, val in data_values.items()}
        else:
            return data_values

    @_deprecated_kwarg_check("i")
    @_inplace_enabled(default=False)
    def swapaxes(self, axis0, axis1, inplace=False, i=False):
        """Interchange two axes of an array.

        .. seealso:: `flatten', `flip`, 'insert_dimension`, `squeeze`,
                     `transpose`

        :Parameters:

            axis0, axis1 : `int`, `int`
                Select the axes to swap. Each axis is identified by its
                original integer position.

            {{inplace: `bool`, optional}}

            {{i: deprecated at version 3.0.0}}

        :Returns:

            `Data` or `None`
                The data with swapped axis positions.

        **Examples**

        >>> d = cf.Data([[[1, 2, 3], [4, 5, 6]]])
        >>> d
        <CF Data(1, 2, 3): [[[1, ..., 6]]]>
        >>> d.swapaxes(1, 0)
        <CF Data(2, 1, 3): [[[1, ..., 6]]]>
        >>> d.swapaxes(0, -1)
        <CF Data(3, 2, 1): [[[1, ..., 6]]]>
        >>> d.swapaxes(1, 1)
        <CF Data(1, 2, 3): [[[1, ..., 6]]]>
        >>> d.swapaxes(-1, -1)
        <CF Data(1, 2, 3): [[[1, ..., 6]]]>

        """
        d = _inplace_enabled_define_and_cleanup(self)
        dx = self.to_dask_array()
        dx = da.swapaxes(dx, axis0, axis1)
        d._set_dask(dx)
        return d

    def fits_in_memory(self):
        """Return True if the array is small enough to be retained in
        memory.

        Returns True if the size of the array with all delayed
        operations computed, always including space for a full boolean
        mask, is small enough to be retained in available memory.

        **Performance**

        The delayed operations are actually not computed by
        `fits_in_memory`, so it is possible that an intermediate
        operation may require more than the available memory, even if
        the final array does not.

        .. seealso:: `array`, `compute`, `nbytes`, `persist`,
                     `cf.free_memory`

        :Parameters:

            itemsize: deprecated at version TODODASKVER
                The number of bytes per word of the master data array.

        :Returns:

            `bool`
                Whether or not the computed array fits in memory.

        **Examples**

        >>> d = cf.Data([1], 'm')
        >>> d.fits_in_memory()
        True

        Create a double precision (8 bytes per word) array that is
        approximately twice the size of the available memory:

        >>> size = int(2 * cf.free_memory() / 8)
        >>> d = cf.Data.empty((size,), dtype=float)
        >>> d.fits_in_memory()
        False
        >>> d.nbytes * (1 + 1/8) > cf.free_memory()
        True

        """
        return self.size * (self.dtype.itemsize + 1) <= free_memory()

    @_deprecated_kwarg_check("i")
    @_inplace_enabled(default=False)
    @_manage_log_level_via_verbosity
    def where(
        self, condition, x=None, y=None, inplace=False, i=False, verbose=None
    ):
        """Assign array elements depending on a condition.

        The elements to be changed are identified by a
        condition. Different values can be assigned according to where
        the condition is True (assignment from the *x* parameter) or
        False (assignment from the *y* parameter).

        **Missing data**

        Array elements may be set to missing values if either *x* or
        *y* are the `cf.masked` constant, or by assignment from any
        missing data elements in *x* or *y*.

        If the data mask is hard (see the `hardmask` attribute) then
        missing data values in the array will not be overwritten,
        regardless of the content of *x* and *y*.

        If the *condition* contains missing data then the
        corresponding elements in the array will not be assigned to,
        regardless of the contents of *x* and *y*.

        **Broadcasting**

        The array and the *condition*, *x* and *y* parameters must all
        be broadcastable across the original array, such that the size
        of the result is identical to the original size of the
        array. Leading size 1 dimensions of these parameters are
        ignored, thereby also ensuring that the shape of the result is
        identical to the orginal shape of the array.

        If *condition* is a `Query` object then for the purposes of
        broadcasting, the condition is considered to be that which is
        produced by applying the query to the array.

        **Performance**

        If any of the shapes of the *condition*, *x*, or *y*
        parameters, or the array, is unknown, then there is a
        possibility that an unknown shape will need to be calculated
        immediately by executing all delayed operations on that
        object.

        .. seealso:: `cf.masked`, `hardmask`, `__setitem__`

        :Parameters:

            condition: array_like or `Query`
                The condition which determines how to assign values to
                the data.

                Assignment from the *x* and *y* parameters will be
                done where elements of the condition evaluate to
                `True` and `False` respectively.

                If *condition* is a `Query` object then this implies a
                condition defined by applying the query to the data.

                *Parameter example:*
                  ``d.where(d < 0, x=-999)`` will set all data
                  values that are less than zero to -999.

                *Parameter example:*
                  ``d.where(True, x=-999)`` will set all data values
                  to -999. This is equivalent to ``d[...] = -999``.

                *Parameter example:*
                  ``d.where(False, y=-999)`` will set all data values
                  to -999. This is equivalent to ``d[...] = -999``.

                *Parameter example:*
                  If ``d`` has shape ``(5, 3)`` then ``d.where([True,
                  False, True], x=-999, y=cf.masked)`` will set data
                  values in columns 0 and 2 to -999, and data values
                  in column 1 to missing data. This works because the
                  condition has shape ``(3,)`` which broadcasts to the
                  data shape.

                *Parameter example:*
                  ``d.where(cf.lt(0), x=-999)`` will set all data
                  values that are less than zero to -999. This is
                  equivalent to ``d.where(d < 0, x=-999)``.

            x, y: array-like or `None`
                Specify the assignment values. Where the condition is
                True assign to the data from *x*, and where the
                condition is False assign to the data from *y*.

                If *x* is `None` (the default) then no assignment is
                carried out where the condition is True.

                If *y* is `None` (the default) then no assignment is
                carried out where the condition is False.

                *Parameter example:*
                  ``d.where(condition)``, for any ``condition``, returns
                  data with identical data values.

                *Parameter example:*
                  ``d.where(cf.lt(0), x=-d, y=cf.masked)`` will change the
                  sign of all negative data values, and set all other data
                  values to missing data.

                *Parameter example:*
                  ``d.where(cf.lt(0), x=-d)`` will change the sign of
                  all negative data values, and leave all other data
                  values unchanged. This is equivalent to, but faster
                  than, ``d.where(cf.lt(0), x=-d, y=d)``

            {{inplace: `bool`, optional}}

            {{verbose: `int` or `str` or `None`, optional}}

            {{i: deprecated at version 3.0.0}}

        :Returns:

            `Data` or `None`
                The new data with updated values, or `None` if the
                operation was in-place.

        **Examples**

        >>> d = cf.Data([0, 1, 2, 3, 4, 5, 6, 7, 8, 9])
        >>> e = d.where(d < 5, d, 10 * d)
        >>> print(e.array)
        [ 0  1  2  3  4 50 60 70 80 90]

        >>> d = cf.Data([0, 1, 2, 3, 4, 5, 6, 7, 8, 9], 'km')
        >>> e = d.where(d < 5, cf.Data(10000 * d, 'metre'))
        >>> print(e.array)
        [ 0. 10. 20. 30. 40.  5.  6.  7.  8.  9.]

        >>> e = d.where(d < 5, cf.masked)
        >>> print(e.array)
        [-- -- -- -- -- 5 6 7 8 9]

        >>> d = cf.Data([[1, 2,],
        ...              [3, 4]])
        >>> e = d.where([[True, False], [True, True]], d, [[9, 8], [7, 6]])
        >>> print(e.array)
        [[1 8]
         [3 4]]
        >>> e = d.where([[True, False], [True, True]], [[9, 8], [7, 6]])
        >>> print(e.array)
        [[9 2]
         [7 6]]

        The shape of the result must have the same shape as the
        original data:

        >>> e = d.where([True, False], [9, 8])
        >>> print(e.array)
        [[9 2]
         [9 4]]

        >>> d = cf.Data(np.array([[0, 1, 2],
        ...                       [0, 2, 4],
        ...                       [0, 3, 6]]))
        >>> d.where(d < 4, None, -1)
        >>> print(e.array)
        [[ 0  1  2]
         [ 0  2 -1]
         [ 0  3 -1]]

        >>> x, y = np.ogrid[:3, :4]
        >>> print(x)
        [[0]
         [1]
         [2]]
        >>> print(y)
        [[0 1 2 3]]
        >>> condition = x < y
        >>> print(condition)
        [[False  True  True  True]
         [False False  True  True]
         [False False False  True]]
        >>> d = cf.Data(x)
        >>> e = d.where(condition, d, 10 + y)
            ...
        ValueError: where: 'condition' parameter with shape (3, 4) can not be broadcast across data with shape (3, 1) when the result will have a different shape to the data

        >>> d = cf.Data(np.arange(9).reshape(3, 3))
        >>> e = d.copy()
        >>> e[1, 0] = cf.masked
        >>> f = e.where(d > 5, None, -3.1416)
        >>> print(f.array)
        [[-3.1416 -3.1416 -3.1416]
         [-- -3.1416 -3.1416]
         [6.0 7.0 8.0]]
        >>> e.soften_mask()
        >>> f = e.where(d > 5, None, -3.1416)
        >>> print(f.array)
        [[-3.1416 -3.1416 -3.1416]
         [-3.1416 -3.1416 -3.1416]
         [ 6.      7.      8.    ]]

        """
        from .utils import where_broadcastable

        d = _inplace_enabled_define_and_cleanup(self)

        # Missing values could be affected, so make sure that the mask
        # hardness has been applied.
        dx = d.to_dask_array(apply_mask_hardness=True)

        units = d.Units

        # Parse condition
        if getattr(condition, "isquery", False):
            # Condition is a cf.Query object: Make sure that the
            # condition units are OK, and convert the condition to a
            # boolean Data instance with the same shape as the data.
            condition = condition.copy()
            condition.set_condition_units(units)
            condition = condition.evaluate(d)

        condition = type(self).asdata(condition)
        condition = where_broadcastable(d, condition, "condition")

        # If x or y is self then change it to None. This prevents an
        # unnecessary copy; and, at compute time, an unncessary numpy
        # where.
        if x is self:
            x = None

        if y is self:
            y = None

        if x is None and y is None:
            # The data is unchanged regardless of the condition
            return d

        # Parse x and y
        xy = []
        for arg, name in zip((x, y), ("x", "y")):
            if arg is None:
                xy.append(arg)
                continue

            if arg is cf_masked:
                # Replace masked constant with array
                xy.append(scalar_masked_array(self.dtype))
                continue

            arg = type(self).asdata(arg)
            arg = where_broadcastable(d, arg, name)

            arg_units = arg.Units
            if arg_units:
                arg = conform_units(
                    arg,
                    units,
                    message=f"where: {name!r} parameter units {arg_units!r} "
                    f"are not equivalent to data units {units!r}",
                )

            xy.append(arg.to_dask_array())

        x, y = xy

        # Apply the where operation
        dx = da.core.elemwise(
            cf_where, dx, da.asanyarray(condition), x, y, d.hardmask
        )
        d._set_dask(dx)

        return d

    @_deprecated_kwarg_check("i")
    @_inplace_enabled(default=False)
    def sin(self, inplace=False, i=False):
        """Take the trigonometric sine of the data element-wise.

        Units are accounted for in the calculation. If the units are not
        equivalent to radians (such as Kelvin) then they are treated as if
        they were radians. For example, the sine of 90 degrees_east
        is 1.0, as is the sine of 1.57079632 radians.

        The output units are changed to '1' (nondimensional).

        .. seealso:: `arcsin`, `cos`, `tan`, `sinh`

        :Parameters:

            {{inplace: `bool`, optional}}

            {{i: deprecated at version 3.0.0}}

        :Returns:

            `Data` or `None`

        **Examples**

        >>> d.Units
        <Units: degrees_north>
        >>> print(d.array)
        [[-90 0 90 --]]
        >>> e = d.sin()
        >>> e.Units
        <Units: 1>
        >>> print(e.array)
        [[-1.0 0.0 1.0 --]]

        >>> d.Units
        <Units: m s-1>
        >>> print(d.array)
        [[1 2 3 --]]
        >>> d.sin(inplace=True)
        >>> d.Units
        <Units: 1>
        >>> print(d.array)
        [[0.841470984808 0.909297426826 0.14112000806 --]]

        """
        d = _inplace_enabled_define_and_cleanup(self)

        if d.Units.equivalent(_units_radians):
            d.Units = _units_radians

        dx = d.to_dask_array()
        d._set_dask(da.sin(dx))

        d.override_units(_units_1, inplace=True)

        return d

    @_deprecated_kwarg_check("i")
    @_inplace_enabled(default=False)
    def sinh(self, inplace=False):
        """Take the hyperbolic sine of the data element-wise.

        Units are accounted for in the calculation. If the units are not
        equivalent to radians (such as Kelvin) then they are treated as if
        they were radians. For example, the the hyperbolic sine of 90
        degrees_north is 2.30129890, as is the hyperbolic sine of
        1.57079632 radians.

        The output units are changed to '1' (nondimensional).

        .. versionadded:: 3.1.0

        .. seealso:: `arcsinh`, `cosh`, `tanh`, `sin`

        :Parameters:

            {{inplace: `bool`, optional}}

        :Returns:

            `Data` or `None`

        **Examples**

        >>> d.Units
        <Units: degrees_north>
        >>> print(d.array)
        [[-90 0 90 --]]
        >>> e = d.sinh()
        >>> e.Units
        <Units: 1>
        >>> print(e.array)
        [[-2.3012989023072947 0.0 2.3012989023072947 --]]

        >>> d.Units
        <Units: m s-1>
        >>> print(d.array)
        [[1 2 3 --]]
        >>> d.sinh(inplace=True)
        >>> d.Units
        <Units: 1>
        >>> print(d.array)
        [[1.1752011936438014 3.626860407847019 10.017874927409903 --]]

        """
        d = _inplace_enabled_define_and_cleanup(self)

        if d.Units.equivalent(_units_radians):
            d.Units = _units_radians

        dx = d.to_dask_array()
        d._set_dask(da.sinh(dx))

        d.override_units(_units_1, inplace=True)

        return d

    @_inplace_enabled(default=False)
    def cosh(self, inplace=False):
        """Take the hyperbolic cosine of the data element-wise.

        Units are accounted for in the calculation. If the units are not
        equivalent to radians (such as Kelvin) then they are treated as if
        they were radians. For example, the the hyperbolic cosine of 0
        degrees_east is 1.0, as is the hyperbolic cosine of 1.57079632 radians.

        The output units are changed to '1' (nondimensional).

        .. versionadded:: 3.1.0

        .. seealso:: `arccosh`, `sinh`, `tanh`, `cos`

        :Parameters:

            {{inplace: `bool`, optional}}

        :Returns:

            `Data` or `None`

        **Examples**

        >>> d.Units
        <Units: degrees_north>
        >>> print(d.array)
        [[-90 0 90 --]]
        >>> e = d.cosh()
        >>> e.Units
        <Units: 1>
        >>> print(e.array)
        [[2.5091784786580567 1.0 2.5091784786580567 --]]

        >>> d.Units
        <Units: m s-1>
        >>> print(d.array)
        [[1 2 3 --]]
        >>> d.cosh(inplace=True)
        >>> d.Units
        <Units: 1>
        >>> print(d.array)
        [[1.5430806348152437 3.7621956910836314 10.067661995777765 --]]

        """
        d = _inplace_enabled_define_and_cleanup(self)

        if d.Units.equivalent(_units_radians):
            d.Units = _units_radians

        dx = d.to_dask_array()
        d._set_dask(da.cosh(dx))

        d.override_units(_units_1, inplace=True)

        return d

    @_deprecated_kwarg_check("i")
    @_inplace_enabled(default=False)
    def tanh(self, inplace=False):
        """Take the hyperbolic tangent of the data element-wise.

        Units are accounted for in the calculation. If the units are not
        equivalent to radians (such as Kelvin) then they are treated as if
        they were radians. For example, the the hyperbolic tangent of 90
        degrees_east is 0.91715234, as is the hyperbolic tangent of
        1.57079632 radians.

        The output units are changed to '1' (nondimensional).

        .. versionadded:: 3.1.0

        .. seealso:: `arctanh`, `sinh`, `cosh`, `tan`


        :Parameters:

            {{inplace: `bool`, optional}}

        :Returns:

            `Data` or `None`

        **Examples**

        >>> d.Units
        <Units: degrees_north>
        >>> print(d.array)
        [[-90 0 90 --]]
        >>> e = d.tanh()
        >>> e.Units
        <Units: 1>
        >>> print(e.array)
        [[-0.9171523356672744 0.0 0.9171523356672744 --]]

        >>> d.Units
        <Units: m s-1>
        >>> print(d.array)
        [[1 2 3 --]]
        >>> d.tanh(inplace=True)
        >>> d.Units
        <Units: 1>
        >>> print(d.array)
        [[0.7615941559557649 0.9640275800758169 0.9950547536867305 --]]

        """
        d = _inplace_enabled_define_and_cleanup(self)

        if d.Units.equivalent(_units_radians):
            d.Units = _units_radians

        dx = d.to_dask_array()
        d._set_dask(da.tanh(dx))

        d.override_units(_units_1, inplace=True)

        return d

    @_deprecated_kwarg_check("i")
    @_inplace_enabled(default=False)
    def log(self, base=None, inplace=False, i=False):
        """Takes the logarithm of the data array.

        :Parameters:

            base:

            {{inplace: `bool`, optional}}

            {{i: deprecated at version 3.0.0}}

        :Returns:

            `Data` or `None`

        """
        d = _inplace_enabled_define_and_cleanup(self)
        dx = d.to_dask_array()

        if base is None:
            dx = da.log(dx)
        elif base == 10:
            dx = da.log10(dx)
        elif base == 2:
            dx = da.log2(dx)
        else:
            dx = da.log(dx)
            dx /= da.log(base)

        d._set_dask(dx)

        d.override_units(
            _units_1, inplace=True
        )  # all logarithm outputs are unitless

        return d

    @_deprecated_kwarg_check("i")
    @_inplace_enabled(default=False)
    def squeeze(self, axes=None, inplace=False, i=False):
        """Remove size 1 axes from the data array.

        By default all size 1 axes are removed, but particular axes
        may be selected with the keyword arguments.

        .. seealso:: `flatten`, `insert_dimension`, `flip`,
                     `swapaxes`, `transpose`

        :Parameters:

            axes: (sequence of) int, optional
                Select the axes. By default all size 1 axes are
                removed. The *axes* argument may be one, or a
                sequence, of integers that select the axis
                corresponding to the given position in the list of
                axes of the data array.

                No axes are removed if *axes* is an empty sequence.

            {{inplace: `bool`, optional}}

            {{i: deprecated at version 3.0.0}}

        :Returns:

            `Data` or `None`
                The squeezed data array.

        **Examples**

        >>> v.shape
        (1,)
        >>> v.squeeze()
        >>> v.shape
        ()

        >>> v.shape
        (1, 2, 1, 3, 1, 4, 1, 5, 1, 6, 1)
        >>> v.squeeze((0,))
        >>> v.shape
        (2, 1, 3, 1, 4, 1, 5, 1, 6, 1)
        >>> v.squeeze(1)
        >>> v.shape
        (2, 3, 1, 4, 1, 5, 1, 6, 1)
        >>> v.squeeze([2, 4])
        >>> v.shape
        (2, 3, 4, 5, 1, 6, 1)
        >>> v.squeeze([])
        >>> v.shape
        (2, 3, 4, 5, 1, 6, 1)
        >>> v.squeeze()
        >>> v.shape
        (2, 3, 4, 5, 6)

        """
        d = _inplace_enabled_define_and_cleanup(self)

        # TODODASK - check if axis parsing is done in dask

        if not d.ndim:
            if axes or axes == 0:
                raise ValueError(
                    "Can't squeeze: Can't remove an axis from "
                    f"scalar {d.__class__.__name__}"
                )

            if inplace:
                d = None

            return d

        shape = d.shape

        if axes is None:
            axes = [i for i, n in enumerate(shape) if n == 1]
        else:
            axes = d._parse_axes(axes)

            # Check the squeeze axes
            for i in axes:
                if shape[i] > 1:
                    raise ValueError(
                        f"Can't squeeze {d.__class__.__name__}: "
                        f"Can't remove axis of size {shape[i]}"
                    )

        if not axes:
            return d

        # Still here? Then the data array is not scalar and at least
        # one size 1 axis needs squeezing.
        dx = d.to_dask_array()
        dx = dx.squeeze(axis=tuple(axes))
        d._set_dask(dx)

        # Remove the squeezed axes names
        d._axes = [axis for i, axis in enumerate(d._axes) if i not in axes]

        return d

    # `arctan2`, AT2 seealso
    @_deprecated_kwarg_check("i")
    @_inplace_enabled(default=False)
    def tan(self, inplace=False, i=False):
        """Take the trigonometric tangent of the data element-wise.

        Units are accounted for in the calculation. If the units are not
        equivalent to radians (such as Kelvin) then they are treated as if
        they were radians. For example, the tangents of 45
        degrees_east, 0.78539816 radians and 0.78539816 Kelvin are all
        1.0.

        The output units are changed to '1' (nondimensional).

        .. seealso:: `arctan`, `cos`, `sin`, `tanh`

        :Parameters:

            {{inplace: `bool`, optional}}

            {{i: deprecated at version 3.0.0}}

        :Returns:

            `Data` or `None`

        **Examples**

        >>> d.Units
        <Units: degrees_north>
        >>> print(d.array)
        [[-45 0 45 --]]
        >>> e = d.tan()
        >>> e.Units
        <Units: 1>
        >>> print(e.array)
        [[-1.0 0.0 1.0 --]]

        >>> d.Units
        <Units: m s-1>
        >>> print(d.array)
        [[1 2 3 --]]
        >>> d.tan(inplace=True)
        >>> d.Units
        <Units: 1>
        >>> print(d.array)
        [[1.55740772465 -2.18503986326 -0.142546543074 --]]

        """
        d = _inplace_enabled_define_and_cleanup(self)

        if d.Units.equivalent(_units_radians):
            d.Units = _units_radians

        dx = d.to_dask_array()
        d._set_dask(da.tan(dx))

        d.override_units(_units_1, inplace=True)

        return d

    def tolist(self):
        """Return the data as a scalar or (nested) list.

        Returns the data as an ``N``-levels deep nested list of Python
        scalars, where ``N`` is the number of data dimensions.

        If ``N`` is 0 then, since the depth of the nested list is 0,
        it will not be a list at all, but a simple Python scalar.

        :Returns:

            `list` or scalar
                The (nested) list of array elements, or a scalar if
                the data has 0 dimensions.

        **Examples**

        >>> d = cf.Data(9)
        >>> d.tolist()
        9

        >>> d = cf.Data([1, 2])
        >>> d.tolist()
        [1, 2]

        >>> d = cf.Data(([[1, 2], [3, 4]]))
        >>> d.tolist()
        [[1, 2], [3, 4]]

        >>> d.equals(cf.Data(d.tolist()))
        True

        """
        return self.array.tolist()

    def to_memory(self):
        """Bring data on disk into memory.

        Not implemented. Consider using `persist` instead.

        """
        raise NotImplementedError(
            "'Data.to_memory' is not available. "
            "Consider using 'Data.persist' instead."
        )

    @_deprecated_kwarg_check("i")
    @_inplace_enabled(default=False)
    def transpose(self, axes=None, inplace=False, i=False):
        """Permute the axes of the data array.

        .. seealso:: `flatten', `insert_dimension`, `flip`, `squeeze`,
                     `swapaxes`

        :Parameters:

            axes: (sequence of) `int`
                The new axis order of the data array. By default the order
                is reversed. Each axis of the new order is identified by
                its original integer position.

            {{inplace: `bool`, optional}}

            {{i: deprecated at version 3.0.0}}

        :Returns:

            `Data` or `None`

        **Examples**

        >>> d.shape
        (19, 73, 96)
        >>> d.transpose()
        >>> d.shape
        (96, 73, 19)
        >>> d.transpose([1, 0, 2])
        >>> d.shape
        (73, 96, 19)
        >>> d.transpose((-1, 0, 1))
        >>> d.shape
        (19, 73, 96)

        """
        d = _inplace_enabled_define_and_cleanup(self)

        ndim = d.ndim
        if axes is None:
            if ndim <= 1:
                return d
            iaxes = tuple(range(ndim - 1, -1, -1))
        else:
            iaxes = d._parse_axes(axes)

        # Note: _axes attribute is still important/utilised post-Daskification
        # because e.g. axes labelled as cyclic by the _cyclic attribute use it
        # to determine their position (see #discussion_r694096462 on PR #247).
        data_axes = d._axes
        d._axes = [data_axes[i] for i in iaxes]

        dx = d.to_dask_array()
        try:
            dx = da.transpose(dx, axes=axes)
        except ValueError:
            raise ValueError(
                f"Can't transpose: Axes don't match array: {axes}"
            )
        d._set_dask(dx)

        return d

    @_deprecated_kwarg_check("i")
    @_inplace_enabled(default=False)
    def trunc(self, inplace=False, i=False):
        """Return the truncated values of the data array.

        The truncated value of the number, ``x``, is the nearest integer
        which is closer to zero than ``x`` is. In short, the fractional
        part of the signed number ``x`` is discarded.

        .. versionadded:: 1.0

        .. seealso:: `ceil`, `floor`, `rint`

        :Parameters:

            {{inplace: `bool`, optional}}

            {{i: deprecated at version 3.0.0}}

        :Returns:

            `Data` or `None`

        **Examples**

        >>> d = cf.Data([-1.9, -1.5, -1.1, -1, 0, 1, 1.1, 1.5 , 1.9])
        >>> print(d.array)
        [-1.9 -1.5 -1.1 -1.   0.   1.   1.1  1.5  1.9]
        >>> print(d.trunc().array)
        [-1. -1. -1. -1.  0.  1.  1.  1.  1.]

        """
        d = _inplace_enabled_define_and_cleanup(self)
        dx = d.to_dask_array()
        d._set_dask(da.trunc(dx))
        return d

    @classmethod
    def empty(
        cls,
        shape,
        dtype=None,
        units=None,
        calendar=None,
        fill_value=None,
        chunks=_DEFAULT_CHUNKS,
    ):
        """Return a new array of given shape and type, without
        initializing entries.

        .. seealso:: `full`, `ones`, `zeros`

        :Parameters:

            shape: `int` or `tuple` of `int`
                The shape of the new array. e.g. ``(2, 3)`` or ``2``.

            dtype: data-type
                The desired output data-type for the array, e.g.
                `numpy.int8`. The default is `numpy.float64`.

            units: `str` or `Units`
                The units for the new data array.

            calendar: `str`, optional
                The calendar for reference time units.

            {{chunks: `int`, `tuple`, `dict` or `str`, optional}}

                .. versionadded:: TODODASKVER

            fill_value: deprecated at version TODODASKVER
                Use `set_fill_value` instead.

        :Returns:

            `Data`
                Array of uninitialized (arbitrary) data of the given
                shape and dtype.

        **Examples**

        >>> d = cf.Data.empty((2, 2))
        >>> print(d.array)
        [[ -9.74499359e+001  6.69583040e-309],
         [  2.13182611e-314  3.06959433e-309]]         #uninitialized

        >>> d = cf.Data.empty((2,), dtype=bool)
        >>> print(d.array)
        [ False  True]                                 #uninitialized

        """
        dx = da.empty(shape, dtype=dtype, chunks=chunks)
        return cls(dx, units=units, calendar=calendar)

    @classmethod
    def full(
        cls,
        shape,
        fill_value,
        dtype=None,
        units=None,
        calendar=None,
        chunks=_DEFAULT_CHUNKS,
    ):
        """Return a new array of given shape and type, filled with a
        fill value.

        .. seealso:: `empty`, `ones`, `zeros`

        :Parameters:

            shape: `int` or `tuple` of `int`
                The shape of the new array. e.g. ``(2, 3)`` or ``2``.

            fill_value: scalar
                The fill value.

            dtype: data-type
                The desired data-type for the array. The default, `None`,
                means ``np.array(fill_value).dtype``.

            units: `str` or `Units`
                The units for the new data array.

            calendar: `str`, optional
                The calendar for reference time units.

            {{chunks: `int`, `tuple`, `dict` or `str`, optional}}

                .. versionadded:: TODODASKVER

        :Returns:

            `Data`
                Array of *fill_value* with the given shape and data
                type.

        **Examples**

        >>> d = cf.Data.full((2, 3), -99)
        >>> print(d.array)
        [[-99 -99 -99]
         [-99 -99 -99]]

        >>> d = cf.Data.full(2, 0.0)
        >>> print(d.array)
        [0. 0.]

        >>> d = cf.Data.full((2,), 0, dtype=bool)
        >>> print(d.array)
        [False False]

        """
        if dtype is None:
            # Need to explicitly set the default because dtype is not
            # a named keyword of da.full
            dtype = getattr(fill_value, "dtype", None)
            if dtype is None:
                dtype = np.array(fill_value).dtype

        dx = da.full(shape, fill_value, dtype=dtype, chunks=chunks)
        return cls(dx, units=units, calendar=calendar)

    @classmethod
    def ones(
        cls,
        shape,
        dtype=None,
        units=None,
        calendar=None,
        chunks=_DEFAULT_CHUNKS,
    ):
        """Returns a new array filled with ones of set shape and type.

        .. seealso:: `empty`, `full`, `zeros`

        :Parameters:

            shape: `int` or `tuple` of `int`
                The shape of the new array. e.g. ``(2, 3)`` or ``2``.

            dtype: data-type
                The desired data-type for the array, e.g.
                `numpy.int8`. The default is `numpy.float64`.

            units: `str` or `Units`
                The units for the new data array.

            calendar: `str`, optional
                The calendar for reference time units.

            {{chunks: `int`, `tuple`, `dict` or `str`, optional}}

                .. versionadded:: TODODASKVER

        :Returns:

            `Data`
                Array of ones with the given shape and data type.

        **Examples**

        >>> d = cf.Data.ones((2, 3))
        >>> print(d.array)
        [[1. 1. 1.]
         [1. 1. 1.]]

        >>> d = cf.Data.ones((2,), dtype=bool)
        >>> print(d.array)
        [ True  True]

        """
        dx = da.ones(shape, dtype=dtype, chunks=chunks)
        return cls(dx, units=units, calendar=calendar)

    @classmethod
    def zeros(
        cls,
        shape,
        dtype=None,
        units=None,
        calendar=None,
        chunks=_DEFAULT_CHUNKS,
    ):
        """Returns a new array filled with zeros of set shape and type.

        .. seealso:: `empty`, `full`, `ones`

        :Parameters:

            shape: `int` or `tuple` of `int`
                The shape of the new array.

            dtype: data-type
                The data-type of the new array. By default the
                data-type is ``float``.

            units: `str` or `Units`
                The units for the new data array.

            calendar: `str`, optional
                The calendar for reference time units.

            {{chunks: `int`, `tuple`, `dict` or `str`, optional}}

                .. versionadded:: TODODASKVER

        :Returns:

            `Data`
                Array of zeros with the given shape and data type.

        **Examples**

        >>> d = cf.Data.zeros((2, 3))
        >>> print(d.array)
        [[0. 0. 0.]
         [0. 0. 0.]]

        >>> d = cf.Data.zeros((2,), dtype=bool)
        >>> print(d.array)
        [False False]

        """
        dx = da.zeros(shape, dtype=dtype, chunks=chunks)
        return cls(dx, units=units, calendar=calendar)

    @_deprecated_kwarg_check("out")
    @_deprecated_kwarg_check("i")
    @_inplace_enabled(default=False)
    def func(
        self,
        f,
        units=None,
        out=False,
        inplace=False,
        preserve_invalid=False,
        i=False,
        **kwargs,
    ):
        """Apply an element-wise array operation to the data array.

        :Parameters:

            f: `function`
                The function to be applied.

            units: `Units`, optional

            out: deprecated at version TODODASKVER

            {{inplace: `bool`, optional}}

            preserve_invalid: `bool`, optional
                For MaskedArray arrays only, if True any invalid values produced
                by the operation will be preserved, otherwise they are masked.

            {{i: deprecated at version 3.0.0}}

        :Returns:

            `Data` or `None`

        **Examples**

        >>> d.Units
        <Units: radians>
        >>> print(d.array)
        [[ 0.          1.57079633]
         [ 3.14159265  4.71238898]]
        >>> import numpy
        >>> e = d.func(numpy.cos)
        >>> e.Units
        <Units: 1>
        >>> print(e.array)
        [[ 1.0  0.0]
         [-1.0  0.0]]
        >>> d.func(numpy.sin, inplace=True)
        >>> print(d.array)
        [[0.0   1.0]
         [0.0  -1.0]]

        >>> d = cf.Data([-2, -1, 1, 2], mask=[0, 0, 0, 1])
        >>> f = d.func(numpy.arctanh, preserve_invalid=True)
        >>> f.array
        masked_array(data=[nan, -inf, inf, --],
                     mask=[False, False, False,  True],
               fill_value=1e+20)
        >>> e = d.func(numpy.arctanh)  # default preserve_invalid is False
        >>> e.array
        masked_array(data=[--, --, --, --],
                     mask=[ True,  True,  True,  True],
               fill_value=1e+20,
                    dtype=float64)

        """
        d = _inplace_enabled_define_and_cleanup(self)

        dx = d.to_dask_array()

        # TODODASK: Steps to preserve invalid values shown, taking same
        # approach as pre-daskification, but maybe we can now change approach
        # to avoid finding mask and data, which requires early compute...
        # Step 1. extract the non-masked data and the mask separately
        if preserve_invalid:
            # Assume all inputs are masked, as checking for a mask to confirm
            # is expensive. If unmasked, effective mask will be all False.
            dx_mask = da.ma.getmaskarray(dx)  # store original mask
            dx = da.ma.getdata(dx)

        # Step 2: apply operation to data alone
        axes = tuple(range(dx.ndim))
        dx = da.blockwise(f, axes, dx, axes, **kwargs)

        if preserve_invalid:
            # Step 3: reattach original mask onto the output data
            dx = da.ma.masked_array(dx, mask=dx_mask)

        d._set_dask(dx)

        if units is not None:
            d.override_units(units, inplace=True)

        return d

    @_inplace_enabled(default=False)
    @_deprecated_kwarg_check("i")
    def range(
        self,
        axes=None,
        squeeze=False,
        mtol=1,
        split_every=None,
        inplace=False,
        i=False,
    ):
        """Calculate range values.

        The range is the maximum minus the minimum.

        Calculates the range value or the range values along axes.

        See
        https://ncas-cms.github.io/cf-python/analysis.html#collapse-methods
        for mathematical definitions.

         ..seealso:: `sample_size`, `max`, `min`, `mid_range`

        :Parameters:

            {{collapse axes: (sequence of) `int`, optional}}

            {{collapse squeeze: `bool`, optional}}

            {{mtol: number, optional}}

            {{split_every: `int` or `dict`, optional}}

                .. versionadded:: TODODASKVER

            {{inplace: `bool`, optional}}

            {{i: deprecated at version 3.0.0}}

        :Returns:

            `Data` or `None`
                The collapsed array.

        **Examples**

        >>> a = np.ma.arange(12).reshape(4, 3)
        >>> d = cf.Data(a, 'K')
        >>> d[1, 1] = cf.masked
        >>> print(d.array)
        [[0 1 2]
         [3 -- 5]
         [6 7 8]
         [9 10 11]]
        >>> d.range()
        <CF Data(1, 1): [[11]] K>

        """
        d = _inplace_enabled_define_and_cleanup(self)
        d, _ = _collapse(
            Collapse.range,
            d,
            axis=axes,
            keepdims=not squeeze,
            split_every=split_every,
            mtol=mtol,
        )
        return d

    @_inplace_enabled(default=False)
    @_deprecated_kwarg_check("i")
    def roll(self, axis, shift, inplace=False, i=False):
        """Roll array elements along a given axis.

        Equivalent in function to `numpy.roll`.

        TODODASKDOCS  - note that it works for multiple axes

        :Parameters:

            axis: `int`
                Select the axis over which the elements are to be rolled.
                removed. The *axis* parameter is an integer that selects
                the axis corresponding to the given position in the list
                of axes of the data.

                *Parameter example:*
                  Convolve the second axis: ``axis=1``.

                *Parameter example:*
                  Convolve the last axis: ``axis=-1``.

            shift: `int`, or `tuple` of `int`
                The number of places by which elements are shifted.
                If a `tuple`, then *axis* must be a tuple of the same
                size, and each of the given axes is shifted by the
                corresponding number. If an `int` while *axis* is a
                tuple of `int`, then the same value is used for all
                given axes.

            {{inplace: `bool`, optional}}

            {{i: deprecated at version 3.0.0}}

        :Returns:

            `Data` or `None`

        """
        # TODODASKAPI - consider matching the numpy/dask api: "shift, axis="

        d = _inplace_enabled_define_and_cleanup(self)

        dx = d.to_dask_array()
        dx = da.roll(dx, shift, axis=axis)
        d._set_dask(dx)

        return d

    @_inplace_enabled(default=False)
    @_deprecated_kwarg_check("i")
    def sum(
        self,
        axes=None,
        weights=None,
        squeeze=False,
        mtol=1,
        split_every=None,
        inplace=False,
        i=False,
    ):
        """Calculate sum values.

        Calculates the sum value or the sum values along axes.

        See
        https://ncas-cms.github.io/cf-python/analysis.html#collapse-methods
        for mathematical definitions.

         ..seealso:: `sample_size`, `integral`, `mean`, `sd`,
                     `sum_of_squares`, `sum_of_weights`

        :Parameters:

            {{collapse axes: (sequence of) `int`, optional}}

            {{weights: data_like, `dict`, or `None`, optional}}

            {{collapse squeeze: `bool`, optional}}

            {{mtol: number, optional}}

            {{split_every: `int` or `dict`, optional}}

                .. versionadded:: TODODASKVER

            {{inplace: `bool`, optional}}

            {{i: deprecated at version 3.0.0}}

        :Returns:

            `Data` or `None`
                The collapsed data, or `None` if the operation was
                in-place.

        **Examples**

        >>> a = np.ma.arange(12).reshape(4, 3)
        >>> d = cf.Data(a, 'K')
        >>> d[1, 1] = cf.masked
        >>> print(d.array)
        [[0 1 2]
         [3 -- 5]
         [6 7 8]
         [9 10 11]]
        >>> d.sum()
        <CF Data(1, 1): [[62]] K>

        >>> w = np.linspace(1, 2, 3)
        >>> print(w)
        [1.  1.5 2. ]
        >>> d.sum(weights=cf.Data(w, 'm'))
        <CF Data(1, 1): [[97.0]] K>

        """
        d = _inplace_enabled_define_and_cleanup(self)
        d, _ = _collapse(
            Collapse.sum,
            d,
            axis=axes,
            weights=weights,
            keepdims=not squeeze,
            split_every=split_every,
            mtol=mtol,
        )
        return d

    @_inplace_enabled(default=False)
    def sum_of_squares(
        self,
        axes=None,
        weights=None,
        squeeze=False,
        mtol=1,
        split_every=None,
        inplace=False,
    ):
        """Calculate sums of squares.

        Calculates the sum of squares or the sum of squares values
        along axes.

        See
        https://ncas-cms.github.io/cf-python/analysis.html#collapse-methods
        for mathematical definitions.

         ..seealso:: `sample_size`, `sum`, `sum_of_squares`,
                     `sum_of_weights2`

        :Parameters:

            {{collapse axes: (sequence of) `int`, optional}}

            {{weights: data_like, `dict`, or `None`, optional}}

            {{collapse squeeze: `bool`, optional}}

            {{mtol: number, optional}}

            {{split_every: `int` or `dict`, optional}}

                .. versionadded:: TODODASKVER

            {{inplace: `bool`, optional}}

        :Returns:

            `Data` or `None`
                The collapsed data, or `None` if the operation was
                in-place.

        **Examples**

        >>> a = np.ma.arange(12).reshape(4, 3)
        >>> d = cf.Data(a, 'K')
        >>> d[1, 1] = cf.masked
        >>> print(d.array)
        [[0 1 2]
         [3 -- 5]
         [6 7 8]
         [9 10 11]]
        >>> d.sum_of_squares()
        <CF Data(1, 1): [[490]] K2>

        >>> w = np.linspace(1, 2, 3)
        >>> print(w)
        [1.  1.5 2. ]
        >>> d.sum_of_squares(weights=w)
        <CF Data(1, 1): [[779.0]] K2>

        """
        d = _inplace_enabled_define_and_cleanup(self)
        d.square(inplace=True)
        d.sum(
            axes=axes,
            weights=weights,
            squeeze=squeeze,
            mtol=mtol,
            split_every=split_every,
            inplace=True,
        )
        return d

    @_deprecated_kwarg_check("i")
    @_inplace_enabled(default=False)
    def sum_of_weights(
        self,
        axes=None,
        weights=None,
        squeeze=False,
        mtol=1,
        split_every=None,
        inplace=False,
        i=False,
    ):
        """Calculate sums of weights.

        Calculates the sum of weights or the sum of weights values
        along axes.

        The weights given by the *weights* parameter are internally
        broadcast to the shape of the data, and those weights that are
        missing data, or that correspond to the missing elements of
        the data, are assigned a weight of 0. It is these processed
        weights that are summed.

        See
        https://ncas-cms.github.io/cf-python/analysis.html#collapse-methods
        for mathematical definitions.

         ..seealso:: `sample_size`, `sum`, `sum_of_squares`,
                     `sum_of_weights2`

        :Parameters:

            {{collapse axes: (sequence of) `int`, optional}}

            {{weights: data_like, `dict`, or `None`, optional}}

            {{collapse squeeze: `bool`, optional}}

            {{mtol: number, optional}}

            {{split_every: `int` or `dict`, optional}}

                .. versionadded:: TODODASKVER

            {[inplace: `bool`, optional}}

            {{i: deprecated at version 3.0.0}}

        :Returns:

            `Data` or `None`
                The collapsed data, or `None` if the operation was
                in-place.

        **Examples**

        >>> a = np.ma.arange(12).reshape(4, 3)
        >>> d = cf.Data(a, 'K')
        >>> d[1, 1] = cf.masked
        >>> print(d.array)
        [[0 1 2]
         [3 -- 5]
         [6 7 8]
         [9 10 11]]
        >>> d.sum_of_weights()
        <CF Data(1, 1): [[11]]>

        >>> w = np.linspace(1, 2, 3)
        >>> print(w)
        [1.  1.5 2. ]
        >>> d.sum_of_weights(weights=w)
        <CF Data(1, 1): [[16.5]]>

        >>> d.sum_of_weights(weights=cf.Data(w, 'm'))
        <CF Data(1, 1): [[16.5]] m>

        """
        d = _inplace_enabled_define_and_cleanup(self)
        d, weights = _collapse(
            Collapse.sum_of_weights,
            d,
            axis=axes,
            weights=weights,
            keepdims=not squeeze,
            split_every=split_every,
            mtol=mtol,
        )

        units = _units_None
        if weights is not None:
            units = getattr(weights, "Units", None)
            if units is None:
                units = _units_None

        d.override_units(units, inplace=True)

        return d

    @_deprecated_kwarg_check("i")
    @_inplace_enabled(default=False)
    def sum_of_weights2(
        self,
        axes=None,
        weights=None,
        squeeze=False,
        mtol=1,
        split_every=None,
        inplace=False,
        i=False,
    ):
        """Calculate sums of squares of weights.

        Calculates the sum of squares of weights or the sum of squares
        of weights values along axes.

        The weights given by the *weights* parameter are internally
        broadcast to the shape of the data, and those weights that
        are missing data, or that correspond to the missing elements
        of the data, are assigned a weight of 0. It is these processed
        weights that are squared and summed.

        See
        https://ncas-cms.github.io/cf-python/analysis.html#collapse-methods
        for mathematical definitions.

         ..seealso:: `sample_size`, `sum`, `sum_of_squares`,
                     `sum_of_weights`

        :Parameters:

            {{collapse axes: (sequence of) `int`, optional}}

            {{weights: data_like, `dict`, or `None`, optional}}

            {{collapse squeeze: `bool`, optional}}

            {{mtol: number, optional}}

            {{split_every: `int` or `dict`, optional}}

                .. versionadded:: TODODASKVER

            {[inplace: `bool`, optional}}

            {{i: deprecated at version 3.0.0}}

        :Returns:

            `Data` or `None`
                The collapsed data, or `None` if the operation was
                in-place.

        **Examples**

        >>> a = np.ma.arange(12).reshape(4, 3)
        >>> d = cf.Data(a, 'K')
        >>> d[1, 1] = cf.masked
        >>> print(d.array)
        [[0 1 2]
         [3 -- 5]
         [6 7 8]
         [9 10 11]]
        >>> d.sum_of_weights2()
        <CF Data(1, 1): [[11]]>

        >>> w = np.linspace(1, 2, 3)
        >>> print(w)
        [1.  1.5 2. ]
        >>> d.sum_of_weights2(weights=w)
        <CF Data(1, 1): [[26.75]]>

        >>> d.sum_of_weights2(weights=cf.Data(w, 'm'))
        <CF Data(1, 1): [[26.75]] m2>

        """
        d = _inplace_enabled_define_and_cleanup(self)
        d, weights = _collapse(
            Collapse.sum_of_weights2,
            d,
            axis=axes,
            weights=weights,
            keepdims=not squeeze,
            split_every=split_every,
            mtol=mtol,
        )

        units = _units_None
        if weights is not None:
            units = getattr(weights, "Units", None)
            if not units:
                units = _units_None
            else:
                units = units**2

        d.override_units(units, inplace=True)

        return d

    @_deprecated_kwarg_check("i")
    @_inplace_enabled(default=False)
    def std(
        self,
        axes=None,
        squeeze=False,
        mtol=1,
        weights=None,
        ddof=0,
        split_every=None,
        inplace=False,
        i=False,
    ):
        r"""Calculate standard deviations.

        Calculates the standard deviation of an array or the standard
        deviations along axes.

        See
        https://ncas-cms.github.io/cf-python/analysis.html#collapse-methods
        for mathematical definitions.

         ..seealso:: `sample_size`, `mean`, `sum`, `var`

        :Parameters:

            {{collapse axes: (sequence of) `int`, optional}}

            {{weights: data_like, `dict`, or `None`, optional}}

            {{collapse squeeze: `bool`, optional}}

            {{mtol: number, optional}}

            {{ddof: number}}

                 By default *ddof* is 0.

            {{split_every: `int` or `dict`, optional}}

                .. versionadded:: TODODASKVER

            {{inplace: `bool`, optional}}

            {{i: deprecated at version 3.0.0}}

        :Returns:

            `Data` or `None`
                The collapsed data, or `None` if the operation was
                in-place.

        **Examples**

        >>> a = np.ma.arange(12).reshape(4, 3)
        >>> d = cf.Data(a, 'K')
        >>> d[1, 1] = cf.masked
        >>> print(d.array)
        [[0 1 2]
         [3 -- 5]
         [6 7 8]
         [9 10 11]]
        >>> d.std()
        <CF Data(1, 1): [[3.5744733184250004]] K>
        >>> d.std(ddof=1)
        <CF Data(1, 1): [[3.7489392439122637]] K>

        >>> w = np.linspace(1, 2, 3)
        >>> print(w)
        [1.  1.5 2. ]
        >>> d.std(ddof=1, weights=w)
        <CF Data(1, 1): [[3.7457375639741506]] K>

        """
        d = _inplace_enabled_define_and_cleanup(self)
        d.var(
            axes=axes,
            weights=weights,
            squeeze=squeeze,
            mtol=mtol,
            ddof=ddof,
            split_every=split_every,
            inplace=True,
        )
        d.sqrt(inplace=True)
        return d

    @_inplace_enabled(default=False)
    @_deprecated_kwarg_check("i")
    def var(
        self,
        axes=None,
        weights=None,
        squeeze=False,
        mtol=1,
        ddof=0,
        split_every=None,
        inplace=False,
        i=False,
    ):
        """Calculate variances.

        Calculates the variance of an array or the variance values
        along axes.

        See
        https://ncas-cms.github.io/cf-python/analysis.html#collapse-methods
        for mathematical definitions.

         ..seealso:: `sample_size`, `mean`, `sd`, `sum`

        :Parameters:

            {{collapse axes: (sequence of) `int`, optional}}

            {{weights: data_like, `dict`, or `None`, optional}}

            {{collapse squeeze: `bool`, optional}}

            {{mtol: number, optional}}

            {{ddof: number}}

                 By default *ddof* is 0.

            {{split_every: `int` or `dict`, optional}}

                .. versionadded:: TODODASKVER

            {{inplace: `bool`, optional}}

            {{i: deprecated at version 3.0.0}}

        :Returns:

            `Data` or `None`
                The collapsed data, or `None` if the operation was
                in-place.

        **Examples**

        >>> a = np.ma.arange(12).reshape(4, 3)
        >>> d = cf.Data(a, 'K')
        >>> d[1, 1] = cf.masked
        >>> print(d.array)
        [[0 1 2]
         [3 -- 5]
         [6 7 8]
         [9 10 11]]
        >>> d.var()
        <CF Data(1, 1): [[12.776859504132233]] K2>
        >>> d.var(ddof=1)
        <CF Data(1, 1): [[14.054545454545456]] K2>

        >>> w = np.linspace(1, 2, 3)
        >>> print(w)
        [1.  1.5 2. ]
        >>> d.var(ddof=1, weights=w)
        <CF Data(1, 1): [[14.030549898167004]] K2>

        """
        d = _inplace_enabled_define_and_cleanup(self)
        d, _ = _collapse(
            Collapse.var,
            d,
            axis=axes,
            weights=weights,
            keepdims=not squeeze,
            mtol=mtol,
            ddof=ddof,
            split_every=split_every,
        )

        units = d.Units
        if units:
            d.override_units(units**2, inplace=True)

        return d

    def section(
        self, axes, stop=None, chunks=False, min_step=1, mode="dictionary"
    ):
        """Returns a dictionary of sections of the `Data` object.

        Specifically, returns a dictionary of Data objects which are the
        m-dimensional sections of this n-dimensional Data object, where
        m <= n. The dictionary keys are the indices of the sections
        in the original Data object. The m dimensions that are not
        sliced are marked with None as a placeholder making it possible
        to reconstruct the original data object. The corresponding
        values are the resulting sections of type `Data`.

        :Parameters:

            axes: (sequence of) `int`
                This is should be one or more integers of the m indices of
                the m axes that define the sections of the `Data`
                object. If axes is `None` (the default) or an empty
                sequence then all axes are selected.

                Note that the axes specified by the *axes* parameter are
                the one which are to be kept whole. All other axes are
                sectioned.

            stop: `int`, optional
                Deprecated at version TODODASKVER.

                Stop after this number of sections and return. If stop is
                None all sections are taken.

            chunks: `bool`, optional
                Deprecated at version TODODASKVER. Consider using
                `cf.Data.rechunk` instead.

                If True return sections that are of the maximum possible
                size that will fit in one chunk of memory instead of
                sectioning into slices of size 1 along the dimensions that
                are being sectioned.


            min_step: `int`, optional
                The minimum step size when making chunks. By default this
                is 1. Can be set higher to avoid size 1 dimensions, which
                are problematic for linear regridding.

        :Returns:

            `dict`
                The dictionary of m dimensional sections of the Data
                object.

        **Examples**

        >>> d = cf.Data(np.arange(120).reshape(2, 6, 10))
        >>> d
        <CF Data(2, 6, 10): [[[0, ..., 119]]]>
        >>> d.section([1, 2])
        {(0, None, None): <CF Data(1, 6, 10): [[[0, ..., 59]]]>,
         (1, None, None): <CF Data(1, 6, 10): [[[60, ..., 119]]]>}
        >>> d.section([0, 1], min_step=2)
        {(None, None, 0): <CF Data(2, 6, 2): [[[0, ..., 111]]]>,
         (None, None, 2): <CF Data(2, 6, 2): [[[2, ..., 113]]]>,
         (None, None, 4): <CF Data(2, 6, 2): [[[4, ..., 115]]]>,
         (None, None, 6): <CF Data(2, 6, 2): [[[6, ..., 117]]]>,
         (None, None, 8): <CF Data(2, 6, 2): [[[8, ..., 119]]]>}

        """
        if chunks:
            _DEPRECATION_ERROR_KWARGS(
                self,
                "section",
                {"chunks": chunks},
                message="Consider using Data.rechunk() instead.",
                version="TODODASKVER",
                removed_at="5.0.0",
            )  # pragma: no cover

        if stop is not None:
            _DEPRECATION_ERROR_KWARGS(
                self,
                "section",
                {"stop": stop},
                version="TODODASKVER",
                removed_at="5.0.0",
            )  # pragma: no cover

        return _section(self, axes, min_step=min_step)

    @_inplace_enabled(default=False)
    def square(self, dtype=None, inplace=False):
        """Calculate the element-wise square.

        .. versionadded:: TODODASKVER

        .. seealso:: `sqrt`, `sum_of_squares`

        :Parameters:

            dtype: data-type, optional
                Overrides the data type of the output arrays. A
                matching precision of the calculation should be
                chosen. For example, a *dtype* of ``'int32'`` is only
                allowed when the input values are integers.

             {{inplace: `bool`, optional}}

        :Returns:

            `Data` or `None`
                The element-wise square of the data, or `None` if the
                operation was in-place.

        **Examples**

        >>> d = cf.Data([[0, 1, 2.5, 3, 4]], 'K', mask=[[0, 0, 0, 1, 0]])
        >>> print(d.array)
        [[0.0 1.0 2.5 -- 4.0]]
        >>> e = d.square()
        >>> e
        <CF Data(1, 5): [[0.0, ..., 16.0]] K2>
        >>> print(e.array)
        [[0.0 1.0 6.25 -- 16.0]]

        """
        d = _inplace_enabled_define_and_cleanup(self)
        dx = d.to_dask_array()
        dx = da.square(dx, dtype=dtype)
        d._set_dask(dx)

        units = d.Units
        if units:
            d.override_units(units**2, inplace=True)

        return d

    @_inplace_enabled(default=False)
    def sqrt(self, dtype=None, inplace=False):
        """Calculate the non-negative square root.

        .. versionadded:: TODODASKVER

        .. seealso:: `square`

        :Parameters:

            dtype: data-type, optional
                Overrides the data type of the output arrays. A
                matching precision of the calculation should be
                chosen. For example, a *dtype* of ``'int32'` is not
                allowed, even if the input values are perfect squares.

             {{inplace: `bool`, optional}}

        :Returns:

            `Data` or `None`
                The element-wise positive square root of the data, or
                `None` if the operation was in-place.

        **Examples**

        >>> d = cf.Data([[0, 1, 2, 3, 4]], 'K2', mask=[[0, 0, 0, 1, 0]])
        >>>print(d.array)
        [[0 1 2 -- 4]]
        >>> e = d.sqrt()
        >>> e
        <CF Data(1, 5): [[0.0, ..., 2.0]] K>
        >>> print(e.array)
        [[0.0 1.0 1.4142135623730951 -- 2.0]]

        Negative input values raise a warning but nonetheless result in NaN
        or, if there are already missing values, missing data:

        >>> import warnings
        >>> d = cf.Data([0, 1, -4])
        >>> print(d.array)
        [ 0  1 -4]
        >>> with warnings.catch_warnings():
        ...     warnings.simplefilter("ignore")
        ...     print(d.sqrt().array)
        ...
        [ 0.  1. nan]

        >>> d = cf.Data([0, 1, -4], mask=[1, 0, 0])
        >>> print(d.array)
        [-- 1 -4]
        >>> with warnings.catch_warnings():
        ...     warnings.simplefilter("ignore")
        ...     print(d.sqrt().array)
        ...
        [-- 1.0 --]

        """
        d = _inplace_enabled_define_and_cleanup(self)
        dx = d.to_dask_array()
        dx = da.sqrt(dx, dtype=dtype)
        d._set_dask(dx)

        units = d.Units
        if units:
            try:
                d.override_units(units**0.5, inplace=True)
            except ValueError as e:
                raise type(e)(
                    f"Incompatible units for taking a square root: {units!r}"
                )

        return d

    # ----------------------------------------------------------------
    # Aliases
    # ----------------------------------------------------------------
    @property
    def dtarray(self):
        """Alias for `datetime_array`"""
        return self.datetime_array

    @_inplace_enabled(default=False)
    @_deprecated_kwarg_check("i")
    def maximum(
        self,
        axes=None,
        squeeze=False,
        mtol=1,
        split_every=None,
        inplace=False,
        i=False,
    ):
        """Alias for `max`"""
        return self.max(
            axes=axes,
            squeeze=squeeze,
            mtol=mtol,
            split_every=split_every,
            inplace=inplace,
            i=i,
        )

    @_inplace_enabled(default=False)
    @_deprecated_kwarg_check("i")
    def minimum(
        self,
        axes=None,
        squeeze=False,
        mtol=1,
        split_every=None,
        inplace=False,
        i=False,
    ):
        """Alias for `min`"""
        return self.min(
            axes=axes,
            squeeze=squeeze,
            mtol=mtol,
            split_every=split_every,
            inplace=inplace,
            i=i,
        )

    @_inplace_enabled(default=False)
    @_deprecated_kwarg_check("i")
    def sd(
        self,
        axes=None,
        squeeze=False,
        mtol=1,
        weights=None,
        ddof=0,
        split_every=None,
        inplace=False,
        i=False,
    ):
        """Alias for `std`"""
        return self.std(
            axes=axes,
            squeeze=squeeze,
            weights=weights,
            mtol=mtol,
            ddof=ddof,
            split_every=split_every,
            inplace=inplace,
            i=i,
        )

    @_inplace_enabled(default=False)
    @_deprecated_kwarg_check("i")
    def standard_deviation(
        self,
        axes=None,
        squeeze=False,
        mtol=1,
        weights=None,
        ddof=0,
        split_every=None,
        inplace=False,
        i=False,
    ):
        """Alias for `std`"""
        return self.std(
            axes=axes,
            squeeze=squeeze,
            weights=weights,
            mtol=mtol,
            ddof=ddof,
            split_every=split_every,
            inplace=inplace,
            i=i,
        )

    @_inplace_enabled(default=False)
    @_deprecated_kwarg_check("i")
    def variance(
        self,
        axes=None,
        squeeze=False,
        weights=None,
        mtol=1,
        ddof=0,
        split_every=None,
        inplace=False,
        i=False,
    ):
        """Alias for `var`"""
        return self.var(
            axes=axes,
            squeeze=squeeze,
            weights=weights,
            mtol=mtol,
            ddof=ddof,
            split_every=split_every,
            inplace=inplace,
            i=i,
        )


def _size_of_index(index, size=None):
    """Return the number of elements resulting in applying an index to a
    sequence.

    :Parameters:

        index: `slice` or `list` of `int`
            The index being applied to the sequence.

        size: `int`, optional
            The number of elements in the sequence being indexed. Only
            required if *index* is a slice object.

    :Returns:

        `int`
            The length of the sequence resulting from applying the index.

    **Examples**

    >>> _size_of_index(slice(None, None, -2), 10)
    5
    >>> _size_of_index([1, 4, 9])
    3

    """
    if isinstance(index, slice):
        # Index is a slice object
        start, stop, step = index.indices(size)
        div, mod = divmod(stop - start, step)
        if mod != 0:
            div += 1
        return div
    else:
        # Index is a list of integers
        return len(index)


def _collapse(
    func,
    d,
    axis=None,
    weights=None,
    keepdims=True,
    mtol=1,
    ddof=None,
    split_every=None,
):
    """Collapse data in-place using a given funcion.

     .. versionadded:: TODODASKVER

     .. seealso:: `_parse_weights`

    :Parameters:

        func: callable
            The function that collapses the underlying `dask` array of
            *d*. Must have the minimum signature (parameters and
            default values) ``func(dx, axis=None, keepdims=False,
            mtol=None, split_every=None)`` (optionally including
            ``weights=None`` or ``ddof=None``), where ``dx`` is a the
            dask array contained in *d*.

        d: `Data`
            The data to be collapsed.

        axis: (sequence of) int, optional
            The axes to be collapsed. By default all axes are
            collapsed, resulting in output with size 1. Each axis is
            identified by its integer position. If *axes* is an empty
            sequence then the collapse is applied to each scalar
            element and the reuslt has the same shape as the input
            data.

        weights: data_like, `dict`, or `None`, optional
            Weights associated with values of the data. By default
            *weights* is `None`, meaning that all non-missing elements
            of the data have a weight of 1 and all missing elements
            have a weight of 0.

            If *weights* is a data_like object then it must be
            broadcastable to the array.

            If *weights* is a dictionary then each key specifies axes
            of the data (an `int` or `tuple` of `int`), with a
            corresponding value of data_like weights for those
            axes. The dimensions of a weights value must correspond to
            its key axes in the same order. Not all of the axes need
            weights assigned to them. The weights that will be used
            will be an outer product of the dictionary's values.

            However they are specified, the weights are internally
            broadcast to the shape of the data, and those weights that
            are missing data, or that correspond to the missing
            elements of the data, are assigned a weight of 0.

            For collapse functions that do not have a ``weights``
            parameter, *weights* must be `None`.

        keepdims: `bool`, optional
            By default, the axes which are collapsed are left in the
            result as dimensions with size one, so that the result
            will broadcast correctly against the input array. If set
            to False then collapsed axes are removed from the data.

        mtol: number, optional
            The sample size threshold below which collapsed values are
            set to missing data. It is defined as a fraction (between
            0 and 1 inclusive) of the contributing input data values.

            The default of *mtol* is 1, meaning that a missing datum
            in the output array occurs whenever all of its
            contributing input array elements are missing data.

            For other values, a missing datum in the output array
            occurs whenever more than ``100*mtol%`` of its
            contributing input array elements are missing data.

        ddof: number, optional
            The delta degrees of freedom. The number of degrees of
            freedom used in the calculation is (N-*ddof*) where N
            represents the number of non-missing elements.

            For collapse functions that do not have a ``ddof``
            parameter, *ddof* must be `None`.

        split_every: `int` or `dict`, optional
            Determines the depth of the recursive aggregation. See
            `dask.array.reduction` for details.

    :Returns:

        (`Data`, formatted weights)
            The collapsed data and the output of ``_parse_weights(d,
            weights, axis)``.

    """
    kwargs = {
        "axis": axis,
        "keepdims": keepdims,
        "split_every": split_every,
        "mtol": mtol,
    }

    weights = _parse_weights(d, weights, axis)
    if weights is not None:
        kwargs["weights"] = weights

    if ddof is not None:
        kwargs["ddof"] = ddof

    dx = d.to_dask_array()
    dx = func(dx, **kwargs)
    d._set_dask(dx)

    return d, weights


def _parse_weights(d, weights, axis=None):
    """Parse the weights input to `_collapse`.

     .. versionadded:: TODODASKVER

     .. seealso:: `_collapse`

    :Parameters:

        d: `Data`
            The data to be collapsed.

        weights: data_like or `dict`
            See `_collapse` for details.

        axis: (sequence of) `int`, optional
            See `_collapse` for details.

    :Returns:

        `Data` or `None`
            * If *weights* is a data_like object then they are
              returned unchanged as a `Data` object. It is up to the
              downstream functions to check if the weights can be
              broadcast to the data.

            * If *weights* is a dictionary then the dictionary
              values', i.e. the weights components, outer product is
              returned in `Data` object that is broadcastable to the
              data.

              If the dictionary is empty, or none of the axes defined
              by the keys correspond to collapse axes defined by
              *axis*, then then the collapse is unweighted and `None`
              is returned.

            Note that, in all cases, the returned weights are *not*
            modified to account for missing values in the data.

    **Examples**

    >>> d = cf.Data(np.arange(12)).reshape(4, 3)

    >>> _parse_weights(d, [1, 2, 1], (0, 1))
    <CF Data(3): [1, 2, 1]>

    >>> _parse_weights(d, [[1, 2, 1]], (0, 1))
    <CF Data(1, 3): [[1, 2, 1]]>

    >>> _parse_weights(d, {1: [1, 2, 1]}, (0, 1))
    <CF Data(1, 3): [[1, 2, 1]]>

    >>> print(_parse_weights(d, {0: [1, 2, 3, 4], 1: [1, 2, 1]}, (0, 1)))
    [[1 2 1]
     [2 4 2]
     [3 6 3]
     [4 8 4]]

    >>> print(cf.data.data._parse_weights(d, {}, (0, 1)))
    None

    >>> print(cf.data.data._parse_weights(d, {1: [1, 2, 1]}, 0))
    None

    """
    if weights is None:
        # No weights
        return

    if not isinstance(weights, dict):
        # Weights is data_like. Don't check broadcastability to d,
        # leave that to whatever uses the weights.
        return Data.asdata(weights)

    if not weights:
        # No weights (empty dictionary)
        return

    if axis is None:
        axis = tuple(range(d.ndim))
    else:
        axis = d._parse_axes(axis)

    weights = weights.copy()
    weights_axes = set()
    for key, value in tuple(weights.items()):
        del weights[key]
        key = d._parse_axes(key)
        if weights_axes.intersection(key):
            raise ValueError("Duplicate weights axis")

        weights[tuple(key)] = value
        weights_axes.update(key)

    if not weights_axes.intersection(axis):
        # No weights span collapse axes
        return

    # For each component, add missing dimensions as size 1.
    w = []
    shape = d.shape
    for key, value in weights.items():
        value = Data.asdata(value)

        # Make sure axes are in ascending order
        skey = tuple(sorted(key))
        if key != skey:
            value = value.transpose(skey)
            key = skey

        if not all(
            True if i in (j, 1) else False
            for i, j in zip(value.shape, [shape[i] for i in key])
        ):
            raise ValueError(
                f"Weights component for axes {tuple(key)} with shape "
                f"{value.shape} is not broadcastable to data with "
                f"shape {shape}"
            )

        new_shape = [n if i in key else 1 for i, n in enumerate(shape)]
        w.append(value.reshape(new_shape))

    # Return the product of the weights components, which will be
    # broadcastable to d
    return reduce(mul, w)<|MERGE_RESOLUTION|>--- conflicted
+++ resolved
@@ -5460,7 +5460,6 @@
         """
         return self
 
-<<<<<<< HEAD
     def get_filenames(self):
         """The names of files containing parts of the data array.
 
@@ -5533,8 +5532,6 @@
         return set(out)
 
     @daskified(_DASKIFIED_VERBOSE)
-=======
->>>>>>> 7bdbd33a
     def get_units(self, default=ValueError()):
         """Return the units.
 
