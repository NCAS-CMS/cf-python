import logging
import math
import operator
from functools import partial, reduce, wraps
from itertools import product
from numbers import Integral
from operator import mul

import cfdm
import cftime
import dask.array as da
import numpy as np
from dask.array import Array
from dask.array.core import normalize_chunks
from dask.base import is_dask_collection, tokenize
from dask.core import flatten
from dask.highlevelgraph import HighLevelGraph

from ..cfdatetime import dt as cf_dt
from ..constants import masked as cf_masked
from ..decorators import (
    _deprecated_kwarg_check,
    _display_or_return,
    _inplace_enabled,
    _inplace_enabled_define_and_cleanup,
    _manage_log_level_via_verbosity,
)
from ..functions import (
    _DEPRECATION_ERROR_KWARGS,
    _numpy_isclose,
    _section,
    abspath,
)
from ..functions import atol as cf_atol
from ..functions import default_netCDF_fillvals
from ..functions import fm_threshold as cf_fm_threshold
from ..functions import free_memory
from ..functions import inspect as cf_inspect
from ..functions import log_level, parse_indices
from ..functions import rtol as cf_rtol
from ..mixin_container import Container
from ..units import Units
from . import FileArray
from .collapse import Collapse
from .creation import compressed_to_dask, generate_axis_identifiers, to_dask
from .dask_utils import (
    _da_ma_allclose,
    cf_contains,
    cf_dt2rt,
    cf_harden_mask,
    cf_percentile,
    cf_rt2dt,
    cf_soften_mask,
    cf_where,
)
from .filledarray import FilledArray
from .mixin import DataClassDeprecationsMixin
from .utils import (  # is_small,; is_very_small,
    YMDhms,
    _is_numeric_dtype,
    conform_units,
    convert_to_datetime,
    convert_to_reftime,
    first_non_missing_value,
    new_axis_identifier,
    scalar_masked_array,
)

_DASKIFIED_VERBOSE = None  # see below for valid levels, adapt as useful


logger = logging.getLogger(__name__)

daskified_log_level = 0


def daskified(apply_temp_log_level=None):
    def decorator(method):
        """Temporary decorator to mark and log methods migrated to Dask.

        A log level argument will set the log level throughout the call of
        the method to that level and then reset it back to the previous
        global level. A message will also be emitted to indicate whenever
        the method is called, unless no argument is given [daskified()]
        in which case the decorator does nothing except mark methods
        which are considered to be daskified, a main purpose for this
        decorator.

        Note: for properties the decorator must be placed underneath the
        property decorator so it is called before and not after it.

        """

        @wraps(method)
        def wrapper(*args, **kwargs):
            if apply_temp_log_level is None:  # distingush from 0
                return method(*args, **kwargs)

            original_global_log_level = log_level()
            # Switch log level for the duration of the method call, with an
            # initial message to indicate a run first guaranteed to show
            log_level(apply_temp_log_level)
            # Not actually a warning, but setting as warning ensures it shows
            # (unless logging is disabled, but ignore that complication for
            # this temporary and informal decorator!)
            logger.warning(f"%%%%% Running daskified {method.__name__} %%%%%")

            out = method(*args, **kwargs)

            # ... then return the log level to the global level afterwards
            log_level(original_global_log_level)
            return out

        return wrapper

    return decorator


# --------------------------------------------------------------------
# Constants
# --------------------------------------------------------------------
_year_length = 365.242198781
_month_length = _year_length / 12

_empty_set = set()

_units_None = Units()
_units_1 = Units("1")
_units_radians = Units("radians")

_dtype_float32 = np.dtype("float32")
_dtype_float = np.dtype(float)
_dtype_bool = np.dtype(bool)

_DEFAULT_CHUNKS = "auto"
_DEFAULT_HARDMASK = True


class Data(Container, cfdm.Data, DataClassDeprecationsMixin):
    """An N-dimensional data array with units and masked values.

    * Contains an N-dimensional, indexable and broadcastable array with
      many similarities to a `numpy` array.

    * Contains the units of the array elements.

    * Supports masked arrays, regardless of whether or not it was
      initialised with a masked array.

    * Stores and operates on data arrays which are larger than the
      available memory.

    **Indexing**

    A data array is indexable in a similar way to numpy array:

    >>> d.shape
    (12, 19, 73, 96)
    >>> d[...].shape
    (12, 19, 73, 96)
    >>> d[slice(0, 9), 10:0:-2, :, :].shape
    (9, 5, 73, 96)

    There are three extensions to the numpy indexing functionality:

    * Size 1 dimensions are never removed by indexing.

      An integer index i takes the i-th element but does not reduce the
      rank of the output array by one:

      >>> d.shape
      (12, 19, 73, 96)
      >>> d[0, ...].shape
      (1, 19, 73, 96)
      >>> d[:, 3, slice(10, 0, -2), 95].shape
      (12, 1, 5, 1)

      Size 1 dimensions may be removed with the `squeeze` method.

    * The indices for each axis work independently.

      When more than one dimension's slice is a 1-d boolean sequence or
      1-d sequence of integers, then these indices work independently
      along each dimension (similar to the way vector subscripts work in
      Fortran), rather than by their elements:

      >>> d.shape
      (12, 19, 73, 96)
      >>> d[0, :, [0, 1], [0, 13, 27]].shape
      (1, 19, 2, 3)

    * Boolean indices may be any object which exposes the numpy array
      interface.

      >>> d.shape
      (12, 19, 73, 96)
      >>> d[..., d[0, 0, 0]>d[0, 0, 0].min()]

    **Cyclic axes**

    """

    def __init__(
        self,
        array=None,
        units=None,
        calendar=None,
        fill_value=None,
        hardmask=_DEFAULT_HARDMASK,
        chunks=_DEFAULT_CHUNKS,
        dt=False,
        source=None,
        copy=True,
        dtype=None,
        mask=None,
        persist=False,
        init_options=None,
        _use_array=True,
    ):
        """**Initialization**

        :Parameters:

            array: optional
                The array of values. May be any scalar or array-like
                object, including another `Data` instance.

                *Parameter example:*
                  ``array=[34.6]``

                *Parameter example:*
                  ``array=[[1, 2], [3, 4]]``

                *Parameter example:*
                  ``array=numpy.ma.arange(10).reshape(2, 1, 5)``

            units: `str` or `Units`, optional
                The physical units of the data. if a `Units` object is
                provided then this an also set the calendar.

                The units (without the calendar) may also be set after
                initialisation with the `set_units` method.

                *Parameter example:*
                  ``units='km hr-1'``

                *Parameter example:*
                  ``units='days since 2018-12-01'``

            calendar: `str`, optional
                The calendar for reference time units.

                The calendar may also be set after initialisation with the
                `set_calendar` method.

                *Parameter example:*
                  ``calendar='360_day'``

            fill_value: optional
                The fill value of the data. By default, or if set to
                `None`, the `numpy` fill value appropriate to the array's
                data-type will be used (see
                `numpy.ma.default_fill_value`).

                The fill value may also be set after initialisation with
                the `set_fill_value` method.

                *Parameter example:*
                  ``fill_value=-999.``

            dtype: data-type, optional
                The desired data-type for the data. By default the
                data-type will be inferred form the *array*
                parameter.

                The data-type may also be set after initialisation with
                the `dtype` attribute.

                *Parameter example:*
                    ``dtype=float``

                *Parameter example:*
                    ``dtype='float32'``

                *Parameter example:*
                    ``dtype=numpy.dtype('i2')``

                .. versionadded:: 3.0.4

            mask: optional
                Apply this mask to the data given by the *array*
                parameter. By default, or if *mask* is `None`, no mask
                is applied. May be any scalar or array-like object
                (such as a `list`, `numpy` array or `Data` instance)
                that is broadcastable to the shape of *array*. Masking
                will be carried out where the mask elements evaluate
                to `True`.

                This mask will applied in addition to any mask already
                defined by the *array* parameter.

                .. versionadded:: 3.0.5

            source: optional
                Initialize the data values and metadata (such as
                units, mask hardness, etc.) from the data of
                *source*. All other arguments, with the exception of
                *copy*, are ignored.

            hardmask: `bool`, optional
                If False then the mask is soft. By default the mask is
                hard.

            dt: `bool`, optional
                If True then strings (such as ``'1990-12-01 12:00'``)
                given by the *array* parameter are re-interpreted as
                date-time objects. By default they are not.

            copy: `bool`, optional
                If False then do not deep copy input parameters prior to
                initialization. By default arguments are deep copied.

            {{chunks: `int`, `tuple`, `dict` or `str`, optional}}

                .. versionadded:: TODODASK

            persist: `bool`, optional
                If True then persist the underlying array into memory,
                equivalent to calling `persist` on the data
                immediately after initialisation.

                If the original data are on disk then reading data
                into memory during initialisation will slow down the
                initialisation process, but can considerably improve
                downstream performance by avoiding the need for
                independent reads for every dask chunk, each time the
                data are computed.

                .. versionadded:: TODODASK

            init_options: `dict`, optional
                Provide optional keyword arguments to methods and
                functions called during the initialisation process. A
                dictionary key identifies a method or function. The
                corresponding value is another dictionary whose
                key/value pairs are the keyword parameter names and
                values to be applied.

                Supported keys are:

                * ``'from_array'``: Provide keyword arguments to
                  the `dask.array.from_array` function. This is used
                  when initialising data that is not already a dask
                  array and is not compressed by convention.

                * ``'first_non_missing_value'``: Provide keyword
                  arguments to the
                  `cf.data.utils.first_non_missing_value`
                  function. This is used when the input array contains
                  date-time strings or objects, and may affect
                  performance.

                 *Parameter example:*
                   ``{'from_array': {'inline_array': True}}``

            chunk: deprecated at version TODODASK
                Use the *chunks* parameter instead.

        **Examples**

        >>> d = cf.Data(5)
        >>> d = cf.Data([1,2,3], units='K')
        >>> import numpy
        >>> d = cf.Data(numpy.arange(10).reshape(2,5),
        ...             units=Units('m/s'), fill_value=-999)
        >>> d = cf.Data('fly')
        >>> d = cf.Data(tuple('fly'))

        """
        if source is None and isinstance(array, self.__class__):
            source = array

        if init_options is None:
            init_options = {}

        if source is not None:
            try:
                array = source._get_Array(None)
            except AttributeError:
                array = None

            super().__init__(
                source=source, _use_array=_use_array and array is not None
            )

            if _use_array:
                try:
                    array = source.to_dask_array()
                except (AttributeError, TypeError):
                    pass
                else:
                    self._set_dask(
                        array,
                        copy=copy,
                        delete_source=False,
                        reset_mask_hardness=False,
                    )
            else:
                self._del_dask(None)

            # Note the mask hardness. It is safe to assume that if a
            # dask array has been set, then it's mask hardness will be
            # already baked into each chunk.
            self._hardmask = getattr(source, "hardmask", _DEFAULT_HARDMASK)

            return

        super().__init__(array=array, fill_value=fill_value, _use_array=False)

        # Set the units
        units = Units(units, calendar=calendar)
        self._Units = units

        # Note the mask hardness. This only records what we want the
        # mask hardness to be, and is required in case this
        # initialization does not set an array (i.e. array is None or
        # _use_array is False). If a dask array is actually set later
        # on, then the mask hardness will be set properly, i.e. it
        # will be baked into each chunk.
        self._hardmask = hardmask

        if array is None:
            return

        try:
            ndim = array.ndim
        except AttributeError:
            ndim = np.ndim(array)

        # Create the _cyclic attribute: identifies which axes are
        # cyclic (and therefore allow cyclic slicing). It must be a
        # subset of the axes given by the _axes attribute. If an axis
        # is removed from _axes then it must also be removed from
        # _cyclic.
        #
        # Never change the value of the _cyclic attribute in-place.
        self._cyclic = _empty_set

        # Create the _axes attribute: an ordered sequence of unique
        # (within this `Data` instance) names for each array axis.
        self._axes = generate_axis_identifiers(ndim)

        if not _use_array:
            return

        # Still here? Then create a dask array and store it.

        # Find out if the data is compressed
        try:
            compressed = array.get_compression_type()
        except AttributeError:
            compressed = ""

        if compressed:
            # The data is compressed, so create a uncompressed dask
            # view of it.
            if chunks != _DEFAULT_CHUNKS:
                raise ValueError(
                    "Can't define chunks for compressed input arrays. "
                    "Consider rechunking after initialisation."
                )

            if init_options.get("from_array"):
                raise ValueError(
                    "Can't define 'from_array' initialisation options "
                    "for compressed input arrays"
                )

            # Save the input compressed array, as this will contain
            # extra information, such as a count or index variable.
            self._set_Array(array)

            array = compressed_to_dask(array, chunks)
        elif not is_dask_collection(array):
            # Turn the data into a dask array
            kwargs = init_options.get("from_array", {})
            if "chunks" in kwargs:
                raise TypeError(
                    "Can't define 'chunks' in the 'from_array' "
                    "initialisation options. "
                    "Use the 'chunks' parameter instead."
                )

            array = to_dask(array, chunks, **kwargs)

        elif chunks != _DEFAULT_CHUNKS:
            # The data is already a dask array
            raise ValueError(
                "Can't define chunks for dask input arrays. Consider "
                "rechunking the dask array before initialisation, or "
                "rechunking the Data after initialisation."
            )

        # Find out if we have an array of date-time objects
        if units.isreftime:
            dt = True

        first_value = None
        if not dt and array.dtype.kind == "O":
            kwargs = init_options.get("first_non_missing_value", {})
            first_value = first_non_missing_value(array, **kwargs)

            if first_value is not None:
                dt = hasattr(first_value, "timetuple")

        # Convert string or object date-times to floating point
        # reference times
        if dt and array.dtype.kind in "USO":
            array, units = convert_to_reftime(array, units, first_value)
            # Reset the units
            self._Units = units

        # Store the dask array
        self._set_dask(array, delete_source=False, reset_mask_hardness=False)

        # Set the mask hardness on each chunk.
        self.hardmask = hardmask

        # Override the data type
        if dtype is not None:
            self.dtype = dtype

        # Apply a mask
        if mask is not None:
            self.where(mask, cf_masked, inplace=True)

        # Bring the data into memory
        if persist:
            self.persist(inplace=True)

    @property
    def dask_compressed_array(self):
        """TODODASK.

        :Returns:

            `dask.array.Array`

        """
        ca = self.source(None)

        if ca is None or not ca.get_compression_type():
            raise ValueError("not compressed: can't get compressed dask array")

        return ca.to_dask_array()

    @daskified(_DASKIFIED_VERBOSE)
    def __contains__(self, value):
        """Membership test operator ``in``

        x.__contains__(y) <==> y in x

        Returns True if the scalar *value* is contained anywhere in
        the data. If *value* is not scalar then an exception is
        raised.

        **Performance**

        `__contains__` causes all delayed operations to be computed
        unless *value* is a `Data` object with incompatible units, in
        which case `False` is always returned.

        **Examples**

        >>> d = cf.Data([[0, 1, 2], [3, 4, 5]], 'm')
        >>> 4 in d
        True
        >>> 4.0 in d
        True
        >>> cf.Data(5) in d
        True
        >>> cf.Data(5, 'm') in d
        True
        >>> cf.Data(0.005, 'km') in d
        True

        >>> 99 in d
        False
        >>> cf.Data(2, 'seconds') in d
        False

        >>> [1] in d
        Traceback (most recent call last):
            ...
        TypeError: elementwise comparison failed; must test against a scalar, not [1]
        >>> [1, 2] in d
        Traceback (most recent call last):
            ...
        TypeError: elementwise comparison failed; must test against a scalar, not [1, 2]

        >>> d = cf.Data(["foo", "bar"])
        >>> 'foo' in d
        True
        >>> 'xyz' in d
        False

        """
        # Check that value is scalar by seeing if its shape is ()
        shape = getattr(value, "shape", None)
        if shape is None:
            if isinstance(value, str):
                # Strings are scalars, even though they have a len().
                shape = ()
            else:
                try:
                    len(value)
                except TypeError:
                    # value has no len() so assume that it is a scalar
                    shape = ()
                else:
                    # value has a len() so assume that it is not a scalar
                    shape = True
        elif is_dask_collection(value) and math.isnan(value.size):
            # value is a dask array with unknown size, so calculate
            # the size. This is acceptable, as we're going to compute
            # it anyway at the end of this method.
            value.compute_chunk_sizes()
            shape = value.shape

        if shape:
            raise TypeError(
                "elementwise comparison failed; must test against a scalar, "
                f"not {value!r}"
            )

        # If value is a scalar Data object then conform its units
        if isinstance(value, self.__class__):
            self_units = self.Units
            value_units = value.Units
            if value_units.equivalent(self_units):
                if not value_units.equals(self_units):
                    value = value.copy()
                    value.Units = self_units
            elif value_units:
                # No need to check the dask array if the value units
                # are incompatible
                return False

            value = value.to_dask_array()

        dx = self.to_dask_array()

        out_ind = tuple(range(dx.ndim))
        dx_ind = out_ind

        dx = da.blockwise(
            cf_contains,
            out_ind,
            dx,
            dx_ind,
            value,
            (),
            adjust_chunks={i: 1 for i in out_ind},
            dtype=bool,
        )

        return bool(dx.any())

    @property
    def _atol(self):
        """Return the current value of the `atol` function."""
        return cf_atol().value

    @property
    def _rtol(self):
        """Return the current value of the `rtol` function."""
        return cf_rtol().value

    def _is_abstract_Array_subclass(self, array):
        """Whether or not an array is a type of abstract Array.

        :Parameters:

            array:

        :Returns:

            `bool`

        """
        return isinstance(array, cfdm.Array)

    def __data__(self):
        """Returns a new reference to self."""
        return self

    @daskified(_DASKIFIED_VERBOSE)
    def __float__(self):
        """Called to implement the built-in function `float`

        x.__float__() <==> float(x)

        **Performance**

        `__float__` causes all delayed operations to be executed,
        unless the dask array size is already known to be greater than
        1.

        """
        return float(self.to_dask_array())

    @daskified(_DASKIFIED_VERBOSE)
    def __int__(self):
        """Called to implement the built-in function `int`

        x.__int__() <==> int(x)

        **Performance**

        `__int__` causes all delayed operations to be executed, unless
        the dask array size is already known to be greater than 1.

        """
        return int(self.to_dask_array())

    def __iter__(self):
        """Called when an iterator is required.

        x.__iter__() <==> iter(x)

        **Performance**

        If the shape of the data is unknown then it is calculated
        immediately by executing all delayed operations.

        **Examples**

        >>> d = cf.Data([1, 2, 3], 'metres')
        >>> for e in d:
        ...     print(repr(e))
        ...
        <CF Data(1): [1] metres>
        <CF Data(1): [2] metres>
        <CF Data(1): [3] metres>

        >>> d = cf.Data([[1, 2], [3, 4]], 'metres')
        >>> for e in d:
        ...     print(repr(e))
        ...
        <CF Data: [1, 2] metres>
        <CF Data: [3, 4] metres>

        >>> d = cf.Data(99, 'metres')
        >>> for e in d:
        ...     print(repr(e))
        ...
        Traceback (most recent call last):
            ...
        TypeError: iteration over a 0-d Data

        """
        try:
            n = len(self)
        except TypeError:
            raise TypeError(f"iteration over a 0-d {self.__class__.__name__}")

        for i in range(n):
            yield self[i]

    def __len__(self):
        """Called to implement the built-in function `len`.

        x.__len__() <==> len(x)

        **Performance**

        If the shape of the data is unknown then it is calculated
        immediately by executing all delayed operations.

        **Examples**

        >>> len(cf.Data([1, 2, 3]))
        3
        >>> len(cf.Data([[1, 2, 3]]))
        1
        >>> len(cf.Data([[1, 2, 3], [4, 5, 6]]))
        2
        >>> len(cf.Data(1))
        Traceback (most recent call last):
            ...
        TypeError: len() of unsized object

        """
        dx = self.to_dask_array()
        if math.isnan(dx.size):
            logger.debug("Computing data len: Performance may be degraded")
            dx.compute_chunk_sizes()

        return len(dx)

    def __bool__(self):
        """Truth value testing and the built-in operation `bool`

        x.__bool__() <==> bool(x)

        **Performance**

        `__bool__` causes all delayed operations to be computed.

        **Examples**

        >>> bool(cf.Data(1.5))
        True
        >>> bool(cf.Data([[False]]))
        False

        """
        size = self.size
        if size != 1:
            raise ValueError(
                f"The truth value of a {self.__class__.__name__} with {size} "
                "elements is ambiguous. Use d.any() or d.all()"
            )

        return bool(self.array)

    def __repr__(self):
        """Called by the `repr` built-in function.

        x.__repr__() <==> repr(x)

        """
        return super().__repr__().replace("<", "<CF ", 1)

    @daskified(_DASKIFIED_VERBOSE)
    def __getitem__(self, indices):
        """Return a subspace of the data defined by indices.

        d.__getitem__(indices) <==> d[indices]

        Indexing follows rules that are very similar to the numpy indexing
        rules, the only differences being:

        * An integer index i takes the i-th element but does not reduce
          the rank by one.

        * When two or more dimensions' indices are sequences of integers
          then these indices work independently along each dimension
          (similar to the way vector subscripts work in Fortran). This is
          the same behaviour as indexing on a `netCDF4.Variable` object.

        **Performance**

        If the shape of the data is unknown then it is calculated
        immediately by exectuting all delayed operations.

        . seealso:: `__setitem__`, `__keepdims_indexing__`,
                    `__orthogonal_indexing__`

        :Returns:

            `Data`
                The subspace of the data.

        **Examples**

        >>> import numpy
        >>> d = Data(numpy.arange(100, 190).reshape(1, 10, 9))
        >>> d.shape
        (1, 10, 9)
        >>> d[:, :, 1].shape
        (1, 10, 1)
        >>> d[:, 0].shape
        (1, 1, 9)
        >>> d[..., 6:3:-1, 3:6].shape
        (1, 3, 3)
        >>> d[0, [2, 9], [4, 8]].shape
        (1, 2, 2)
        >>> d[0, :, -2].shape
        (1, 10, 1)

        """
        if indices is Ellipsis:
            return self.copy()

        auxiliary_mask = ()
        try:
            arg = indices[0]
        except (IndexError, TypeError):
            pass
        else:
            if isinstance(arg, str) and arg == "mask":
                auxiliary_mask = indices[1]
                indices = indices[2:]

        shape = self.shape
        keepdims = self.__keepdims_indexing__

        indices, roll = parse_indices(
            shape, indices, cyclic=True, keepdims=keepdims
        )

        axes = self._axes
        cyclic_axes = self._cyclic

        # ------------------------------------------------------------
        # Roll axes with cyclic slices
        # ------------------------------------------------------------
        if roll:
            # For example, if slice(-2, 3) has been requested on a
            # cyclic axis, then we roll that axis by two points and
            # apply the slice(0, 5) instead.
            if not cyclic_axes.issuperset([axes[i] for i in roll]):
                raise IndexError(
                    "Can't take a cyclic slice of a non-cyclic axis"
                )

            new = self.roll(
                axis=tuple(roll.keys()), shift=tuple(roll.values())
            )
            dx = new.to_dask_array()
        else:
            new = self.copy(array=False)
            dx = self.to_dask_array()

        # ------------------------------------------------------------
        # Subspace the dask array
        # ------------------------------------------------------------
        if self.__orthogonal_indexing__:
            # Apply 'orthogonal indexing': indices that are 1-d arrays
            # or lists subspace along each dimension
            # independently. This behaviour is similar to Fortran, but
            # different to dask.
            axes_with_list_indices = [
                i
                for i, x in enumerate(indices)
                if isinstance(x, list) or getattr(x, "shape", False)
            ]
            n_axes_with_list_indices = len(axes_with_list_indices)

            if n_axes_with_list_indices < 2:
                # At most one axis has a list/1-d array index so do a
                # normal dask subspace
                dx = dx[tuple(indices)]
            else:
                # At least two axes have list/1-d array indices so we
                # can't do a normal dask subspace

                # Subspace axes which have list/1-d array indices
                for axis in axes_with_list_indices:
                    dx = da.take(dx, indices[axis], axis=axis)

                if n_axes_with_list_indices < len(indices):
                    # Subspace axes which don't have list/1-d array
                    # indices. (Do this after subspacing axes which do
                    # have list/1-d array indices, in case
                    # __keepdims_indexing__ is False.)
                    slice_indices = [
                        slice(None) if i in axes_with_list_indices else x
                        for i, x in enumerate(indices)
                    ]
                    dx = dx[tuple(slice_indices)]
        else:
            raise NotImplementedError(
                "Non-orthogonal indexing has not yet been implemented"
            )

        # ------------------------------------------------------------
        # Set the subspaced dask array
        # ------------------------------------------------------------
        new._set_dask(dx, reset_mask_hardness=False)

        # ------------------------------------------------------------
        # Get the axis identifiers for the subspace
        # ------------------------------------------------------------
        shape0 = shape
        if keepdims:
            new_axes = axes
        else:
            new_axes = [
                axis
                for axis, x in zip(axes, indices)
                if not isinstance(x, Integral) and getattr(x, "shape", True)
            ]
            if new_axes != axes:
                new._axes = new_axes
                cyclic_axes = new._cyclic
                if cyclic_axes:
                    shape0 = [
                        n for n, axis in zip(shape, axes) if axis in new_axes
                    ]

        # ------------------------------------------------------------
        # Cyclic axes that have been reduced in size are no longer
        # considered to be cyclic
        # ------------------------------------------------------------
        if cyclic_axes:
            x = [
                axis
                for axis, n0, n1 in zip(new_axes, shape0, new.shape)
                if axis in cyclic_axes and n0 != n1
            ]
            if x:
                # Never change the value of the _cyclic attribute
                # in-place
                new._cyclic = cyclic_axes.difference(x)

        # ------------------------------------------------------------
        # Apply auxiliary masks
        # ------------------------------------------------------------
        for mask in auxiliary_mask:
            new.where(mask, cf_masked, None, inplace=True)

        if new.shape != self.shape:
            # Delete hdf5 chunksizes when the shape has changed.
            new.nc_clear_hdf5_chunksizes()

        return new

    @daskified(_DASKIFIED_VERBOSE)
    def __setitem__(self, indices, value):
        """Implement indexed assignment.

        x.__setitem__(indices, y) <==> x[indices]=y

        Assignment to data array elements defined by indices.

        Elements of a data array may be changed by assigning values to
        a subspace. See `__getitem__` for details on how to define
        subspace of the data array.

        .. note:: Currently at most one dimension's assignment index
                  may be a 1-d array of integers or booleans. This is
                  is different to `__getitem__`, which by default
                  applies 'orthogonal indexing' when multiple indices
                  of 1-d array of integers or booleans are present.

        **Missing data**

        The treatment of missing data elements during assignment to a
        subspace depends on the value of the `hardmask` attribute. If
        it is True then masked elements will not be unmasked,
        otherwise masked elements may be set to any value.

        In either case, unmasked elements may be set, (including
        missing data).

        Unmasked elements may be set to missing data by assignment to
        the `cf.masked` constant or by assignment to a value which
        contains masked elements.

        **Performance**

        If the shape of the data is unknown then it is calculated
        immediately by executing all delayed operations.

        .. seealso:: `__getitem__`, `__orthogonal_indexing__`,
        `cf.masked`, `hardmask`, `where`

        **Examples**

        """
        indices, roll = parse_indices(
            self.shape, indices, cyclic=True, keepdims=True
        )
        indices = tuple(indices)

        axes_with_list_indices = [
            i
            for i, x in enumerate(indices)
            if isinstance(x, list) or getattr(x, "shape", False)
        ]
        if len(axes_with_list_indices) > 1:
            raise NotImplementedError(
                "Currently limited to at most one dimension's assignment "
                "index being a 1-d array of integers or booleans. "
                f"Got: {indices}"
            )
            # TODODASK: The inherited algorithm that does assignment
            #           for multiple list/1-d array indices
            #           (cfdm.Data._set_subspace) won't work when the
            #           1-d array is a dask array because it may need
            #           to be computed at __setitem__ runtime, which
            #           is not desirable. Until this can be fixed,
            #           it's easiest to disallow this case, that was
            #           allowed pre-dask.

        # Roll axes with cyclic slices
        if roll:
            # For example, if assigning to slice(-2, 3) has been
            # requested on a cyclic axis (and we're not using numpy
            # indexing), then we roll that axis by two points and
            # assign to slice(0, 5) instead. The axis is then unrolled
            # by two points afer the assignment has been made.
            axes = self._axes
            if not self._cyclic.issuperset([axes[i] for i in roll]):
                raise IndexError(
                    "Can't do a cyclic assignment to a non-cyclic axis"
                )

            roll_axes = tuple(roll.keys())
            shifts = tuple(roll.values())
            self.roll(shift=shifts, axis=roll_axes, inplace=True)

        # Make sure that the units of value are the same as self
        value = conform_units(value, self.Units)

        # Do the assignment
        dx = self.to_dask_array()
        dx[indices] = value

        # Unroll any axes that were rolled to enable a cyclic
        # assignment
        if roll:
            shifts = [-shift for shift in shifts]
            self.roll(shift=shifts, axis=roll_axes, inplace=True)

        # Reset the mask hardness, otherwise it could be incorrect in
        # the case that a chunk that was not a masked array is
        # assigned missing values.
        self._reset_mask_hardness()

        # Remove a source array, on the grounds that we can't
        # guarantee its consistency with the updated dask array.
        self._del_Array(None)

        return

    # ----------------------------------------------------------------
    # Indexing behaviour attributes
    # ----------------------------------------------------------------
    @property
    @daskified(_DASKIFIED_VERBOSE)
    def __orthogonal_indexing__(self):
        """Flag to indicate that orthogonal indexing is supported.

        Always True, indicating that 'orthogonal indexing' is
        applied. This means that when indices are 1-d arrays or lists
        then they subspace along each dimension independently. This
        behaviour is similar to Fortran, but different to `numpy`.

        .. versionadded:: TODODASK

        .. seealso:: `__keepdims_indexing__`, `__getitem__`,
                     `__setitem__`,
                     `netCDF4.Variable.__orthogonal_indexing__`

        **Examples**

        >>> d = cf.Data([[1, 2, 3],
        ...              [4, 5, 6]])
        >>> e = d[[0], [0, 2]]
        >>> e.shape
        (1, 2)
        >>> print(e.array)
        [[1 3]]
        >>> e = d[[0, 1], [0, 2]]
        >>> e.shape
        (2, 2)
        >>> print(e.array)
        [[1 3]
         [4 6]]

        """
        return True

    @property
    @daskified(_DASKIFIED_VERBOSE)
    def __keepdims_indexing__(self):
        """Flag to indicate whether dimensions indexed with integers are
        kept.

        If set to True (the default) then providing a single integer
        as a single-axis index does *not* reduce the number of array
        dimensions by 1. This behaviour is different to `numpy`.

        If set to False then providing a single integer as a
        single-axis index reduces the number of array dimensions by
        1. This behaviour is the same as `numpy`.

        .. versionadded:: TODODASK

        .. seealso:: `__orthogonal_indexing__`, `__getitem__`,
                     `__setitem__`

        **Examples**

        >>> d = cf.Data([[1, 2, 3],
        ...              [4, 5, 6]])
        >>> d.__keepdims_indexing__
        True
        >>> e = d[0]
        >>> e.shape
        (1, 3)
        >>> print(e.array)
        [[1 2 3]]

        >>> d.__keepdims_indexing__
        True
        >>> e = d[:, 1]
        >>> e.shape
        (2, 1)
        >>> print(e.array)
        [[2]
         [5]]

        >>> d.__keepdims_indexing__
        True
        >>> e = d[0, 1]
        >>> e.shape
        (1, 1)
        >>> print(e.array)
        [[2]]

        >>> d.__keepdims_indexing__ = False
        >>> e = d[0]
        >>> e.shape
        (3,)
        >>> print(e.array)
        [1 2 3]

        >>> d.__keepdims_indexing__
        False
        >>> e = d[:, 1]
        >>> e.shape
        (2,)
        >>> print(e.array)
        [2 5]

        >>> d.__keepdims_indexing__
        False
        >>> e = d[0, 1]
        >>> e.shape
        ()
        >>> print(e.array)
        2

        """
        return self._custom.get("__keepdims_indexing__", True)

    @__keepdims_indexing__.setter
    def __keepdims_indexing__(self, value):
        self._custom["__keepdims_indexing__"] = bool(value)

    def _set_dask(
        self, array, copy=False, delete_source=True, reset_mask_hardness=True
    ):
        """Set the dask array.

        .. versionadded:: TODODASK

        .. seealso:: `to_dask_array`, `_del_dask`, `_reset_mask_hardness`

        :Parameters:

            array: `dask.array.Array`
                The array to be inserted.

            copy: `bool`, optional
                If True then copy *array* before setting it. By
                default it is not copied.

            delete_source: `bool`, optional
                If False then do not delete a source array, if one
                exists, after setting the new dask array. By default a
                source array is deleted.

            reset_mask_hardness: `bool`, optional
                If False then do not reset the mask hardness after
                setting the new dask array. By default the mask
                hardness is re-applied, even if the mask hardness has
                not changed.

        :Returns:

            `None`

        """
        if array is NotImplemented:
            logger.warning(
                "NotImplemented has been set in the place of a dask array"
            )
            # This could occur if any sort of exception is raised by
            # function that is run on chunks (such as
            # `cf_where`). Such a function could get run at definition
            # time in order to ascertain suitability (such as data
            # type casting, broadcasting, etc.). Note that the
            # exception may be difficult to diagnose, as dask will
            # have silently trapped it and returned NotImplemented
            # (for instance, see `dask.array.core.elemwise`). Print
            # statements in a local copy of dask are prossibly the way
            # to go if the cause of the error is not obvious.

        if copy:
            array = array.copy()

        self._custom["dask"] = array

        if delete_source:
            # Remove a source array, on the grounds that we can't
            # guarantee its consistency with the new dask array.
            self._del_Array(None)

        if reset_mask_hardness:
            self._reset_mask_hardness()

    def _del_dask(self, default=ValueError(), delete_source=True):
        """Remove the dask array.

        .. versionadded:: TODODASK

        .. seealso:: `_set_dask`, `to_dask_array`

        :Parameters:

            default: optional
                Return the value of the *default* parameter if the
                dask array axes has not been set.

                {{default Exception}}

            delete_source: `bool`, optional
                If False then do not delete a compressed source array,
                if one exists.

        :Returns:

            `dask.array.Array`
                The removed dask array.

        **Examples**

        >>> d = cf.Data([1, 2, 3])
        >>> dx = d._del_dask()
        >>> d._del_dask("No dask array")
        'No dask array'
        >>> d._del_dask()
        Traceback (most recent call last):
            ...
        ValueError: 'Data' has no dask array
        >>> d._del_dask(RuntimeError('No dask array'))
        Traceback (most recent call last):
            ...
        RuntimeError: No dask array

        """
        try:
            out = self._custom.pop("dask")
        except KeyError:
            return self._default(
                default, f"{self.__class__.__name__!r} has no dask array"
            )

        if delete_source:
            # Remove a source array, on the grounds that we can't
            # guarantee its consistency with any future new dask
            # array.
            self._del_Array(None)

        return out

    def _reset_mask_hardness(self):
        """Re-apply the mask hardness to the dask array.

        .. versionadded:: TODODASK

        .. seealso:: `hardmask`, `harden_mask`, `soften_mask`

        :Returns:

            `None`

        """
        self.hardmask = self.hardmask

    @daskified(_DASKIFIED_VERBOSE)
    @_inplace_enabled(default=False)
    def diff(self, axis=-1, n=1, inplace=False):
        """Calculate the n-th discrete difference along the given axis.

        The first difference is given by ``x[i+1] - x[i]`` along the
        given axis, higher differences are calculated by using `diff`
        recursively.

        The shape of the output is the same as the input except along
        the given axis, where the dimension is smaller by *n*. The
        data type of the output is the same as the type of the
        difference between any two elements of the input.

        .. versionadded:: 3.2.0

        .. seealso:: `cumsum`, `sum`

        :Parameters:

            axis: int, optional
                The axis along which the difference is taken. By
                default the last axis is used. The *axis* argument is
                an integer that selects the axis corresponding to the
                given position in the list of axes of the data array.

            n: int, optional
                The number of times values are differenced. If zero,
                the input is returned as-is. By default *n* is ``1``.

            {{inplace: `bool`, optional}}

        :Returns:

            `Data` or `None`
                The n-th differences, or `None` if the operation was
                in-place.

        **Examples**

        >>> d = cf.Data(numpy.arange(12.).reshape(3, 4))
        >>> d[1, 1] = 4.5
        >>> d[2, 2] = 10.5
        >>> print(d.array)
        [[ 0.   1.   2.   3. ]
         [ 4.   4.5  6.   7. ]
         [ 8.   9.  10.5 11. ]]
        >>> print(d.diff().array)
        [[1.  1.  1. ]
         [0.5 1.5 1. ]
         [1.  1.5 0.5]]
        >>> print(d.diff(n=2).array)
        [[ 0.   0. ]
         [ 1.  -0.5]
         [ 0.5 -1. ]]
        >>> print(d.diff(axis=0).array)
        [[4.  3.5 4.  4. ]
         [4.  4.5 4.5 4. ]]
        >>> print(d.diff(axis=0, n=2).array)
        [[0.  1.  0.5 0. ]]
        >>> d[1, 2] = cf.masked
        >>> print(d.array)
        [[0.0 1.0  2.0  3.0]
         [4.0 4.5   --  7.0]
         [8.0 9.0 10.5 11.0]]
        >>> print(d.diff().array)
        [[1.0 1.0 1.0]
         [0.5  --  --]
         [1.0 1.5 0.5]]
        >>> print(d.diff(n=2).array)
        [[0.0  0.0]
         [ --   --]
         [0.5 -1.0]]
        >>> print(d.diff(axis=0).array)
        [[4.0 3.5 -- 4.0]
         [4.0 4.5 -- 4.0]]
        >>> print(d.diff(axis=0, n=2).array)
        [[0.0 1.0 -- 0.0]]

        """
        d = _inplace_enabled_define_and_cleanup(self)

        dx = self.to_dask_array()
        dx = da.diff(dx, axis=axis, n=n)
        d._set_dask(dx, reset_mask_hardness=False)

        return d

    @daskified(_DASKIFIED_VERBOSE)
    @_inplace_enabled(default=False)
    def digitize(
        self,
        bins,
        upper=False,
        open_ends=False,
        closed_ends=None,
        return_bins=False,
        inplace=False,
    ):
        """Return the indices of the bins to which each value belongs.

        Values (including masked values) that do not belong to any bin
        result in masked values in the output data.

        Bins defined by percentiles are easily created with the
        `percentiles` method

        *Example*:
          Find the indices for bins defined by the 10th, 50th and 90th
          percentiles:

          >>> bins = d.percentile([0, 10, 50, 90, 100], squeeze=True)
          >>> i = f.digitize(bins, closed_ends=True)

        .. versionadded:: 3.0.2

        .. seealso:: `percentile`

        :Parameters:

            bins: array_like
                The bin boundaries. One of:

                * An integer.

                  Create this many equally sized, contiguous bins spanning
                  the range of the data. I.e. the smallest bin boundary is
                  the minimum of the data and the largest bin boundary is
                  the maximum of the data. In order to guarantee that each
                  data value lies inside a bin, the *closed_ends*
                  parameter is assumed to be True.

                * A 1-d array of numbers.

                  When sorted into a monotonically increasing sequence,
                  each boundary, with the exception of the two end
                  boundaries, counts as the upper boundary of one bin and
                  the lower boundary of next. If the *open_ends* parameter
                  is True then the lowest lower bin boundary also defines
                  a left-open (i.e. not bounded below) bin, and the
                  largest upper bin boundary also defines a right-open
                  (i.e. not bounded above) bin.

                * A 2-d array of numbers.

                  The second dimension, that must have size 2, contains
                  the lower and upper bin boundaries. Different bins may
                  share a boundary, but may not overlap. If the
                  *open_ends* parameter is True then the lowest lower bin
                  boundary also defines a left-open (i.e. not bounded
                  below) bin, and the largest upper bin boundary also
                  defines a right-open (i.e. not bounded above) bin.

            upper: `bool`, optional
                If True then each bin includes its upper bound but not its
                lower bound. By default the opposite is applied, i.e. each
                bin includes its lower bound but not its upper bound.

            open_ends: `bool`, optional
                If True then create left-open (i.e. not bounded below) and
                right-open (i.e. not bounded above) bins from the lowest
                lower bin boundary and largest upper bin boundary
                respectively. By default these bins are not created

            closed_ends: `bool`, optional
                If True then extend the most extreme open boundary by a
                small amount so that its bin includes values that are
                equal to the unadjusted boundary value. This is done by
                multiplying it by ``1.0 - epsilon`` or ``1.0 + epsilon``,
                whichever extends the boundary in the appropriate
                direction, where ``epsilon`` is the smallest positive
                64-bit float such that ``1.0 + epsilson != 1.0``. I.e. if
                *upper* is False then the largest upper bin boundary is
                made slightly larger and if *upper* is True then the
                lowest lower bin boundary is made slightly lower.

                By default *closed_ends* is assumed to be True if *bins*
                is a scalar and False otherwise.

            return_bins: `bool`, optional
                If True then also return the bins in their 2-d form.

            {{inplace: `bool`, optional}}

        :Returns:

            `Data`, [`Data`]
                The indices of the bins to which each value belongs.

                If *return_bins* is True then also return the bins in
                their 2-d form.

        **Examples**

        >>> d = cf.Data(numpy.arange(12).reshape(3, 4))
        [[ 0  1  2  3]
         [ 4  5  6  7]
         [ 8  9 10 11]]

        Equivalant ways to create indices for the four bins ``[-inf, 2),
        [2, 6), [6, 10), [10, inf)``

        >>> e = d.digitize([2, 6, 10])
        >>> e = d.digitize([[2, 6], [6, 10]])
        >>> print(e.array)
        [[0 0 1 1]
         [1 1 2 2]
         [2 2 3 3]]

        Equivalant ways to create indices for the two bins ``(2, 6], (6, 10]``

        >>> e = d.digitize([2, 6, 10], upper=True, open_ends=False)
        >>> e = d.digitize([[2, 6], [6, 10]], upper=True, open_ends=False)
        >>> print(e.array)
        [[-- -- --  0]
         [ 0  0  0  1]
         [ 1  1  1 --]]

        Create indices for the two bins ``[2, 6), [8, 10)``, which are
        non-contiguous

        >>> e = d.digitize([[2, 6], [8, 10]])
        >>> print(e.array)
        [[ 0 0  1  1]
         [ 1 1 -- --]
         [ 2 2  3  3]]

        Masked values result in masked indices in the output array.

        >>> d[1, 1] = cf.masked
        >>> print(d.array)
        [[ 0  1  2  3]
         [ 4 --  6  7]
         [ 8  9 10 11]]
        >>> print(d.digitize([2, 6, 10], open_ends=True).array)
        [[ 0  0  1  1]
         [ 1 --  2  2]
         [ 2  2  3  3]]
        >>> print(d.digitize([2, 6, 10]).array)
        [[-- --  0  0]
         [ 0 --  1  1]
         [ 1  1 -- --]]
        >>> print(d.digitize([2, 6, 10], closed_ends=True).array)
        [[-- --  0  0]
         [ 0 --  1  1]
         [ 1  1  1 --]]

        """
        d = _inplace_enabled_define_and_cleanup(self)

        org_units = d.Units

        bin_units = getattr(bins, "Units", None)

        if bin_units:
            if not bin_units.equivalent(org_units):
                raise ValueError(
                    "Can't put data into bins that have units that are "
                    "not equivalent to the units of the data."
                )

            if not bin_units.equals(org_units):
                bins = bins.copy()
                bins.Units = org_units
        else:
            bin_units = org_units

        # Get bins as a numpy array
        if isinstance(bins, np.ndarray):
            bins = bins.copy()
        else:
            bins = np.asanyarray(bins)

        if bins.ndim > 2:
            raise ValueError(
                "The 'bins' parameter must be scalar, 1-d or 2-d. "
                f"Got: {bins!r}"
            )

        two_d_bins = None

        if bins.ndim == 2:
            # --------------------------------------------------------
            # 2-d bins: Make sure that each bin is increasing and sort
            #           the bins by lower bounds
            # --------------------------------------------------------
            if bins.shape[1] != 2:
                raise ValueError(
                    "The second dimension of the 'bins' parameter must "
                    f"have size 2. Got: {bins!r}"
                )

            bins.sort(axis=1)
            bins.sort(axis=0)

            # Check for overlaps
            for i, (u, l) in enumerate(zip(bins[:-1, 1], bins[1:, 0])):
                if u > l:
                    raise ValueError(
                        f"Overlapping bins: "
                        f"{tuple(bins[i])}, {tuple(bins[i + i])}"
                    )

            two_d_bins = bins
            bins = np.unique(bins)

            # Find the bins that were omitted from the original 2-d
            # bins array. Note that this includes the left-open and
            # right-open bins at the ends.
            delete_bins = [
                n + 1
                for n, (a, b) in enumerate(zip(bins[:-1], bins[1:]))
                if (a, b) not in two_d_bins
            ]
        elif bins.ndim == 1:
            # --------------------------------------------------------
            # 1-d bins:
            # --------------------------------------------------------
            bins.sort()
            delete_bins = []
        else:
            # --------------------------------------------------------
            # 0-d bins:
            # --------------------------------------------------------
            if closed_ends is None:
                closed_ends = True

            if not closed_ends:
                raise ValueError(
                    "Can't set closed_ends=False when specifying bins as "
                    "a scalar."
                )

            if open_ends:
                raise ValueError(
                    "Can't set open_ends=True when specifying bins as a "
                    "scalar."
                )

            mx = d.max().datum()
            mn = d.min().datum()
            bins = np.linspace(mn, mx, int(bins) + 1, dtype=float)

            delete_bins = []

        if closed_ends:
            # Adjust the lowest/largest bin boundary to be inclusive
            if open_ends:
                raise ValueError(
                    "Can't set open_ends=True when closed_ends is True."
                )

            if bins.dtype.kind != "f":
                bins = bins.astype(float, copy=False)

            epsilon = np.finfo(float).eps
            ndim = bins.ndim
            if upper:
                mn = bins[(0,) * ndim]
                bins[(0,) * ndim] -= abs(mn) * epsilon
            else:
                mx = bins[(-1,) * ndim]
                bins[(-1,) * ndim] += abs(mx) * epsilon

        if not open_ends:
            delete_bins.insert(0, 0)
            delete_bins.append(bins.size)

        # Digitise the array
        dx = d.to_dask_array()
        dx = da.digitize(dx, bins, right=upper)
        d._set_dask(dx, reset_mask_hardness=True)
        d.override_units(_units_None, inplace=True)

        if return_bins:
            if two_d_bins is None:
                two_d_bins = np.empty((bins.size - 1, 2), dtype=bins.dtype)
                two_d_bins[:, 0] = bins[:-1]
                two_d_bins[:, 1] = bins[1:]

            two_d_bins = type(self)(two_d_bins, units=bin_units)
            return d, two_d_bins

        return d

    @daskified(_DASKIFIED_VERBOSE)
    @_deprecated_kwarg_check("_preserve_partitions")
    def median(
        self,
        axes=None,
        squeeze=False,
        mtol=1,
        inplace=False,
    ):
        """Calculate median values.

        Calculates the median value or the median values along axes.

        See
        https://ncas-cms.github.io/cf-python/analysis.html#collapse-methods
        for mathematical definitions.

         ..seealso:: `mean_of_upper_decile`, `percentile`

        :Parameters:

            {{collapse axes: (sequence of) `int`, optional}}

            {{collapse squeeze: `bool`, optional}}

            {{mtol: number, optional}}

            {{inplace: `bool`, optional}}

        :Returns:

            `Data` or `None`
                The collapsed data, or `None` if the operation was
                in-place.

        **Examples**

        >>> a = np.ma.arange(12).reshape(4, 3)
        >>> d = cf.Data(a, 'K')
        >>> d[1, 1] = np.ma.masked
        >>> print(d.array)
        [[0 1 2])
         [3 -- 5]
         [6 7 8]
         [9 10 11]]
        >>> d.median()
        <CF Data(1, 1): [[6.0]] K>

        """
        return self.percentile(
            50,
            axes=axes,
            squeeze=squeeze,
            mtol=mtol,
            inplace=inplace,
        )

    @_inplace_enabled(default=False)
    def mean_of_upper_decile(
        self,
        axes=None,
        weights=None,
        squeeze=False,
        mtol=1,
        include_decile=True,
        split_every=None,
        inplace=False,
    ):
        """Calculate means of the upper deciles.

        Calculates the mean of the upper decile or the mean or the
        mean of the upper decile values along axes.

        See
        https://ncas-cms.github.io/cf-python/analysis.html#collapse-methods
        for mathematical definitions.

         ..seealso:: `mean`, `median`, `percentile`

        :Parameters:

            {{collapse axes: (sequence of) `int`, optional}}

            {{weights: data_like, `dict`, or `None`, optional}}

                TODODASK - note that weights only applies to the
                           calculation of the mean, not the upper
                           decile.

            {{collapse squeeze: `bool`, optional}}

            {{mtol: number, optional}}

                TODODASK - note that mtol only applies to the
                           calculation of the upper decile, not the
                           mean.

            include_decile: `bool`, optional
                TODODASK

            {{split_every: `int` or `dict`, optional}}

                .. versionadded:: TODODASK

            {{inplace: `bool`, optional}}

        :Returns:

            `Data` or `None`
                The collapsed data, or `None` if the operation was
                in-place.

        **Examples**

        TODODASK

        """

        # TODODASK: Some updates off the back of daskifying collapse
        #           have been done, but still needs looking at. A unit
        #           test has also been written, but not run. Needs
        #           __lt__ and __le__.

        d = _inplace_enabled_define_and_cleanup(self)

        p90 = d.percentile(
            90,
            axes=axes,
            squeeze=False,
            mtol=mtol,
            inplace=False,
        )

        with np.testing.suppress_warnings() as sup:
            sup.filter(
                RuntimeWarning, message=".*invalid value encountered in less.*"
            )
            if include_decile:
                mask = d < p90
            else:
                mask = d <= p90

        if mtol < 1:
            mask.filled(False, inplace=True)

        d.where(mask, cf_masked, inplace=True)

        d.mean(
            axes=axes,
            weights=weights,
            squeeze=squeeze,
            mtol=1,
            split_every=split_every,
            inplace=True,
        )

        return d

    @daskified(_DASKIFIED_VERBOSE)
    @_deprecated_kwarg_check("_preserve_partitions")
    @_inplace_enabled(default=False)
    def percentile(
        self,
        ranks,
        axes=None,
        method="linear",
        squeeze=False,
        mtol=1,
        inplace=False,
        _preserve_partitions=False,
        interpolation=None,
    ):
        """Compute percentiles of the data along the specified axes.

        The default is to compute the percentiles along a flattened
        version of the data.

        If the input data are integers, or floats smaller than float64, or
        the input data contains missing values, then output data-type is
        float64. Otherwise, the output data-type is the same as that of
        the input.

        If multiple percentile ranks are given then a new, leading data
        dimension is created so that percentiles can be stored for each
        percentile rank.

        **Accuracy**

        The `percentile` method returns results that are consistent
        with `numpy.percentile`, which may be different to those
        created by `dask.percentile`. The dask method uses an
        algorithm that calculates approximate percentiles which are
        likely to be different from the correct values when there are
        two or more dask chunks.

        >>> import numpy as np
        >>> import dask.array as da
        >>> import cf
        >>> a = np.arange(101)
        >>> dx = da.from_array(a, chunks=10)
        >>> da.percentile(dx, [40, 60]).compute()
        array([40.36])
        >>> np.percentile(a, 40)
        array([40.])
        >>> d = cf.Data(a, chunks=10)
        >>> d.percentile(40).array
        array([40.])

        .. versionadded:: 3.0.4

        .. seealso:: `digitize`, `median`, `mean_of_upper_decile`,
                     `where`

        :Parameters:

            ranks: (sequence of) number
                Percentile rank, or sequence of percentile ranks, to
                compute, which must be between 0 and 100 inclusive.

            axes: (sequence of) `int`, optional
                Select the axes. The *axes* argument may be one, or a
                sequence, of integers that select the axis corresponding to
                the given position in the list of axes of the data array.

                By default, of *axes* is `None`, all axes are selected.

            method: `str`, optional
                Specify the interpolation method to use when the
                desired percentile lies between two data values. The
                methods are listed here, but their definitions must be
                referenced from the documentation for
                `numpy.percentile`.

                For the default ``'linear'`` method, if the percentile
                lies between two adjacent data values ``i < j`` then
                the percentile is calculated as ``i+(j-i)*fraction``,
                where ``fraction`` is the fractional part of the index
                surrounded by ``i`` and ``j``.

                ===============================
                *method*
                ===============================
                ``'inverted_cdf'``
                ``'averaged_inverted_cdf'``
                ``'closest_observation'``
                ``'interpolated_inverted_cdf'``
                ``'hazen'``
                ``'weibull'``
                ``'linear'`` (default)
                ``'median_unbiased'``
                ``'normal_unbiased'``
                ``'lower'``
                ``'higher'``
                ``'nearest'``
                ``'midpoint'``
                ===============================

            squeeze: `bool`, optional
                If True then all axes over which percentiles are
                calculated are removed from the returned data. By default
                axes over which percentiles have been calculated are left
                in the result as axes with size 1, meaning that the result
                is guaranteed to broadcast correctly against the original
                data.

            {{mtol: number, optional}}

            {{split_every: `int` or `dict`, optional}}

                .. versionadded:: TODODASK

            {{inplace: `bool`, optional}}

            interpolation: deprecated at version 4.0.0
                Use the *method* parameter instead.

            _preserve_partitions: deprecated at version 4.0.0

        :Returns:

            `Data` or `None`
                The percentiles of the original data, or `None` if the
                operation was in-place.

        **Examples**

        >>> d = cf.Data(numpy.arange(12).reshape(3, 4), 'm')
        >>> print(d.array)
        [[ 0  1  2  3]
         [ 4  5  6  7]
         [ 8  9 10 11]]
        >>> p = d.percentile([20, 40, 50, 60, 80])
        >>> p
        <CF Data(5, 1, 1): [[[2.2, ..., 8.8]]] m>

        >>> p = d.percentile([20, 40, 50, 60, 80], squeeze=True)
        >>> print(p.array)
        [2.2 4.4 5.5 6.6 8.8]

        Find the standard deviation of the values above the 80th percentile:

        >>> p80 = d.percentile(80)
        <CF Data(1, 1): [[8.8]] m>
        >>> e = d.where(d<=p80, cf.masked)
        >>> print(e.array)
        [[-- -- -- --]
         [-- -- -- --]
         [-- 9 10 11]]
        >>> e.std()
        <CF Data(1, 1): [[0.816496580927726]] m>

        Find the mean of the values above the 45th percentile along the
        second axis:

        >>> p45 = d.percentile(45, axes=1)
        >>> print(p45.array)
        [[1.35],
         [5.35],
         [9.35]]
        >>> e = d.where(d<=p45, cf.masked)
        >>> print(e.array)
        [[-- -- 2 3]
         [-- -- 6 7]
         [-- -- 10 11]]
        >>> f = e.mean(axes=1)
        >>> f
        <CF Data(3, 1): [[2.5, ..., 10.5]] m>
        >>> print(f.array)
        [[ 2.5]
         [ 6.5]
         [10.5]]

        Find the histogram bin boundaries associated with given
        percentiles, and digitize the data based on these bins:

        >>> bins = d.percentile([0, 10, 50, 90, 100], squeeze=True)
        >>> print(bins.array)
        [ 0.   1.1  5.5  9.9 11. ]
        >>> e = d.digitize(bins, closed_ends=True)
        >>> print(e.array)
        [[0 0 1 1]
         [1 1 2 2]
         [2 2 3 3]]

        """
        if interpolation is not None:
            _DEPRECATION_ERROR_KWARGS(
                self,
                "percentile",
                {"interpolation": None},
                message="Use the 'method' parameter instead.",
                version="TODODASK",
                removed_at="5.0.0",
            )  # pragma: no cover

        d = _inplace_enabled_define_and_cleanup(self)

        # Parse percentile ranks
        q = ranks
        if not (isinstance(q, np.ndarray) or is_dask_collection(q)):
            q = np.array(ranks)

        if q.ndim > 1:
            q = q.flatten()

        if not np.issubdtype(d.dtype, np.number):
            method = "nearest"

        if axes is None:
            axes = tuple(range(d.ndim))
        else:
            axes = tuple(sorted(d._parse_axes(axes)))

        dx = d.to_dask_array()
        dtype = dx.dtype
        shape = dx.shape

        # Rechunk the data so that the dimensions over which
        # percentiles are being calculated all have one chunk.
        #
        # Make sure that no new chunks are larger (in bytes) than any
        # original chunk.
        new_chunks = normalize_chunks(
            [-1 if i in axes else "auto" for i in range(dx.ndim)],
            shape=shape,
            dtype=dtype,
            limit=dtype.itemsize * reduce(mul, map(max, dx.chunks), 1),
        )
        dx = dx.rechunk(new_chunks)

        # Initialise the indices of each chunk of the result
        #
        # E.g. [(0, 0, 0), (0, 0, 1), (0, 1, 0), (0, 1, 1)]
        keys = [key[1:] for key in flatten(dx.__dask_keys__())]

        keepdims = not squeeze
        if not keepdims:
            # Remove axes that will be dropped in the result
            indices = [i for i in range(len(keys[0])) if i not in axes]
            keys = [tuple([k[i] for i in indices]) for k in keys]

        if q.ndim:
            # Insert a leading rank dimension for non-scalar input
            # percentile ranks
            keys = [(0,) + k for k in keys]

        # Create a new dask dictionary for the result
        name = "cf-percentile-" + tokenize(dx, axes, q, method)
        name = (name,)
        dsk = {
            name
            + chunk_index: (
                cf_percentile,
                dask_key,
                q,
                axes,
                method,
                keepdims,
                mtol,
            )
            for chunk_index, dask_key in zip(keys, flatten(dx.__dask_keys__()))
        }

        # Define the chunks for the result
        if q.ndim:
            out_chunks = [(q.size,)]
        else:
            out_chunks = []

        for i, c in enumerate(dx.chunks):
            if i in axes:
                if keepdims:
                    out_chunks.append((1,))
            else:
                out_chunks.append(c)

        name = name[0]
        graph = HighLevelGraph.from_collections(name, dsk, dependencies=[dx])
        dx = Array(graph, name, chunks=out_chunks, dtype=float)

        d._set_dask(dx, reset_mask_hardness=True)

        return d

    @daskified(_DASKIFIED_VERBOSE)
    @_inplace_enabled(default=False)
    def persist(self, inplace=False):
        """Persist the underlying dask array into memory.

        This turns an underlying lazy dask array into a equivalent
        chunked dask array, but now with the results fully computed.

        `persist` is particularly useful when using distributed
        systems, because the results will be kept in distributed
        memory, rather than returned to the local process.

        Compare with `compute` and `array`.

        **Performance**

        `persist` causes all delayed operations to be computed.

        .. versionadded:: TODODASK

        .. seealso:: `compute`, `array`, `datetime_array`,
                     `dask.array.Array.persist`

        :Parameters:

            {{inplace: `bool`, optional}}

        :Returns:

            `Data` or `None`
                The persisted data. If the operation was in-place then
                `None` is returned.

        **Examples**

        TODODASK

        """
        d = _inplace_enabled_define_and_cleanup(self)

        dx = self.to_dask_array()
        dx = dx.persist()
        d._set_dask(dx, delete_source=False, reset_mask_hardness=False)

        return d

    def can_compute(self, functions=None, log_levels=None, override=False):
        """TODODASK - this method is premature - needs thinking about as part
        of the wider resource management issue

        Whether or not it is acceptable to compute the data.

        If the data is explicitly requested to be computed (as would
        be the case when writing to disk, or accessing the `array`
        attribute) then computation will always occur.

        This method is meant for cases when compution is desirable but
        not essential, by providing an assessment of whether
        computation would require too excessive resources (time,
        memory, and CPU), if carried out.

        By default it is considered acceptable to compute the data if
        the computed array fits in available memory and any of the
        following are true, assessed in the order given up to the
        first criterion satisfied:

        1. The `force_compute` attribute is True.

        2. The current log level is ``'DEBUG'``.

        3. Any computations stored after initialisation consist only
           subspace, concatenate, reshape, and copy functions.

        .. versionadded:: 4.0.0

        .. seealso:: `force_compute`, `cf.log_level`

        :Parameters:

            functions: (sequence of) `str`, optional
                Include the specified functions, in addition to the
                defaults, as those that will allow
                computation. Functions are identified by matching the
                beginnings of the key names in the dask graph layers,
                found with `dask.layers` attribute of the dask
                array. See the *override* parameter.

            log_level: (sequence of) `str`, optional
                Include the specified log levels, in addition to the
                default, as those that will allow compuitation. See
                the *override* parameter.

            override : `bool`, optional
                If True then only compute the data for the given
                *log_levels* (if any) and the given *functions* (if
                any), ignoring the defaults. If the `force_compute`
                attribute is True then computation occurs in any case.

        :Returns:

            `bool`
                True if acceptable to compute the data, otherwise
                False.

        """
        # TODODASK: Always return True for now, to aid development.
        return True

        dx = self.to_dask_array()

        # TODODASK fits in memory.

        # 1 Force compute
        if self.force_compute:
            return True

        # 2 Log levels
        if override:
            allowed_log_levels = ()
            allowed_functions = ()
        else:
            allowed_log_levels = ("DEBUG",)
            allowed_functions = (
                "array-",
                "getitem-",
                "copy-",
                "concatenate-",
                "reshape-",
            )

        if log_levels:
            if isinstance(log_levels, str):
                log_levels = (log_levels,)

            allowed_log_levels += tuple(log_levels)

        if log_level().value in allowed_log_levels:
            return True

        # 3 Stored computations
        layers = dx.dask.layers
        if len(layers) == 1:
            # No stored computations after initialisation
            return True

        if functions:
            if isinstance(functions, str):
                functions = (functions,)

            allowed_functions += tuple(allowed_functions)

        return all(
            [
                any([key.startswith(x) for x in allowed_functions])
                for key in tuple(layers)[1:]
            ]
        )

    @daskified(_DASKIFIED_VERBOSE)
    @_deprecated_kwarg_check("i")
    @_inplace_enabled(default=False)
    def ceil(self, inplace=False, i=False):
        """The ceiling of the data, element-wise.

        The ceiling of ``x`` is the smallest integer ``n``, such that
        ``n>=x``.

        .. versionadded:: 1.0

        .. seealso:: `floor`, `rint`, `trunc`

        :Parameters:

            {{inplace: `bool`, optional}}

            {{i: deprecated at version 3.0.0}}

        :Returns:

            `Data` or `None`
                The ceiling of the data. If the operation was in-place
                then `None` is returned.

        **Examples**

        >>> d = cf.Data([-1.9, -1.5, -1.1, -1, 0, 1, 1.1, 1.5 , 1.9])
        >>> print(d.array)
        [-1.9 -1.5 -1.1 -1.   0.   1.   1.1  1.5  1.9]
        >>> print(d.ceil().array)
        [-1. -1. -1. -1.  0.  1.  2.  2.  2.]

        """
        d = _inplace_enabled_define_and_cleanup(self)
        dx = d.to_dask_array()
        d._set_dask(da.ceil(dx), reset_mask_hardness=False)
        return d

    @daskified(_DASKIFIED_VERBOSE)
    def compute(self):
        """A numpy view the data.

        In-place changes to the returned numpy array *might* affect
        the underlying dask array, depending on how the dask array has
        been defined, including any delayed operations.

        The returned numpy array has the same mask hardness and fill
        values as the data.

        Compare with `array`.

        **Performance**

        `array` causes all delayed operations to be computed.

        .. versionadded:: TODODASK

        .. seealso:: `persist`, `array`, `datetime_array`

        :Returns:

            `numpy.ndarray`
                The numpy view of the data.

        **Examples**

        >>> d = cf.Data([1, 2, 3.0], 'km')
        >>> d.compute()
        array([1., 2., 3.])

        """
        a = self.to_dask_array().compute()

        if np.ma.isMA(a):
            if self.hardmask:
                a.harden_mask()
            else:
                a.soften_mask()

            a.set_fill_value(self.fill_value)

        return a

    @daskified(_DASKIFIED_VERBOSE)
    @_inplace_enabled(default=False)
    def convolution_filter(
        self,
        window=None,
        axis=None,
        mode=None,
        cval=None,
        origin=0,
        inplace=False,
    ):
        """Return the data convolved along the given axis with the
        specified filter.

        The magnitude of the integral of the filter (i.e. the sum of the
        weights defined by the *weights* parameter) affects the convolved
        values. For example, filter weights of ``[0.2, 0.2 0.2, 0.2,
        0.2]`` will produce a non-weighted 5-point running mean; and
        weights of ``[1, 1, 1, 1, 1]`` will produce a 5-point running
        sum. Note that the weights returned by functions of the
        `scipy.signal.windows` package do not necessarily sum to 1 (see
        the examples for details).

        .. versionadded:: 3.3.0

        :Parameters:

            window: sequence of numbers
                Specify the window of weights to use for the filter.

                *Parameter example:*
                  An unweighted 5-point moving average can be computed
                  with ``weights=[0.2, 0.2, 0.2, 0.2, 0.2]``

                Note that the `scipy.signal.windows` package has suite of
                window functions for creating weights for filtering (see
                the examples for details).

            axis: `int`
                Select the axis over which the filter is to be applied.
                removed. The *axis* parameter is an integer that selects
                the axis corresponding to the given position in the list
                of axes of the data.

                *Parameter example:*
                  Convolve the second axis: ``axis=1``.

                *Parameter example:*
                  Convolve the last axis: ``axis=-1``.

            mode: `str`, optional
                The *mode* parameter determines how the input array is
                extended when the filter overlaps an array border. The
                default value is ``'constant'`` or, if the dimension being
                convolved is cyclic (as ascertained by the `iscyclic`
                method), ``'wrap'``. The valid values and their behaviours
                are as follows:

                ==============  ==========================  ============================
                *mode*          Description                 Behaviour
                ==============  ==========================  ============================
                ``'reflect'``   The input is extended by    ``(c b a | a b c | c b a)``
                                reflecting about the edge

                ``'constant'``  The input is extended by    ``(k k k | a b c | k k k)``
                                filling all values beyond
                                the edge with the same
                                constant value (``k``),
                                defined by the *cval*
                                parameter.

                ``'nearest'``   The input is extended by    ``(a a a | a b c | c c c )``
                                replicating the last point

                ``'mirror'``    The input is extended by    ``(c b | a b c | b a)``
                                reflecting about the
                                centre of the last point.

                ``'wrap'``      The input is extended by    ``(a b c | a b c | a b c)``
                                wrapping around to the
                                opposite edge.

                ``'periodic'``  This is a synonym for
                                ``'wrap'``.
                ==============  ==========================  ============================

                The position of the window relative to each value can be
                changed by using the *origin* parameter.

            cval: scalar, optional
                Value to fill past the edges of the array if *mode* is
                ``'constant'``. Defaults to `None`, in which case the
                edges of the array will be filled with missing data.

                *Parameter example:*
                   To extend the input by filling all values beyond the
                   edge with zero: ``cval=0``

            origin: `int`, optional
                Controls the placement of the filter. Defaults to 0, which
                is the centre of the window. If the window has an even
                number of weights then then a value of 0 defines the index
                defined by ``width/2 -1``.

                *Parameter example:*
                  For a weighted moving average computed with a weights
                  window of ``[0.1, 0.15, 0.5, 0.15, 0.1]``, if
                  ``origin=0`` then the average is centred on each
                  point. If ``origin=-2`` then the average is shifted to
                  include the previous four points. If ``origin=1`` then
                  the average is shifted to include the previous point and
                  the and the next three points.

            {{inplace: `bool`, optional}}

        :Returns:

            `Data` or `None`
                The convolved data, or `None` if the operation was
                in-place.

        """
        from .dask_utils import cf_convolve1d

        d = _inplace_enabled_define_and_cleanup(self)

        iaxis = d._parse_axes(axis)
        if len(iaxis) != 1:
            raise ValueError(
                "Must specify a unique domain axis with the 'axis' "
                f"parameter. {axis!r} specifies axes {iaxis!r}"
            )

        iaxis = iaxis[0]

        if mode is None:
            # Default mode is 'wrap' if the axis is cyclic, or else
            # 'constant'.
            if iaxis in d.cyclic():
                boundary = "periodic"
            else:
                boundary = cval
        elif mode == "wrap":
            boundary = "periodic"
        elif mode == "constant":
            boundary = cval
        elif mode == "mirror":
            raise ValueError(
                "'mirror' mode is no longer available. Please raise an "
                "issue at https://github.com/NCAS-CMS/cf-python/issues "
                "if you would like it to be re-implemented."
            )
            # This re-implementation would involve getting a 'mirror'
            # function added to dask.array.overlap, along similar
            # lines to the existing 'reflect' function in that module.
        else:
            boundary = mode

        # Set the overlap depth large enough to accommodate the
        # filter.
        #
        # For instance, for a 5-point window, the calculated value at
        # each point requires 2 points either side if the filter is
        # centred (i.e. origin is 0) and (up to) 3 points either side
        # if origin is 1 or -1.
        #
        # It is a restriction of dask.array.map_overlap that we can't
        # use asymmetric halos for general 'boundary' types.
        size = len(window)
        depth = int(size / 2)
        if not origin and not size % 2:
            depth += 1

        depth += abs(origin)

        dx = d.to_dask_array()

        # Cast to float to ensure that NaNs can be stored (as required
        # by cf_convolve1d)
        if dx.dtype != float:
            dx = dx.astype(float, copy=False)

        # Convolve each chunk
        convolve1d = partial(
            cf_convolve1d, window=window, axis=iaxis, origin=origin
        )

        dx = dx.map_overlap(
            convolve1d,
            depth={iaxis: depth},
            boundary=boundary,
            trim=True,
            meta=np.array((), dtype=float),
        )

        d._set_dask(dx, reset_mask_hardness=True)

        return d

    @daskified(_DASKIFIED_VERBOSE)
    @_inplace_enabled(default=False)
    def cumsum(
        self,
        axis=None,
        masked_as_zero=False,
        method="sequential",
        inplace=False,
    ):
        """Return the data cumulatively summed along the given axis.

        .. versionadded:: 3.0.0

        .. seealso:: `diff`, `sum`

        :Parameters:

            axis: `int`, optional
                Select the axis over which the cumulative sums are to
                be calculated. By default the cumulative sum is
                computed over the flattened array.

            method: `str`, optional
                Choose which method to use to perform the cumulative
                sum. See `dask.array.cumsum` for details.

                .. versionadded:: TODODASK

            {{inplace: `bool`, optional}}

                .. versionadded:: 3.3.0

            masked_as_zero: deprecated at version TODODASK
                See the examples for the new behaviour when there are
                masked values.

        :Returns:

             `Data` or `None`
                The data with the cumulatively summed axis, or `None`
                if the operation was in-place.

        **Examples**

        >>> d = cf.Data(numpy.arange(12).reshape(3, 4))
        >>> print(d.array)
        [[ 0  1  2  3]
         [ 4  5  6  7]
         [ 8  9 10 11]]
        >>> print(d.cumsum().array)
        [ 0  1  3  6 10 15 21 28 36 45 55 66]
        >>> print(d.cumsum(axis=0).array)
        [[ 0  1  2  3]
         [ 4  6  8 10]
         [12 15 18 21]]
        >>> print(d.cumsum(axis=1).array)
        [[ 0  1  3  6]
         [ 4  9 15 22]
         [ 8 17 27 38]]

        >>> d[0, 0] = cf.masked
        >>> d[1, [1, 3]] = cf.masked
        >>> d[2, 0:2] = cf.masked
        >>> print(d.array)
        [[-- 1 2 3]
         [4 -- 6 --]
         [-- -- 10 11]]
        >>> print(d.cumsum(axis=0).array)
        [[-- 1 2 3]
         [4 -- 8 --]
         [-- -- 18 14]]
        >>> print(d.cumsum(axis=1).array)
        [[-- 1 3 6]
         [4 -- 10 --]
         [-- -- 10 21]]

        """
        if masked_as_zero:
            _DEPRECATION_ERROR_KWARGS(
                self,
                "cumsum",
                {"masked_as_zero": None},
                message="",
                version="TODODASK",
                removed_at="5.0.0",
            )  # pragma: no cover

        d = _inplace_enabled_define_and_cleanup(self)

        dx = d.to_dask_array()
        dx = dx.cumsum(axis=axis, method=method)

        # Note: The dask cumsum method resets the mask hardness to the
        #       numpy default, so we need to reset the mask hardness
        #       during _set_dask.
        d._set_dask(dx, reset_mask_hardness=True)

        return d

    @daskified(_DASKIFIED_VERBOSE)
    @_inplace_enabled(default=False)
    def rechunk(
        self,
        chunks=_DEFAULT_CHUNKS,
        threshold=None,
        block_size_limit=None,
        balance=False,
        inplace=False,
    ):
        """Change the chunk structure of the data.

        .. versionadded:: TODODASK

        .. seealso:: `chunks`, `dask.array.rechunk`

        :Parameters:

            {{chunks: `int`, `tuple`, `dict` or `str`, optional}}

            threshold: `int`, optional
                The graph growth factor under which we don't bother
                introducing an intermediate step. See
                `dask.array.rechunk` for details.

            block_size_limit: `int`, optional
                The maximum block size (in bytes) we want to produce,
                as defined by the `cf.chunksize` function.

            balance: `bool`, optional
                If True, try to make each chunk the same size. By
                default this is not attempted.

                This means ``balance=True`` will remove any small
                leftover chunks, so using ``d.rechunk(chunks=len(d) //
                N, balance=True)`` will almost certainly result in
                ``N`` chunks.

        :Returns:

            `Data` or `None`
                The rechunked data, or `None` if the operation was
                in-place.

        **Examples**

        >>> x = cf.Data.ones((1000, 1000), chunks=(100, 100))

        Specify uniform chunk sizes with a tuple

        >>> y = x.rechunk((1000, 10))

        Or chunk only specific dimensions with a dictionary

        >>> y = x.rechunk({0: 1000})

        Use the value ``-1`` to specify that you want a single chunk
        along a dimension or the value ``"auto"`` to specify that dask
        can freely rechunk a dimension to attain blocks of a uniform
        block size.

        >>> y = x.rechunk({0: -1, 1: 'auto'}, block_size_limit=1e8)

        If a chunk size does not divide the dimension then rechunk
        will leave any unevenness to the last chunk.

        >>> x.rechunk(chunks=(400, -1)).chunks
        ((400, 400, 200), (1000,))

        However if you want more balanced chunks, and don't mind
        `dask` choosing a different chunksize for you then you can use
        the ``balance=True`` option.

        >>> x.rechunk(chunks=(400, -1), balance=True).chunks
        ((500, 500), (1000,))

        """
        d = _inplace_enabled_define_and_cleanup(self)

        dx = d.to_dask_array()
        dx = dx.rechunk(chunks, threshold, block_size_limit, balance)
        d._set_dask(dx, delete_source=False, reset_mask_hardness=False)

        return d

    @daskified(_DASKIFIED_VERBOSE)
    @_inplace_enabled(default=False)
    def _asdatetime(self, inplace=False):
        """Change the internal representation of data array elements
        from numeric reference times to datetime-like objects.

        If the calendar has not been set then the default CF calendar will
        be used and the units' and the `calendar` attribute will be
        updated accordingly.

        If the internal representations are already datetime-like objects
        then no change occurs.

        .. versionadded:: 1.3

        .. seealso:: `_asreftime`, `_isdatetime`

        :Parameters:

            {{inplace: `bool`, optional}}

            {{i: deprecated at version 3.0.0}}

        :Returns:

            `Data` or `None`

        **Examples**

        >>> d = cf.Data([[1.93, 5.17]], "days since 2000-12-29")
        >>> e = d._asdatetime()
        >>> print(e.array)
        [[cftime.DatetimeGregorian(2000, 12, 30, 22, 19, 12, 0, has_year_zero=False)
          cftime.DatetimeGregorian(2001, 1, 3, 4, 4, 48, 0, has_year_zero=False)]]
        >>> f = e._asreftime()
        >>> print(f.array)
        [[1.93 5.17]]

        """
        d = _inplace_enabled_define_and_cleanup(self)

        units = d.Units
        if not units.isreftime:
            raise ValueError(
                f"Can't convert {units!r} values to date-time objects"
            )

        if not d._isdatetime():
            dx = d.to_dask_array()
            dx = dx.map_blocks(cf_rt2dt, units=units, dtype=object)
            d._set_dask(dx, reset_mask_hardness=False)

        return d

    @daskified(_DASKIFIED_VERBOSE)
    def _isdatetime(self):
        """True if the internal representation is a datetime object."""
        return self.dtype.kind == "O" and self.Units.isreftime

    @daskified(_DASKIFIED_VERBOSE)
    @_inplace_enabled(default=False)
    def _asreftime(self, inplace=False):
        """Change the internal representation of data array elements
        from datetime-like objects to numeric reference times.

        If the calendar has not been set then the default CF calendar will
        be used and the units' and the `calendar` attribute will be
        updated accordingly.

        If the internal representations are already numeric reference
        times then no change occurs.

        .. versionadded:: 1.3

        .. seealso:: `_asdatetime`, `_isdatetime`

        :Parameters:

            {{inplace: `bool`, optional}}

        :Returns:

            `Data` or `None`

        **Examples**

        >>> d = cf.Data([[1.93, 5.17]], "days since 2000-12-29")
        >>> e = d._asdatetime()
        >>> print(e.array)
        [[cftime.DatetimeGregorian(2000, 12, 30, 22, 19, 12, 0, has_year_zero=False)
          cftime.DatetimeGregorian(2001, 1, 3, 4, 4, 48, 0, has_year_zero=False)]]
        >>> f = e._asreftime()
        >>> print(f.array)
        [[1.93 5.17]]

        """
        d = _inplace_enabled_define_and_cleanup(self)

        units = d.Units
        if not units.isreftime:
            raise ValueError(
                f"Can't convert {units!r} values to numeric reference times"
            )

        if d._isdatetime():
            dx = d.to_dask_array()
            dx = dx.map_blocks(cf_dt2rt, units=units, dtype=float)
            d._set_dask(dx, reset_mask_hardness=False)

        return d

    def _combined_units(self, data1, method, inplace):
        """Combines by given method the data's units with other units.

        :Parameters:

            data1: `Data`

            method: `str`

            {{inplace: `bool`, optional}}

        :Returns:

            `Data` or `None`, `Data` or `None`, `Units`

        **Examples**

        >>> d._combined_units(e, '__sub__')
        >>> d._combined_units(e, '__imul__')
        >>> d._combined_units(e, '__irdiv__')
        >>> d._combined_units(e, '__lt__')
        >>> d._combined_units(e, '__rlshift__')
        >>> d._combined_units(e, '__iand__')

        """
        method_type = method[-5:-2]

        data0 = self

        units0 = data0.Units
        units1 = data1.Units

        if not units0 and not units1:
            return data0, data1, units0
        if (
            units0.isreftime
            and units1.isreftime
            and not units0.equivalent(units1)
        ):
            # Both are reference_time, but have non-equivalent
            # calendars
            if units0._canonical_calendar and not units1._canonical_calendar:
                data1 = data1._asdatetime()
                data1.override_units(units0, inplace=True)
                data1._asreftime(inplace=True)
                units1 = units0
            elif units1._canonical_calendar and not units0._canonical_calendar:
                if not inplace:
                    inplace = True
                    data0 = data0.copy()
                data0._asdatetime(inplace=True)
                data0.override_units(units1, inplace=True)
                data0._asreftime(inplace=True)
                units0 = units1
        # --- End: if

        if method_type in ("_eq", "_ne", "_lt", "_le", "_gt", "_ge"):
            # ---------------------------------------------------------
            # Operator is one of ==, !=, >=, >, <=, <
            # ---------------------------------------------------------
            if units0.equivalent(units1):
                # Units are equivalent
                if not units0.equals(units1):
                    data1 = data1.copy()
                    data1.Units = units0
                return data0, data1, _units_None
            elif not units1 or not units0:
                # At least one of the units is undefined
                return data0, data1, _units_None
            else:
                raise ValueError(
                    "Can't compare {0!r} to {1!r}".format(units0, units1)
                )
        # --- End: if

        # still here?
        if method_type in ("and", "_or", "ior", "ror", "xor", "ift"):
            # ---------------------------------------------------------
            # Operation is one of &, |, ^, >>, <<
            # ---------------------------------------------------------
            if units0.equivalent(units1):
                # Units are equivalent
                if not units0.equals(units1):
                    data1 = data1.copy()
                    data1.Units = units0
                return data0, data1, units0
            elif not units1:
                # units1 is undefined
                return data0, data1, units0
            elif not units0:
                # units0 is undefined
                return data0, data1, units1
            else:
                # Both units are defined and not equivalent
                raise ValueError(
                    "Can't operate with {} on data with {!r} to {!r}".format(
                        method, units0, units1
                    )
                )
        # --- End: if

        # Still here?
        if units0.isreftime:
            # ---------------------------------------------------------
            # units0 is reference time
            # ---------------------------------------------------------
            if method_type == "sub":
                if units1.isreftime:
                    if units0.equivalent(units1):
                        # Equivalent reference_times: the output units
                        # are time
                        if not units0.equals(units1):
                            data1 = data1.copy()
                            data1.Units = units0
                        return data0, data1, Units(_ut_unit=units0._ut_unit)
                    else:
                        # Non-equivalent reference_times: raise an
                        # exception
                        getattr(units0, method)(units1)
                elif units1.istime:
                    # reference_time minus time: the output units are
                    # reference_time
                    time0 = Units(_ut_unit=units0._ut_unit)
                    if not units1.equals(time0):
                        data1 = data1.copy()
                        data1.Units = time0
                    return data0, data1, units0
                elif not units1:
                    # reference_time minus no_units: the output units
                    # are reference_time
                    return data0, data1, units0
                else:
                    # reference_time minus something not yet accounted
                    # for: raise an exception
                    getattr(units0, method)(units1)

            elif method_type in ("add", "mul", "div", "mod"):
                if units1.istime:
                    # reference_time plus regular_time: the output
                    # units are reference_time
                    time0 = Units(_ut_unit=units0._ut_unit)
                    if not units1.equals(time0):
                        data1 = data1.copy()
                        data1.Units = time0
                    return data0, data1, units0
                elif not units1:
                    # reference_time plus no_units: the output units
                    # are reference_time
                    return data0, data1, units0
                else:
                    # reference_time plus something not yet accounted
                    # for: raise an exception
                    getattr(units0, method)(units1)

            else:
                # Raise an exception
                getattr(units0, method)(units1)

        elif units1.isreftime:
            # ---------------------------------------------------------
            # units1 is reference time
            # ---------------------------------------------------------
            if method_type == "add":
                if units0.istime:
                    # Time plus reference_time: the output units are
                    # reference_time
                    time1 = Units(_ut_unit=units1._ut_unit)
                    if not units0.equals(time1):
                        if not inplace:
                            data0 = data0.copy()
                        data0.Units = time1
                    return data0, data1, units1
                elif not units0:
                    # No_units plus reference_time: the output units
                    # are reference_time
                    return data0, data1, units1
                else:
                    # Raise an exception
                    getattr(units0, method)(units1)
        # --- End: if

        # Still here?
        if method_type in ("mul", "div"):
            # ---------------------------------------------------------
            # Method is one of *, /, //
            # ---------------------------------------------------------
            if not units1:
                # units1 is undefined
                return data0, data1, getattr(units0, method)(_units_1)
            elif not units0:
                # units0 is undefined
                return data0, data1, getattr(_units_1, method)(units1)
                #  !!!!!!! units0*units0 YOWSER
            else:
                # Both units are defined (note: if the units are
                # noncombinable then this will raise an exception)
                return data0, data1, getattr(units0, method)(units1)
        # --- End: if

        # Still here?
        if method_type in ("sub", "add", "mod"):
            # ---------------------------------------------------------
            # Operator is one of +, -
            # ---------------------------------------------------------
            if units0.equivalent(units1):
                # Units are equivalent
                if not units0.equals(units1):
                    data1 = data1.copy()
                    data1.Units = units0
                return data0, data1, units0
            elif not units1:
                # units1 is undefined
                return data0, data1, units0
            elif not units0:
                # units0 is undefined
                return data0, data1, units1
            else:
                # Both units are defined and not equivalent (note: if
                # the units are noncombinable then this will raise an
                # exception)
                return data0, data1, getattr(units0, method)(units1)
        # --- End: if

        # Still here?
        if method_type == "pow":
            if method == "__rpow__":
                # -----------------------------------------------------
                # Operator is __rpow__
                # -----------------------------------------------------
                if not units1:
                    # units1 is undefined
                    if not units0:
                        # units0 is undefined
                        return data0, data1, _units_None
                    elif units0.isdimensionless:
                        # units0 is dimensionless
                        if not units0.equals(_units_1):
                            if not inplace:
                                data0 = data0.copy()
                            data0.Units = _units_1

                        return data0, data1, _units_None
                elif units1.isdimensionless:
                    # units1 is dimensionless
                    if not units1.equals(_units_1):
                        data1 = data1.copy()
                        data1.Units = _units_1

                    if not units0:
                        # units0 is undefined
                        return data0, data1, _units_1
                    elif units0.isdimensionless:
                        # units0 is dimensionless
                        if not units0.equals(_units_1):
                            if not inplace:
                                data0 = data0.copy()
                            data0.Units = _units_1

                        return data0, data1, _units_1
                else:
                    # units1 is defined and is not dimensionless
                    if data0._size > 1:
                        raise ValueError(
                            "Can only raise units to the power of a single "
                            "value at a time. Asking to raise to the power of "
                            "{}".format(data0)
                        )

                    if not units0:
                        # Check that the units are not shifted, as
                        # raising this to a power is a nonlinear
                        # operation
                        p = data0.datum(0)
                        if units0 != (units0 ** p) ** (1.0 / p):
                            raise ValueError(
                                "Can't raise shifted units {!r} to the "
                                "power {}".format(units0, p)
                            )

                        return data0, data1, units1 ** p
                    elif units0.isdimensionless:
                        # units0 is dimensionless
                        if not units0.equals(_units_1):
                            if not inplace:
                                data0 = data0.copy()
                            data0.Units = _units_1

                        # Check that the units are not shifted, as
                        # raising this to a power is a nonlinear
                        # operation
                        p = data0.datum(0)
                        if units0 != (units0 ** p) ** (1.0 / p):
                            raise ValueError(
                                "Can't raise shifted units {!r} to the "
                                "power {}".format(units0, p)
                            )

                        return data0, data1, units1 ** p
                # --- End: if

                # This will deliberately raise an exception
                units1 ** units0
            else:
                # -----------------------------------------------------
                # Operator is __pow__
                # -----------------------------------------------------
                if not units0:
                    # units0 is undefined
                    if not units1:
                        # units0 is undefined
                        return data0, data1, _units_None
                    elif units1.isdimensionless:
                        # units0 is dimensionless
                        if not units1.equals(_units_1):
                            data1 = data1.copy()
                            data1.Units = _units_1

                        return data0, data1, _units_None
                elif units0.isdimensionless:
                    # units0 is dimensionless
                    if not units0.equals(_units_1):
                        if not inplace:
                            data0 = data0.copy()
                        data0.Units = _units_1

                    if not units1:
                        # units1 is undefined
                        return data0, data1, _units_1
                    elif units1.isdimensionless:
                        # units1 is dimensionless
                        if not units1.equals(_units_1):
                            data1 = data1.copy()
                            data1.Units = _units_1

                        return data0, data1, _units_1
                else:
                    # units0 is defined and is not dimensionless
                    if data1._size > 1:
                        raise ValueError(
                            "Can only raise units to the power of a single "
                            "value at a time. Asking to raise to the power of "
                            "{}".format(data1)
                        )

                    if not units1:
                        # Check that the units are not shifted, as
                        # raising this to a power is a nonlinear
                        # operation
                        p = data1.datum(0)
                        if units0 != (units0 ** p) ** (1.0 / p):
                            raise ValueError(
                                "Can't raise shifted units {!r} to the "
                                "power {}".format(units0, p)
                            )

                        return data0, data1, units0 ** p
                    elif units1.isdimensionless:
                        # units1 is dimensionless
                        if not units1.equals(_units_1):
                            data1 = data1.copy()
                            data1.Units = _units_1

                        # Check that the units are not shifted, as
                        # raising this to a power is a nonlinear
                        # operation
                        p = data1.datum(0)
                        if units0 != (units0 ** p) ** (1.0 / p):
                            raise ValueError(
                                "Can't raise shifted units {!r} to the "
                                "power {}".format(units0, p)
                            )

                        return data0, data1, units0 ** p
                # --- End: if

                # This will deliberately raise an exception
                units0 ** units1
            # --- End: if
        # --- End: if

        # Still here?
        raise ValueError(
            "Can't operate with {} on data with {!r} to {!r}".format(
                method, units0, units1
            )
        )

    def _binary_operation(self, other, method):
        """Implement binary arithmetic and comparison operations with
        the numpy broadcasting rules.

        It is called by the binary arithmetic and comparison
        methods, such as `__sub__`, `__imul__`, `__rdiv__`, `__lt__`, etc.

        .. seealso:: `_unary_operation`

        :Parameters:

            other:
                The object on the right hand side of the operator.

            method: `str`
                The binary arithmetic or comparison method name (such as
                ``'__imul__'`` or ``'__ge__'``).

        :Returns:

            `Data`
                A new data object, or if the operation was in place, the
                same data object.

        **Examples**

        >>> d = cf.Data([0, 1, 2, 3])
        >>> e = cf.Data([1, 1, 3, 4])

        >>> f = d._binary_operation(e, '__add__')
        >>> print(f.array)
        [1 2 5 7]

        >>> e = d._binary_operation(e, '__lt__')
        >>> print(e.array)
        [ True False  True  True]

        >>> d._binary_operation(2, '__imul__')
        >>> print(d.array)
        [0 2 4 6]

        """
        inplace = method[2] == "i"
        method_type = method[-5:-2]

        # ------------------------------------------------------------
        # Ensure that other is an independent Data object
        # ------------------------------------------------------------
        if getattr(other, "_NotImplemented_RHS_Data_op", False):
            # Make sure that
            return NotImplemented

        elif not isinstance(other, self.__class__):
            if (
                isinstance(other, cftime.datetime)
                and other.calendar == ""
                and self.Units.isreftime
            ):
                other = cf_dt(
                    other,
                    # .timetuple()[0:6], microsecond=other.microsecond,
                    calendar=getattr(self.Units, "calendar", "standard"),
                )
            elif other is None:
                # Can't sensibly initialize a Data object from a bare
                # `None` (issue #281)
                other = np.array(None, dtype=object)

            other = type(self).asdata(other)

        data0 = self.copy()

        data0, other, new_Units = data0._combined_units(other, method, True)

        # ------------------------------------------------------------
        # Bring other into memory, if appropriate.
        # ------------------------------------------------------------
        other.to_memory()

        # ------------------------------------------------------------
        # Find which dimensions need to be broadcast in one or other
        # of the arrays.
        #
        # Method:
        #
        #   For each common dimension, the 'broadcast_indices' list
        #   will have a value of None if there is no broadcasting
        #   required (i.e. the two arrays have the same size along
        #   that dimension) or a value of slice(None) if broadcasting
        #   is required (i.e. the two arrays have the different sizes
        #   along that dimension and one of the sizes is 1).
        #
        #   Example:
        #
        #     If c.shape is (7,1,6,1,5) and d.shape is (6,4,1) then
        #     broadcast_indices will be
        #     [None,slice(None),slice(None)].
        #
        #     The indices to d which correspond to a partition of c,
        #     are the relevant subset of partition.indices updated
        #     with the non None elements of the broadcast_indices
        #     list.
        #
        #     In this example, if a partition of c were to have a
        #     partition.indices value of (slice(0,3), slice(0,1),
        #     slice(2,4), slice(0,1), slice(0,5)), then the relevant
        #     subset of these is partition.indices[2:] and the
        #     corresponding indices to d are (slice(2,4), slice(None),
        #     slice(None))
        #
        # ------------------------------------------------------------
        data0_shape = data0._shape
        data1_shape = other._shape

        if data0_shape == data1_shape:
            # self and other have the same shapes
            broadcasting = False

            align_offset = 0

            new_shape = data0_shape
            new_ndim = data0._ndim
            new_axes = data0._axes
            new_size = data0._size

        else:
            # self and other have different shapes
            broadcasting = True

            data0_ndim = data0._ndim
            data1_ndim = other._ndim

            align_offset = data0_ndim - data1_ndim
            if align_offset >= 0:
                # self has at least as many axes as other
                shape0 = data0_shape[align_offset:]
                shape1 = data1_shape

                new_shape = data0_shape[:align_offset]
                new_ndim = data0_ndim
                new_axes = data0._axes
            else:
                # other has more axes than self
                align_offset = -align_offset
                shape0 = data0_shape
                shape1 = data1_shape[align_offset:]

                new_shape = data1_shape[:align_offset]
                new_ndim = data1_ndim
                if not data0_ndim:
                    new_axes = other._axes
                else:
                    new_axes = []
                    existing_axes = self._all_axis_names()
                    for n in new_shape:
                        axis = new_axis_identifier(existing_axes)
                        existing_axes.append(axis)
                        new_axes.append(axis)
                    # --- End: for
                    new_axes += data0._axes
                # --- End: for

                align_offset = 0
            # --- End: if

            broadcast_indices = []
            for a, b in zip(shape0, shape1):
                if a == b:
                    new_shape += (a,)
                    broadcast_indices.append(None)
                    continue

                # Still here?
                if a > 1 and b == 1:
                    new_shape += (a,)
                elif b > 1 and a == 1:
                    new_shape += (b,)
                else:
                    raise ValueError(
                        "Can't broadcast shape {} against shape {}".format(
                            data1_shape, data0_shape
                        )
                    )

                broadcast_indices.append(slice(None))

            new_size = reduce(mul, new_shape, 1)

            dummy_location = [None] * new_ndim
        # ---End: if

        new_flip = []

        # ------------------------------------------------------------
        # Create a Data object which just contains the metadata for
        # the result. If we're doing a binary arithmetic operation
        # then result will get filled with data and returned. If we're
        # an augmented arithmetic assignment then we'll update self
        # with this new metadata.
        # ------------------------------------------------------------

        result = data0.copy()
        result._shape = new_shape
        result._ndim = new_ndim
        result._size = new_size
        result._axes = new_axes

        # ------------------------------------------------------------
        # Set the data-type of the result
        # ------------------------------------------------------------
        if method_type in ("_eq", "_ne", "_lt", "_le", "_gt", "_ge"):
            new_dtype = np.dtype(bool)
            rtol = self._rtol
            atol = self._atol
        else:
            if "true" in method:
                new_dtype = np.dtype(float)
            elif not inplace:
                new_dtype = np.result_type(data0.dtype, other.dtype)
            else:
                new_dtype = data0.dtype
        # --- End: if

        # ------------------------------------------------------------
        # Set flags to control whether or not the data of result and
        # self should be kept in memory
        # ------------------------------------------------------------
        config = data0.partition_configuration(readonly=not inplace)

        original_numpy_seterr = np.seterr(**_seterr)

        # Think about dtype, here.

        for partition_r, partition_s in zip(
            result.partitions.matrix.flat, data0.partitions.matrix.flat
        ):

            partition_s.open(config)

            indices = partition_s.indices

            array0 = partition_s.array

            if broadcasting:
                indices = tuple(
                    [
                        (index if not broadcast_index else broadcast_index)
                        for index, broadcast_index in zip(
                            indices[align_offset:], broadcast_indices
                        )
                    ]
                )
                indices = (Ellipsis,) + indices

            array1 = other[indices].array

            # UNRESOLVED ISSUE: array1 could be much larger than the
            # chunk size.

            if not inplace:
                partition = partition_r
                partition.update_inplace_from(partition_s)
            else:
                partition = partition_s

            # --------------------------------------------------------
            # Do the binary operation on this partition's data
            # --------------------------------------------------------
            try:
                if method == "__eq__":  # and data0.Units.isreftime:
                    array0 = _numpy_isclose(
                        array0, array1, rtol=rtol, atol=atol
                    )
                elif method == "__ne__":
                    array0 = ~_numpy_isclose(
                        array0, array1, rtol=rtol, atol=atol
                    )
                else:
                    array0 = getattr(array0, method)(array1)

            except FloatingPointError as error:
                # Floating point point errors have been trapped
                if _mask_fpe[0]:
                    # Redo the calculation ignoring the errors and
                    # then set invalid numbers to missing data
                    np.seterr(**_seterr_raise_to_ignore)
                    array0 = getattr(array0, method)(array1)
                    array0 = np.ma.masked_invalid(array0, copy=False)
                    np.seterr(**_seterr)
                else:
                    # Raise the floating point error exception
                    raise FloatingPointError(error)
            except TypeError as error:
                if inplace:
                    raise TypeError(
                        "Incompatible result data-type ({0!r}) for "
                        "in-place {1!r} arithmetic".format(
                            np.result_type(array0.dtype, array1.dtype).name,
                            array0.dtype.name,
                        )
                    )
                else:
                    raise TypeError(error)
            # --- End: try

            if array0 is NotImplemented:
                array0 = np.zeros(partition.shape, dtype=bool)
            elif not array0.ndim and not isinstance(array0, np.ndarray):
                array0 = np.asanyarray(array0)

            if not inplace:
                p_datatype = array0.dtype
                if new_dtype != p_datatype:
                    new_dtype = np.result_type(p_datatype, new_dtype)

            partition.subarray = array0
            partition.Units = new_Units
            partition.axes = new_axes
            partition.flip = new_flip
            partition.part = []

            if broadcasting:
                partition.location = dummy_location
                partition.shape = list(array0.shape)

            partition._original = None
            partition._write_to_disk = False
            partition.close(units=new_Units)

            if not inplace:
                partition_s.close()
        # --- End: for

        # Reset numpy.seterr
        np.seterr(**original_numpy_seterr)

        source = result.source(None)
        if source is not None and source.get_compression_type():
            result._del_Array(None)

        if not inplace:
            result._Units = new_Units
            result.dtype = new_dtype
            result._flip(new_flip)

            if broadcasting:
                result.partitions.set_location_map(result._axes)

            if method_type in ("_eq", "_ne", "_lt", "_le", "_gt", "_ge"):
                result.override_units(Units(), inplace=True)

            return result
        else:
            # Update the metadata for the new master array in place
            data0._shape = new_shape
            data0._ndim = new_ndim
            data0._size = new_size
            data0._axes = new_axes
            data0._flip(new_flip)
            data0._Units = new_Units
            data0.dtype = new_dtype

            if broadcasting:
                data0.partitions.set_location_map(new_axes)

            self.__dict__ = data0.__dict__

            return self

    def _parse_indices(self, *args, **kwargs):
        """'cf.Data._parse_indices' is not available.

        Use function `cf.parse_indices` instead.

        """
        raise NotImplementedError(
            "'cf.Data._parse_indices' is not available. "
            "Use function 'cf.parse_indices' instead."
        )

    def _set_subspace(self, *args, **kwargs):
        """'cf.Data._set_subspace' is unavailable."""
        raise NotImplementedError("'cf.Data._set_subspace' is unavailable.")

    @classmethod
    def concatenate(cls, data, axis=0, _preserve=True):
        """Join a sequence of data arrays together.

        :Parameters:

            data: sequence of `Data`
                The data arrays to be concatenated. Concatenation is
                carried out in the order given. Each data array must have
                equivalent units and the same shape, except in the
                concatenation axis. Note that scalar arrays are treated as
                if they were one dimensional.

            axis: `int`, optional
                The axis along which the arrays will be joined. The
                default is 0. Note that scalar arrays are treated as if
                they were one dimensional.

            _preserve: `bool`, optional
                If False then the time taken to do the concatenation is
                reduced at the expense of changing the input data arrays
                given by the *data* parameter in place and **these in
                place changes will render the input data arrays
                unusable**. Therefore, only set to False if it is 100%
                certain that the input data arrays will not be accessed
                again. By default the input data arrays are preserved.

        :Returns:

            `Data`
                The concatenated data.

        **Examples**

        >>> d = cf.Data([[1, 2], [3, 4]], 'km')
        >>> e = cf.Data([[5.0, 6.0]], 'metre')
        >>> f = cf.Data.concatenate((d, e))
        >>> print(f.array)
        [[ 1.     2.   ]
         [ 3.     4.   ]
         [ 0.005  0.006]]
        >>> f.equals(cf.Data.concatenate((d, e), axis=-2))
        True

        >>> e = cf.Data([[5.0], [6.0]], 'metre')
        >>> f = cf.Data.concatenate((d, e), axis=1)
        >>> print(f.array)
        [[ 1.     2.     0.005]
         [ 3.     4.     0.006]]

        >>> d = cf.Data(1, 'km')
        >>> e = cf.Data(50.0, 'metre')
        >>> f = cf.Data.concatenate((d, e))
        >>> print(f.array)
        [ 1.    0.05]

        >>> e = cf.Data([50.0, 75.0], 'metre')
        >>> f = cf.Data.concatenate((d, e))
        >>> print(f.array)
        [ 1.     0.05   0.075]

        """
        data = tuple(data)
        if len(data) < 2:
            raise ValueError(
                "Can't concatenate: Must provide at least two data arrays"
            )

        data0 = data[0]
        data = data[1:]

        if _preserve:
            data0 = data0.copy()
        else:
            # If data0 appears more than once in the input data arrays
            # then we need to copy it
            for d in data:
                if d is data0:
                    data0 = data0.copy()
                    break
        # --- End: if

        # Turn a scalar array into a 1-d array
        ndim = data0._ndim
        if not ndim:
            data0.insert_dimension(inplace=True)
            ndim = 1

        # ------------------------------------------------------------
        # Check that the axis, shapes and units of all of the input
        # data arrays are consistent
        # ------------------------------------------------------------
        if axis < 0:
            axis += ndim
        if not 0 <= axis < ndim:
            raise ValueError(
                "Can't concatenate: Invalid axis specification: Expected "
                "-{0}<=axis<{0}, got axis={1}".format(ndim, axis)
            )

        shape0 = data0._shape
        units0 = data0.Units
        axis_p1 = axis + 1
        for data1 in data:
            shape1 = data1._shape
            if (
                shape0[axis_p1:] != shape1[axis_p1:]
                or shape0[:axis] != shape1[:axis]
            ):
                raise ValueError(
                    "Can't concatenate: All the input array axes except "
                    "for the concatenation axis must have the same size"
                )

            if not units0.equivalent(data1.Units):
                raise ValueError(
                    "Can't concatenate: All the input arrays must have "
                    "equivalent units"
                )
        # --- End: for

        for i, data1 in enumerate(data):
            if _preserve:
                data1 = data1.copy()
            else:
                # If data1 appears more than once in the input data
                # arrays then we need to copy it
                for d in data[i + 1 :]:
                    if d is data1:
                        data1 = data1.copy()
                        break
            # --- End: if

            # Turn a scalar array into a 1-d array
            if not data1._ndim:
                data1.insert_dimension(inplace=True)

            shape1 = data1._shape

            # ------------------------------------------------------------
            # 1. Make sure that the internal names of the axes match
            # ------------------------------------------------------------
            axis_map = {}
            if data1._pmsize < data0._pmsize:
                for axis1, axis0 in zip(data1._axes, data0._axes):
                    axis_map[axis1] = axis0

                data1._change_axis_names(axis_map)
            else:
                for axis1, axis0 in zip(data1._axes, data0._axes):
                    axis_map[axis0] = axis1

                data0._change_axis_names(axis_map)
            # --- End: if

            # ------------------------------------------------------------
            # Find the internal name of the concatenation axis
            # ------------------------------------------------------------
            Paxis = data0._axes[axis]

            # ------------------------------------------------------------
            # 2. Make sure that the aggregating axis is an axis of the
            #    partition matrix of both arrays and that the partition
            #    matrix axes are the same in both arrays (although, for
            #    now, they may have different orders)
            #
            # Note:
            #
            # a) This may involve adding new partition matrix axes to
            #    either or both of data0 and data1.
            #
            # b) If the aggregating axis needs to be added it is inserted
            #    as the outer (slowest varying) axis to reduce the
            #    likelihood of having to (expensively) transpose the
            #    partition matrix.
            # ------------------------------------------------------------
            for f, g in zip((data0, data1), (data1, data0)):

                g_pmaxes = g.partitions.axes
                if Paxis in g_pmaxes:
                    g_pmaxes = g_pmaxes[:]
                    g_pmaxes.remove(Paxis)

                f_partitions = f.partitions
                f_pmaxes = f_partitions.axes
                for pmaxis in g_pmaxes[::-1] + [Paxis]:
                    if pmaxis not in f_pmaxes:
                        f_partitions.insert_dimension(pmaxis, inplace=True)

            #                if Paxis not in f_partitions.axes:
            #                    f_partitions.insert_dimension(Paxis, inplace=True)
            # --- End: for

            # ------------------------------------------------------------
            # 3. Make sure that aggregating axis is the outermost (slowest
            #    varying) axis of the partition matrix of data0
            # ------------------------------------------------------------
            ipmaxis = data0.partitions.axes.index(Paxis)
            if ipmaxis:
                data0.partitions.swapaxes(ipmaxis, 0, inplace=True)

            # ------------------------------------------------------------
            # 4. Make sure that the partition matrix axes of data1 are in
            #    the same order as those in data0
            # ------------------------------------------------------------
            pmaxes1 = data1.partitions.axes
            ipmaxes = [
                pmaxes1.index(pmaxis) for pmaxis in data0.partitions.axes
            ]
            data1.partitions.transpose(ipmaxes, inplace=True)

            # --------------------------------------------------------
            # 5. Create new partition boundaries in the partition
            #    matrices of data0 and data1 so that their partition
            #    arrays may be considered as different slices of a
            #    common, larger hyperrectangular partition array.
            #
            # Note:
            #
            # * There is no need to add any boundaries across the
            #   concatenation axis.
            # --------------------------------------------------------
            boundaries0 = data0.partition_boundaries()
            boundaries1 = data1.partition_boundaries()

            for dim in data0.partitions.axes[1:]:

                # Still here? Then see if there are any partition matrix
                # boundaries to be created for this partition dimension
                bounds0 = boundaries0[dim]
                bounds1 = boundaries1[dim]

                symmetric_diff = set(bounds0).symmetric_difference(bounds1)
                if not symmetric_diff:
                    # The partition boundaries for this partition
                    # dimension are already the same in data0 and data1
                    continue

                # Still here? Then there are some partition boundaries to
                # be created for this partition dimension in data0 and/or
                # data1.
                for f, g, bf, bg in (
                    (data0, data1, bounds0, bounds1),
                    (data1, data0, bounds1, bounds0),
                ):
                    extra_bounds = [i for i in bg if i in symmetric_diff]
                    f.add_partitions(extra_bounds, dim)
                # --- End: for
            # --- End: for

            # ------------------------------------------------------------
            # 6. Concatenate data0 and data1 partition matrices
            # ------------------------------------------------------------
            #            if data0._flip != data1._flip:
            if data0._flip() != data1._flip():
                data0._move_flip_to_partitions()
                data1._move_flip_to_partitions()

            matrix0 = data0.partitions.matrix
            matrix1 = data1.partitions.matrix

            new_pmshape = list(matrix0.shape)
            new_pmshape[0] += matrix1.shape[0]

            # Initialise an empty partition matrix with the new shape
            new_matrix = np.empty(new_pmshape, dtype=object)

            # Insert the data0 partition matrix
            new_matrix[: matrix0.shape[0]] = matrix0

            # Insert the data1 partition matrix
            new_matrix[matrix0.shape[0] :] = matrix1

            data0.partitions.matrix = new_matrix

            # Update the location map of the partition matrix of data0
            data0.partitions.set_location_map((Paxis,), (axis,))

            # ------------------------------------------------------------
            # 7. Update the size, shape and dtype of data0
            # ------------------------------------------------------------
            #    original_shape0 = data0._shape

            data0._size += data1._size

            shape0 = list(shape0)
            shape0[axis] += shape1[axis]
            data0._shape = tuple(shape0)

            dtype0 = data0.dtype
            dtype1 = data1.dtype
            if dtype0 != dtype1:
                data0.dtype = np.result_type(dtype0, dtype1)

        # ------------------------------------------------------------
        # Done
        # ------------------------------------------------------------
        return data0

    def _move_flip_to_partitions(self):
        """Reverses an axis in the sub-array of each partition.

        .. note:: This does not change the master array.

        """
        #        flip = self._flip
        flip = self._flip()
        if not flip:
            return

        for partition in self.partitions.matrix.flat:
            p_axes = partition.axes
            p_flip = partition.flip[:]
            for axis in flip:
                if axis in p_flip:
                    p_flip.remove(axis)
                elif axis in p_axes:
                    p_flip.append(axis)
            # --- End: for
            partition.flip = p_flip
        # --- End: for

        self._flip([])

    def _unary_operation(self, operation):
        """Implement unary arithmetic operations.

        It is called by the unary arithmetic methods, such as
        __abs__().

        .. seealso:: `_binary_operation`

        :Parameters:

            operation: `str`
                The unary arithmetic method name (such as "__invert__").

        :Returns:

            `Data`
                A new Data array.

        **Examples**

        >>> d = cf.Data([[1, 2, -3, -4, -5]])

        >>> e = d._unary_operation('__abs__')
        >>> print(e.array)
        [[1 2 3 4 5]]

        >>> e = d.__abs__()
        >>> print(e.array)
        [[1 2 3 4 5]]

        >>> e = abs(d)
        >>> print(e.array)
        [[1 2 3 4 5]]

        """
        out = self.copy(array=False)

        dx = self.to_dask_array()
        dx = getattr(operator, operation)(dx)

        out._set_dask(dx, reset_mask_hardness=False)

        return out

    def __add__(self, other):
        """The binary arithmetic operation ``+``

        x.__add__(y) <==> x+y

        """
        return self._binary_operation(other, "__add__")

    def __iadd__(self, other):
        """The augmented arithmetic assignment ``+=``

        x.__iadd__(y) <==> x+=y

        """
        return self._binary_operation(other, "__iadd__")

    def __radd__(self, other):
        """The binary arithmetic operation ``+`` with reflected
        operands.

        x.__radd__(y) <==> y+x

        """
        return self._binary_operation(other, "__radd__")

    def __sub__(self, other):
        """The binary arithmetic operation ``-``

        x.__sub__(y) <==> x-y

        """
        return self._binary_operation(other, "__sub__")

    def __isub__(self, other):
        """The augmented arithmetic assignment ``-=``

        x.__isub__(y) <==> x-=y

        """
        return self._binary_operation(other, "__isub__")

    def __rsub__(self, other):
        """The binary arithmetic operation ``-`` with reflected
        operands.

        x.__rsub__(y) <==> y-x

        """
        return self._binary_operation(other, "__rsub__")

    def __mul__(self, other):
        """The binary arithmetic operation ``*``

        x.__mul__(y) <==> x*y

        """
        return self._binary_operation(other, "__mul__")

    def __imul__(self, other):
        """The augmented arithmetic assignment ``*=``

        x.__imul__(y) <==> x*=y

        """
        return self._binary_operation(other, "__imul__")

    def __rmul__(self, other):
        """The binary arithmetic operation ``*`` with reflected
        operands.

        x.__rmul__(y) <==> y*x

        """
        return self._binary_operation(other, "__rmul__")

    def __div__(self, other):
        """The binary arithmetic operation ``/``

        x.__div__(y) <==> x/y

        """
        return self._binary_operation(other, "__div__")

    def __idiv__(self, other):
        """The augmented arithmetic assignment ``/=``

        x.__idiv__(y) <==> x/=y

        """
        return self._binary_operation(other, "__idiv__")

    def __rdiv__(self, other):
        """The binary arithmetic operation ``/`` with reflected
        operands.

        x.__rdiv__(y) <==> y/x

        """
        return self._binary_operation(other, "__rdiv__")

    def __floordiv__(self, other):
        """The binary arithmetic operation ``//``

        x.__floordiv__(y) <==> x//y

        """
        return self._binary_operation(other, "__floordiv__")

    def __ifloordiv__(self, other):
        """The augmented arithmetic assignment ``//=``

        x.__ifloordiv__(y) <==> x//=y

        """
        return self._binary_operation(other, "__ifloordiv__")

    def __rfloordiv__(self, other):
        """The binary arithmetic operation ``//`` with reflected
        operands.

        x.__rfloordiv__(y) <==> y//x

        """
        return self._binary_operation(other, "__rfloordiv__")

    def __truediv__(self, other):
        """The binary arithmetic operation ``/`` (true division)

        x.__truediv__(y) <==> x/y

        """
        return self._binary_operation(other, "__truediv__")

    def __itruediv__(self, other):
        """The augmented arithmetic assignment ``/=`` (true division)

        x.__itruediv__(y) <==> x/=y

        """
        return self._binary_operation(other, "__itruediv__")

    def __rtruediv__(self, other):
        """The binary arithmetic operation ``/`` (true division) with
        reflected operands.

        x.__rtruediv__(y) <==> y/x

        """
        return self._binary_operation(other, "__rtruediv__")

    def __pow__(self, other, modulo=None):
        """The binary arithmetic operations ``**`` and ``pow``

        x.__pow__(y) <==> x**y

        """
        if modulo is not None:
            raise NotImplementedError(
                "3-argument power not supported for {!r}".format(
                    self.__class__.__name__
                )
            )

        return self._binary_operation(other, "__pow__")

    def __ipow__(self, other, modulo=None):
        """The augmented arithmetic assignment ``**=``

        x.__ipow__(y) <==> x**=y

        """
        if modulo is not None:
            raise NotImplementedError(
                "3-argument power not supported for {!r}".format(
                    self.__class__.__name__
                )
            )

        return self._binary_operation(other, "__ipow__")

    def __rpow__(self, other, modulo=None):
        """The binary arithmetic operations ``**`` and ``pow`` with
        reflected operands.

        x.__rpow__(y) <==> y**x

        """
        if modulo is not None:
            raise NotImplementedError(
                "3-argument power not supported for {!r}".format(
                    self.__class__.__name__
                )
            )

        return self._binary_operation(other, "__rpow__")

    def __mod__(self, other):
        """The binary arithmetic operation ``%``

        x.__mod__(y) <==> x % y

        """
        return self._binary_operation(other, "__mod__")

    def __imod__(self, other):
        """The binary arithmetic operation ``%=``

        x.__imod__(y) <==> x %= y

        """
        return self._binary_operation(other, "__imod__")

    def __rmod__(self, other):
        """The binary arithmetic operation ``%`` with reflected
        operands.

        x.__rmod__(y) <==> y % x

        """
        return self._binary_operation(other, "__rmod__")

    def __eq__(self, other):
        """The rich comparison operator ``==``

        x.__eq__(y) <==> x==y

        """
        return self._binary_operation(other, "__eq__")

    def __ne__(self, other):
        """The rich comparison operator ``!=``

        x.__ne__(y) <==> x!=y

        """
        return self._binary_operation(other, "__ne__")

    def __ge__(self, other):
        """The rich comparison operator ``>=``

        x.__ge__(y) <==> x>=y

        """
        return self._binary_operation(other, "__ge__")

    def __gt__(self, other):
        """The rich comparison operator ``>``

        x.__gt__(y) <==> x>y

        """
        return self._binary_operation(other, "__gt__")

    def __le__(self, other):
        """The rich comparison operator ``<=``

        x.__le__(y) <==> x<=y

        """
        return self._binary_operation(other, "__le__")

    def __lt__(self, other):
        """The rich comparison operator ``<``

        x.__lt__(y) <==> x<y

        """
        return self._binary_operation(other, "__lt__")

    def __and__(self, other):
        """The binary bitwise operation ``&``

        x.__and__(y) <==> x&y

        """
        return self._binary_operation(other, "__and__")

    def __iand__(self, other):
        """The augmented bitwise assignment ``&=``

        x.__iand__(y) <==> x&=y

        """
        return self._binary_operation(other, "__iand__")

    def __rand__(self, other):
        """The binary bitwise operation ``&`` with reflected operands.

        x.__rand__(y) <==> y&x

        """
        return self._binary_operation(other, "__rand__")

    def __or__(self, other):
        """The binary bitwise operation ``|``

        x.__or__(y) <==> x|y

        """
        return self._binary_operation(other, "__or__")

    def __ior__(self, other):
        """The augmented bitwise assignment ``|=``

        x.__ior__(y) <==> x|=y

        """
        return self._binary_operation(other, "__ior__")

    def __ror__(self, other):
        """The binary bitwise operation ``|`` with reflected operands.

        x.__ror__(y) <==> y|x

        """
        return self._binary_operation(other, "__ror__")

    def __xor__(self, other):
        """The binary bitwise operation ``^``

        x.__xor__(y) <==> x^y

        """
        return self._binary_operation(other, "__xor__")

    def __ixor__(self, other):
        """The augmented bitwise assignment ``^=``

        x.__ixor__(y) <==> x^=y

        """
        return self._binary_operation(other, "__ixor__")

    def __rxor__(self, other):
        """The binary bitwise operation ``^`` with reflected operands.

        x.__rxor__(y) <==> y^x

        """
        return self._binary_operation(other, "__rxor__")

    def __lshift__(self, y):
        """The binary bitwise operation ``<<``

        x.__lshift__(y) <==> x<<y

        """
        return self._binary_operation(y, "__lshift__")

    def __ilshift__(self, y):
        """The augmented bitwise assignment ``<<=``

        x.__ilshift__(y) <==> x<<=y

        """
        return self._binary_operation(y, "__ilshift__")

    def __rlshift__(self, y):
        """The binary bitwise operation ``<<`` with reflected operands.

        x.__rlshift__(y) <==> y<<x

        """
        return self._binary_operation(y, "__rlshift__")

    def __rshift__(self, y):
        """The binary bitwise operation ``>>``

        x.__lshift__(y) <==> x>>y

        """
        return self._binary_operation(y, "__rshift__")

    def __irshift__(self, y):
        """The augmented bitwise assignment ``>>=``

        x.__irshift__(y) <==> x>>=y

        """
        return self._binary_operation(y, "__irshift__")

    def __rrshift__(self, y):
        """The binary bitwise operation ``>>`` with reflected operands.

        x.__rrshift__(y) <==> y>>x

        """
        return self._binary_operation(y, "__rrshift__")

    def __abs__(self):
        """The unary arithmetic operation ``abs``

        x.__abs__() <==> abs(x)

        """
        return self._unary_operation("__abs__")

    def __neg__(self):
        """The unary arithmetic operation ``-``

        x.__neg__() <==> -x

        """
        return self._unary_operation("__neg__")

    def __invert__(self):
        """The unary bitwise operation ``~``

        x.__invert__() <==> ~x

        """
        return self._unary_operation("__invert__")

    def __pos__(self):
        """The unary arithmetic operation ``+``

        x.__pos__() <==> +x

        """
        return self._unary_operation("__pos__")

    # ----------------------------------------------------------------
    # Private attributes
    # ----------------------------------------------------------------
    @property
    def _Units(self):
        """Storage for the units.

        The units are stored in a `Units` object, and reflect the
        units of the (yet to be computed) elements of the underlying
        data.

        .. warning:: Assigning to `_Units` does *not* trigger a units
                     conversion of the underlying data
                     values. Therefore assigning to `_Units` should
                     only be done in cases when it is known that the
                     intrinsic units represented by the data values
                     are inconsistent with the existing value of
                     `_Units`. Before assigning to `_Units`, first
                     consider if assigning to `Units`, or calling the
                     `override_units` or `override_calendar` method is
                     a more appropriate course of action, and use one
                     of those if possible.

        """
        return self._custom["_Units"]

    @_Units.setter
    def _Units(self, value):
        self._custom["_Units"] = value

    @_Units.deleter
    def _Units(self):
        self._custom["_Units"] = _units_None

    @property
    def _cyclic(self):
        """Storage for axis cyclicity.

        Contains a `set` that identifies which axes are cyclic (and
        therefore allow cyclic slicing). The set contains a subset of
        the axis identifiers defined by the `_axes` attribute.

        .. warning:: Never change the value of the `_cyclic` attribute
                     in-place.

        .. note:: When an axis identifier is removed from the `_axes`
                  attribute then it is automatically also removed from
                  the `_cyclic` attribute.

        """
        return self._custom["_cyclic"]

    @_cyclic.setter
    def _cyclic(self, value):
        self._custom["_cyclic"] = value

    @_cyclic.deleter
    def _cyclic(self):
        self._custom["_cyclic"] = _empty_set

    @property
    @daskified(_DASKIFIED_VERBOSE)
    def _hardmask(self):
        """Storage for the mask hardness.

        Contains a `bool`, where `True` denotes a hard mask and
        `False` denotes a soft mask.

        .. warning:: Assigning to `_hardmask` does *not* trigger a
                     hardening or softening of the mask of the
                     underlying data values. Therefore assigning to
                     `_hardmask` should only be done in cases when it
                     is known that the intrinsic mask hardness of the
                     data values is inconsistent with the
                     existing value of `_hardmask`. Before assigning
                     to `_hardmask`, first consider if assigning to
                     `hardmask`, or calling the `harden_mask` or
                     `soften_mask` method is a more appropriate course
                     of action, and use one of those if possible.

        See `hardmask` for details.

        """
        return self._custom["_hardmask"]

    @_hardmask.setter
    def _hardmask(self, value):
        self._custom["_hardmask"] = value

    @property
    @daskified(_DASKIFIED_VERBOSE)
    def _axes(self):
        """Storage for the axis identifiers.

        Contains a `tuple` of identifiers, one for each array axis.

        .. note:: When the axis identifiers are reset, then any axis
                  identifier named by the `_cyclic` attribute which is
                  not in the new `_axes` set is automatically removed
                  from the `_cyclic` attribute.

        """
        return self._custom["_axes"]

    @_axes.setter
    def _axes(self, value):
        self._custom["_axes"] = tuple(value)

        # Remove cyclic axes that are not in the new axes
        cyclic = self._cyclic
        if cyclic:
            # Never change the value of the _cyclic attribute in-place
            self._cyclic = cyclic.intersection(value)

    # ----------------------------------------------------------------
    # Dask attributes
    # ----------------------------------------------------------------
    @property
    def chunks(self):
        """The chunk sizes for each dimension.

        **Examples**

        >>> d = cf.Data.ones((4, 5), chunks=(2, 4))
        >>> d.chunks
        ((2, 2), (4, 1))

        """
        return self.to_dask_array().chunks

    @property
    def force_compute(self):
        """TODODASK See also config settings."""
        return self._custom.get("force_compute", False)

    @force_compute.setter
    def force_compute(self, value):
        self._custom["force_compute"] = bool(value)

    # ----------------------------------------------------------------
    # Attributes
    # ----------------------------------------------------------------
    @property
    @daskified(_DASKIFIED_VERBOSE)
    def Units(self):
        """The `cf.Units` object containing the units of the data array.

        Can be set to any units equivalent to the existing units.

        .. seealso `override_units`, `override_calendar`

        **Examples**

        >>> d = cf.Data([1, 2, 3], units='m')
        >>> d.Units
        <Units: m>
        >>> d.Units = cf.Units('kilmetres')
        >>> d.Units
        <Units: kilmetres>
        >>> d.Units = cf.Units('km')
        >>> d.Units
        <Units: km>

        """
        return self._Units

    @Units.setter
    def Units(self, value):
        try:
            old_units = self._Units
        except KeyError:
            pass
        else:
            if not old_units.equivalent(value):
                raise ValueError(
                    f"Can't set Units to {value!r} that are not "
                    f"equivalent to the current units {old_units!r}. "
                    "Consider using the override_units method instead."
                )

            if not old_units:
                self.override_units(value, inplace=True)
                return

            if self.Units.equals(value):
                return

        dtype = self.dtype
        if dtype.kind in "iu":
            if dtype.char in "iI":
                dtype = _dtype_float32
            else:
                dtype = _dtype_float

        def cf_Units(x):
            return Units.conform(
                x=x, from_units=old_units, to_units=value, inplace=False
            )

        dx = self.to_dask_array()
        dx = dx.map_blocks(cf_Units, dtype=dtype)
        self._set_dask(dx, reset_mask_hardness=False)

        self._Units = value

    @Units.deleter
    def Units(self):
        raise ValueError(
            "Can't delete the Units attribute. "
            "Consider using the override_units method instead."
        )

    @property
    @daskified(_DASKIFIED_VERBOSE)
    def data(self):
        """The data as an object identity.

        **Examples**

        >>> d = cf.Data([1, 2], 'm')
        >>> d.data is d
        True

        """
        return self

    @property
    @daskified(_DASKIFIED_VERBOSE)
    def dtype(self):
        """The `numpy` data-type of the data.

        **Examples**

        TODODASK
        >>> d = cf.Data([0.5, 1.5, 2.5])
        >>> d.dtype
        dtype(float64')
        >>> type(d.dtype)
        <type 'numpy.dtype'>

        >>> d = cf.Data([0.5, 1.5, 2.5])
        >>> import numpy
        >>> d.dtype = numpy.dtype(int)
        >>> print(d.array)
        [0 1 2]
        >>> d.dtype = bool
        >>> print(d.array)
        [False  True  True]
        >>> d.dtype = 'float64'
        >>> print(d.array)
        [ 0.  1.  1.]

        >>> d = cf.Data([0.5, 1.5, 2.5])
        >>> d.dtype = int
        >>> d.dtype = bool
        >>> d.dtype = float
        >>> print(d.array)
        [ 0.5  1.5  2.5]

        """
        dx = self.to_dask_array()
        return dx.dtype

    @dtype.setter
    def dtype(self, value):
        dx = self.to_dask_array()

        # Only change the datatype if it's different to that of the
        # dask array
        if dx.dtype != value:
            dx = dx.astype(value)
            self._set_dask(dx, reset_mask_hardness=False)

    @property
    @daskified(_DASKIFIED_VERBOSE)
    def fill_value(self):
        """The data array missing data value.

        If set to `None` then the default `numpy` fill value appropriate to
        the data array's data-type will be used.

        Deleting this attribute is equivalent to setting it to None, so
        this attribute is guaranteed to always exist.

        **Examples**

        >>> d.fill_value = 9999.0
        >>> d.fill_value
        9999.0
        >>> del d.fill_value
        >>> d.fill_value
        None

        """
        return self.get_fill_value(None)

    @fill_value.setter
    def fill_value(self, value):
        self.set_fill_value(value)

    @fill_value.deleter
    def fill_value(self):
        self.del_fill_value(None)

    @property
    @daskified(_DASKIFIED_VERBOSE)
    def hardmask(self):
        """Hardness of the mask.

        If the `hardmask` attribute is `True`, i.e. there is a hard
        mask, then unmasking an entry will silently not occur. This is
        the default, and prevents overwriting the mask.

        If the `hardmask` attribute is `False`, i.e. there is a soft
        mask, then masked entries may be overwritten with non-missing
        values.

        To allow the unmasking of masked values, the mask must be
        softened by setting the `hardmask` attribute to False, or
        equivalently with the `soften_mask` method.

        The mask can be hardened by setting the `hardmask` attribute
        to True, or equivalently with the `harden_mask` method.

        .. seealso:: `harden_mask`, `soften_mask`, `where`,
                     `__setitem__`

        **Examples**

        >>> d = cf.Data([1, 2, 3])
        >>> d.hardmask
        True
        >>> d[0] = cf.masked
        >>> print(d.array)
        [-- 2 3]
        >>> d[...]= 999
        >>> print(d.array)
        [-- 999 999]
        >>> d.hardmask = False
        >>> d.hardmask
        False
        >>> d[...] = -1
        >>> print(d.array)
        [-1 -1 -1]

        """
        return self._hardmask

    @hardmask.setter
    def hardmask(self, value):
        if value:
            self.harden_mask()
        else:
            self.soften_mask()

    @property
    @daskified(_DASKIFIED_VERBOSE)
    def is_masked(self):
        """True if the data array has any masked values.

        **Performance**

        `is_masked` causes all delayed operations to be executed.

        **Examples**

        >>> d = cf.Data([[1, 2, 3], [4, 5, 6]])
        >>> print(d.is_masked)
        False
        >>> d[0, ...] = cf.masked
        >>> d.is_masked
        True

        """

        def is_masked(a):
            out = np.ma.is_masked(a)
            return np.array(out).reshape((1,) * a.ndim)

        dx = self.to_dask_array()

        out_ind = tuple(range(dx.ndim))
        dx_ind = out_ind

        dx = da.blockwise(
            is_masked,
            out_ind,
            dx,
            dx_ind,
            adjust_chunks={i: 1 for i in out_ind},
            dtype=bool,
        )

        return bool(dx.any())

    @property
    def isscalar(self):
        """True if the data array is a 0-d scalar array.

        **Examples**

        >>> d.ndim
        0
        >>> d.isscalar
        True

        >>> d.ndim >= 1
        True
        >>> d.isscalar
        False

        """
        return not self.ndim

    @property
    @daskified(_DASKIFIED_VERBOSE)
    def nbytes(self):
        """Total number of bytes consumed by the elements of the array.

        Does not include bytes consumed by the array mask

        **Performance**

        If the number of bytes is unknown then it is calculated
        immediately by executing all delayed operations.

        **Examples**

        >>> d = cf.Data([[1, 1.5, 2]])
        >>> d.dtype
        dtype('float64')
        >>> d.size, d.dtype.itemsize
        (3, 8)
        >>> d.nbytes
        24
        >>> d[0] = cf.masked
        >>> print(d.array)
        [[-- 1.5 2.0]]
        >>> d.nbytes
        24

        """
        dx = self.to_dask_array()
        if math.isnan(dx.size):
            logger.debug("Computing data nbytes: Performance may be degraded")
            dx.compute_chunk_sizes()

        return dx.nbytes

    @property
    @daskified(_DASKIFIED_VERBOSE)
    def ndim(self):
        """Number of dimensions in the data array.

        **Examples**

        >>> d = cf.Data([[1, 2, 3], [4, 5, 6]])
        >>> d.ndim
        2

        >>> d = cf.Data([[1, 2, 3]])
        >>> d.ndim
        2

        >>> d = cf.Data([[3]])
        >>> d.ndim
        2

        >>> d = cf.Data([3])
        >>> d.ndim
        1

        >>> d = cf.Data(3)
        >>> d.ndim
        0

        """
        dx = self.to_dask_array()
        return dx.ndim

    @property
    @daskified(_DASKIFIED_VERBOSE)
    def shape(self):
        """Tuple of the data array's dimension sizes.

        **Performance**

        If the shape of the data is unknown then it is calculated
        immediately by executing all delayed operations.

        **Examples**

        >>> d = cf.Data([[1, 2, 3], [4, 5, 6]])
        >>> d.shape
        (2, 3)

        >>> d = cf.Data([[1, 2, 3]])
        >>> d.shape
        (1, 3)

        >>> d = cf.Data([[3]])
        >>> d.shape
        (1, 1)

        >>> d = cf.Data(3)
        >>> d.shape
        ()

        """
        dx = self.to_dask_array()
        if math.isnan(dx.size):
            logger.debug("Computing data shape: Performance may be degraded")
            dx.compute_chunk_sizes()

        return dx.shape

    @property
    @daskified(_DASKIFIED_VERBOSE)
    def size(self):
        """Number of elements in the data array.

        **Performance**

        If the size of the data is unknown then it is calculated
        immediately by executing all delayed operations.

        **Examples**

        >>> d = cf.Data([[1, 2, 3], [4, 5, 6]])
        >>> d.size
        6

        >>> d = cf.Data([[1, 2, 3]])
        >>> d.size
        3

        >>> d = cf.Data([[3]])
        >>> d.size
        1

        >>> d = cf.Data([3])
        >>> d.size
        1

        >>> d = cf.Data(3)
        >>> d.size
        1

        """
        dx = self.to_dask_array()
        size = dx.size
        if math.isnan(size):
            logger.debug("Computing data size: Performance may be degraded")
            dx.compute_chunk_sizes()
            size = dx.size

        return size

    @property
    @daskified(_DASKIFIED_VERBOSE)
    def array(self):
        """A numpy array copy of the data.

        In-place changes to the returned numpy array do not affect the
        underlying dask array.

        The returned numpy array has the same mask hardness and fill
        values as the data.

        Compare with `compute`.

        **Performance**

        `array` causes all delayed operations to be computed.

        .. seealso:: `datetime_array`, `compute`, `persist`

        **Examples**

        >>> d = cf.Data([1, 2, 3.0], 'km')
        >>> a = d.array
        >>> isinstance(a, numpy.ndarray)
        True
        >>> print(a)
        [ 1.  2.  3.]
        >>> d[0] = -99
        >>> print(a[0])
        1.0
        >>> a[0] = 88
        >>> print(d[0])
        -99.0 km

        >>> d = cf.Data('2000-12-1', units='days since 1999-12-1')
        >>> print(d.array)
        366
        >>> print(d.datetime_array)
        2000-12-01 00:00:00

        """
        return self.compute().copy()

    @property
    @daskified(_DASKIFIED_VERBOSE)
    def datetime_array(self):
        """An independent numpy array of date-time objects.

        Only applicable to data arrays with reference time units.

        If the calendar has not been set then the CF default calendar will
        be used and the units will be updated accordingly.

        The data-type of the data array is unchanged.

        .. seealso:: `array`, `compute`, `persist`

        **Performance**

        `datetime_array` causes all delayed operations to be computed.

        **Examples**

        """
        units = self.Units

        if not units.isreftime:
            raise ValueError(
                f"Can't create date-time array from units {self.Units!r}"
            )

        if getattr(units, "calendar", None) == "none":
            raise ValueError(
                f"Can't create date-time array from units {self.Units!r} "
                "because calendar is 'none'"
            )

        units, reftime = units.units.split(" since ")

        # Convert months and years to days, because cftime won't work
        # otherwise.
        if units in ("months", "month"):
            d = self * _month_length
            d.override_units(
                Units(
                    f"days since {reftime}",
                    calendar=getattr(units, "calendar", None),
                ),
                inplace=True,
            )
        elif units in ("years", "year", "yr"):
            d = self * _year_length
            d.override_units(
                Units(
                    f"days since {reftime}",
                    calendar=getattr(units, "calendar", None),
                ),
                inplace=True,
            )
        else:
            d = self

        dx = d.to_dask_array()
        dx = convert_to_datetime(dx, d.Units)

        a = dx.compute()

        if np.ma.isMA(a):
            if self.hardmask:
                a.harden_mask()
            else:
                a.soften_mask()

            a.set_fill_value(self.fill_value)

        return a

    @property
    @daskified(_DASKIFIED_VERBOSE)
    def varray(self):
        """A numpy array view of the data array.

        Deprecated at version TODODASK.

        .. seealso:: `array`, `datetime_array`, `compute`, `persist`

        """
        raise NotImplementedError(
            "The varray method was deprecated at version TODODASK"
        )

    @property
    @daskified(_DASKIFIED_VERBOSE)
    def mask(self):
        """The Boolean missing data mask of the data array.

        The Boolean mask has True where the data array has missing data
        and False otherwise.

        :Returns:

            `Data`

        **Examples**

        >>> d.shape
        (12, 73, 96)
        >>> m = d.mask
        >>> m.dtype
        dtype('bool')
        >>> m.shape
        (12, 73, 96)

        """
        mask_data_obj = self.copy()

        dx = self.to_dask_array()
        mask = da.ma.getmaskarray(dx)

        mask_data_obj._set_dask(mask, reset_mask_hardness=False)
        mask_data_obj.override_units(_units_None, inplace=True)
        mask_data_obj.hardmask = True

        return mask_data_obj

    # `arctan2`, AT2 seealso
    @daskified(_DASKIFIED_VERBOSE)
    @_inplace_enabled(default=False)
    def arctan(self, inplace=False):
        """Take the trigonometric inverse tangent of the data element-
        wise.

        Units are ignored in the calculation. The result has units of radians.

        .. versionadded:: 3.0.7

        .. seealso:: `tan`, `arcsin`, `arccos`, `arctanh`

        :Parameters:

            {{inplace: `bool`, optional}}

        :Returns:

            `Data` or `None`

        **Examples**

        >>> print(d.array)
        [[0.5 0.7]
         [0.9 1.1]]
        >>> e = d.arctan()
        >>> e.Units
        <Units: radians>
        >>> print(e.array)
        [[0.46364761 0.61072596]
         [0.7328151  0.83298127]]

        >>> print(d.array)
        [1.2 1.0 0.8 0.6 --]
        >>> d.arctan(inplace=True)
        >>> print(d.array)
        [0.8760580505981934 0.7853981633974483 0.6747409422235527
         0.5404195002705842 --]

        """
        d = _inplace_enabled_define_and_cleanup(self)

        dx = d.to_dask_array()
        d._set_dask(da.arctan(dx), reset_mask_hardness=False)

        d.override_units(_units_radians, inplace=True)

        return d

    # AT2
    #
    #    @classmethod
    #    def arctan2(cls, y, x):
    #        '''Take the "two-argument" trigonometric inverse tangent
    #    element-wise for `y`/`x`.
    #
    #    Explicitly this returns, for all corresponding elements, the angle
    #    between the positive `x` axis and the line to the point (`x`, `y`),
    #    where the signs of both `x` and `y` are taken into account to
    #    determine the quadrant. Such knowledge of the signs of `x` and `y`
    #    are lost when the quotient is input to the standard "one-argument"
    #    `arctan` function, such that use of `arctan` leaves the quadrant
    #    ambiguous. `arctan2` may therefore be preferred.
    #
    #    Units are ignored in the calculation. The result has units of radians.
    #
    #    .. versionadded:: 3.2.0
    #
    #    .. seealso:: `arctan`, `tan`
    #
    #    :Parameters:
    #
    #        y: `Data`
    #            The data array to provide the numerator elements, corresponding
    #            to the `y` coordinates in the `arctan2` definition.
    #
    #        x: `Data`
    #            The data array to provide the denominator elements,
    #            corresponding to the `x` coordinates in the `arctan2`
    #            definition.
    #
    #    :Returns:
    #
    #        `Data`
    #
    #    **Examples**
    #
    #        '''
    #        return cls(numpy_arctan2(y, x), units=_units_radians)

    @daskified(_DASKIFIED_VERBOSE)
    @_inplace_enabled(default=False)
    def arctanh(self, inplace=False):
        """Take the inverse hyperbolic tangent of the data element-wise.

        Units are ignored in the calculation. The result has units of radians.

        .. versionadded:: 3.2.0

        .. seealso::  `tanh`, `arcsinh`, `arccosh`, `arctan`

        :Parameters:

            {{inplace: `bool`, optional}}

        :Returns:

            `Data` or `None`

        **Examples**

        >>> print(d.array)
        [[0.5 0.7]
         [0.9 1.1]]
        >>> e = d.arctanh()
        >>> e.Units
        <Units: radians>
        >>> print(e.array)
        [[0.54930614 0.86730053]
         [1.47221949        nan]]

        >>> print(d.array)
        [1.2 1.0 0.8 0.6 --]
        >>> d.arctanh(inplace=True)
        >>> print(d.array)
        [nan inf 1.0986122886681098 0.6931471805599453 --]
        >>> d.mask_invalid(inplace=True)
        >>> print(d.array)
        [-- -- 1.0986122886681098 0.6931471805599453 --]

        """
        d = _inplace_enabled_define_and_cleanup(self)

        # Data.func is used instead of the Dask built-in in this case because
        # arctanh has a restricted domain therefore it is necessary to use our
        # custom logic implemented via the `preserve_invalid` keyword to func.
        d.func(
            np.arctanh,
            units=_units_radians,
            inplace=True,
            preserve_invalid=True,
        )

        return d

    @daskified(_DASKIFIED_VERBOSE)
    @_inplace_enabled(default=False)
    def arcsin(self, inplace=False):
        """Take the trigonometric inverse sine of the data element-wise.

        Units are ignored in the calculation. The result has units of radians.

        .. versionadded:: 3.2.0

        .. seealso::  `sin`, `arccos`, `arctan`, `arcsinh`

        :Parameters:

            {{inplace: `bool`, optional}}

        :Returns:

            `Data` or `None`

        **Examples**

        >>> print(d.array)
        [[0.5 0.7]
         [0.9 1.1]]
        >>> e = d.arcsin()
        >>> e.Units
        <Units: radians>
        >>> print(e.array)
        [[0.52359878 0.7753975 ]
         [1.11976951        nan]]

        >>> print(d.array)
        [1.2 1.0 0.8 0.6 --]
        >>> d.arcsin(inplace=True)
        >>> print(d.array)
        [nan 1.5707963267948966 0.9272952180016123 0.6435011087932844 --]
        >>> d.mask_invalid(inplace=True)
        >>> print(d.array)
        [-- 1.5707963267948966 0.9272952180016123 0.6435011087932844 --]

        """
        d = _inplace_enabled_define_and_cleanup(self)

        # Data.func is used instead of the Dask built-in in this case because
        # arcsin has a restricted domain therefore it is necessary to use our
        # custom logic implemented via the `preserve_invalid` keyword to func.
        d.func(
            np.arcsin,
            units=_units_radians,
            inplace=True,
            preserve_invalid=True,
        )

        return d

    @daskified(_DASKIFIED_VERBOSE)
    @_inplace_enabled(default=False)
    def arcsinh(self, inplace=False):
        """Take the inverse hyperbolic sine of the data element-wise.

        Units are ignored in the calculation. The result has units of radians.

        .. versionadded:: 3.1.0

        .. seealso:: `sinh`, `arccosh`, `arctanh`, `arcsin`

        :Parameters:

            {{inplace: `bool`, optional}}

        :Returns:

            `Data` or `None`

        **Examples**

        >>> print(d.array)
        [[0.5 0.7]
         [0.9 1.1]]
        >>> e = d.arcsinh()
        >>> e.Units
        <Units: radians>
        >>> print(e.array)
        [[0.48121183 0.65266657]
         [0.80886694 0.95034693]]

        >>> print(d.array)
        [1.2 1.0 0.8 0.6 --]
        >>> d.arcsinh(inplace=True)
        >>> print(d.array)
        [1.015973134179692 0.881373587019543 0.732668256045411 0.5688248987322475
         --]

        """
        d = _inplace_enabled_define_and_cleanup(self)

        dx = d.to_dask_array()
        d._set_dask(da.arcsinh(dx), reset_mask_hardness=False)

        d.override_units(_units_radians, inplace=True)

        return d

    @daskified(_DASKIFIED_VERBOSE)
    @_inplace_enabled(default=False)
    def arccos(self, inplace=False):
        """Take the trigonometric inverse cosine of the data element-
        wise.

        Units are ignored in the calculation. The result has units of radians.

        .. versionadded:: 3.2.0

        .. seealso:: `cos`, `arcsin`, `arctan`, `arccosh`

        :Parameters:

            {{inplace: `bool`, optional}}

        :Returns:

            `Data` or `None`

        **Examples**

        >>> print(d.array)
        [[0.5 0.7]
         [0.9 1.1]]
        >>> e = d.arccos()
        >>> e.Units
        <Units: radians>
        >>> print(e.array)
        [[1.04719755 0.79539883]
         [0.45102681        nan]]

        >>> print(d.array)
        [1.2 1.0 0.8 0.6 --]
        >>> d.arccos(inplace=True)
        >>> print(d.array)
        [nan 0.0 0.6435011087932843 0.9272952180016123 --]
        >>> d.mask_invalid(inplace=True)
        >>> print(d.array)
        [-- 0.0 0.6435011087932843 0.9272952180016123 --]

        """
        d = _inplace_enabled_define_and_cleanup(self)

        # Data.func is used instead of the Dask built-in in this case because
        # arccos has a restricted domain therefore it is necessary to use our
        # custom logic implemented via the `preserve_invalid` keyword to func.
        d.func(
            np.arccos,
            units=_units_radians,
            inplace=True,
            preserve_invalid=True,
        )

        return d

    @daskified(_DASKIFIED_VERBOSE)
    @_inplace_enabled(default=False)
    def arccosh(self, inplace=False):
        """Take the inverse hyperbolic cosine of the data element-wise.

        Units are ignored in the calculation. The result has units of radians.

        .. versionadded:: 3.2.0

        .. seealso::  `cosh`, `arcsinh`, `arctanh`, `arccos`

        :Parameters:

            {{inplace: `bool`, optional}}

        :Returns:

            `Data` or `None`

        **Examples**

        >>> print(d.array)
        [[0.5 0.7]
         [0.9 1.1]]
        >>> e = d.arccosh()
        >>> e.Units
        <Units: radians>
        >>> print(e.array)
        [[       nan        nan]
         [       nan 0.44356825]]

        >>> print(d.array)
        [1.2 1.0 0.8 0.6 --]
        >>> d.arccosh(inplace=True)
        >>> print(d.array)
        [0.6223625037147786 0.0 nan nan --]
        >>> d.mask_invalid(inplace=True)
        >>> print(d.array)
        [0.6223625037147786 0.0 -- -- --]

        """
        d = _inplace_enabled_define_and_cleanup(self)

        # Data.func is used instead of the Dask built-in in this case because
        # arccosh has a restricted domain therefore it is necessary to use our
        # custom logic implemented via the `preserve_invalid` keyword to func.
        d.func(
            np.arccosh,
            units=_units_radians,
            inplace=True,
            preserve_invalid=True,
        )

        return d

    def all(self):
        """Test whether all data array elements evaluate to True.

        Performs a logical ``and`` over the data array and returns the
        result. Masked values are considered as True during computation.

        .. seealso:: `allclose`, `any`, `isclose`

        :Returns:

            `bool`
                Whether or not all data array elements evaluate to True.

        **Examples**

        >>> d = cf.Data([[1, 3, 2]])
        >>> print(d.array)
        [[1 3 2]]
        >>> d.all()
        True
        >>> d[0, 2] = cf.masked
        >>> print(d.array)
        [[1 3 --]]
        >>> d.all()
        True
        >>> d[0, 0] = 0
        >>> print(d.array)
        [[0 3 --]]
        >>> d.all()
        False
        >>> d[...] = cf.masked
        >>> print(d.array)
        [[-- -- --]]
        >>> d.all()
        True

        """
        config = self.partition_configuration(readonly=True)

        for partition in self.partitions.matrix.flat:
            partition.open(config)
            array = partition.array
            a = array.all()
            if not a and a is not np.ma.masked:
                partition.close()
                return False

            partition.close()

        return True

    def allclose(self, y, rtol=None, atol=None):
        """Returns True if two broadcastable arrays have equal values,
        False otherwise.

        Two real numbers ``x`` and ``y`` are considered equal if
        ``|x-y|<=atol+rtol|y|``, where ``atol`` (the tolerance on absolute
        differences) and ``rtol`` (the tolerance on relative differences)
        are positive, typically very small numbers. See the *atol* and
        *rtol* parameters.

        .. seealso:: `all`, `any`, `isclose`

        :Parameters:

            y: data_like

            atol: `float`, optional
                The absolute tolerance for all numerical comparisons. By
                default the value returned by the `atol` function is used.

            rtol: `float`, optional
                The relative tolerance for all numerical comparisons. By
                default the value returned by the `rtol` function is used.

        :Returns:

            `bool`

        **Examples**

        >>> d = cf.Data([1000, 2500], 'metre')
        >>> e = cf.Data([1, 2.5], 'km')
        >>> d.allclose(e)
        True

        >>> d = cf.Data(['ab', 'cdef'])
        >>> d.allclose([[['ab', 'cdef']]])
        True

        >>> d.allclose(e)
        True

        >>> d = cf.Data([[1000, 2500], [1000, 2500]], 'metre')
        >>> e = cf.Data([1, 2.5], 'km')
        >>> d.allclose(e)
        True

        >>> d = cf.Data([1, 1, 1], 's')
        >>> d.allclose(1)
        True

        """
        return self.isclose(y, rtol=rtol, atol=atol).all()

    def any(self):
        """Test whether any data array elements evaluate to True.

        Performs a logical or over the data array and returns the
        result. Masked values are considered as False during computation.

        .. seealso:: `all`, `allclose`, `isclose`

        **Examples**

        >>> d = cf.Data([[0, 0, 0]])
        >>> d.any()
        False
        >>> d[0, 0] = cf.masked
        >>> print(d.array)
        [[-- 0 0]]
        >>> d.any()
        False
        >>> d[0, 1] = 3
        >>> print(d.array)
        [[0 3 0]]
        >>> d.any()
        True

        >>> print(d.array)
        [[-- -- --]]
        >>> d.any()
        False

        """
        config = self.partition_configuration(readonly=True)

        for partition in self.partitions.matrix.flat:
            partition.open(config)
            array = partition.array
            if array.any():
                partition.close()
                return True

            partition.close()

        return False

    @daskified(_DASKIFIED_VERBOSE)
    @_inplace_enabled(default=False)
    def apply_masking(
        self,
        fill_values=None,
        valid_min=None,
        valid_max=None,
        valid_range=None,
        inplace=False,
    ):
        """Apply masking.

        Masking is applied according to the values of the keyword
        parameters.

        Elements that are already masked remain so.

        .. versionadded:: 3.4.0

        .. seealso:: `get_fill_value`, `hardmask`, `mask`, `where`

        :Parameters:

            fill_values: `bool` or sequence of scalars, optional
                Specify values that will be set to missing data. Data
                elements exactly equal to any of the values are set to
                missing data.

                If True then the value returned by the
                `get_fill_value` method, if such a value exists, is
                used.

                Zero or more values may be provided in a sequence of
                scalars.

                *Parameter example:*
                  Specify a fill value of 999: ``fill_values=[999]``

                *Parameter example:*
                  Specify fill values of 999 and -1.0e30:
                  ``fill_values=[999, -1.0e30]``

                *Parameter example:*
                  Use the fill value already set for the data:
                  ``fill_values=True``

                *Parameter example:*
                  Use no fill values: ``fill_values=False`` or
                  ``fill_value=[]``

            valid_min: number, optional
                A scalar specifying the minimum valid value. Data
                elements strictly less than this number will be set to
                missing data.

            valid_max: number, optional
                A scalar specifying the maximum valid value. Data
                elements strictly greater than this number will be set
                to missing data.

            valid_range: (number, number), optional
                A vector of two numbers specifying the minimum and
                maximum valid values, equivalent to specifying values
                for both *valid_min* and *valid_max* parameters. The
                *valid_range* parameter must not be set if either
                *valid_min* or *valid_max* is defined.

                *Parameter example:*
                  ``valid_range=[-999, 10000]`` is equivalent to setting
                  ``valid_min=-999, valid_max=10000``

            {{inplace: `bool`, optional}}

        :Returns:

            `Data` or `None`
                The data with masked values. If the operation was in-place
                then `None` is returned.

        **Examples**

        >>> import numpy
        >>> d = cf.Data(numpy.arange(12).reshape(3, 4), 'm')
        >>> d[1, 1] = cf.masked
        >>> print(d.array)
        [[0 1 2 3]
         [4 -- 6 7]
         [8 9 10 11]]
        >>> print(d.apply_masking().array)
        [[0 1 2 3]
         [4 -- 6 7]
         [8 9 10 11]]
        >>> print(d.apply_masking(fill_values=[0]).array)
        [[-- 1 2 3]
         [4 -- 6 7]
         [8 9 10 11]]
        >>> print(d.apply_masking(fill_values=[0, 11]).array)
        [[-- 1 2 3]
         [4 -- 6 7]
         [8 9 10 --]]
        >>> print(d.apply_masking(valid_min=3).array)
        [[-- -- -- 3]
         [4 -- 6 7]
         [8 9 10 11]]
        >>> print(d.apply_masking(valid_max=6).array)
        [[0 1 2 3]
         [4 -- 6 --]
         [-- -- -- --]]
        >>> print(d.apply_masking(valid_range=[2, 8]).array)
        [[-- -- 2 3]
         [4 -- 6 7]
         [8 -- -- --]]
        >>> d.set_fill_value(7)
        >>> print(d.apply_masking(fill_values=True).array)
        [[0 1 2 3]
         [4 -- 6 --]
         [8 9 10 11]]
        >>> print(d.apply_masking(fill_values=True,
        ...                       valid_range=[2, 8]).array)
        [[-- -- 2 3]
         [4 -- 6 --]
         [8 -- -- --]]

        """
        # Parse valid_range
        if valid_range is not None:
            if valid_min is not None or valid_max is not None:
                raise ValueError(
                    "Can't set 'valid_range' parameter with either the "
                    "'valid_min' nor 'valid_max' parameters"
                )

            try:
                if len(valid_range) != 2:
                    raise ValueError(
                        "'valid_range' parameter must be a vector of "
                        "two elements"
                    )
            except TypeError:
                raise ValueError(
                    "'valid_range' parameter must be a vector of "
                    "two elements"
                )

            valid_min, valid_max = valid_range

        # Parse fill_values
        if fill_values is None:
            fill_values = False

        if isinstance(fill_values, bool):
            if fill_values:
                fill_value = self.get_fill_value(None)
                if fill_value is not None:
                    fill_values = (fill_value,)
                else:
                    fill_values = ()
            else:
                fill_values = ()
        else:
            try:
                iter(fill_values)
            except TypeError:
                raise TypeError(
                    "'fill_values' parameter must be a sequence or "
                    f"of type bool. Got type {type(fill_values)}"
                )
            else:
                if isinstance(fill_values, str):
                    raise TypeError(
                        "'fill_values' parameter must be a sequence or "
                        f"of type bool. Got type {type(fill_values)}"
                    )

        d = _inplace_enabled_define_and_cleanup(self)
        dx = self.to_dask_array()

        mask = None
        if fill_values:
            mask = dx == fill_values[0]

            for fill_value in fill_values[1:]:
                mask |= dx == fill_value

        if valid_min is not None:
            if mask is None:
                mask = dx < valid_min
            else:
                mask |= dx < valid_min

        if valid_max is not None:
            if mask is None:
                mask = dx > valid_max
            else:
                mask |= dx > valid_max

        if mask is not None:
            dx = da.ma.masked_where(mask, dx)

        d._set_dask(dx, reset_mask_hardness=True)

        return d

    @classmethod
    def concatenate_data(cls, data_list, axis):
        """Concatenates a list of Data objects into a single Data object
        along the specified access (see cf.Data.concatenate for
        details). In the case that the list contains only one element,
        that element is simply returned.

        :Parameters:

            data_list: `list`
                The list of data objects to concatenate.

            axis: `int`
                The axis along which to perform the concatenation.

        :Returns:

            `Data`
                The resulting single `Data` object.

        """
        if len(data_list) > 1:
            data = cls.concatenate(data_list, axis=axis)
            if data.fits_in_one_chunk_in_memory(data.dtype.itemsize):
                data.varray

            return data
        else:
            assert len(data_list) == 1
            return data_list[0]

    @classmethod
    def reconstruct_sectioned_data(cls, sections, cyclic=(), hardmask=None):
        """Expects a dictionary of Data objects with ordering
        information as keys, as output by the section method when called
        with a Data object. Returns a reconstructed cf.Data object with
        the sections in the original order.

        :Parameters:

            sections: `dict`
                The dictionary of `Data` objects with ordering information
                as keys.

        :Returns:

            `Data`
                The resulting reconstructed Data object.

        **Examples**

        >>> d = cf.Data(numpy.arange(120).reshape(2, 3, 4, 5))
        >>> x = d.section([1, 3])
        >>> len(x)
        8
        >>> e = cf.Data.reconstruct_sectioned_data(x)
        >>> e.equals(d)
        True

        """
        ndims = len(list(sections.keys())[0])

        for i in range(ndims - 1, -1, -1):
            keys = sorted(sections.keys())
            if i == 0:
                if keys[0][i] is None:
                    assert len(keys) == 1
                    return tuple(sections.values())[0]
                else:
                    data_list = []
                    for k in keys:
                        data_list.append(sections[k])

                    out = cls.concatenate_data(data_list, i)

                    out.cyclic(cyclic)
                    if hardmask is not None:
                        out.hardmask = hardmask

                    return out

            if keys[0][i] is not None:
                new_sections = {}
                new_key = keys[0][:i]
                data_list = []
                for k in keys:
                    if k[:i] == new_key:
                        data_list.append(sections[k])
                    else:
                        new_sections[new_key] = cls.concatenate_data(
                            data_list, axis=i
                        )
                        new_key = k[:i]
                        data_list = [sections[k]]

                new_sections[new_key] = cls.concatenate_data(data_list, i)
                sections = new_sections

    def argmax(self, axis=None, unravel=False):
        """Return the indices of the maximum values along an axis.

        If no axis is specified then the returned index locates the
        maximum of the whole data.

        In case of multiple occurrences of the maximum values, the
        indices corresponding to the first occurrence are returned.

        **Performance**

        If the data index is returned as a `tuple` (see the *unravel*
        parameter) then all delayed operations are computed.

        :Parameters:

            axis: `int`, optional
                The specified axis over which to locate the maximum
                values. By default the maximum over the flattened data
                is located.

            unravel: `bool`, optional
                If True then when locating the maximum over the whole
                data, return the location as an index for each axis as
                a `tuple`. By default an index to the flattened array
                is returned in this case. Ignored if locating the
                maxima over a subset of the axes.

        :Returns:

            `Data` or `tuple`
                The location of the maximum, or maxima.

        **Examples**

        >>> d = cf.Data(np.arange(6).reshape(2, 3))
        >>> print(d.array)
        [[0 1 2]
         [3 4 5]]
        >>> a = d.argmax()
        >>> a
        <CF Data(): 5>
        >>> a.array
        5

        >>> index = d.argmax(unravel=True)
        >>> index
        (1, 2)
        >>> d[index]
        <CF Data(1, 1): [[5]]>

        >>> d.argmax(axis=0)
        <CF Data(3): [1, 1, 1]>
        >>> d.argmax(axis=1)
        <CF Data(2): [2, 2]>

        Only the location of the first occurrence is returned:

        >>> d = cf.Data([0, 4, 2, 3, 4])
        >>> d.argmax()
        <CF Data(): 1>

        >>> d = cf.Data(np.arange(6).reshape(2, 3))
        >>> d[1, 1] = 5
        >>> print(d.array)
        [[0 1 2]
         [3 5 5]]
        >>> d.argmax(1)
        <CF Data(2): [2, 1]>

        """
        dx = self.to_dask_array()
        a = dx.argmax(axis=axis)

        if unravel and (axis is None or self.ndim <= 1):
            # Return a multidimensional index tuple
            return tuple(np.array(da.unravel_index(a, self.shape)))

        return type(self)(a)

    def get_data(self, default=ValueError(), _units=None, _fill_value=None):
        """Returns the data.

        .. versionadded:: 3.0.0

        :Returns:

                `Data`

        """
        return self

    def get_units(self, default=ValueError()):
        """Return the units.

        .. seealso:: `del_units`, `set_units`

        :Parameters:

            default: optional
                Return the value of the *default* parameter if the units
                have not been set. If set to an `Exception` instance then
                it will be raised instead.

        :Returns:

                The units.

        **Examples**

        >>> d.set_units('metres')
        >>> d.get_units()
        'metres'
        >>> d.del_units()
        >>> d.get_units()
        ValueError: Can't get non-existent units
        >>> print(d.get_units(None))
        None

        """
        try:
            return self.Units.units
        except AttributeError:
            return super().get_units(default=default)

    def get_calendar(self, default=ValueError()):
        """Return the calendar.

        .. seealso:: `del_calendar`, `set_calendar`

        :Parameters:

            default: optional
                Return the value of the *default* parameter if the
                calendar has not been set. If set to an `Exception`
                instance then it will be raised instead.

        :Returns:

                The calendar.

        **Examples**

        >>> d.set_calendar('julian')
        >>> d.get_calendar
        'metres'
        >>> d.del_calendar()
        >>> d.get_calendar()
        ValueError: Can't get non-existent calendar
        >>> print(d.get_calendar(None))
        None

        """
        try:
            return self.Units.calendar
        except (AttributeError, KeyError):
            return super().get_calendar(default=default)

    def set_calendar(self, calendar):
        """Set the calendar.

        .. seealso:: `override_calendar`, `override_units`,
                     `del_calendar`, `get_calendar`

        :Parameters:

            value: `str`
                The new calendar.

        :Returns:

            `None`

        **Examples**

        >>> d.set_calendar('none')
        >>> d.get_calendar
        'none'
        >>> d.del_calendar()
        >>> d.get_calendar()
        ValueError: Can't get non-existent calendar
        >>> print(d.get_calendar(None))
        None

        """
        self.Units = Units(self.get_units(default=None), calendar)

    def set_units(self, value):
        """Set the units.

        .. seealso:: `override_units`, `del_units`, `get_units`,
                     `has_units`, `Units`

        :Parameters:

            value: `str`
                The new units.

        :Returns:

            `None`

        **Examples**

        >>> d.set_units('watt')
        >>> d.get_units()
        'watt'
        >>> d.del_units()
        >>> d.get_units()
        ValueError: Can't get non-existent units
        >>> print(d.get_units(None))
        None

        """
        self.Units = Units(value, self.get_calendar(default=None))

    @daskified(_DASKIFIED_VERBOSE)
    @_inplace_enabled(default=False)
    @_deprecated_kwarg_check("i")
    def max(
        self,
        axes=None,
        squeeze=False,
        mtol=1,
        split_every=None,
        inplace=False,
        i=False,
    ):
        """Calculate maximum values.

        Calculates the maximum value or the maximum values along axes.

        See
        https://ncas-cms.github.io/cf-python/analysis.html#collapse-methods
        for mathematical definitions.

         ..seealso:: `sample_size`, `maximum_absolute_value`, `min`

        :Parameters:

            {{collapse axes: (sequence of) `int`, optional}}

            {{collapse squeeze: `bool`, optional}}

            {{mtol: number, optional}}

            {{split_every: `int` or `dict`, optional}}

                .. versionadded:: TODODASK

            {{inplace: `bool`, optional}}

            {{i: deprecated at version 3.0.0}}

        :Returns:

            `Data` or `None`
                The collapsed data, or `None` if the operation was
                in-place.

        **Examples**

        >>> a = np.ma.arange(12).reshape(4, 3)
        >>> d = cf.Data(a, 'K')
        >>> d[1, 1] = np.ma.masked
        >>> print(d.array)
        [[0 1 2]
         [3 -- 5]
         [6 7 8]
         [9 10 11]]
        >>> d.max()
        <CF Data(1, 1): [[11]] K>

        """
        d = _inplace_enabled_define_and_cleanup(self)
        d, _ = _collapse(
            Collapse.max,
            d,
            axis=axes,
            keepdims=not squeeze,
            split_every=split_every,
            mtol=mtol,
        )

        return d

    @daskified(_DASKIFIED_VERBOSE)
    @_inplace_enabled(default=False)
    def maximum_absolute_value(
        self,
        axes=None,
        squeeze=False,
        mtol=1,
        split_every=None,
        inplace=False,
    ):
        """Calculate maximum absolute values.

        Calculates the maximum absolute value or the maximum absolute
        values along axes.

        See
        https://ncas-cms.github.io/cf-python/analysis.html#collapse-methods
        for mathematical definitions.

         ..seealso:: `sample_size`, `max`, `minimum_absolute_value`

        :Parameters:

            {{collapse axes: (sequence of) `int`, optional}}

            {{collapse squeeze: `bool`, optional}}

            {{mtol: number, optional}}

            {{split_every: `int` or `dict`, optional}}

                .. versionadded:: TODODASK

            {{inplace: `bool`, optional}}

            {{i: deprecated at version 3.0.0}}

        :Returns:

            `Data` or `None`
                The collapsed data, or `None` if the operation was
                in-place.

        **Examples**

        >>> a = np.ma.arange(12).reshape(4, 3)
        >>> d = cf.Data(a, 'K')
        >>> d[1, 1] = np.ma.masked
        >>> print(d.array)
        [[-99 1 2]
         [3 -- 5]
         [6 7 8]
         [9 10 11]]
        >>> d.maximum_absolute_value()
        <CF Data(1, 1): [[99]] K>

        """
        d = _inplace_enabled_define_and_cleanup(self)
        d, _ = _collapse(
            Collapse.max_abs,
            d,
            axis=axes,
            keepdims=not squeeze,
            split_every=split_every,
            mtol=mtol,
        )
        return d

    @daskified(_DASKIFIED_VERBOSE)
    @_inplace_enabled(default=False)
    @_deprecated_kwarg_check("i")
    def min(
        self,
        axes=None,
        squeeze=False,
        mtol=1,
        split_every=None,
        inplace=False,
        i=False,
        _preserve_partitions=False,
    ):
        """Calculate minimum values.

        Calculates the minimum value or the minimum values along axes.

        See
        https://ncas-cms.github.io/cf-python/analysis.html#collapse-methods
        for mathematical definitions.

         ..seealso:: `sample_size`, `max`, `minimum_absolute_value`

        :Parameters:

            {{collapse axes: (sequence of) `int`, optional}}

            {{collapse squeeze: `bool`, optional}}

            {{mtol: number, optional}}

            {{split_every: `int` or `dict`, optional}}

                .. versionadded:: TODODASK

            {{inplace: `bool`, optional}}

            {{i: deprecated at version 3.0.0}}

        :Returns:

            `Data` or `None`
                The collapsed data, or `None` if the operation was
                in-place.

        **Examples**

        >>> a = np.ma.arange(12).reshape(4, 3)
        >>> d = cf.Data(a, 'K')
        >>> d[1, 1] = np.ma.masked
        >>> print(d.array)
        [[0 1 2]
         [3 -- 5]
         [6 7 8]
         [9 10 11]]
        >>> d.min()
        <CF Data(1, 1): [[0]] K>

        """
        d = _inplace_enabled_define_and_cleanup(self)
        d, _ = _collapse(
            Collapse.min,
            d,
            axis=axes,
            keepdims=not squeeze,
            split_every=split_every,
            mtol=mtol,
        )
        return d

    @daskified(_DASKIFIED_VERBOSE)
    @_inplace_enabled(default=False)
    def minimum_absolute_value(
        self,
        axes=None,
        squeeze=False,
        mtol=1,
        split_every=None,
        inplace=False,
    ):
        """Calculate minimum absolute values.

        Calculates the minimum absolute value or the minimum absolute
        values along axes.

        See
        https://ncas-cms.github.io/cf-python/analysis.html#collapse-methods
        for mathematical definitions.

         ..seealso:: `sample_size`, `maximum_absolute_value`, `min`

        :Parameters:

            {{collapse axes: (sequence of) `int`, optional}}

            {{collapse squeeze: `bool`, optional}}

            {{mtol: number, optional}}

            {{split_every: `int` or `dict`, optional}}

                .. versionadded:: TODODASK

            {{inplace: `bool`, optional}}

            {{i: deprecated at version 3.0.0}}

        :Returns:

            `Data` or `None`
                The collapsed data, or `None` if the operation was
                in-place.

        **Examples**

        >>> a = np.ma.arange(12).reshape(4, 3)
        >>> d = cf.Data(a, 'K')
        >>> d[0, 0] = -99
        >>> d[1, 1] = np.ma.masked
        >>> print(d.array)
        [[-99 1 2]
         [3 -- 5]
         [6 7 8]
         [9 10 11]]
        >>> d.minimum_absolute_value()
        <CF Data(1, 1): [[1]] K>

        """
        d = _inplace_enabled_define_and_cleanup(self)
        d, _ = _collapse(
            Collapse.min_abs,
            d,
            axis=axes,
            keepdims=not squeeze,
            split_every=split_every,
            mtol=mtol,
        )
        return d

    @daskified(_DASKIFIED_VERBOSE)
    @_inplace_enabled(default=False)
    @_deprecated_kwarg_check("i")
    def mean(
        self,
        axes=None,
        weights=None,
        squeeze=False,
        mtol=1,
        split_every=None,
        inplace=False,
        i=False,
    ):
        """Calculate mean values.

        Calculates the mean value or the mean values along axes.

        See
        https://ncas-cms.github.io/cf-python/analysis.html#collapse-methods
        for mathematical definitions.

         ..seealso:: `sample_size`, `mean_abslute_value`, `sd`, `sum`

        :Parameters:

            {{collapse axes: (sequence of) `int`, optional}}

            {{weights: data_like, `dict`, or `None`, optional}}

            {{collapse squeeze: `bool`, optional}}

            {{mtol: number, optional}}

            {{split_every: `int` or `dict`, optional}}

                .. versionadded:: TODODASK

            {{inplace: `bool`, optional}}

            {{i: deprecated at version 3.0.0}}

        :Returns:

            `Data` or `None`
                The collapsed data, or `None` if the operation was
                in-place.

        **Examples**

        >>> a = np.ma.arange(12).reshape(4, 3)
        >>> d = cf.Data(a, 'K')
        >>> d[1, 1] = np.ma.masked
        >>> print(d.array)
        [[0 1 2]
         [3 -- 5]
         [6 7 8]
         [9 10 11]]
        >>> d.mean()
        <CF Data(1, 1): [[5.636363636363637]] K>

        >>> w = np.linspace(1, 2, 3)
        >>> print(w)
        [1.  1.5 2. ]
        >>> d.mean(weights=w)
        <CF Data(1, 1): [[5.878787878787879]] K>

        """
        d = _inplace_enabled_define_and_cleanup(self)
        d, _ = _collapse(
            Collapse.mean,
            d,
            axis=axes,
            weights=weights,
            keepdims=not squeeze,
            split_every=split_every,
            mtol=mtol,
        )
        return d

    @daskified(_DASKIFIED_VERBOSE)
    @_inplace_enabled(default=False)
    def mean_absolute_value(
        self,
        axes=None,
        squeeze=False,
        mtol=1,
        weights=None,
        split_every=None,
        inplace=False,
    ):
        """Calculate mean absolute values.

        Calculates the mean absolute value or the mean absolute values
        along axes.

        See
        https://ncas-cms.github.io/cf-python/analysis.html#collapse-methods
        for mathematical definitions.

         ..seealso:: `sample_size`, `mean`, `sd`, `sum`

        :Parameters:

            {{collapse axes: (sequence of) `int`, optional}}

            {{weights: data_like, `dict`, or `None`, optional}}

            {{collapse squeeze: `bool`, optional}}

            {{mtol: number, optional}}

            {{split_every: `int` or `dict`, optional}}

                .. versionadded:: TODODASK

            {{inplace: `bool`, optional}}

        :Returns:

            `Data` or `None`
                The collapsed data, or `None` if the operation was
                in-place.

        **Examples**

        >>> a = np.ma.arange(12).reshape(4, 3)
        >>> d = cf.Data(a, 'K')
        >>> d[0, 0] = -99
        >>> d[1, 1] = np.ma.masked
        >>> print(d.array)
        [[-99 1 2]
         [3 -- 5]
         [6 7 8]
         [9 10 11]]
        >>> d.mean_absolute_value()
        <CF Data(1, 1): [[14.636363636363637]] K>

        >>> w = np.linspace(1, 2, 3)
        >>> print(w)
        [1.  1.5 2. ]
        >>> d.mean_absolute_value(weights=w)
        <CF Data(1, 1): [[11.878787878787879]] K>

        """
        d = _inplace_enabled_define_and_cleanup(self)
        d, _ = _collapse(
            Collapse.mean_abs,
            d,
            axis=axes,
            weights=weights,
            keepdims=not squeeze,
            split_every=split_every,
            mtol=mtol,
        )
        return d

    @daskified(_DASKIFIED_VERBOSE)
    @_inplace_enabled(default=False)
    def integral(
        self,
        axes=None,
        squeeze=False,
        mtol=1,
        weights=None,
        split_every=None,
        inplace=False,
        _preserve_partitions=False,
    ):
        """Calculate summed values.

        Calculates the sum value or the sum values along axes.

        See
        https://ncas-cms.github.io/cf-python/analysis.html#collapse-methods
        for mathematical definitions.

         ..seealso:: `sample_size`, `mean`, `sd`, `sum`

        :Parameters:

            {{collapse axes: (sequence of) `int`, optional}}

            {{weights: data_like, `dict`, or `None`, optional}}

            {{collapse squeeze: `bool`, optional}}

            {{mtol: number, optional}}

            {{split_every: `int` or `dict`, optional}}

                .. versionadded:: TODODASK

            {{inplace: `bool`, optional}}

            {{i: deprecated at version 3.0.0}}

        :Returns:

            `Data` or `None`
                The collapsed data, or `None` if the operation was
                in-place.

        **Examples**

        >>> a = np.ma.arange(12).reshape(4, 3)
        >>> d = cf.Data(a, 'K')
        >>> d[1, 1] = np.ma.masked
        >>> print(d.array)
        [[0 1 2]
         [3 -- 5]
         [6 7 8]
         [9 10 11]]
        >>> d.integral()
        <CF Data(1, 1): [[62]] K>

        >>> w = np.linspace(1, 2, 3)
        >>> print(w)
        [1.  1.5 2. ]
        >>> d.integral(weights=w)
        <CF Data(1, 1): [[97.0]] K>

        >>> d.integral(weights=cf.Data(w, 'm'))
        <CF Data(1, 1): [[97.0]] m.K>

        """
        d = _inplace_enabled_define_and_cleanup(self)
        d, weights = _collapse(
            Collapse.sum,
            d,
            axis=axes,
            weights=weights,
            keepdims=not squeeze,
            split_every=split_every,
            mtol=mtol,
        )

        new_units = None
        if weights is not None:
            weights_units = getattr(weights, "Units", None)
            if weights_units:
                units = self.Units
                if units:
                    new_units = units * weights_units
                else:
                    new_units = weights_units

        if new_units is not None:
            d.override_units(new_units, inplace=True)

        return d

    @daskified(_DASKIFIED_VERBOSE)
    @_inplace_enabled(default=False)
    @_deprecated_kwarg_check("i")
    def sample_size(
        self,
        axes=None,
        squeeze=False,
        mtol=1,
        split_every=None,
        inplace=False,
        i=False,
    ):
        """Calculate sample size values.

        The sample size is the number of non-missing values.

        Calculates the sample size value or the sample size values
        along axes.

        .. seealso:: `sum_of_weights`

        :Parameters:

            {{collapse axes: (sequence of) `int`, optional}}

            {{collapse squeeze: `bool`, optional}}

            {{mtol: number, optional}}

            {{split_every: `int` or `dict`, optional}}

                .. versionadded:: TODODASK

            {{inplace: `bool`, optional}}

            {{i: deprecated at version 3.0.0}}

        :Returns:

            `Data` or `None`
                The collapsed data, or `None` if the operation was
                in-place.

        **Examples**

        >>> a = np.ma.arange(12).reshape(4, 3)
        >>> d = cf.Data(a, 'K')
        >>> d[1, 1] = np.ma.masked
        >>> print(d.array)
        [[0 1 2]
         [3 -- 5]
         [6 7 8]
         [9 10 11]]
        >>> d.sample_size()
        <CF Data(1, 1): [[11]]>

        """
        d = _inplace_enabled_define_and_cleanup(self)
        d, _ = _collapse(
            Collapse.sample_size,
            d,
            axis=axes,
            keepdims=not squeeze,
            split_every=split_every,
            mtol=mtol,
        )
        d.override_units(_units_None, inplace=True)

        return d

    @property
    @daskified(_DASKIFIED_VERBOSE)
    def binary_mask(self):
        """A binary (0 and 1) mask of the data array.

        The binary mask's data array comprises dimensionless 32-bit
        integers and has 0 where the data array has missing data and 1
        otherwise.

        .. seealso:: `mask`

        :Returns:

            `Data`
                The binary mask.

        **Examples**

        >>> d = cf.Data([[0, 1, 2, 3]], 'm')
        >>> m = d.binary_mask
        >>> m
        <CF Data(1, 4): [[0, ..., 0]] 1>
        >>> print(m.array)
        [[0 0 0 0]]
        >>> d[0, 1] = cf.masked
        >>> print(d.binary_mask.array)
        [[0 1 0 0]]

        """
        m = self.mask
        m.dtype = "int32"
        m.override_units(_units_1, inplace=True)
        return m

    @daskified(_DASKIFIED_VERBOSE)
    @_deprecated_kwarg_check("i")
    @_inplace_enabled(default=False)
    def clip(self, a_min, a_max, units=None, inplace=False, i=False):
        """Clip (limit) the values in the data array in place.

        Given an interval, values outside the interval are clipped to
        the interval edges. For example, if an interval of [0, 1] is
        specified then values smaller than 0 become 0 and values
        larger than 1 become 1.

        :Parameters:

            a_min: number
                Minimum value. If `None`, clipping is not performed on
                lower interval edge. Not more than one of `a_min` and
                `a_max` may be `None`.

            a_max: number
                Maximum value. If `None`, clipping is not performed on
                upper interval edge. Not more than one of `a_min` and
                `a_max` may be `None`.

            units: `str` or `Units`
                Specify the units of *a_min* and *a_max*. By default the
                same units as the data are assumed.

            {{inplace: `bool`, optional}}

            {{i: deprecated at version 3.0.0}}

        :Returns:

            `Data` or `None`
                The clipped data. If the operation was in-place then
                `None` is returned.


        **Examples**

        >>> d = cf.Data(np.arange(12).reshape(3, 4), 'm')
        >>> print(d.array)
        [[ 0  1  2  3]
         [ 4  5  6  7]
         [ 8  9 10 11]]
        >>> print(d.clip(2, 10).array)
        [[ 2  2  2  3]
         [ 4  5  6  7]
         [ 8  9 10 10]]
        >>> print(d.clip(0.003, 0.009, 'km').array)
        [[3. 3. 3. 3.]
         [4. 5. 6. 7.]
         [8. 9. 9. 9.]]

        """
        if units is not None:
            # Convert the limits to the same units as the data array
            units = Units(units)
            self_units = self.Units
            if self_units != units:
                a_min = Units.conform(np.asanyarray(a_min), units, self_units)
                a_max = Units.conform(np.asanyarray(a_max), units, self_units)

        d = _inplace_enabled_define_and_cleanup(self)
        dx = self.to_dask_array()
        dx = da.clip(dx, a_min, a_max)
        d._set_dask(dx, reset_mask_hardness=False)
        return d

    @classmethod
    @daskified(_DASKIFIED_VERBOSE)
    def asdata(cls, d, dtype=None, copy=False):
        """Convert the input to a `Data` object.

        If the input *d* has the Data interface (i.e. it has a
        `__data__` method), then the output of this method is used as
        the returned `Data` object. Otherwise, `Data(d)` is returned.

        :Parameters:

            d: data-like
                Input data in any form that can be converted to a
                `Data` object. This includes `Data` and `Field`
                objects, and objects with the Data interface, numpy
                arrays and any object which may be converted to a
                numpy array.

           dtype: data-type, optional
                By default, the data-type is inferred from the input data.

           copy: `bool`, optional
                If True and *d* has the Data interface, then a copy of
                `d.__data__()` is returned.

        :Returns:

            `Data`
                `Data` interpretation of *d*. No copy is performed on the
                input if it is already a `Data` object with matching dtype
                and *copy* is False.

        **Examples**

        >>> d = cf.Data([1, 2])
        >>> cf.Data.asdata(d) is d
        True
        >>> d.asdata(d) is d
        True

        >>> cf.Data.asdata([1, 2])
        <CF Data: [1, 2]>

        >>> cf.Data.asdata(numpy.array([1, 2]))
        <CF Data: [1, 2]>

        """
        data = getattr(d, "__data__", None)
        if data is None:
            # d does not have a Data interface
            data = cls(d)
            if dtype is not None:
                data.dtype = dtype

            return data

        data = data()
        if copy:
            data = data.copy()
            if dtype is not None and np.dtype(dtype) != data.dtype:
                data.dtype = dtype
        elif dtype is not None and np.dtype(dtype) != data.dtype:
            data = data.copy()
            data.dtype = dtype

        return data

    @_inplace_enabled(default=False)
    def compressed(self, inplace=False):
        """Return all non-masked values in a one dimensional data array.

        Not to be confused with compression by convention (see the
        `uncompress` method).

        .. versionadded:: 3.2.0

        .. seealso:: `flatten`

        :Parameters:

            {{inplace: `bool`, optional}}

        :Returns:

            `Data` or `None`
                The non-masked values, or `None` if the operation was
                in-place.

        **Examples**

        >>> d = cf.Data(numpy.arange(12).reshape(3, 4), 'm')
        >>> print(d.array)
        [[ 0  1  2  3]
         [ 4  5  6  7]
         [ 8  9 10 11]]
        >>> print(d.compressed().array)
        [ 0  1  2  3  4  5  6  7  8  9 10 11]
        >>> d[1, 1] = cf.masked
        >>> d[2, 3] = cf.masked
        >>> print(d.array)
        [[0  1  2  3]
         [4 --  6  7]
         [8  9 10 --]]
        >>> print(d.compressed().array)
        [ 0  1  2  3  4  6  7  8  9 10]

        >>> d = cf.Data(9)
        >>> print(d.compressed().array)
        [9]

        """
        d = _inplace_enabled_define_and_cleanup(self)

        dx = d.to_dask_array()
        dx = da.blockwise(
            np.ma.compressed,
            "i",
            dx.ravel(),
            "i",
            adjust_chunks={"i": lambda n: np.nan},
            dtype=dx.dtype,
            meta=np.array((), dtype=dx.dtype),
        )

        d._set_dask(dx, reset_mask_hardness=False)
        return d

    @daskified(_DASKIFIED_VERBOSE)
    @_deprecated_kwarg_check("i")
    @_inplace_enabled(default=False)
    def cos(self, inplace=False, i=False):
        """Take the trigonometric cosine of the data element-wise.

        Units are accounted for in the calculation. If the units are not
        equivalent to radians (such as Kelvin) then they are treated as if
        they were radians. For example, the cosine of 90 degrees_east
        is 0.0, as is the cosine of 1.57079632 kg m-2.

        The output units are changed to '1' (nondimensional).

        .. seealso:: `arccos`, `sin`, `tan`, `cosh`

        :Parameters:

            {{inplace: `bool`, optional}}

            {{i: deprecated at version 3.0.0}}

        :Returns:

            `Data` or `None`

        **Examples**

        >>> d.Units
        <Units: degrees_east>
        >>> print(d.array)
        [[-90 0 90 --]]
        >>> e = d.cos()
        >>> e.Units
        <Units: 1>
        >>> print(e.array)
        [[0.0 1.0 0.0 --]]

        >>> d.Units
        <Units: m s-1>
        >>> print(d.array)
        [[1 2 3 --]]
        >>> d.cos(inplace=True)
        >>> d.Units
        <Units: 1>
        >>> print(d.array)
        [[0.540302305868 -0.416146836547 -0.9899924966 --]]

        """
        d = _inplace_enabled_define_and_cleanup(self)

        if d.Units.equivalent(_units_radians):
            d.Units = _units_radians

        dx = d.to_dask_array()
        d._set_dask(da.cos(dx), reset_mask_hardness=False)

        d.override_units(_units_1, inplace=True)

        return d

    def count(self):
        """Count the non-masked elements of the data.

        .. seealso:: `count_masked`

        :Returns:

            ``int``

        **Examples**

        >>> d = cf.Data(numpy.arange(24).reshape(3, 4))
        >>> print(d.array)
        [[ 0  1  2  3]
         [ 4  5  6  7]
         [ 8  9 10 11]]
        >>> d.count()
        12
        >>> d[0, :] = cf.masked
        >>> print(d.array)
        [[-- -- -- --]
         [ 4  5  6  7]
         [ 8  9 10 11]]
        >>> d.count()
        8

        >>> print(d.count(0).array)
        [2 2 2 2]
        >>> print(d.count(1).array)
        [0 4 4]
        >>> print(d.count((0, 1)))
        8

        """
        # TODODASK - simply use da.ma.count (dask>=2022.3.1)

        config = self.partition_configuration(readonly=True)

        n = 0

        #        self._flag_partitions_for_processing(parallelise=mpi_on)

        processed_partitions = []
        for pmindex, partition in self.partitions.ndenumerate():
            if partition._process_partition:
                partition.open(config)
                partition._pmindex = pmindex
                array = partition.array
                n += np.ma.count(array)
                partition.close()
                processed_partitions.append(partition)
            # --- End: if
        # --- End: for

        # processed_partitions contains a list of all the partitions
        # that have been processed on this rank. In the serial case
        # this is all of them and this line of code has no
        # effect. Otherwise the processed partitions from each rank
        # are distributed to every rank and processed_partitions now
        # contains all the processed partitions from every rank.
        processed_partitions = self._share_partitions(
            processed_partitions, parallelise=False
        )

        # Put the processed partitions back in the partition matrix
        # according to each partitions _pmindex attribute set above.
        pm = self.partitions.matrix
        for partition in processed_partitions:
            pm[partition._pmindex] = partition
        # --- End: for

        # Share the lock files created by each rank for each partition
        # now in a temporary file so that __del__ knows which lock
        # files to check if present
        self._share_lock_files(parallelise=False)

        # Aggregate the results on each process and return on all
        # processes
        # if mpi_on:
        #     n = mpi_comm.allreduce(n, op=mpi_sum)
        # --- End: if

        return n

    def count_masked(self):
        """Count the masked elements of the data.

        .. seealso:: `count`

        """
        return self._size - self.count()

    @daskified(_DASKIFIED_VERBOSE)
    def cyclic(self, axes=None, iscyclic=True):
        """Get or set the cyclic axes.

        Some methods treat the first and last elements of a cyclic
        axis as adjacent and physically connected, such as
        `convolution_filter`, `__getitem__` and `__setitem__`. Some
        methods may make a cyclic axis non-cyclic, such as `halo`.

        :Parameters:

            axes: (sequence of) `int`, optional
                Select the axes to have their cyclicity set. By
                default, or if *axes* is `None` or an empty sequence,
                no axes are modified.

            iscyclic: `bool`
                Specify whether to make the axes cyclic or
                non-cyclic. By default (True), the axes are set as
                cyclic.

        :Returns:

            `set`
                The cyclic axes prior to the change, or the current
                cylcic axes if no axes are specified.

        **Examples**

        >>> d = cf.Data(np.arange(12).reshape(3, 4))
        >>> d.cyclic()
        set()
        >>> d.cyclic(0)
        set()
        >>> d.cyclic()
        {0}
        >>> d.cyclic(0, iscyclic=False)
        {0}
        >>> d.cyclic()
        set()
        >>> d.cyclic([0, 1])
        set()
        >>> d.cyclic()
        {0, 1}
        >>> d.cyclic([0, 1], iscyclic=False)
        {0, 1}
        >>> d.cyclic()
        set()

        >>> print(d.array)
        [[ 0  1  2  3]
         [ 4  5  6  7]
         [ 8  9 10 11]]
        >>> d[0, -1:2]
        Traceback (most recent call last):
            ...
        IndexError: Can't take a cyclic slice of a non-cyclic axis
        >>> d.cyclic(1)
        set()
        >>> d[0, -1:2]
        <CF Data(1, 2): [[3, 0, 1]]>

        """
        cyclic_axes = self._cyclic
        data_axes = self._axes

        old = set([data_axes.index(axis) for axis in cyclic_axes])

        if axes is None:
            return old

        axes = [data_axes[i] for i in self._parse_axes(axes)]

        # Never change the value of the _cyclic attribute in-place
        if iscyclic:
            self._cyclic = cyclic_axes.union(axes)
        else:
            self._cyclic = cyclic_axes.difference(axes)

        return old

    @property
    @daskified(_DASKIFIED_VERBOSE)
    def year(self):
        """The year of each date-time value.

        Only applicable for data with reference time units. The
        returned `Data` will have the same mask hardness as the
        original array.

        .. seealso:: `~cf.Data.month`, `~cf.Data.day`, `~cf.Data.hour`,
                     `~cf.Data.minute`, `~cf.Data.second`

        **Examples**

        >>> d = cf.Data([[1.93, 5.17]], 'days since 2000-12-29')
        >>> d
        <CF Data(1, 2): [[2000-12-30 22:19:12, 2001-01-03 04:04:48]] >
        >>> d.year
        <CF Data(1, 2): [[2000, 2001]] >

        """
        return YMDhms(self, "year")

    @property
    @daskified(_DASKIFIED_VERBOSE)
    def month(self):
        """The month of each date-time value.

        Only applicable for data with reference time units. The
        returned `Data` will have the same mask hardness as the
        original array.

        .. seealso:: `~cf.Data.year`, `~cf.Data.day`, `~cf.Data.hour`,
                     `~cf.Data.minute`, `~cf.Data.second`

        **Examples**

        >>> d = cf.Data([[1.93, 5.17]], 'days since 2000-12-29')
        >>> d
        <CF Data(1, 2): [[2000-12-30 22:19:12, 2001-01-03 04:04:48]] >
        >>> d.month
        <CF Data(1, 2): [[12, 1]] >

        """
        return YMDhms(self, "month")

    @property
    @daskified(_DASKIFIED_VERBOSE)
    def day(self):
        """The day of each date-time value.

        Only applicable for data with reference time units. The
        returned `Data` will have the same mask hardness as the
        original array.

        .. seealso:: `~cf.Data.year`, `~cf.Data.month`, `~cf.Data.hour`,
                     `~cf.Data.minute`, `~cf.Data.second`

        **Examples**

        >>> d = cf.Data([[1.93, 5.17]], 'days since 2000-12-29')
        >>> d
        <CF Data(1, 2): [[2000-12-30 22:19:12, 2001-01-03 04:04:48]] >
        >>> d.day
        <CF Data(1, 2): [[30, 3]] >

        """
        return YMDhms(self, "day")

    @property
    @daskified(_DASKIFIED_VERBOSE)
    def hour(self):
        """The hour of each date-time value.

        Only applicable for data with reference time units. The
        returned `Data` will have the same mask hardness as the
        original array.

        .. seealso:: `~cf.Data.year`, `~cf.Data.month`, `~cf.Data.day`,
                     `~cf.Data.minute`, `~cf.Data.second`

        **Examples**

        >>> d = cf.Data([[1.93, 5.17]], 'days since 2000-12-29')
        >>> d
        <CF Data(1, 2): [[2000-12-30 22:19:12, 2001-01-03 04:04:48]] >
        >>> d.hour
        <CF Data(1, 2): [[22, 4]] >

        """
        return YMDhms(self, "hour")

    @property
    @daskified(_DASKIFIED_VERBOSE)
    def minute(self):
        """The minute of each date-time value.

        Only applicable for data with reference time units. The
        returned `Data` will have the same mask hardness as the
        original array.

        .. seealso:: `~cf.Data.year`, `~cf.Data.month`, `~cf.Data.day`,
                     `~cf.Data.hour`, `~cf.Data.second`

        **Examples**

        >>> d = cf.Data([[1.93, 5.17]], 'days since 2000-12-29')
        >>> d
        <CF Data(1, 2): [[2000-12-30 22:19:12, 2001-01-03 04:04:48]] >
        >>> d.minute
        <CF Data(1, 2): [[19, 4]] >

        """
        return YMDhms(self, "minute")

    @property
    @daskified(_DASKIFIED_VERBOSE)
    def second(self):
        """The second of each date-time value.

        Only applicable for data with reference time units. The
        returned `Data` will have the same mask hardness as the
        original array.

        .. seealso:: `~cf.Data.year`, `~cf.Data.month`, `~cf.Data.day`,
                     `~cf.Data.hour`, `~cf.Data.minute`

        **Examples**

        >>> d = cf.Data([[1.93, 5.17]], 'days since 2000-12-29')
        >>> d
        <CF Data(1, 2): [[2000-12-30 22:19:12, 2001-01-03 04:04:48]] >
        >>> d.second
        <CF Data(1, 2): [[12, 48]] >

        """
        return YMDhms(self, "second")

    @daskified(_DASKIFIED_VERBOSE)
    @_inplace_enabled(default=False)
    def uncompress(self, inplace=False):
        """Uncompress the data.

        Only affects data that is compressed by convention, i.e.

          * Ragged arrays for discrete sampling geometries (DSG) and
            simple geometry cell definitions.

          * Compression by gathering.

          * Compression by coordinate subsampling.

        Data that is already uncompressed is returned
        unchanged. Whether the data is compressed or not does not
        alter its functionality nor external appearance, but may
        affect how the data are written to a dataset on disk.

        .. versionadded:: 3.0.6

        .. seealso:: `array`, `compressed_array`, `source`

        :Parameters:

            {{inplace: `bool`, optional}}

        :Returns:

            `Data` or `None`
                The uncompressed data, or `None` if the operation was
                in-place.

        **Examples**

        >>> d.get_compression_type()
        'ragged contiguous'
        >>> d.uncompress()
        >>> d.get_compression_type()
        ''

        """
        d = _inplace_enabled_define_and_cleanup(self)
        if d.get_compression_type():
            d._del_Array(None)

        return d

    def unique(self):
        """The unique elements of the array.

        Returns a new object with the sorted unique elements in a one
        dimensional array.

        **Examples**

        >>> d = cf.Data([[4, 2, 1], [1, 2, 3]], 'metre')
        >>> d.unique()
        <CF Data: [1, 2, 3, 4] metre>
        >>> d[1, -1] = cf.masked
        >>> d.unique()
        <CF Data: [1, 2, 4] metre>

        """
        config = self.partition_configuration(readonly=True)

        u = []
        for partition in self.partitions.matrix.flat:
            partition.open(config)
            array = partition.array
            array = np.unique(array)

            if partition.masked:
                # Note that compressing a masked array may result in
                # an array with zero size
                array = array.compressed()

            size = array.size
            if size > 1:
                u.extend(array)
            elif size == 1:
                u.append(array.item())

            partition.close()

        u = np.unique(np.array(u, dtype=self.dtype))

        return type(self)(u, units=self.Units)

    @_display_or_return
    def dump(self, display=True, prefix=None):
        """Return a string containing a full description of the
        instance.

        :Parameters:

            display: `bool`, optional
                If False then return the description as a string. By
                default the description is printed, i.e. ``d.dump()`` is
                equivalent to ``print(d.dump(display=False))``.

            prefix: `str`, optional
               Set the common prefix of component names. By default the
               instance's class name is used.

        :Returns:

            `None` or `str`
                A string containing the description.

        """
        if prefix is None:
            prefix = self.__class__.__name__

        string = [f"{prefix}.shape = {self.shape}"]

        if self.size == 1:
            string.append(f"{prefix}.first_datum = {self.datum(0)}")
        else:
            string.append(f"{prefix}.first_datum = {self.datum(0)}")
            string.append(f"{prefix}.last_datum  = {self.datum(-1)}")

        for attr in ("fill_value", "Units"):
            string.append(f"{prefix}.{attr} = {getattr(self, attr)!r}")

        return "\n".join(string)

    def ndindex(self):
        """Return an iterator over the N-dimensional indices of the data
        array.

        At each iteration a tuple of indices is returned, the last
        dimension is iterated over first.

        :Returns:

            `itertools.product`
                An iterator over tuples of indices of the data array.

        **Examples**

        >>> d = cf.Data(np.arange(6).reshape(2, 3))
        >>> print(d.array)
        [[0 1 2]
         [3 4 5]]
        >>> for i in d.ndindex():
        ...     print(i, d[i])
        ...
        (0, 0) [[0]]
        (0, 1) [[1]]
        (0, 2) [[2]]
        (1, 0) [[3]]
        (1, 1) [[4]]
        (1, 2) [[5]]

        >>> d = cf.Data(9)
        >>> for i in d.ndindex():
        ...     print(i, d[i])
        ...
        () 9

        """
        return product(*[range(0, r) for r in self.shape])

    @daskified(_DASKIFIED_VERBOSE)
    @_deprecated_kwarg_check("traceback")
    @_manage_log_level_via_verbosity
    def equals(
        self,
        other,
        rtol=None,
        atol=None,
        ignore_fill_value=False,
        ignore_data_type=False,
        ignore_type=False,
        verbose=None,
        traceback=False,
        ignore_compression=False,
    ):
        """True if two data arrays are logically equal, False otherwise.

        {{equals tolerance}}

        :Parameters:

            other:
                The object to compare for equality.

            {{rtol: number, optional}}

            {{atol: number, optional}}

            ignore_fill_value: `bool`, optional
                If True then data arrays with different fill values are
                considered equal. By default they are considered unequal.

            {{ignore_data_type: `bool`, optional}}

            {{ignore_type: `bool`, optional}}

            {{verbose: `int` or `str` or `None`, optional}}

            traceback: deprecated at version 3.0.0
                Use the *verbose* parameter instead.

            {{ignore_compression: `bool`, optional}}

        :Returns:

            `bool`
                Whether or not the two instances are equal.

        **Examples**

        >>> d.equals(d)
        True
        >>> d.equals(d + 1)
        False

        """
        # Set default tolerances
        if rtol is None:
            rtol = self._rtol

        if atol is None:
            atol = self._atol

        if not super().equals(
            other,
            rtol=rtol,
            atol=atol,
            verbose=verbose,
            ignore_data_type=ignore_data_type,
            ignore_fill_value=ignore_fill_value,
            ignore_type=ignore_type,
            _check_values=False,
        ):
            # TODODASK: consistency with cfdm Data.equals needs to be verified
            # possibly via a follow-up PR to cfdm to implement any changes.
            return False

        # ------------------------------------------------------------
        # Check that each instance has equal array values
        # ------------------------------------------------------------
        # Check that each instance has the same units
        self_Units = self.Units
        other_Units = other.Units
        if self_Units != other_Units:
            logger.info(
                f"{self.__class__.__name__}: Different Units "
                f"({self.Units!r}, {other.Units!r})"
            )
            return False

        self_dx = self.to_dask_array()
        other_dx = other.to_dask_array()

        # Now check that corresponding elements are equal within a tolerance.
        # We assume that all inputs are masked arrays. Note we compare the
        # data first as this may return False due to different dtype without
        # having to wait until the compute call.
        self_is_numeric = _is_numeric_dtype(self_dx)
        other_is_numeric = _is_numeric_dtype(other_dx)
        if self_is_numeric and other_is_numeric:
            data_comparison = _da_ma_allclose(
                self_dx,
                other_dx,
                masked_equal=True,
                rtol=float(rtol),
                atol=float(atol),
            )
        elif not self_is_numeric and not other_is_numeric:
            data_comparison = da.all(self_dx == other_dx)
        else:  # one is numeric and other isn't => not equal (incompat. dtype)
            logger.info(
                f"{self.__class__.__name__}: Different data types:"
                f"{self_dx.dtype} != {other_dx.dtype}"
            )
            return False

        mask_comparison = da.all(
            da.equal(da.ma.getmaskarray(self_dx), da.ma.getmaskarray(other_dx))
        )

        # Apply a (dask) logical 'and' to confirm if both the mask and the
        # data are equal for the pair of masked arrays:
        result = da.logical_and(data_comparison, mask_comparison)

        if not result.compute():
            logger.info(
                f"{self.__class__.__name__}: Different array values ("
                f"atol={atol}, rtol={rtol})"
            )
            return False
        else:
            return True

    @daskified(_DASKIFIED_VERBOSE)
    @_deprecated_kwarg_check("i")
    @_inplace_enabled(default=False)
    def exp(self, inplace=False, i=False):
        """Take the exponential of the data array.

        :Parameters:

            {{inplace: `bool`, optional}}

            {{i: deprecated at version 3.0.0}}

        :Returns:

            `Data` or `None`

        **Examples**

        """
        d = _inplace_enabled_define_and_cleanup(self)

        units = self.Units
        if units and not units.isdimensionless:
            raise ValueError(
                "Can't take exponential of dimensional "
                f"quantities: {units!r}"
            )

        if d.Units:
            d.Units = _units_1

        dx = d.to_dask_array()
        d._set_dask(da.exp(dx), reset_mask_hardness=False)

        return d

    @daskified(_DASKIFIED_VERBOSE)
    @_inplace_enabled(default=False)
    def insert_dimension(self, position=0, inplace=False):
        """Expand the shape of the data array in place.

        # TODODASK bring back expand_dime alias (or rather alias this to that)

        .. seealso:: `flip`, `squeeze`, `swapaxes`, `transpose`

        :Parameters:

            position: `int`, optional
                Specify the position that the new axis will have in the data
                array axes. By default the new axis has position 0, the
                slowest varying position.

            {{inplace: `bool`, optional}}

        :Returns:

            `Data` or `None`

        **Examples**

        """
        d = _inplace_enabled_define_and_cleanup(self)

        # Parse position
        if not isinstance(position, int):
            raise ValueError("Position parameter must be an integer")

        ndim = d.ndim
        if -ndim - 1 <= position < 0:
            position += ndim + 1
        elif not 0 <= position <= ndim:
            raise ValueError(
                f"Can't insert dimension: Invalid position {position!r}"
            )

        shape = list(d.shape)
        shape.insert(position, 1)

        dx = d.to_dask_array()
        dx = dx.reshape(shape)
        d._set_dask(dx, reset_mask_hardness=False)

        # Expand _axes
        axis = new_axis_identifier(d._axes)
        data_axes = list(d._axes)
        data_axes.insert(position, axis)
        d._axes = data_axes

        return d

    @daskified(_DASKIFIED_VERBOSE)
    def get_filenames(self):
        """Return the names of files containing parts of the data array.

        :Returns:

            `set`
                The file names in normalized, absolute form. If the
                data is in memory then an empty `set` is returned.

        **Examples**

        >>> f = cf.NetCDFArray(TODODASK)
        >>> d = cf.Data(f)
        >>> d.get_filenames()
        {TODODASK}

        >>> d = cf.Data([1, 2, 3])
        >>> d.get_filenames()
        set()

        """
        out = set()

        dx = self.to_dask_array()
        hlg = dx.dask
        dsk = hlg.to_dict()
        for key, value in hlg.get_all_dependencies().items():
            if value:
                continue

            # This key has no dependencies, and so is raw data.
            a = dsk[key]
            if isinstance(a, FileArray):
                out.add(abspath(a.get_filename()))

        out.discard(None)
        return out

    @daskified(_DASKIFIED_VERBOSE)
    @_deprecated_kwarg_check("size")
    @_inplace_enabled(default=False)
    @_manage_log_level_via_verbosity
    def halo(
        self,
        depth,
        axes=None,
        tripolar=None,
        fold_index=-1,
        inplace=False,
        verbose=None,
        size=None,
    ):
        """Expand the data by adding a halo.

        The halo contains the adjacent values up to the given
        depth(s). See the example for details.

        The halo may be applied over a subset of the data dimensions
        and each dimension may have a different halo size (including
        zero). The halo region is populated with a copy of the
        proximate values from the original data.

        **Cyclic axes**

        A cyclic axis that is expanded with a halo of at least size 1
        is no longer considered to be cyclic.

        **Tripolar domains**

        Data for global tripolar domains are a special case in that a
        halo added to the northern end of the "Y" axis must be filled
        with values that are flipped in "X" direction. Such domains
        need to be explicitly indicated with the *tripolar* parameter.

        .. versionadded:: 3.5.0

        :Parameters:

            depth: `int` or `dict`
                Specify the size of the halo for each axis.

                If *depth* is a non-negative `int` then this is the
                halo size that is applied to all of the axes defined
                by the *axes* parameter.

                Alternatively, halo sizes may be assigned to axes
                individually by providing a `dict` for which a key
                specifies an axis (defined by its integer position in
                the data) with a corresponding value of the halo size
                for that axis. Axes not specified by the dictionary
                are not expanded, and the *axes* parameter must not
                also be set.

                *Parameter example:*
                  Specify a halo size of 1 for all otherwise selected
                  axes: ``depth=1``.

                *Parameter example:*
                  Specify a halo size of zero ``depth=0``. This
                  results in no change to the data shape.

                *Parameter example:*
                  For data with three dimensions, specify a halo size
                  of 3 for the first dimension and 1 for the second
                  dimension: ``depth={0: 3, 1: 1}``. This is
                  equivalent to ``depth={0: 3, 1: 1, 2: 0}``.

                *Parameter example:*
                  Specify a halo size of 2 for the first and last
                  dimensions `depth=2, axes=[0, -1]`` or equivalently
                  ``depth={0: 2, -1: 2}``.

            axes: (sequence of) `int`
                Select the domain axes to be expanded, defined by
                their integer positions in the data. By default, or if
                *axes* is `None`, all axes are selected. No axes are
                expanded if *axes* is an empty sequence.

            tripolar: `dict`, optional
                A dictionary defining the "X" and "Y" axes of a global
                tripolar domain. This is necessary because in the
                global tripolar case the "X" and "Y" axes need special
                treatment, as described above. It must have keys
                ``'X'`` and ``'Y'``, whose values identify the
                corresponding domain axis construct by their integer
                positions in the data.

                The "X" and "Y" axes must be a subset of those
                identified by the *depth* or *axes* parameter.

                See the *fold_index* parameter.

                *Parameter example:*
                  Define the "X" and Y" axes by positions 2 and 1
                  respectively of the data: ``tripolar={'X': 2, 'Y':
                  1}``

            fold_index: `int`, optional
                Identify which index of the "Y" axis corresponds to
                the fold in "X" axis of a tripolar grid. The only
                valid values are ``-1`` for the last index, and ``0``
                for the first index. By default it is assumed to be
                the last index. Ignored if *tripolar* is `None`.

            {{inplace: `bool`, optional}}

            {{verbose: `int` or `str` or `None`, optional}}

            size: deprecated at version TODODASK
                Use the *depth* parameter instead.

        :Returns:

            `Data` or `None`
                The expanded data, or `None` if the operation was
                in-place.

        **Examples**

        >>> d = cf.Data(numpy.arange(12).reshape(3, 4), 'm')
        >>> d[-1, -1] = cf.masked
        >>> d[1, 1] = cf.masked
        >>> print(d.array)
        [[0 1 2 3]
         [4 -- 6 7]
         [8 9 10 --]]

        >>> e = d.halo(1)
        >>> print(e.array)
        [[0 0 1 2 3 3]
         [0 0 1 2 3 3]
         [4 4 -- 6 7 7]
         [8 8 9 10 -- --]
         [8 8 9 10 -- --]]

        >>> d.equals(e[1:-1, 1:-1])
        True

        >>> e = d.halo(2)
        >>> print(e.array)
        [[0 1 0 1 2 3 2 3]
         [4 -- 4 -- 6 7 6 7]
         [0 1 0 1 2 3 2 3]
         [4 -- 4 -- 6 7 6 7]
         [8 9 8 9 10 -- 10 --]
         [4 -- 4 -- 6 7 6 7]
         [8 9 8 9 10 -- 10 --]]
        >>> d.equals(e[2:-2, 2:-2])
        True

        >>> e = d.halo(0)
        >>> d.equals(e)
        True

        >>> e = d.halo(1, axes=0)
        >>> print(e.array)
        [[0 1 2 3]
         [0 1 2 3]
         [4 -- 6 7]
         [8 9 10 --]
         [8 9 10 --]]

        >>> d.equals(e[1:-1, :])
        True
        >>> f = d.halo({0: 1})
        >>> f.equals(e)
        True

        >>> e = d.halo(1, tripolar={'X': 1, 'Y': 0})
        >>> print(e.array)
        [[0 0 1 2 3 3]
         [0 0 1 2 3 3]
         [4 4 -- 6 7 7]
         [8 8 9 10 -- --]
         [-- -- 10 9 8 8]]

        >>> e = d.halo(1, tripolar={'X': 1, 'Y': 0}, fold_index=0)
        >>> print(e.array)
        [[3 3 2 1 0 0]
         [0 0 1 2 3 3]
         [4 4 -- 6 7 7]
         [8 8 9 10 -- --]
         [8 8 9 10 -- --]]

        """
        from dask.array.core import concatenate

        d = _inplace_enabled_define_and_cleanup(self)

        ndim = d.ndim
        shape = d.shape

        # Parse the depth and axes parameters
        if isinstance(depth, dict):
            if axes is not None:
                raise ValueError(
                    "Can't set the axes parameter when the "
                    "depth parameter is a dictionary"
                )

            # Check that the dictionary keys are OK and remove size
            # zero depths
            axes = self._parse_axes(tuple(depth))
            depth = {i: size for i, size in depth.items() if size}
        else:
            if axes is None:
                axes = list(range(ndim))
            else:
                axes = d._parse_axes(axes)

            depth = {i: depth for i in axes}

        # Return if all axis depths are zero
        if not any(depth.values()):
            return d

        # Parse the tripolar parameter
        if tripolar:
            if fold_index not in (0, -1):
                raise ValueError(
                    "fold_index parameter must be -1 or 0. "
                    f"Got {fold_index!r}"
                )

            # Find the X and Y axes of a tripolar grid
            tripolar = tripolar.copy()
            X_axis = tripolar.pop("X", None)
            Y_axis = tripolar.pop("Y", None)

            if tripolar:
                raise ValueError(
                    f"Can not set key {tripolar.popitem()[0]!r} in the "
                    "tripolar dictionary."
                )

            if X_axis is None:
                raise ValueError("Must provide a tripolar 'X' axis.")

            if Y_axis is None:
                raise ValueError("Must provide a tripolar 'Y' axis.")

            X = d._parse_axes(X_axis)
            Y = d._parse_axes(Y_axis)

            if len(X) != 1:
                raise ValueError(
                    "Must provide exactly one tripolar 'X' axis. "
                    f"Got {X_axis!r}"
                )

            if len(Y) != 1:
                raise ValueError(
                    "Must provide exactly one tripolar 'Y' axis. "
                    f"Got {Y_axis!r}"
                )

            X_axis = X[0]
            Y_axis = Y[0]

            if X_axis == Y_axis:
                raise ValueError(
                    "Tripolar 'X' and 'Y' axes must be different. "
                    f"Got {X_axis!r}, {Y_axis!r}"
                )

            for A, axis in zip(("X", "Y"), (X_axis, Y_axis)):
                if axis not in axes:
                    raise ValueError(
                        "If dimensions have been identified with the "
                        "axes or depth parameters then they must include "
                        f"the tripolar {A!r} axis: {axis!r}"
                    )

            tripolar = Y_axis in depth

        # Create the halo
        dx = d.to_dask_array()

        indices = [slice(None)] * ndim
        for axis, size in sorted(depth.items()):
            if not size:
                continue

            if size > shape[axis]:
                raise ValueError(
                    f"Halo depth {size} is too large for axis of size "
                    f"{shape[axis]}"
                )

            left_indices = indices[:]
            right_indices = indices[:]

            left_indices[axis] = slice(0, size)
            right_indices[axis] = slice(-size, None)

            left = dx[tuple(left_indices)]
            right = dx[tuple(right_indices)]

            dx = concatenate([left, dx, right], axis=axis)

        d._set_dask(dx, reset_mask_hardness=False)

        # Special case for tripolar: The northern Y axis halo contains
        # the values that have been flipped in the X direction.
        if tripolar:
            hardmask = d.hardmask
            if hardmask:
                d.hardmask = False

            indices1 = indices[:]
            if fold_index == -1:
                # The last index of the Y axis corresponds to the fold
                # in X axis of a tripolar grid
                indices1[Y_axis] = slice(-depth[Y_axis], None)
            else:
                # The first index of the Y axis corresponds to the
                # fold in X axis of a tripolar grid
                indices1[Y_axis] = slice(0, depth[Y_axis])

            indices2 = indices1[:]
            indices2[X_axis] = slice(None, None, -1)

            dx = d.to_dask_array()
            dx[tuple(indices1)] = dx[tuple(indices2)]

            d._set_dask(dx, reset_mask_hardness=False)

            if hardmask:
                d.hardmask = True

        # Set expanded axes to be non-cyclic
        d.cyclic(axes=tuple(depth), iscyclic=False)

        return d

    def harden_mask(self):
        """Force the mask to hard.

        Whether the mask of a masked array is hard or soft is
        determined by its `hardmask` property. `harden_mask` sets
        `hardmask` to `True`.

        .. versionadded:: TODODASK

        .. seealso:: `hardmask`, `soften_mask`

        **Examples**

        >>> d = cf.Data([1, 2, 3], hardmask=False)
        >>> d.hardmask
        False
        >>> d.harden_mask()
        >>> d.hardmask
        True

        >>> d = cf.Data([1, 2, 3], mask=[False, True, False])
        >>> d.hardmask
        True
        >>> d[1] = 999
        >>> print(d.array)
        [1 -- 3]

        """
        dx = self.to_dask_array()
        dx = dx.map_blocks(cf_harden_mask, dtype=self.dtype)
        self._set_dask(dx, delete_source=False, reset_mask_hardness=False)
        self._hardmask = True

    def has_calendar(self):
        """Whether a calendar has been set.

        .. seealso:: `del_calendar`, `get_calendar`, `set_calendar`,
                     `has_units`, `Units`

        :Returns:

            `bool`
                True if the calendar has been set, otherwise False.

        **Examples**

        >>> d = cf.Data(1, "days since 2000-1-1", calendar="noleap")
        >>> d.has_calendar()
        True

        >>> d = cf.Data(1, calendar="noleap")
        >>> d.has_calendar()
        True

        >>> d = cf.Data(1, "days since 2000-1-1")
        >>> d.has_calendar()
        False

        >>> d = cf.Data(1, "m")
        >>> d.has_calendar()
        False

        """
        return hasattr(self.Units, "calendar")

    def has_units(self):
        """Whether units have been set.

        .. seealso:: `del_units`, `get_units`, `set_units`,
                     `has_calendar`, `Units`

        :Returns:

            `bool`
                True if units have been set, otherwise False.

        **Examples**

        >>> d = cf.Data(1, "")
        >>> d.has_units()
        True

        >>> d = cf.Data(1, "m")
        >>> d.has_units()
        True

        >>> d = cf.Data(1)
        >>> d.has_units()
        False

        >>> d = cf.Data(1, calendar='noleap')
        >>> d.has_units()
        False

        """
        return hasattr(self.Units, "units")

    def soften_mask(self):
        """Force the mask to soft.

        Whether the mask of a masked array is hard or soft is
        determined by its `hardmask` property. `soften_mask` sets
        `hardmask` to `False`.

        .. versionadded:: TODODASK

        .. seealso:: `hardmask`, `harden_mask`

        **Examples**

        >>> d = cf.Data([1, 2, 3])
        >>> d.hardmask
        True
        >>> d.soften_mask()
        >>> d.hardmask
        False

        >>> d = cf.Data([1, 2, 3], mask=[False, True, False], hardmask=False)
        >>> d.hardmask
        False
        >>> d[1] = 999
        >>> print(d.array)
        [  1 999   3]

        """
        dx = self.to_dask_array()
        dx = dx.map_blocks(cf_soften_mask, dtype=self.dtype)
        self._set_dask(dx, delete_source=False, reset_mask_hardness=False)
        self._hardmask = False

    @daskified(_DASKIFIED_VERBOSE)
    @_inplace_enabled(default=False)
    def filled(self, fill_value=None, inplace=False):
        """Replace masked elements with a fill value.

        .. versionadded:: 3.4.0

        :Parameters:

            fill_value: scalar, optional
                The fill value. By default the fill returned by
                `get_fill_value` is used, or if this is not set then the
                netCDF default fill value for the data type is used (as
                defined by `netCDF.fillvals`).

            {{inplace: `bool`, optional}}

        :Returns:

            `Data` or `None`
                The filled data, or `None` if the operation was in-place.

        **Examples**

        >>> d = {{package}}.Data([[1, 2, 3]])
        >>> print(d.filled().array)
        [[1 2 3]]
        >>> d[0, 0] = cfdm.masked
        >>> print(d.filled().array)
        [-9223372036854775806                    2                    3]
        >>> d.set_fill_value(-99)
        >>> print(d.filled().array)
        [[-99   2   3]]

        """
        d = _inplace_enabled_define_and_cleanup(self)

        if fill_value is None:
            fill_value = d.get_fill_value(None)
            if fill_value is None:  # still...
                fill_value = default_netCDF_fillvals().get(d.dtype.str[1:])
                if fill_value is None and d.dtype.kind in ("SU"):
                    fill_value = default_netCDF_fillvals().get("S1", None)

                if fill_value is None:
                    raise ValueError(
                        "Can't determine fill value for "
                        f"data type {d.dtype.str!r}"
                    )

        dx = d.to_dask_array()
        dx = dx.map_blocks(np.ma.filled, fill_value=fill_value, dtype=d.dtype)
        d._set_dask(dx, reset_mask_hardness=False)

        return d

    def first_element(self, verbose=None):
        """Return the first element of the data as a scalar.

        If the value is deemed too expensive to compute then a
        `ValueError` is raised instead. It is considered acceptable to
        compute the value in the following circumstances:

        * The `force_compute` attribute is True.

        * The current log level is ``'DEBUG'``.

        * The stored computations consist only of initialisation,
          subspace or copy functions.

        .. versionadded:: 4.0.0

        .. seealso:: `last_element`, `second_element`

        :Returns:

                The first element of the data

        **Examples**

        >>> d = cf.Data([[1, 2], [3, 4]])
        >>> d.first_element()
        1
        >>> d[0, 0] = cf.masked
        >>> d.first_element()
        masked

        """
        if self.can_compute():
            return super().first_element()

        raise ValueError(
            "First element of the data is considered too expensive "
            "to compute. Consider setting the 'force_compute' attribute, or "
            "setting the log level to 'DEBUG'."
        )

    def second_element(self, verbose=None):
        """Return the second element of the data as a scalar.

        If the value is deemed too expensive to compute then a
        `ValueError` is raised instead. It is considered acceptable to
        compute the value in the following circumstances:

        * The `force_compute` attribute is True.

        * The current log level is ``'DEBUG'``.

        * The stored computations consist only of initialisation,
          subspace or copy functions.

        .. versionadded:: 4.0.0

        .. seealso:: `last_element`, `first_element`

        :Returns:

                The second element of the data

        **Examples**

        >>> d = cf.Data([[1, 2], [3, 4]])
        >>> d.second_element()
        2
        >>> d[0, 1] = cf.masked
        >>> d.second_element()
        masked

        """
        if self.can_compute():
            return super().second_element()

        raise ValueError(
            "Second element of the data is considered too expensive "
            "to compute. Consider setting the 'force_compute' atribute, or "
            "setting the log level to 'DEBUG'."
        )

    def last_element(self):
        """Return the last element of the data as a scalar.

        If the value is deemed too expensive to compute then a
        `ValueError` is raised instead. It is considered acceptable to
        compute the value in the following circumstances:

        * The `force_compute` attribute is True.

        * The current log level is ``'DEBUG'``.

        * The stored computations consist only of initialisation,
          subspace or copy functions.

        .. versionadded:: 4.0.0

        .. seealso:: `first_element`, `second_element`

        :Returns:

                The last element of the data

        **Examples**

        >>> d = cf.Data([[1, 2], [3, 4]])
        >>> d.last_element()
        4
        >>> d[1, 1] = cf.masked
        >>> d.last_element()
        masked

        """
        if self.can_compute():
            return super().last_element()

        raise ValueError(
            "First element of the data is considered too expensive "
            "to compute. Consider setting the 'force_compute' attribute, or "
            "setting the log level to 'DEBUG'."
        )

    @daskified(_DASKIFIED_VERBOSE)
    def flat(self, ignore_masked=True):
        """Return a flat iterator over elements of the data array.

        **Performance**

        Any delayed operations and/or disk interactions will be
        executed during *each* iteration, possibly leading to poor
        performance. If possible, consider bringing the values into
        memory first with `persist` or using ``d.array.flat``.

        .. seealso:: `flatten`, `persist`

        :Parameters:

            ignore_masked: `bool`, optional
                If False then masked and unmasked elements will be
                returned. By default only unmasked elements are
                returned

        :Returns:

            generator
                An iterator over elements of the data array.

        **Examples**

        >>> d = cf.Data([[1, 2], [3,4]], mask=[[0, 1], [0, 0]])
        >>> print(d.array)
        [[1 --]
         [3 4]]
        >>> list(d.flat())
        [1, 3, 4]
        >>> list(d.flat(ignore_masked=False))
        [1, masked, 3, 4]

        """
        mask = self.mask

        if ignore_masked:
            for index in self.ndindex():
                if not mask[index]:
                    yield self[index].array.item()
        else:
            for index in self.ndindex():
                if not mask[index]:
                    yield self[index].array.item()
                else:
                    yield cf_masked

    @daskified(_DASKIFIED_VERBOSE)
    @_inplace_enabled(default=False)
    def flatten(self, axes=None, inplace=False):
        """Flatten specified axes of the data.

        Any subset of the axes may be flattened.

        The shape of the data may change, but the size will not.

        The flattening is executed in row-major (C-style) order. For
        example, the array ``[[1, 2], [3, 4]]`` would be flattened across
        both dimensions to ``[1 2 3 4]``.

        .. versionadded:: 3.0.2

        .. seealso:: `compressed`, `flat`, `insert_dimension`, `flip`,
                     `swapaxes`, `transpose`

        :Parameters:

            axes: (sequence of) `int`
                Select the axes to be flattened. By default all axes
                are flattened. Each axis is identified by its integer
                position. No axes are flattened if *axes* is an empty
                sequence.

            {{inplace: `bool`, optional}}

        :Returns:

            `Data` or `None`
                The flattened data, or `None` if the operation was
                in-place.

        **Examples**

        >>> import numpy as np
        >>> d = cf.Data(np.arange(24).reshape(1, 2, 3, 4))
        >>> d
        <CF Data(1, 2, 3, 4): [[[[0, ..., 23]]]]>
        >>> print(d.array)
        [[[[ 0  1  2  3]
           [ 4  5  6  7]
           [ 8  9 10 11]]
          [[12 13 14 15]
           [16 17 18 19]
           [20 21 22 23]]]]

        >>> e = d.flatten()
        >>> e
        <CF Data(24): [0, ..., 23]>
        >>> print(e.array)
        [ 0  1  2  3  4  5  6  7  8  9 10 11 12 13 14 15 16 17 18 19 20 21 22 23]

        >>> e = d.flatten([])
        >>> e
        <CF Data(1, 2, 3, 4): [[[[0, ..., 23]]]]>

        >>> e = d.flatten([1, 3])
        >>> e
        <CF Data(1, 8, 3): [[[0, ..., 23]]]>
        >>> print(e.array)
        [[[ 0  4  8]
          [ 1  5  9]
          [ 2  6 10]
          [ 3  7 11]
          [12 16 20]
          [13 17 21]
          [14 18 22]
          [15 19 23]]]

        >>> d.flatten([0, -1], inplace=True)
        >>> d
        <CF Data(4, 2, 3): [[[0, ..., 23]]]>
        >>> print(d.array)
        [[[ 0  4  8]
          [12 16 20]]
         [[ 1  5  9]
          [13 17 21]]
         [[ 2  6 10]
          [14 18 22]]
         [[ 3  7 11]
          [15 19 23]]]

        """
        d = _inplace_enabled_define_and_cleanup(self)

        ndim = d.ndim
        if not ndim:
            if axes or axes == 0:
                raise ValueError(
                    "Can't flatten: Can't remove axes from "
                    f"scalar {self.__class__.__name__}"
                )

            return d

        if axes is None:
            axes = list(range(ndim))
        else:
            axes = sorted(d._parse_axes(axes))

        n_axes = len(axes)
        if n_axes <= 1:
            return d

        dx = d.to_dask_array()

        # It is important that the first axis in the list is the
        # left-most flattened axis.
        #
        # E.g. if the shape is (10, 20, 30, 40, 50, 60) and the axes
        #      to be flattened are [2, 4], then the data must be
        #      transposed with order [0, 1, 2, 4, 3, 5]
        order = [i for i in range(ndim) if i not in axes]
        order[axes[0] : axes[0]] = axes
        dx = dx.transpose(order)

        # Find the flattened shape.
        #
        # E.g. if the *transposed* shape is (10, 20, 30, 50, 40, 60)
        #      and *transposed* axes [2, 3] are to be flattened then
        #      the new shape will be (10, 20, 1500, 40, 60)
        shape = d.shape
        new_shape = [n for i, n in enumerate(shape) if i not in axes]
        new_shape.insert(axes[0], reduce(mul, [shape[i] for i in axes], 1))

        dx = dx.reshape(new_shape)
        d._set_dask(dx, reset_mask_hardness=False)

        return d

    @daskified(_DASKIFIED_VERBOSE)
    @_deprecated_kwarg_check("i")
    @_inplace_enabled(default=False)
    def floor(self, inplace=False, i=False):
        """Return the floor of the data array.

        .. versionadded:: 1.0

        .. seealso:: `ceil`, `rint`, `trunc`

        :Parameters:

            {{inplace: `bool`, optional}}

            {{i: deprecated at version 3.0.0}}

        :Returns:

            `Data` or `None`

        **Examples**

        >>> d = cf.Data([-1.9, -1.5, -1.1, -1, 0, 1, 1.1, 1.5 , 1.9])
        >>> print(d.array)
        [-1.9 -1.5 -1.1 -1.   0.   1.   1.1  1.5  1.9]
        >>> print(d.floor().array)
        [-2. -2. -2. -1.  0.  1.  1.  1.  1.]

        """
        d = _inplace_enabled_define_and_cleanup(self)
        dx = d.to_dask_array()
        d._set_dask(da.floor(dx), reset_mask_hardness=False)
        return d

    @_deprecated_kwarg_check("i")
    def outerproduct(self, e, inplace=False, i=False):
        """Compute the outer product with another data array.

        The axes of result will be the combined axes of the two input
        arrays:

          >>> d.outerproduct(e).ndim == d.ndim + e.ndim
          True
          >>> d.outerproduct(e).shape == d.shape + e.shape
          True

        :Parameters:

            e: data-like
                The data array with which to form the outer product.

            {{inplace: `bool`, optional}}

            {{i: deprecated at version 3.0.0}}

        :Returns:

            `Data` or `None`

        **Examples**

        >>> d = cf.Data([1, 2, 3], 'metre')
        >>> o = d.outerproduct([4, 5, 6, 7])
        >>> o
        <CF Data: [[4, ..., 21]] m>
        >>> print(o.array)
        [[ 4  5  6  7]
         [ 8 10 12 14]
         [12 15 18 21]]

        >>> e = cf.Data([[4, 5, 6, 7], [6, 7, 8, 9]], 's-1')
        >>> o = d.outerproduct(e)
        >>> o
        <CF Data: [[[4, ..., 27]]] m.s-1>
        >>> print(d.shape, e.shape, o.shape)
        (3,) (2, 4) (3, 2, 4)
        >>> print(o.array)
        [[[ 4  5  6  7]
          [ 6  7  8  9]]
         [[ 8 10 12 14]
          [12 14 16 18]]
         [[12 15 18 21]
          [18 21 24 27]]]

        """
        e_ndim = np.ndim(e)
        if e_ndim:
            if inplace:
                d = self
            else:
                d = self.copy()

            for j in range(np.ndim(e)):
                d.insert_dimension(-1, inplace=True)
        else:
            d = self

        d = d * e

        if inplace:
            self.__dict__ = d.__dict__
            d = None

        return d

    @daskified(_DASKIFIED_VERBOSE)
    @_deprecated_kwarg_check("i")
    @_inplace_enabled(default=False)
    def change_calendar(self, calendar, inplace=False, i=False):
        """Change the calendar of date-time array elements.

        Reinterprets the existing date-times for the new calendar by
        adjusting the underlying numerical values relative to the
        reference date-time defined by the units.

        If a date-time value is not allowed in the new calendar then
        an exception is raised when the data array is accessed.

        .. seealso:: `override_calendar`, `Units`

        :Parameters:

            calendar: `str`
                The new calendar, as recognised by the CF conventions.

                *Parameter example:*
                  ``'proleptic_gregorian'``

            {{inplace: `bool`, optional}}

            {{i: deprecated at version 3.0.0}}

        :Returns:

            `Data` or `None`
                The new data with updated calendar, or `None` if the
                operation was in-place.

        **Examples**

        >>> d = cf.Data([0, 1, 2, 3, 4], 'days since 2004-02-27')
        >>> print(d.array)
        [0 1 2 3 4]
        >>> print(d.datetime_as_string)
        ['2004-02-27 00:00:00' '2004-02-28 00:00:00' '2004-02-29 00:00:00'
         '2004-03-01 00:00:00' '2004-03-02 00:00:00']
        >>> e = d.change_calendar('360_day')
        >>> print(e.array)
        [0 1 2 4 5]
        >>> print(e.datetime_as_string)
        ['2004-02-27 00:00:00' '2004-02-28 00:00:00' '2004-02-29 00:00:00'
        '2004-03-01 00:00:00' '2004-03-02 00:00:00']

        >>> d.change_calendar('noleap').array
        Traceback (most recent call last):
            ...
        ValueError: invalid day number provided in cftime.DatetimeNoLeap(2004, 2, 29, 0, 0, 0, 0, has_year_zero=True)

        """
        d = _inplace_enabled_define_and_cleanup(self)

        units = self.Units
        if not units.isreftime:
            raise ValueError(
                "Can't change calendar of non-reference time "
                f"units: {units!r}"
            )

        d._asdatetime(inplace=True)
        d.override_calendar(calendar, inplace=True)
        d._asreftime(inplace=True)

        return d

    @daskified(_DASKIFIED_VERBOSE)
    @_deprecated_kwarg_check("i")
    @_inplace_enabled(default=False)
    def override_units(self, units, inplace=False, i=False):
        """Override the data array units.

        Not to be confused with setting the `Units` attribute to units
        which are equivalent to the original units. This is different
        because in this case the new units need not be equivalent to the
        original ones and the data array elements will not be changed to
        reflect the new units.

        :Parameters:

            units: `str` or `Units`
                The new units for the data array.

            {{inplace: `bool`, optional}}

            {{i: deprecated at version 3.0.0}}

        :Returns:

            `Data` or `None`
                The new data, or `None` if the operation was in-place.

        **Examples**

        >>> d = cf.Data(1012.0, 'hPa')
        >>> e = d.override_units('km')
        >>> e.Units
        <Units: km>
        >>> e.datum()
        1012.0
        >>> d.override_units(cf.Units('watts'), inplace=True)
        >>> d.Units
        <Units: watts>
        >>> d.datum()
        1012.0

        """
        d = _inplace_enabled_define_and_cleanup(self)
        d._Units = Units(units)
        return d

    @daskified(_DASKIFIED_VERBOSE)
    @_deprecated_kwarg_check("i")
    @_inplace_enabled(default=False)
    def override_calendar(self, calendar, inplace=False, i=False):
        """Override the calendar of the data array elements.

        Not to be confused with using the `change_calendar` method or
        setting the `d.Units.calendar`. `override_calendar` is different
        because the new calendar need not be equivalent to the original
        ones and the data array elements will not be changed to reflect
        the new units.

        :Parameters:

            calendar: `str`
                The new calendar.

            {{inplace: `bool`, optional}}

            {{i: deprecated at version 3.0.0}}

        :Returns:

            `Data` or `None`
                The new data, or `None` if the operation was in-place.

        **Examples**

        >>> d = cf.Data(1, 'days since 2020-02-28')
        >>> d
        <CF Data(): 2020-02-29 00:00:00>
        >>> d.datum()
        1
        >>> e = d.override_calendar('noleap')
        <CF Data(): 2020-03-01 00:00:00 noleap>
        >>> e.datum()
        1

        """
        d = _inplace_enabled_define_and_cleanup(self)
        d._Units = Units(d.Units._units, calendar)
        return d

    def to_dask_array(self):
        """Convert the data to a `dask` array.

        :Returns:

            `dask.array.Array`
                The dask array contained within the `Data` instance.

        **Examples**

        >>> d = cf.Data([1, 2, 3, 4], 'm')
        >>> dx = d.to_dask_array()
        >>> dx
        >>> dask.array<cf_harden_mask, shape=(4,), dtype=int64, chunksize=(4,), chunktype=numpy.ndarray>
        >>> dask.array.asanyarray(d) is dx
        True

        """
        return self._custom["dask"]

    def to_disk(self):
        """Store the data array on disk.

        There is no change to partition's whose sub-arrays are already on
        disk.

        :Returns:

            `None`

        **Examples**

        >>> d.to_disk()

        """
        print("TODODASK - ???")
        config = self.partition_configuration(readonly=True, to_disk=True)

        for partition in self.partitions.matrix.flat:
            if partition.in_memory:
                partition.open(config)
                partition.array
                partition.close()

    def to_memory(self, regardless=False, parallelise=False):
        """Store each partition's data in memory in place if the master
        array is smaller than the chunk size.

        There is no change to partitions with data that are already in memory.

        :Parameters:

            regardless: `bool`, optional
                If True then store all partitions' data in memory
                regardless of the size of the master array. By default
                only store all partitions' data in memory if the master
                array is smaller than the chunk size.

            parallelise: `bool`, optional
                If True than only move those partitions to memory that are
                flagged for processing on this rank.

        :Returns:

            `None`

        **Examples**

        >>> d.to_memory()
        >>> d.to_memory(regardless=True)

        """
        print("TODODASK - ???")
        config = self.partition_configuration(readonly=True)
        fm_threshold = cf_fm_threshold()

        # If parallelise is False then all partitions are flagged for
        # processing on this rank, otherwise only a subset are
        self._flag_partitions_for_processing(parallelise)

        for partition in self.partitions.matrix.flat:
            if partition._process_partition:
                # Only move the partition to memory if it is flagged
                # for processing
                partition.open(config)
                if (
                    partition.on_disk
                    and partition.nbytes <= free_memory() - fm_threshold
                ):
                    partition.array

                partition.close()
        # --- End: for

    @property
    def in_memory(self):
        """True if the array is retained in memory.

        :Returns:

        **Examples**

        >>> d.in_memory

        """
        print("TODODASK - ???")
        for partition in self.partitions.matrix.flat:
            if not partition.in_memory:
                return False
        # --- End: for

        return True

    @daskified(_DASKIFIED_VERBOSE)
    def datum(self, *index):
        """Return an element of the data array as a standard Python
        scalar.

        TODODASK: consider renameing/aliasing to 'item'. Might depend
                  on whether or not the APIs are the same.

        The first and last elements are always returned with
        ``d.datum(0)`` and ``d.datum(-1)`` respectively, even if the data
        array is a scalar array or has two or more dimensions.

        The returned object is of the same type as is stored internally.

        .. seealso:: `array`, `datetime_array`

        :Parameters:

            index: *optional*
                Specify which element to return. When no positional
                arguments are provided, the method only works for data
                arrays with one element (but any number of dimensions),
                and the single element is returned. If positional
                arguments are given then they must be one of the
                fdlowing:

                * An integer. This argument is interpreted as a flat index
                  into the array, specifying which element to copy and
                  return.

                  *Parameter example:*
                    If the data array shape is ``(2, 3, 6)`` then:
                    * ``d.datum(0)`` is equivalent to ``d.datum(0, 0, 0)``.
                    * ``d.datum(-1)`` is equivalent to ``d.datum(1, 2, 5)``.
                    * ``d.datum(16)`` is equivalent to ``d.datum(0, 2, 4)``.

                  If *index* is ``0`` or ``-1`` then the first or last data
                  array element respectively will be returned, even if the
                  data array is a scalar array.

                * Two or more integers. These arguments are interpreted as a
                  multidimensional index to the array. There must be the
                  same number of integers as data array dimensions.

                * A tuple of integers. This argument is interpreted as a
                  multidimensional index to the array. There must be the
                  same number of integers as data array dimensions.

                  *Parameter example:*
                    ``d.datum((0, 2, 4))`` is equivalent to ``d.datum(0,
                    2, 4)``; and ``d.datum(())`` is equivalent to
                    ``d.datum()``.

        :Returns:

                A copy of the specified element of the array as a suitable
                Python scalar.

        **Examples**

        >>> d = cf.Data(2)
        >>> d.datum()
        2
        >>> 2 == d.datum(0) == d.datum(-1) == d.datum(())
        True

        >>> d = cf.Data([[2]])
        >>> 2 == d.datum() == d.datum(0) == d.datum(-1)
        True
        >>> 2 == d.datum(0, 0) == d.datum((-1, -1)) == d.datum(-1, 0)
        True

        >>> d = cf.Data([[4, 5, 6], [1, 2, 3]], 'metre')
        >>> d[0, 1] = cf.masked
        >>> print(d)
        [[4 -- 6]
         [1  2 3]]
        >>> d.datum(0)
        4
        >>> d.datum(-1)
        3
        >>> d.datum(1)
        masked
        >>> d.datum(4)
        2
        >>> d.datum(-2)
        2
        >>> d.datum(0, 0)
        4
        >>> d.datum(-2, -1)
        6
        >>> d.datum(1, 2)
        3
        >>> d.datum((0, 2))
        6

        """
        if index:
            n_index = len(index)
            if n_index == 1:
                index = index[0]
                if index == 0:
                    # This also works for scalar arrays
                    index = (slice(0, 1),) * self.ndim
                elif index == -1:
                    # This also works for scalar arrays
                    index = (slice(-1, None),) * self.ndim
                elif isinstance(index, int):
                    if index < 0:
                        index += self._size

                    index = np.unravel_index(index, self.shape)
                elif len(index) == self.ndim:
                    index = tuple(index)
                else:
                    raise ValueError(
                        f"Incorrect number of indices ({n_index}) for "
                        f"{self.ndim}-d {self.__class__.__name__} data"
                    )
            elif n_index != self.ndim:
                raise ValueError(
                    f"Incorrect number of indices ({n_index}) for "
                    f"{self.ndim}-d {self.__class__.__name__} data"
                )

            array = self[index].array

        elif self.size == 1:
            array = self.array

        else:
            raise ValueError(
                f"For size {self.size} data, must provide an index of "
                "the element to be converted to a Python scalar"
            )

        if not np.ma.isMA(array):
            return array.item()

        mask = array.mask
        if mask is np.ma.nomask or not mask.item():
            return array.item()

        return cf_masked

    @_deprecated_kwarg_check("i")
    @_inplace_enabled(default=False)
    def mask_invalid(self, inplace=False, i=False):
        """Mask the array where invalid values occur (NaN or inf).

        Note that:

        * Invalid values in the results of arithmetic operations may only
          occur if the raising of `FloatingPointError` exceptions has been
          suppressed by `cf.Data.seterr`.

        * If the raising of `FloatingPointError` exceptions has been
          allowed then invalid values in the results of arithmetic
          operations it is possible for them to be automatically converted
          to masked values, depending on the setting of
          `cf.Data.mask_fpe`. In this case, such automatic conversion
          might be faster than calling `mask_invalid`.

        .. seealso:: `cf.Data.mask_fpe`, `cf.Data.seterr`

        :Parameters:

            {{inplace: `bool`, optional}}

            {{i: deprecated at version 3.0.0}}

        :Returns:

            `Data` or `None`

        **Examples**

        >>> d = cf.Data([0., 1])
        >>> e = cf.Data([1., 2])
        >>> old = cf.Data.seterr('ignore')

        >>> f = e/d
        >>> f
        <CF Data: [inf, 2.0] >
        >>> f.mask_invalid()
        <CF Data: [--, 2.0] >

        >>> f=e**12345
        >>> f
        <CF Data: [1.0, inf] >
        >>> f.mask_invalid()
        <CF Data: [1.0, --] >

        >>> old = cf.Data.seterr('raise')
        >>> old = cf.Data.mask_fpe(True)
        >>> e/d
        <CF Data: [--, 2.0] >
        >>> e**12345
        <CF Data: [1.0, --] >

        """
        d = _inplace_enabled_define_and_cleanup(self)

        config = d.partition_configuration(readonly=False)

        for partition in d.partitions.matrix.flat:
            partition.open(config)
            array = partition.array

            array = np.ma.masked_invalid(array, copy=False)
            array.shrink_mask()
            if array.mask is np.ma.nomask:
                array = array.data

            partition.subarray = array

            partition.close()

        return d

    def del_calendar(self, default=ValueError()):
        """Delete the calendar.

        .. seealso:: `get_calendar`, `has_calendar`, `set_calendar`,
                     `del_units`, `Units`

        :Parameters:

            default: optional
                Return the value of the *default* parameter if the
                calendar has not been set.

                {{default Exception}}

        :Returns:

            `str`
                The value of the deleted calendar.

        **Examples**

        >>> d = cf.Data(1, "days since 2000-1-1", calendar="noleap")
        >>> d.del_calendar()
        'noleap'
        >>> print(d.del_calendar())
        None

        >>> d = cf.Data(1, "days since 2000-1-1")
        >>> print(d.del_calendar())
        None

        >>> d = cf.Data(1, "m")
        Traceback (most recent call last):
            ...
        ValueError: Units <Units: m> have no calendar

        """
        units = self.Units
        if not units.isreftime:
            return self._default(default, f"Units {units!r} have no calendar")

        calendar = getattr(units, "calendar", None)
        if calendar is None:
            return self._default(
                default, f"{self.__class__.__name__} has no calendar"
            )

        self.override_calendar(None, inplace=True)
        return calendar

    def del_units(self, default=ValueError()):
        """Delete the units.

        .. seealso:: `get_units`, `has_units`, `set_units`,
                     `del_calendar`, `Units`

        :Parameters:

            default: optional
                Return the value of the *default* parameter if the units
                has not been set.

                {{default Exception}}

        :Returns:

            `str`
                The value of the deleted units.

        **Examples**

        >>> d = cf.Data(1, "m")
        >>> d.del_units()
        'm'
        >>> d.Units
        <Units: >
        >>> d.del_units()
        Traceback (most recent call last):
            ...
        ValueError: Data has no units

        >>> d = cf.Data(1, "days since 2000-1-1", calendar="noleap")
        >>> d.del_units()
        'days since 2000-1-1'
        >>> d.Units
        <Units: noleap>

        """
        u = self.Units
        units = getattr(u, "units", None)
        calendar = getattr(u, "calendar", None)
        self.override_units(Units(None, calendar), inplace=True)

        if units is not None:
            return units

        return self._default(
            default, f"{self.__class__.__name__} has no units"
        )

    @classmethod
    def masked_all(cls, shape, dtype=None, units=None, chunk=True):
        """Return a new data array of given shape and type with all
        elements masked.

        .. seealso:: `empty`, `ones`, `zeros`

        :Parameters:

            shape: `int` or `tuple` of `int`
                The shape of the new array.

            dtype: data-type
                The data-type of the new array. By default the data-type
                is ``float``.

            units: `str` or `Units`
                The units for the new data array.

        :Returns:

            `Data`
                The new data array having all elements masked.

        **Examples**

        >>> d = cf.Data.masked_all((96, 73))

        """
        array = FilledArray(
            shape=tuple(shape),
            size=reduce(mul, shape, 1),
            ndim=len(shape),
            dtype=np.dtype(dtype),
            fill_value=cf_masked,
        )

        return cls(array, units=units, chunk=chunk)

    @daskified(_DASKIFIED_VERBOSE)
    @_inplace_enabled(default=False)
    @_deprecated_kwarg_check("i")
    def mid_range(
        self,
        axes=None,
        squeeze=False,
        mtol=1,
        split_every=None,
        inplace=False,
        i=False,
    ):
        """Calculate mid-range values.

        The mid-range is half of the maximum plus the minimum.

        Calculates the mid-range value or the mid-range values along
        axes.

        See
        https://ncas-cms.github.io/cf-python/analysis.html#collapse-methods
        for mathematical definitions.

         ..seealso:: `sample_size`, `max`, `min`, `range`

        :Parameters:

            {{collapse axes: (sequence of) `int`, optional}}

            {{collapse squeeze: `bool`, optional}}

            {{mtol: number, optional}}

            {{split_every: `int` or `dict`, optional}}

                .. versionadded:: TODODASK

            {{inplace: `bool`, optional}}

            {{i: deprecated at version 3.0.0}}

        :Returns:

            `Data` or `None`
                The collapsed array.

        **Examples**

        >>> a = np.ma.arange(12).reshape(4, 3)
        >>> d = cf.Data(a, 'K')
        >>> d[1, 1] = np.ma.masked
        >>> print(d.array)
        [[0 1 2]
         [3 -- 5]
         [6 7 8]
         [9 10 11]]
        >>> d.mid_range()
        <CF Data(1, 1): [[5.5]] K>

        """
        d = _inplace_enabled_define_and_cleanup(self)
        d, _ = _collapse(
            Collapse.mid_range,
            d,
            axis=axes,
            keepdims=not squeeze,
            split_every=split_every,
            mtol=mtol,
        )
        return d

    @daskified(_DASKIFIED_VERBOSE)
    @_deprecated_kwarg_check("i")
    @_inplace_enabled(default=False)
    def flip(self, axes=None, inplace=False, i=False):
        """Reverse the direction of axes of the data array.

        .. seealso:: `flatten', `insert_dimension`, `squeeze`, `swapaxes`,
                     `transpose`

        :Parameters:

            axes: (sequence of) `int`
                Select the axes. By default all axes are flipped. Each
                axis is identified by its integer position. No axes
                are flipped if *axes* is an empty sequence.

            {{inplace: `bool`, optional}}

            {{i: deprecated at version 3.0.0}}

        :Returns:

            `Data` or `None`

        **Examples**

        >>> d.flip()
        >>> d.flip(1)
        >>> d.flip([0, 1])
        >>> d.flip([])

        >>> e = d[::-1, :, ::-1]
        >>> d.flip((2, 0)).equals(e)
        True

        """
        d = _inplace_enabled_define_and_cleanup(self)

        if axes is not None and not axes and axes != 0:  # i.e. empty sequence
            return d

        if axes is None:
            iaxes = range(d.ndim)
        else:
            iaxes = d._parse_axes(axes)

        if not iaxes:
            return d

        index = [
            slice(None, None, -1) if i in iaxes else slice(None)
            for i in range(d.ndim)
        ]

        dx = d.to_dask_array()
        dx = dx[tuple(index)]
        d._set_dask(dx, reset_mask_hardness=False)

        return d

<<<<<<< HEAD
    @daskified(_DASKIFIED_VERBOSE)
    def HDF_chunks(self, *chunks):
        """Get or set HDF chunk sizes.

        The HDF chunk sizes may be used by external code that allows
        `Data` objects to be written to netCDF files.

        Deprecated at version TODODASK and is no longer available. Use
        the methods `nc_clear_hdf5_chunksizes`, `nc_hdf5_chunksizes`,
        and `nc_set_hdf5_chunksizes` instead.

        .. seealso:: `nc_clear_hdf5_chunksizes`, `nc_hdf5_chunksizes`,
                     `nc_set_hdf5_chunksizes`

        :Parameters:

            chunks: `dict` or `None`, *optional*
                Specify HDF chunk sizes.

                When no positional argument is provided, the HDF chunk
                sizes are unchanged.

                If `None` then the HDF chunks sizes for each dimension
                are cleared, so that the HDF default chunk size value
                will be used when writing data to disk.

                If a `dict` then it defines for a subset of the
                dimensions, defined by their integer positions, the
                corresponding HDF chunk sizes. The HDF chunk sizes are
                set as a number of elements along the dimension.

        :Returns:

            `dict`
                The HDF chunks for each dimension prior to the change,
                or the current HDF chunks if no new values are
                specified. A value of `None` is an indication that the
                default chunk size should be used for that dimension.

        **Examples**

        >>> d = cf.Data(np.arange(30).reshape(5, 6))
        >>> d.HDF_chunks()
        {0: None, 1: None}
        >>> d.HDF_chunks({1: 2})
        {0: None, 1: None}
        >>> d.HDF_chunks()
        {0: None, 1: 2}
        >>> d.HDF_chunks({1:None})
        {0: None, 1: 2}
        >>> d.HDF_chunks()
        {0: None, 1: None}
        >>> d.HDF_chunks({0: 3, 1: 6})
        {0: None, 1: None}
        >>> d.HDF_chunks()
        {0: 3, 1: 6}
        >>> d.HDF_chunks({1: 4})
        {0: 3, 1: 6}
        >>> d.HDF_chunks()
        {0: 3, 1: 4}
        >>> d.HDF_chunks({1: 999})
        {0: 3, 1: 4}
        >>> d.HDF_chunks()
        {0: 3, 1: 999}
        >>> d.HDF_chunks(None)
        {0: 3, 1: 999}
        >>> d.HDF_chunks()
        {0: None, 1: None}

        """
        _DEPRECATION_ERROR_METHOD(
            self,
            "HDF_chunks",
            message="Use the methods 'nc_clear_hdf5_chunksizes', "
            "'nc_hdf5_chunksizes', and 'nc_set_hdf5_chunksizes' "
            "instead.",
            version="TODODASK",
            removed_at="5.0.0",
        )

    @daskified(_DASKIFIED_VERBOSE)
=======
>>>>>>> 623ea40e
    def inspect(self):
        """Inspect the object for debugging.

        .. seealso:: `cf.inspect`

        :Returns:

            `None`

        **Examples**

        >>> d = cf.Data([9], 'm')
        >>> d.inspect()
        <CF Data(1): [9] m>
        -------------------
        _components: {'custom': {'_Units': <Units: m>, '_hardmask': True, '_cyclic': set(), '_axes': ('dim0',), 'dask': dask.array<cf_harden_mask, shape=(1,), dtype=int64, chunksize=(1,), chunktype=numpy.ndarray>}, 'netcdf': {}}

        """
        cf_inspect(self)

    def isclose(self, y, rtol=None, atol=None):
        """Return where data are element-wise equal to other,
        broadcastable data.

        {{equals tolerance}}

        For numeric data arrays, ``d.isclose(y, rtol, atol)`` is
        equivalent to ``abs(d - y) <= ``atol + rtol*abs(y)``, otherwise it
        is equivalent to ``d == y``.

        :Parameters:

            y: data_like

            atol: `float`, optional
                The absolute tolerance for all numerical comparisons. By
                default the value returned by the `atol` function is used.

            rtol: `float`, optional
                The relative tolerance for all numerical comparisons. By
                default the value returned by the `rtol` function is used.

        :Returns:

             `bool`

        **Examples**

        >>> d = cf.Data([1000, 2500], 'metre')
        >>> e = cf.Data([1, 2.5], 'km')
        >>> print(d.isclose(e).array)
        [ True  True]

        >>> d = cf.Data(['ab', 'cdef'])
        >>> print(d.isclose([[['ab', 'cdef']]]).array)
        [[[ True  True]]]

        >>> d = cf.Data([[1000, 2500], [1000, 2500]], 'metre')
        >>> e = cf.Data([1, 2.5], 'km')
        >>> print(d.isclose(e).array)
        [[ True  True]
         [ True  True]]

        >>> d = cf.Data([1, 1, 1], 's')
        >>> print(d.isclose(1).array)
        [ True  True  True]

        """
        if atol is None:
            atol = self._atol

        if rtol is None:
            rtol = self._rtol

        units0 = self.Units
        units1 = getattr(y, "Units", _units_None)
        if units0.isreftime and units1.isreftime:
            if not units0.equals(units1):
                if not units0.equivalent(units1):
                    pass

            x = self.override_units(_units_1)
            y = y.copy()
            y.Units = units0
            y.override_units(_units_1, inplace=True)
        else:
            x = self

        try:
            return abs(x - y) <= float(atol) + float(rtol) * abs(y)
        except (TypeError, NotImplementedError, IndexError):
            return self == y

    @daskified(_DASKIFIED_VERBOSE)
    @_inplace_enabled(default=False)
    def reshape(self, *shape, merge_chunks=True, limit=None, inplace=False):
        """Change the shape of the data without changing its values.

        :Parameters:

            shape: `tuple` of `int`, or any number of `int`
                The new shape for the data, which should be compatible
                with the original shape. If an integer, then the
                result will be a 1-d array of that length. One shape
                dimension can be -1, in which case the value is
                inferred from the length of the array and remaining
                dimensions.

            merge_chunks: `bool`
                When True (the default) merge chunks using the logic
                in `dask.array.rechunk` when communication is
                necessary given the input array chunking and the
                output shape. When False, the input array will be
                rechunked to a chunksize of 1, which can create very
                many tasks. See `dask.array.reshape` for details.

            limit: int, optional
                The maximum block size to target in bytes. If no limit
                is provided, it defaults to the configuration value
                ``dask.config.get('array.chunk-size')``. See
                `dask.array.reshape` for details.

        :Returns:

            `Data` or `None`
                 The reshaped data, or `None` if the operation was
                 in-place.

        **Examples**

        >>> d = cf.Data(np.arange(12))
        >>> print(d.array)
        [ 0  1  2  3  4  5  6  7  8  9 10 11]
        >>> print(d.reshape(3, 4).array)
        [[ 0  1  2  3]
         [ 4  5  6  7]
         [ 8  9 10 11]]
        >>> print(d.reshape((4, 3)).array)
        [[ 0  1  2]
         [ 3  4  5]
         [ 6  7  8]
         [ 9 10 11]]
        >>> print(d.reshape(-1, 6).array)
        [[ 0  1  2  3  4  5]
         [ 6  7  8  9 10 11]]
        >>>  print(d.reshape(1, 1, 2, 6).array)
        [[[[ 0  1  2  3  4  5]
           [ 6  7  8  9 10 11]]]]
        >>> print(d.reshape(1, 1, -1).array)
        [[[[ 0  1  2  3  4  5  6  7  8  9 10 11]]]]

        """
        d = _inplace_enabled_define_and_cleanup(self)
        dx = d.to_dask_array()
        dx = dx.reshape(*shape, merge_chunks=merge_chunks, limit=limit)
        d._set_dask(dx, reset_mask_hardness=True)
        return d

    @daskified(_DASKIFIED_VERBOSE)
    @_deprecated_kwarg_check("i")
    @_inplace_enabled(default=False)
    def rint(self, inplace=False, i=False):
        """Round the data to the nearest integer, element-wise.

        .. versionadded:: 1.0

        .. seealso:: `ceil`, `floor`, `trunc`

        :Parameters:

            {{inplace: `bool`, optional}}

            {{i: deprecated at version 3.0.0}}

        :Returns:

            `Data` or `None`
                The rounded data. If the operation was in-place then
                `None` is returned.

        **Examples**

        >>> d = cf.Data([-1.9, -1.5, -1.1, -1, 0, 1, 1.1, 1.5 , 1.9])
        >>> print(d.array)
        [-1.9 -1.5 -1.1 -1.   0.   1.   1.1  1.5  1.9]
        >>> print(d.rint().array)
        [-2. -2. -1. -1.  0.  1.  1.  2.  2.]

        """
        d = _inplace_enabled_define_and_cleanup(self)
        dx = d.to_dask_array()
        d._set_dask(da.rint(dx), reset_mask_hardness=False)
        return d

    @daskified(_DASKIFIED_VERBOSE)
    @_inplace_enabled(default=False)
    def root_mean_square(
        self,
        axes=None,
        squeeze=False,
        mtol=1,
        weights=None,
        split_every=None,
        inplace=False,
    ):
        """Calculate root mean square (RMS) values.

        Calculates the RMS value or the RMS values along axes.

        See
        https://ncas-cms.github.io/cf-python/analysis.html#collapse-methods
        for mathematical definitions.

         ..seealso:: `sample_size`, `mean`, `sum`,

        :Parameters:

            {{collapse axes: (sequence of) `int`, optional}}

            {{weights: data_like, `dict`, or `None`, optional}}

            {{collapse squeeze: `bool`, optional}}

            {{mtol: number, optional}}

            {{split_every: `int` or `dict`, optional}}

                .. versionadded:: TODODASK

            {{inplace: `bool`, optional}}

        :Returns:

            `Data` or `None`
                The collapsed array.

        **Examples**

        >>> a = np.ma.arange(12).reshape(4, 3)
        >>> d = cf.Data(a, 'K')
        >>> d[1, 1] = np.ma.masked
        >>> print(d.array)
        [[0 1 2]
         [3 -- 5]
         [6 7 8]
         [9 10 11]]
        >>> d.root_mean_square()
        <CF Data(1, 1): [[6.674238124719146]] K>

        >>> w = np.linspace(1, 2, 3)
        >>> print(w)
        [1.  1.5 2. ]
        >>> d.root_mean_square(weights=w)
        <CF Data(1, 1): [[6.871107713616576]] K>

        """
        d = _inplace_enabled_define_and_cleanup(self)
        d, _ = _collapse(
            Collapse.rms,
            d,
            axis=axes,
            weights=weights,
            keepdims=not squeeze,
            split_every=split_every,
            mtol=mtol,
        )
        return d

    @daskified(_DASKIFIED_VERBOSE)
    @_deprecated_kwarg_check("i")
    @_inplace_enabled(default=False)
    def round(self, decimals=0, inplace=False, i=False):
        """Evenly round elements of the data array to the given number
        of decimals.

        Values exactly halfway between rounded decimal values are rounded
        to the nearest even value. Thus 1.5 and 2.5 round to 2.0, -0.5 and
        0.5 round to 0.0, etc. Results may also be surprising due to the
        inexact representation of decimal fractions in the IEEE floating
        point standard and errors introduced when scaling by powers of
        ten.

        .. versionadded:: 1.1.4

        .. seealso:: `ceil`, `floor`, `rint`, `trunc`

        :Parameters:

            decimals : `int`, optional
                Number of decimal places to round to (default: 0). If
                decimals is negative, it specifies the number of positions
                to the left of the decimal point.

            {{inplace: `bool`, optional}}

            {{i: deprecated at version 3.0.0}}

        :Returns:

            `Data` or `None`

        **Examples**

        >>> d = cf.Data([-1.81, -1.41, -1.01, -0.91, 0.09, 1.09, 1.19, 1.59, 1.99])
        >>> print(d.array)
        [-1.81 -1.41 -1.01 -0.91  0.09  1.09  1.19  1.59  1.99]
        >>> print(d.round().array)
        [-2., -1., -1., -1.,  0.,  1.,  1.,  2.,  2.]
        >>> print(d.round(1).array)
        [-1.8, -1.4, -1. , -0.9,  0.1,  1.1,  1.2,  1.6,  2. ]
        >>> print(d.round(-1).array)
        [-0., -0., -0., -0.,  0.,  0.,  0.,  0.,  0.]

        """
        d = _inplace_enabled_define_and_cleanup(self)
        dx = d.to_dask_array()
        d._set_dask(da.round(dx, decimals=decimals), reset_mask_hardness=False)
        return d

    def stats(
        self,
        all=False,
        minimum=True,
        mean=True,
        median=True,
        maximum=True,
        range=True,
        mid_range=True,
        standard_deviation=True,
        root_mean_square=True,
        sample_size=True,
        minimum_absolute_value=False,
        maximum_absolute_value=False,
        mean_absolute_value=False,
        mean_of_upper_decile=False,
        sum=False,
        sum_of_squares=False,
        variance=False,
        weights=None,
    ):
        """Calculate statistics of the data.

        By default the minimum, mean, median, maximum, range, mid-range,
        standard deviation, root mean square, and sample size are
        calculated. But this selection may be edited, and other metrics
        are available.

        .. seealso:: `minimum`, `mean`, `median`, `maximum`, `range`,
                     `mid_range`, `standard_deviation`,
                     `root_mean_square`, `sample_size`,
                     `minimum_absolute_value`, `maximum_absolute_value`,
                     `mean_absolute_value`, `mean_of_upper_decile`, `sum`,
                     `sum_of_squares`, `variance`

        :Parameters:

            all: `bool`, optional
                Calculate all possible statistics, regardless of the value
                of individual metric parameters.

            minimum: `bool`, optional
                Calculate the minimum of the values.

            maximum: `bool`, optional
                Calculate the maximum of the values.

            maximum_absolute_value: `bool`, optional
                Calculate the maximum of the absolute values.

            minimum_absolute_value: `bool`, optional
                Calculate the minimum of the absolute values.

            mid_range: `bool`, optional
                Calculate the average of the maximum and the minimum of
                the values.

            median: `bool`, optional
                Calculate the median of the values.

            range: `bool`, optional
                Calculate the absolute difference between the maximum and
                the minimum of the values.

            sum: `bool`, optional
                Calculate the sum of the values.

            sum_of_squares: `bool`, optional
                Calculate the sum of the squares of values.

            sample_size: `bool`, optional
                Calculate the sample size, i.e. the number of non-missing
                values.

            mean: `bool`, optional
                Calculate the weighted or unweighted mean of the values.

            mean_absolute_value: `bool`, optional
                Calculate the mean of the absolute values.

            mean_of_upper_decile: `bool`, optional
                Calculate the mean of the upper group of data values
                defined by the upper tenth of their distribution.

            variance: `bool`, optional
                Calculate the weighted or unweighted variance of the
                values, with a given number of degrees of freedom.

            standard_deviation: `bool`, optional
                Calculate the square root of the weighted or unweighted
                variance.

            root_mean_square: `bool`, optional
                Calculate the square root of the weighted or unweighted
                mean of the squares of the values.

            {{weights: data_like, `dict`, or `None`, optional}}

        :Returns:

            `dict`
                The statistics.

        **Examples**

        >>> d = cf.Data([[0, 1, 2], [3, -99, 5]], mask=[[0, 0, 0], [0, 1, 0]])
        >>> print(d.array)
        [[0  1  2]
         [3 --  5]]
        >>> d.stats()
        {'minimum': <CF Data(): 0>,
         'mean': <CF Data(): 2.2>,
         'median': <CF Data(): 2.0>,
         'maximum': <CF Data(): 5>,
         'range': <CF Data(): 5>,
         'mid_range': <CF Data(): 2.5>,
         'standard_deviation': <CF Data(): 1.7204650534085253>,
         'root_mean_square': <CF Data(): 2.792848008753788>,
         'sample_size': 5}
        >>> d.stats(all=True)
        {'minimum': <CF Data(): 0>,
         'mean': <CF Data(): 2.2>,
         'median': <CF Data(): 2.0>,
         'maximum': <CF Data(): 5>,
         'range': <CF Data(): 5>,
         'mid_range': <CF Data(): 2.5>,
         'standard_deviation': <CF Data(): 1.7204650534085253>,
         'root_mean_square': <CF Data(): 2.792848008753788>,
         'minimum_absolute_value': <CF Data(): 0>,
         'maximum_absolute_value': <CF Data(): 5>,
         'mean_absolute_value': <CF Data(): 2.2>,
         'mean_of_upper_decile': <CF Data(): 5.0>,
         'sum': <CF Data(): 11>,
         'sum_of_squares': <CF Data(): 39>,
         'variance': <CF Data(): 2.96>,
         'sample_size': 5}
        >>> d.stats(mean_of_upper_decile=True, range=False)
        {'minimum': <CF Data(): 0>,
         'mean': <CF Data(): 2.2>,
         'median': <CF Data(): 2.0>,
         'maximum': <CF Data(): 5>,
         'mid_range': <CF Data(): 2.5>,
         'standard_deviation': <CF Data(): 1.7204650534085253>,
         'root_mean_square': <CF Data(): 2.792848008753788>,
         'mean_of_upper_decile': <CF Data(): 5.0>,
         'sample_size': 5}

        """
        no_weights = (
            "minimum",
            "median",
            "maximum",
            "range",
            "mid_range",
            "minimum_absolute_value",
            "maximum_absolute_value",
            "sum",
            "sum_of_squares",
        )

        out = {}
        for stat in (
            "minimum",
            "mean",
            "median",
            "maximum",
            "range",
            "mid_range",
            "standard_deviation",
            "root_mean_square",
            "minimum_absolute_value",
            "maximum_absolute_value",
            "mean_absolute_value",
            "mean_of_upper_decile",
            "sum",
            "sum_of_squares",
            "variance",
        ):
            if all or locals()[stat]:
                func = getattr(self, stat)
                if stat in no_weights:
                    value = func(squeeze=True)
                else:
                    value = func(squeeze=True, weights=weights)

                out[stat] = value

        if all or sample_size:
            out["sample_size"] = int(self.sample_size())

        return out

    @daskified(_DASKIFIED_VERBOSE)
    @_deprecated_kwarg_check("i")
    @_inplace_enabled(default=False)
    def swapaxes(self, axis0, axis1, inplace=False, i=False):
        """Interchange two axes of an array.

        .. seealso:: `flatten', `flip`, 'insert_dimension`, `squeeze`,
                     `transpose`

        :Parameters:

            axis0, axis1 : `int`, `int`
                Select the axes to swap. Each axis is identified by its
                original integer position.

            {{inplace: `bool`, optional}}

            {{i: deprecated at version 3.0.0}}

        :Returns:

            `Data` or `None`
                The data with swapped axis positions.

        **Examples**

        >>> d = cf.Data([[[1, 2, 3], [4, 5, 6]]])
        >>> d
        <CF Data(1, 2, 3): [[[1, ..., 6]]]>
        >>> d.swapaxes(1, 0)
        <CF Data(2, 1, 3): [[[1, ..., 6]]]>
        >>> d.swapaxes(0, -1)
        <CF Data(3, 2, 1): [[[1, ..., 6]]]>
        >>> d.swapaxes(1, 1)
        <CF Data(1, 2, 3): [[[1, ..., 6]]]>
        >>> d.swapaxes(-1, -1)
        <CF Data(1, 2, 3): [[[1, ..., 6]]]>

        """
        d = _inplace_enabled_define_and_cleanup(self)
        dx = self.to_dask_array()
        dx = da.swapaxes(dx, axis0, axis1)
        d._set_dask(dx, reset_mask_hardness=False)
        return d

    def save_to_disk(self, itemsize=None):
        """cf.Data.save_to_disk is dead.

        Use not cf.Data.fits_in_memory instead.

        """
        raise NotImplementedError(
            "cf.Data.save_to_disk is dead. Use not "
            "cf.Data.fits_in_memory instead."
        )

    def fits_in_memory(self, itemsize):
        """Return True if the master array is small enough to be
        retained in memory.

        :Parameters:

            itemsize: `int`
                The number of bytes per word of the master data array.

        :Returns:

            `bool`

        **Examples**

        >>> print(d.fits_in_memory(8))
        False

        """
        # ------------------------------------------------------------
        # Note that self._size*(itemsize+1) is the array size in bytes
        # including space for a full boolean mask
        # ------------------------------------------------------------
        return self.size * (itemsize + 1) <= free_memory() - cf_fm_threshold()

    @_deprecated_kwarg_check("i")
    @_inplace_enabled(default=False)
    @_manage_log_level_via_verbosity
    @daskified(_DASKIFIED_VERBOSE)
    def where(
        self, condition, x=None, y=None, inplace=False, i=False, verbose=None
    ):
        """Assign array elements depending on a condition.

        The elements to be changed are identified by a
        condition. Different values can be assigned according to where
        the condition is True (assignment from the *x* parameter) or
        False (assignment from the *y* parameter).

        **Missing data**

        Array elements may be set to missing values if either *x* or
        *y* are the `cf.masked` constant, or by assignment from any
        missing data elements in *x* or *y*.

        If the data mask is hard (see the `hardmask` attribute) then
        missing data values in the array will not be overwritten,
        regardless of the content of *x* and *y*.

        If the *condition* contains missing data then the
        corresponding elements in the array will not be assigned to,
        regardless of the contents of *x* and *y*.

        **Broadcasting**

        The array and the *condition*, *x* and *y* parameters must all
        be broadcastable to each other, such that the shape of the
        result is identical to the orginal shape of the array.

        If *condition* is a `Query` object then for the purposes of
        broadcasting, the condition is considered to be that which is
        produced by applying the query to the array.

        **Performance**

        If any of the shapes of the *condition*, *x*, or *y*
        parameters, or the array, is unknown, then there is a
        possibility that an unknown shape will need to be calculated
        immediately by executing all delayed operations on that
        object.

        .. seealso:: `cf.masked`, `hardmask`, `__setitem__`

        :Parameters:

            condition: array-like or `Query`
                The condition which determines how to assign values to
                the data.

                Assignment from the *x* and *y* parameters will be
                done where elements of the condition evaluate to
                `True` and `False` respectively.

                If *condition* is a `Query` object then this implies a
                condition defined by applying the query to the data.

                *Parameter example:*
                  ``d.where(d < 0, x=-999)`` will set all data
                  values that are less than zero to -999.

                *Parameter example:*
                  ``d.where(True, x=-999)`` will set all data values
                  to -999. This is equivalent to ``d[...] = -999``.

                *Parameter example:*
                  ``d.where(False, y=-999)`` will set all data values
                  to -999. This is equivalent to ``d[...] = -999``.

                *Parameter example:*
                  If ``d`` has shape ``(5, 3)`` then ``d.where([True,
                  False, True], x=-999, y=cf.masked)`` will set data
                  values in columns 0 and 2 to -999, and data values
                  in column 1 to missing data. This works because the
                  condition has shape ``(3,)`` which broadcasts to the
                  data shape.

                *Parameter example:*
                  ``d.where(cf.lt(0), x=-999)`` will set all data
                  values that are less than zero to -999. This is
                  equivalent to ``d.where(d < 0, x=-999)``.

            x, y: array-like or `None`
                Specify the assignment values. Where the condition is
                True assign to the data from *x*, and where the
                condition is False assign to the data from *y*.

                If *x* is `None` (the default) then no assignment is
                carried out where the condition is True.

                If *y* is `None` (the default) then no assignment is
                carried out where the condition is False.

                *Parameter example:*
                  ``d.where(condition)``, for any ``condition``, returns
                  data with identical data values.

                *Parameter example:*
                  ``d.where(cf.lt(0), x=-d, y=cf.masked)`` will change the
                  sign of all negative data values, and set all other data
                  values to missing data.

                *Parameter example:*
                  ``d.where(cf.lt(0), x=-d)`` will change the sign of
                  all negative data values, and leave all other data
                  values unchanged. This is equivalent to, but faster
                  than, ``d.where(cf.lt(0), x=-d, y=d)``

            {{inplace: `bool`, optional}}

            {{verbose: `int` or `str` or `None`, optional}}

            {{i: deprecated at version 3.0.0}}

        :Returns:

            `Data` or `None`
                The new data with updated values, or `None` if the
                operation was in-place.

        **Examples**

        >>> d = cf.Data([0, 1, 2, 3, 4, 5, 6, 7, 8, 9])
        >>> e = d.where(d < 5, d, 10 * d)
        >>> print(e.array)
        [ 0  1  2  3  4 50 60 70 80 90]

        >>> d = cf.Data([0, 1, 2, 3, 4, 5, 6, 7, 8, 9], 'km')
        >>> e = d.where(d < 5, cf.Data(10000 * d, 'metre'))
        >>> print(e.array)
        [ 0. 10. 20. 30. 40.  5.  6.  7.  8.  9.]

        >>> e = d.where(d < 5, cf.masked)
        >>> print(e.array)
        [-- -- -- -- -- 5 6 7 8 9]

        >>> d = cf.Data([[1, 2,],
        ...              [3, 4]])
        >>> e = d.where([[True, False], [True, True]], d, [[9, 8], [7, 6]])
        >>> print(e.array)
        [[1 8]
         [3 4]]
        >>> e = d.where([[True, False], [True, True]], [[9, 8], [7, 6]])
        >>> print(e.array)
        [[9 2]
         [7 6]]

        The shape of the result must have the same shape as the
        original data:

        >>> e = d.where([True, False], [9, 8])
        >>> print(e.array)
        [[9 2]
         [9 4]]

        >>> d = cf.Data(np.array([[0, 1, 2],
        ...                       [0, 2, 4],
        ...                       [0, 3, 6]]))
        >>> d.where(d < 4, None, -1)
        >>> print(e.array)
        [[ 0  1  2]
         [ 0  2 -1]
         [ 0  3 -1]]

        >>> x, y = np.ogrid[:3, :4]
        >>> print(x)
        [[0]
         [1]
         [2]]
        >>> print(y)
        [[0 1 2 3]]
        >>> condition = x < y
        >>> print(condition)
        [[False  True  True  True]
         [False False  True  True]
         [False False False  True]]
        >>> d = cf.Data(x)
        >>> e = d.where(condition, d, 10 + y)
            ...
        ValueError: where: Broadcasting the 'condition' parameter with shape (3, 4) would change the shape of the data with shape (3, 1)

        >>> d = cf.Data(np.arange(9).reshape(3, 3))
        >>> e = d.copy()
        >>> e[1, 0] = cf.masked
        >>> f = e.where(d > 5, None, -3.1416)
        >>> print(f.array)
        [[-3.1416 -3.1416 -3.1416]
         [-- -3.1416 -3.1416]
         [6.0 7.0 8.0]]
        >>> e.soften_mask()
        >>> f = e.where(d > 5, None, -3.1416)
        >>> print(f.array)
        [[-3.1416 -3.1416 -3.1416]
         [-3.1416 -3.1416 -3.1416]
         [ 6.      7.      8.    ]]

        """
        d = _inplace_enabled_define_and_cleanup(self)

        units = d.Units
        dx = d.to_dask_array()

        # Parse condition
        if getattr(condition, "isquery", False):
            # Condition is a cf.Query object: Make sure that the
            # condition units are OK, and convert the condition to a
            # boolean dask array with the same shape as the data.
            condition = condition.copy()
            condition = condition.set_condition_units(units)
            condition = condition.evaluate(d)

        condition = type(self).asdata(condition)
        _where_broadcastable(d, condition, "condition")

        # If x or y is self then change it to None. This prevents an
        # unnecessary copy; and, at compute time, an unncessary numpy
        # where.
        if x is self:
            x = None

        if y is self:
            y = None

        if x is None and y is None:
            # The data is unchanged regardless of the condition
            return d

        # Parse x and y
        xy = []
        for arg, name in zip((x, y), ("x", "y")):
            if arg is None:
                xy.append(arg)
                continue

            if arg is cf_masked:
                # Replace masked constant with array
                xy.append(scalar_masked_array(self.dtype))
                continue

            arg = type(self).asdata(arg)
            _where_broadcastable(d, arg, name)

            if arg.Units:
                # Make sure that units are OK.
                arg = arg.copy()
                try:
                    arg.Units = units
                except ValueError:
                    raise ValueError(
                        f"where: {name!r} parameter units {arg.Units!r} "
                        f"are not equivalent to data units {units!r}"
                    )

            xy.append(arg.to_dask_array())

        x, y = xy

        # Apply the where operation
        dx = da.core.elemwise(
            cf_where, dx, da.asanyarray(condition), x, y, d.hardmask
        )
        d._set_dask(dx)

        # Note: No need to run `_reset_mask_hardness` at this point
        #       because the mask hardness has already been correctly
        #       set in `cf_where`.

        return d

    @daskified(_DASKIFIED_VERBOSE)
    @_deprecated_kwarg_check("i")
    @_inplace_enabled(default=False)
    def sin(self, inplace=False, i=False):
        """Take the trigonometric sine of the data element-wise.

        Units are accounted for in the calculation. If the units are not
        equivalent to radians (such as Kelvin) then they are treated as if
        they were radians. For example, the sine of 90 degrees_east
        is 1.0, as is the sine of 1.57079632 radians.

        The output units are changed to '1' (nondimensional).

        .. seealso:: `arcsin`, `cos`, `tan`, `sinh`

        :Parameters:

            {{inplace: `bool`, optional}}

            {{i: deprecated at version 3.0.0}}

        :Returns:

            `Data` or `None`

        **Examples**

        >>> d.Units
        <Units: degrees_north>
        >>> print(d.array)
        [[-90 0 90 --]]
        >>> e = d.sin()
        >>> e.Units
        <Units: 1>
        >>> print(e.array)
        [[-1.0 0.0 1.0 --]]

        >>> d.Units
        <Units: m s-1>
        >>> print(d.array)
        [[1 2 3 --]]
        >>> d.sin(inplace=True)
        >>> d.Units
        <Units: 1>
        >>> print(d.array)
        [[0.841470984808 0.909297426826 0.14112000806 --]]

        """
        d = _inplace_enabled_define_and_cleanup(self)

        if d.Units.equivalent(_units_radians):
            d.Units = _units_radians

        dx = d.to_dask_array()
        d._set_dask(da.sin(dx), reset_mask_hardness=False)

        d.override_units(_units_1, inplace=True)

        return d

    @daskified(_DASKIFIED_VERBOSE)
    @_deprecated_kwarg_check("i")
    @_inplace_enabled(default=False)
    def sinh(self, inplace=False):
        """Take the hyperbolic sine of the data element-wise.

        Units are accounted for in the calculation. If the units are not
        equivalent to radians (such as Kelvin) then they are treated as if
        they were radians. For example, the the hyperbolic sine of 90
        degrees_north is 2.30129890, as is the hyperbolic sine of
        1.57079632 radians.

        The output units are changed to '1' (nondimensional).

        .. versionadded:: 3.1.0

        .. seealso:: `arcsinh`, `cosh`, `tanh`, `sin`

        :Parameters:

            {{inplace: `bool`, optional}}

        :Returns:

            `Data` or `None`

        **Examples**

        >>> d.Units
        <Units: degrees_north>
        >>> print(d.array)
        [[-90 0 90 --]]
        >>> e = d.sinh()
        >>> e.Units
        <Units: 1>
        >>> print(e.array)
        [[-2.3012989023072947 0.0 2.3012989023072947 --]]

        >>> d.Units
        <Units: m s-1>
        >>> print(d.array)
        [[1 2 3 --]]
        >>> d.sinh(inplace=True)
        >>> d.Units
        <Units: 1>
        >>> print(d.array)
        [[1.1752011936438014 3.626860407847019 10.017874927409903 --]]

        """
        d = _inplace_enabled_define_and_cleanup(self)

        if d.Units.equivalent(_units_radians):
            d.Units = _units_radians

        dx = d.to_dask_array()
        d._set_dask(da.sinh(dx), reset_mask_hardness=False)

        d.override_units(_units_1, inplace=True)

        return d

    @daskified(_DASKIFIED_VERBOSE)
    @_inplace_enabled(default=False)
    def cosh(self, inplace=False):
        """Take the hyperbolic cosine of the data element-wise.

        Units are accounted for in the calculation. If the units are not
        equivalent to radians (such as Kelvin) then they are treated as if
        they were radians. For example, the the hyperbolic cosine of 0
        degrees_east is 1.0, as is the hyperbolic cosine of 1.57079632 radians.

        The output units are changed to '1' (nondimensional).

        .. versionadded:: 3.1.0

        .. seealso:: `arccosh`, `sinh`, `tanh`, `cos`

        :Parameters:

            {{inplace: `bool`, optional}}

        :Returns:

            `Data` or `None`

        **Examples**

        >>> d.Units
        <Units: degrees_north>
        >>> print(d.array)
        [[-90 0 90 --]]
        >>> e = d.cosh()
        >>> e.Units
        <Units: 1>
        >>> print(e.array)
        [[2.5091784786580567 1.0 2.5091784786580567 --]]

        >>> d.Units
        <Units: m s-1>
        >>> print(d.array)
        [[1 2 3 --]]
        >>> d.cosh(inplace=True)
        >>> d.Units
        <Units: 1>
        >>> print(d.array)
        [[1.5430806348152437 3.7621956910836314 10.067661995777765 --]]

        """
        d = _inplace_enabled_define_and_cleanup(self)

        if d.Units.equivalent(_units_radians):
            d.Units = _units_radians

        dx = d.to_dask_array()
        d._set_dask(da.cosh(dx), reset_mask_hardness=False)

        d.override_units(_units_1, inplace=True)

        return d

    @daskified(_DASKIFIED_VERBOSE)
    @_deprecated_kwarg_check("i")
    @_inplace_enabled(default=False)
    def tanh(self, inplace=False):
        """Take the hyperbolic tangent of the data element-wise.

        Units are accounted for in the calculation. If the units are not
        equivalent to radians (such as Kelvin) then they are treated as if
        they were radians. For example, the the hyperbolic tangent of 90
        degrees_east is 0.91715234, as is the hyperbolic tangent of
        1.57079632 radians.

        The output units are changed to '1' (nondimensional).

        .. versionadded:: 3.1.0

        .. seealso:: `arctanh`, `sinh`, `cosh`, `tan`


        :Parameters:

            {{inplace: `bool`, optional}}

        :Returns:

            `Data` or `None`

        **Examples**

        >>> d.Units
        <Units: degrees_north>
        >>> print(d.array)
        [[-90 0 90 --]]
        >>> e = d.tanh()
        >>> e.Units
        <Units: 1>
        >>> print(e.array)
        [[-0.9171523356672744 0.0 0.9171523356672744 --]]

        >>> d.Units
        <Units: m s-1>
        >>> print(d.array)
        [[1 2 3 --]]
        >>> d.tanh(inplace=True)
        >>> d.Units
        <Units: 1>
        >>> print(d.array)
        [[0.7615941559557649 0.9640275800758169 0.9950547536867305 --]]

        """
        d = _inplace_enabled_define_and_cleanup(self)

        if d.Units.equivalent(_units_radians):
            d.Units = _units_radians

        dx = d.to_dask_array()
        d._set_dask(da.tanh(dx), reset_mask_hardness=False)

        d.override_units(_units_1, inplace=True)

        return d

    @daskified(_DASKIFIED_VERBOSE)
    @_deprecated_kwarg_check("i")
    @_inplace_enabled(default=False)
    def log(self, base=None, inplace=False, i=False):
        """Takes the logarithm of the data array.

        :Parameters:

            base:

            {{inplace: `bool`, optional}}

            {{i: deprecated at version 3.0.0}}

        :Returns:

            `Data` or `None`

        """
        d = _inplace_enabled_define_and_cleanup(self)
        dx = d.to_dask_array()

        if base is None:
            dx = da.log(dx)
        elif base == 10:
            dx = da.log10(dx)
        elif base == 2:
            dx = da.log2(dx)
        else:
            dx = da.log(dx)
            dx /= da.log(base)

        d._set_dask(dx, reset_mask_hardness=False)

        d.override_units(
            _units_1, inplace=True
        )  # all logarithm outputs are unitless

        return d

    @daskified(_DASKIFIED_VERBOSE)
    @_deprecated_kwarg_check("i")
    @_inplace_enabled(default=False)
    def squeeze(self, axes=None, inplace=False, i=False):
        """Remove size 1 axes from the data array.

        By default all size 1 axes are removed, but particular axes
        may be selected with the keyword arguments.

        .. seealso:: `flatten`, `insert_dimension`, `flip`,
                     `swapaxes`, `transpose`

        :Parameters:

            axes: (sequence of) int, optional
                Select the axes. By default all size 1 axes are
                removed. The *axes* argument may be one, or a
                sequence, of integers that select the axis
                corresponding to the given position in the list of
                axes of the data array.

                No axes are removed if *axes* is an empty sequence.

            {{inplace: `bool`, optional}}

            {{i: deprecated at version 3.0.0}}

        :Returns:

            `Data` or `None`
                The squeezed data array.

        **Examples**

        >>> v.shape
        (1,)
        >>> v.squeeze()
        >>> v.shape
        ()

        >>> v.shape
        (1, 2, 1, 3, 1, 4, 1, 5, 1, 6, 1)
        >>> v.squeeze((0,))
        >>> v.shape
        (2, 1, 3, 1, 4, 1, 5, 1, 6, 1)
        >>> v.squeeze(1)
        >>> v.shape
        (2, 3, 1, 4, 1, 5, 1, 6, 1)
        >>> v.squeeze([2, 4])
        >>> v.shape
        (2, 3, 4, 5, 1, 6, 1)
        >>> v.squeeze([])
        >>> v.shape
        (2, 3, 4, 5, 1, 6, 1)
        >>> v.squeeze()
        >>> v.shape
        (2, 3, 4, 5, 6)

        """
        d = _inplace_enabled_define_and_cleanup(self)

        # TODODASK - check if axis parsing is done in dask

        if not d.ndim:
            if axes or axes == 0:
                raise ValueError(
                    "Can't squeeze: Can't remove an axis from "
                    f"scalar {d.__class__.__name__}"
                )

            if inplace:
                d = None

            return d

        shape = d.shape

        if axes is None:
            axes = [i for i, n in enumerate(shape) if n == 1]
        else:
            axes = d._parse_axes(axes)

            # Check the squeeze axes
            for i in axes:
                if shape[i] > 1:
                    raise ValueError(
                        f"Can't squeeze {d.__class__.__name__}: "
                        f"Can't remove axis of size {shape[i]}"
                    )
        # --- End: if

        if not axes:
            return d

        # Still here? Then the data array is not scalar and at least
        # one size 1 axis needs squeezing.
        dx = d.to_dask_array()
        dx = dx.squeeze(axis=tuple(axes))
        d._set_dask(dx, reset_mask_hardness=False)

        # Remove the squeezed axes names
        d._axes = [axis for i, axis in enumerate(d._axes) if i not in axes]

        return d

    # `arctan2`, AT2 seealso
    @daskified(_DASKIFIED_VERBOSE)
    @_deprecated_kwarg_check("i")
    @_inplace_enabled(default=False)
    def tan(self, inplace=False, i=False):
        """Take the trigonometric tangent of the data element-wise.

        Units are accounted for in the calculation. If the units are not
        equivalent to radians (such as Kelvin) then they are treated as if
        they were radians. For example, the tangents of 45
        degrees_east, 0.78539816 radians and 0.78539816 Kelvin are all
        1.0.

        The output units are changed to '1' (nondimensional).

        .. seealso:: `arctan`, `cos`, `sin`, `tanh`

        :Parameters:

            {{inplace: `bool`, optional}}

            {{i: deprecated at version 3.0.0}}

        :Returns:

            `Data` or `None`

        **Examples**

        >>> d.Units
        <Units: degrees_north>
        >>> print(d.array)
        [[-45 0 45 --]]
        >>> e = d.tan()
        >>> e.Units
        <Units: 1>
        >>> print(e.array)
        [[-1.0 0.0 1.0 --]]

        >>> d.Units
        <Units: m s-1>
        >>> print(d.array)
        [[1 2 3 --]]
        >>> d.tan(inplace=True)
        >>> d.Units
        <Units: 1>
        >>> print(d.array)
        [[1.55740772465 -2.18503986326 -0.142546543074 --]]

        """
        d = _inplace_enabled_define_and_cleanup(self)

        if d.Units.equivalent(_units_radians):
            d.Units = _units_radians

        dx = d.to_dask_array()
        d._set_dask(da.tan(dx), reset_mask_hardness=False)

        d.override_units(_units_1, inplace=True)

        return d

    @daskified(_DASKIFIED_VERBOSE)
    def tolist(self):
        """Return the data as a scalar or (nested) list.

        Returns the data as an ``N``-levels deep nested list of Python
        scalars, where ``N`` is the number of data dimensions.

        If ``N`` is 0 then, since the depth of the nested list is 0,
        it will not be a list at all, but a simple Python scalar.

        :Returns:

            `list` or scalar
                The (nested) list of array elements, or a scalar if
                the data has 0 dimensions.

        **Examples**

        >>> d = cf.Data(9)
        >>> d.tolist()
        9

        >>> d = cf.Data([1, 2])
        >>> d.tolist()
        [1, 2]

        >>> d = cf.Data(([[1, 2], [3, 4]]))
        >>> d.tolist()
        [[1, 2], [3, 4]]

        >>> d.equals(cf.Data(d.tolist()))
        True

        """
        return self.array.tolist()

    @daskified(_DASKIFIED_VERBOSE)
    @_deprecated_kwarg_check("i")
    @_inplace_enabled(default=False)
    def transpose(self, axes=None, inplace=False, i=False):
        """Permute the axes of the data array.

        .. seealso:: `flatten', `insert_dimension`, `flip`, `squeeze`,
                     `swapaxes`

        :Parameters:

            axes: (sequence of) `int`
                The new axis order of the data array. By default the order
                is reversed. Each axis of the new order is identified by
                its original integer position.

            {{inplace: `bool`, optional}}

            {{i: deprecated at version 3.0.0}}

        :Returns:

            `Data` or `None`

        **Examples**

        >>> d.shape
        (19, 73, 96)
        >>> d.transpose()
        >>> d.shape
        (96, 73, 19)
        >>> d.transpose([1, 0, 2])
        >>> d.shape
        (73, 96, 19)
        >>> d.transpose((-1, 0, 1))
        >>> d.shape
        (19, 73, 96)

        """
        d = _inplace_enabled_define_and_cleanup(self)

        ndim = d.ndim
        if axes is None:
            if ndim <= 1:
                return d
            iaxes = tuple(range(ndim - 1, -1, -1))
        else:
            iaxes = d._parse_axes(axes)

        # Note: _axes attribute is still important/utilised post-Daskification
        # because e.g. axes labelled as cyclic by the _cyclic attribute use it
        # to determine their position (see #discussion_r694096462 on PR #247).
        data_axes = d._axes
        d._axes = [data_axes[i] for i in iaxes]

        dx = d.to_dask_array()
        try:
            dx = da.transpose(dx, axes=axes)
        except ValueError:
            raise ValueError(
                f"Can't transpose: Axes don't match array: {axes}"
            )
        d._set_dask(dx, reset_mask_hardness=False)

        return d

    @daskified(_DASKIFIED_VERBOSE)
    @_deprecated_kwarg_check("i")
    @_inplace_enabled(default=False)
    def trunc(self, inplace=False, i=False):
        """Return the truncated values of the data array.

        The truncated value of the number, ``x``, is the nearest integer
        which is closer to zero than ``x`` is. In short, the fractional
        part of the signed number ``x`` is discarded.

        .. versionadded:: 1.0

        .. seealso:: `ceil`, `floor`, `rint`

        :Parameters:

            {{inplace: `bool`, optional}}

            {{i: deprecated at version 3.0.0}}

        :Returns:

            `Data` or `None`

        **Examples**

        >>> d = cf.Data([-1.9, -1.5, -1.1, -1, 0, 1, 1.1, 1.5 , 1.9])
        >>> print(d.array)
        [-1.9 -1.5 -1.1 -1.   0.   1.   1.1  1.5  1.9]
        >>> print(d.trunc().array)
        [-1. -1. -1. -1.  0.  1.  1.  1.  1.]

        """
        d = _inplace_enabled_define_and_cleanup(self)
        dx = d.to_dask_array()
        d._set_dask(da.trunc(dx), reset_mask_hardness=False)
        return d

    @classmethod
    def empty(
        cls,
        shape,
        dtype=None,
        units=None,
        calendar=None,
        fill_value=None,
        chunks=_DEFAULT_CHUNKS,
    ):
        """Return a new array of given shape and type, without
        initializing entries.

        .. seealso:: `full`, `ones`, `zeros`

        :Parameters:

            shape: `int` or `tuple` of `int`
                The shape of the new array. e.g. ``(2, 3)`` or ``2``.

            dtype: data-type
                The desired output data-type for the array, e.g.
                `numpy.int8`. The default is `numpy.float64`.

            units: `str` or `Units`
                The units for the new data array.

            calendar: `str`, optional
                The calendar for reference time units.

            {{chunks: `int`, `tuple`, `dict` or `str`, optional}}

                .. versionadded:: 4.0.0

            fill_value: deprecated at version 4.0.0
                Use `set_fill_value` instead.

        :Returns:

            `Data`
                Array of uninitialized (arbitrary) data of the given
                shape and dtype.

        **Examples**

        >>> d = cf.Data.empty((2, 2))
        >>> print(d.array)
        [[ -9.74499359e+001  6.69583040e-309],
         [  2.13182611e-314  3.06959433e-309]]         #uninitialized

        >>> d = cf.Data.empty((2,), dtype=bool)
        >>> print(d.array)
        [ False  True]                                 #uninitialized

        """
        dx = da.empty(shape, dtype=dtype, chunks=chunks)
        return cls(dx, units=units, calendar=calendar)

    @classmethod
    def full(
        cls,
        shape,
        fill_value,
        dtype=None,
        units=None,
        calendar=None,
        chunks=_DEFAULT_CHUNKS,
    ):
        """Return a new array of given shape and type, filled with a
        fill value.

        .. seealso:: `empty`, `ones`, `zeros`

        :Parameters:

            shape: `int` or `tuple` of `int`
                The shape of the new array. e.g. ``(2, 3)`` or ``2``.

            fill_value: scalar
                The fill value.

            dtype: data-type
                The desired data-type for the array. The default, `None`,
                means ``np.array(fill_value).dtype``.

            units: `str` or `Units`
                The units for the new data array.

            calendar: `str`, optional
                The calendar for reference time units.

            {{chunks: `int`, `tuple`, `dict` or `str`, optional}}

                .. versionadded:: 4.0.0

        :Returns:

            `Data`
                Array of *fill_value* with the given shape and data
                type.

        **Examples**

        >>> d = cf.Data.full((2, 3), -99)
        >>> print(d.array)
        [[-99 -99 -99]
         [-99 -99 -99]]

        >>> d = cf.Data.full(2, 0.0)
        >>> print(d.array)
        [0. 0.]

        >>> d = cf.Data.full((2,), 0, dtype=bool)
        >>> print(d.array)
        [False False]

        """
        if dtype is None:
            # Need to explicitly set the default because dtype is not
            # a named keyword of da.full
            dtype = getattr(fill_value, "dtype", None)
            if dtype is None:
                dtype = np.array(fill_value).dtype

        dx = da.full(shape, fill_value, dtype=dtype, chunks=chunks)
        return cls(dx, units=units, calendar=calendar)

    @classmethod
    def ones(
        cls,
        shape,
        dtype=None,
        units=None,
        calendar=None,
        chunks=_DEFAULT_CHUNKS,
    ):
        """Returns a new array filled with ones of set shape and type.

        .. seealso:: `empty`, `full`, `zeros`

        :Parameters:

            shape: `int` or `tuple` of `int`
                The shape of the new array. e.g. ``(2, 3)`` or ``2``.

            dtype: data-type
                The desired data-type for the array, e.g.
                `numpy.int8`. The default is `numpy.float64`.

            units: `str` or `Units`
                The units for the new data array.

            calendar: `str`, optional
                The calendar for reference time units.

            {{chunks: `int`, `tuple`, `dict` or `str`, optional}}

                .. versionadded:: 4.0.0

        :Returns:

            `Data`
                Array of ones with the given shape and data type.

        **Examples**

        >>> d = cf.Data.ones((2, 3))
        >>> print(d.array)
        [[1. 1. 1.]
         [1. 1. 1.]]

        >>> d = cf.Data.ones((2,), dtype=bool)
        >>> print(d.array)
        [ True  True]

        """
        dx = da.ones(shape, dtype=dtype, chunks=chunks)
        return cls(dx, units=units, calendar=calendar)

    @classmethod
    def zeros(
        cls,
        shape,
        dtype=None,
        units=None,
        calendar=None,
        chunks=_DEFAULT_CHUNKS,
    ):
        """Returns a new array filled with zeros of set shape and type.

        .. seealso:: `empty`, `full`, `ones`

        :Parameters:

            shape: `int` or `tuple` of `int`
                The shape of the new array.

            dtype: data-type
                The data-type of the new array. By default the
                data-type is ``float``.

            units: `str` or `Units`
                The units for the new data array.

            calendar: `str`, optional
                The calendar for reference time units.

            {{chunks: `int`, `tuple`, `dict` or `str`, optional}}

                .. versionadded:: 4.0.0

        :Returns:

            `Data`
                Array of zeros with the given shape and data type.

        **Examples**

        >>> d = cf.Data.zeros((2, 3))
        >>> print(d.array)
        [[0. 0. 0.]
         [0. 0. 0.]]

        >>> d = cf.Data.zeros((2,), dtype=bool)
        >>> print(d.array)
        [False False]

        """
        dx = da.zeros(shape, dtype=dtype, chunks=chunks)
        return cls(dx, units=units, calendar=calendar)

    @daskified(_DASKIFIED_VERBOSE)
    @_deprecated_kwarg_check("out")
    @_deprecated_kwarg_check("i")
    @_inplace_enabled(default=False)
    def func(
        self,
        f,
        units=None,
        out=False,
        inplace=False,
        preserve_invalid=False,
        i=False,
        **kwargs,
    ):
        """Apply an element-wise array operation to the data array.

        :Parameters:

            f: `function`
                The function to be applied.

            units: `Units`, optional

            out: deprecated at version 4.0.0

            {{inplace: `bool`, optional}}

            preserve_invalid: `bool`, optional
                For MaskedArray arrays only, if True any invalid values produced
                by the operation will be preserved, otherwise they are masked.

            {{i: deprecated at version 3.0.0}}

        :Returns:

            `Data` or `None`

        **Examples**

        >>> d.Units
        <Units: radians>
        >>> print(d.array)
        [[ 0.          1.57079633]
         [ 3.14159265  4.71238898]]
        >>> import numpy
        >>> e = d.func(numpy.cos)
        >>> e.Units
        <Units: 1>
        >>> print(e.array)
        [[ 1.0  0.0]
         [-1.0  0.0]]
        >>> d.func(numpy.sin, inplace=True)
        >>> print(d.array)
        [[0.0   1.0]
         [0.0  -1.0]]

        >>> d = cf.Data([-2, -1, 1, 2], mask=[0, 0, 0, 1])
        >>> f = d.func(numpy.arctanh, preserve_invalid=True)
        >>> f.array
        masked_array(data=[nan, -inf, inf, --],
                     mask=[False, False, False,  True],
               fill_value=1e+20)
        >>> e = d.func(numpy.arctanh)  # default preserve_invalid is False
        >>> e.array
        masked_array(data=[--, --, --, --],
                     mask=[ True,  True,  True,  True],
               fill_value=1e+20,
                    dtype=float64)

        """
        d = _inplace_enabled_define_and_cleanup(self)
        dx = d.to_dask_array()

        # TODODASK: Steps to preserve invalid values shown, taking same
        # approach as pre-daskification, but maybe we can now change approach
        # to avoid finding mask and data, which requires early compute...
        # Step 1. extract the non-masked data and the mask separately
        if preserve_invalid:
            # Assume all inputs are masked, as checking for a mask to confirm
            # is expensive. If unmasked, effective mask will be all False.
            dx_mask = da.ma.getmaskarray(dx)  # store original mask
            dx = da.ma.getdata(dx)

        # Step 2: apply operation to data alone
        axes = tuple(range(dx.ndim))
        dx = da.blockwise(f, axes, dx, axes, **kwargs)

        if preserve_invalid:
            # Step 3: reattach original mask onto the output data
            dx = da.ma.masked_array(dx, mask=dx_mask)

        d._set_dask(dx, reset_mask_hardness=True)

        if units is not None:
            d.override_units(units, inplace=True)

        return d

    @daskified(_DASKIFIED_VERBOSE)
    @_inplace_enabled(default=False)
    @_deprecated_kwarg_check("i")
    def range(
        self,
        axes=None,
        squeeze=False,
        mtol=1,
        split_every=None,
        inplace=False,
        i=False,
    ):
        """Calculate range values.

        The range is the maximum minus the minimum.

        Calculates the range value or the range values along axes.

        See
        https://ncas-cms.github.io/cf-python/analysis.html#collapse-methods
        for mathematical definitions.

         ..seealso:: `sample_size`, `max`, `min`, `mid_range`

        :Parameters:

            {{collapse axes: (sequence of) `int`, optional}}

            {{collapse squeeze: `bool`, optional}}

            {{mtol: number, optional}}

            {{split_every: `int` or `dict`, optional}}

                .. versionadded:: TODODASK

            {{inplace: `bool`, optional}}

            {{i: deprecated at version 3.0.0}}

        :Returns:

            `Data` or `None`
                The collapsed array.

        **Examples**

        >>> a = np.ma.arange(12).reshape(4, 3)
        >>> d = cf.Data(a, 'K')
        >>> d[1, 1] = np.ma.masked
        >>> print(d.array)
        [[0 1 2]
         [3 -- 5]
         [6 7 8]
         [9 10 11]]
        >>> d.range()
        <CF Data(1, 1): [[11]] K>

        """
        d = _inplace_enabled_define_and_cleanup(self)
        d, _ = _collapse(
            Collapse.range,
            d,
            axis=axes,
            keepdims=not squeeze,
            split_every=split_every,
            mtol=mtol,
        )
        return d

    @daskified(_DASKIFIED_VERBOSE)
    @_inplace_enabled(default=False)
    @_deprecated_kwarg_check("i")
    def roll(self, axis, shift, inplace=False, i=False):
        """Roll array elements along a given axis.

        Equivalent in function to `numpy.roll`.

        TODODASK  - note that it works for multiple axes

        :Parameters:

            axis: `int`
                Select the axis over which the elements are to be rolled.
                removed. The *axis* parameter is an integer that selects
                the axis corresponding to the given position in the list
                of axes of the data.

                *Parameter example:*
                  Convolve the second axis: ``axis=1``.

                *Parameter example:*
                  Convolve the last axis: ``axis=-1``.

            shift: `int`, or `tuple` of `int`
                The number of places by which elements are shifted.
                If a `tuple`, then *axis* must be a tuple of the same
                size, and each of the given axes is shifted by the
                corresponding number. If an `int` while *axis* is a
                tuple of `int`, then the same value is used for all
                given axes.

            {{inplace: `bool`, optional}}

            {{i: deprecated at version 3.0.0}}

        :Returns:

            `Data` or `None`

        """
        # TODODASK - consider matching the numpy/dask api: "shift, axis="

        d = _inplace_enabled_define_and_cleanup(self)

        dx = d.to_dask_array()
        dx = da.roll(dx, shift, axis=axis)
        d._set_dask(dx, reset_mask_hardness=False)

        return d

    @daskified(_DASKIFIED_VERBOSE)
    @_inplace_enabled(default=False)
    @_deprecated_kwarg_check("i")
    def sum(
        self,
        axes=None,
        weights=None,
        squeeze=False,
        mtol=1,
        split_every=None,
        inplace=False,
        i=False,
    ):
        """Calculate sum values.

        Calculates the sum value or the sum values along axes.

        See
        https://ncas-cms.github.io/cf-python/analysis.html#collapse-methods
        for mathematical definitions.

         ..seealso:: `sample_size`, `integral`, `mean`, `sd`,
                     `sum_of_squares`, `sum_of_weights`

        :Parameters:

            {{collapse axes: (sequence of) `int`, optional}}

            {{weights: data_like, `dict`, or `None`, optional}}

            {{collapse squeeze: `bool`, optional}}

            {{mtol: number, optional}}

            {{split_every: `int` or `dict`, optional}}

                .. versionadded:: TODODASK

            {{inplace: `bool`, optional}}

            {{i: deprecated at version 3.0.0}}

        :Returns:

            `Data` or `None`
                The collapsed data, or `None` if the operation was
                in-place.

        **Examples**

        >>> a = np.ma.arange(12).reshape(4, 3)
        >>> d = cf.Data(a, 'K')
        >>> d[1, 1] = np.ma.masked
        >>> print(d.array)
        [[0 1 2]
         [3 -- 5]
         [6 7 8]
         [9 10 11]]
        >>> d.sum()
        <CF Data(1, 1): [[62]] K>

        >>> w = np.linspace(1, 2, 3)
        >>> print(w)
        [1.  1.5 2. ]
        >>> d.sum(weights=cf.Data(w, 'm'))
        <CF Data(1, 1): [[97.0]] K>

        """
        d = _inplace_enabled_define_and_cleanup(self)
        d, _ = _collapse(
            Collapse.sum,
            d,
            axis=axes,
            weights=weights,
            keepdims=not squeeze,
            split_every=split_every,
            mtol=mtol,
        )
        return d

    @daskified(_DASKIFIED_VERBOSE)
    @_inplace_enabled(default=False)
    def sum_of_squares(
        self,
        axes=None,
        weights=None,
        squeeze=False,
        mtol=1,
        split_every=None,
        inplace=False,
    ):
        """Calculate sums of squares.

        Calculates the sum of squares or the sum of squares values
        along axes.

        See
        https://ncas-cms.github.io/cf-python/analysis.html#collapse-methods
        for mathematical definitions.

         ..seealso:: `sample_size`, `sum`, `sum_of_squares`,
                     `sum_of_weights2`

        :Parameters:

            {{collapse axes: (sequence of) `int`, optional}}

            {{weights: data_like, `dict`, or `None`, optional}}

            {{collapse squeeze: `bool`, optional}}

            {{mtol: number, optional}}

            {{split_every: `int` or `dict`, optional}}

                .. versionadded:: TODODASK

            {{inplace: `bool`, optional}}

        :Returns:

            `Data` or `None`
                The collapsed data, or `None` if the operation was
                in-place.

        **Examples**

        >>> a = np.ma.arange(12).reshape(4, 3)
        >>> d = cf.Data(a, 'K')
        >>> d[1, 1] = np.ma.masked
        >>> print(d.array)
        [[0 1 2]
         [3 -- 5]
         [6 7 8]
         [9 10 11]]
        >>> d.sum_of_squares()
        <CF Data(1, 1): [[490]] K2>

        >>> w = np.linspace(1, 2, 3)
        >>> print(w)
        [1.  1.5 2. ]
        >>> d.sum_of_squares(weights=w)
        <CF Data(1, 1): [[779.0]] K2>

        """
        d = _inplace_enabled_define_and_cleanup(self)
        d.square(inplace=True)
        d.sum(
            axes=axes,
            weights=weights,
            squeeze=squeeze,
            mtol=mtol,
            split_every=split_every,
            inplace=True,
        )
        return d

    @daskified(_DASKIFIED_VERBOSE)
    @_deprecated_kwarg_check("i")
    @_inplace_enabled(default=False)
    def sum_of_weights(
        self,
        axes=None,
        weights=None,
        squeeze=False,
        mtol=1,
        split_every=None,
        inplace=False,
        i=False,
    ):
        """Calculate sums of weights.

        Calculates the sum of weights or the sum of weights values
        along axes.

        The weights given by the *weights* parameter are internally
        broadcast to the shape of the data, and those weights that are
        missing data, or that correspond to the missing elements of
        the data, are assigned a weight of 0. It is these processed
        weights that are summed.

        See
        https://ncas-cms.github.io/cf-python/analysis.html#collapse-methods
        for mathematical definitions.

         ..seealso:: `sample_size`, `sum`, `sum_of_squares`,
                     `sum_of_weights2`

        :Parameters:

            {{collapse axes: (sequence of) `int`, optional}}

            {{weights: data_like, `dict`, or `None`, optional}}

            {{collapse squeeze: `bool`, optional}}

            {{mtol: number, optional}}

            {{split_every: `int` or `dict`, optional}}

                .. versionadded:: TODODASK

            {[inplace: `bool`, optional}}

            {{i: deprecated at version 3.0.0}}

        :Returns:

            `Data` or `None`
                The collapsed data, or `None` if the operation was
                in-place.

        **Examples**

        >>> a = np.ma.arange(12).reshape(4, 3)
        >>> d = cf.Data(a, 'K')
        >>> d[1, 1] = np.ma.masked
        >>> print(d.array)
        [[0 1 2]
         [3 -- 5]
         [6 7 8]
         [9 10 11]]
        >>> d.sum_of_weights()
        <CF Data(1, 1): [[11]]>

        >>> w = np.linspace(1, 2, 3)
        >>> print(w)
        [1.  1.5 2. ]
        >>> d.sum_of_weights(weights=w)
        <CF Data(1, 1): [[16.5]]>

        >>> d.sum_of_weights(weights=cf.Data(w, 'm'))
        <CF Data(1, 1): [[16.5]] m>

        """
        d = _inplace_enabled_define_and_cleanup(self)
        d, weights = _collapse(
            Collapse.sum_of_weights,
            d,
            axis=axes,
            weights=weights,
            keepdims=not squeeze,
            split_every=split_every,
            mtol=mtol,
        )

        units = _units_None
        if weights is not None:
            units = getattr(weights, "Units", None)
            if units is None:
                units = _units_None

        d.override_units(units, inplace=True)

        return d

    @daskified(_DASKIFIED_VERBOSE)
    @_deprecated_kwarg_check("i")
    @_inplace_enabled(default=False)
    def sum_of_weights2(
        self,
        axes=None,
        weights=None,
        squeeze=False,
        mtol=1,
        split_every=None,
        inplace=False,
        i=False,
    ):
        """Calculate sums of squares of weights.

        Calculates the sum of squares of weights or the sum of squares
        of weights values along axes.

        The weights given by the *weights* parameter are internally
        broadcast to the shape of the data, and those weights that
        are missing data, or that correspond to the missing elements
        of the data, are assigned a weight of 0. It is these processed
        weights that are squared and summed.

        See
        https://ncas-cms.github.io/cf-python/analysis.html#collapse-methods
        for mathematical definitions.

         ..seealso:: `sample_size`, `sum`, `sum_of_squares`,
                     `sum_of_weights`

        :Parameters:

            {{collapse axes: (sequence of) `int`, optional}}

            {{weights: data_like, `dict`, or `None`, optional}}

            {{collapse squeeze: `bool`, optional}}

            {{mtol: number, optional}}

            {{split_every: `int` or `dict`, optional}}

                .. versionadded:: TODODASK

            {[inplace: `bool`, optional}}

            {{i: deprecated at version 3.0.0}}

        :Returns:

            `Data` or `None`
                The collapsed data, or `None` if the operation was
                in-place.

        **Examples**

        >>> a = np.ma.arange(12).reshape(4, 3)
        >>> d = cf.Data(a, 'K')
        >>> d[1, 1] = np.ma.masked
        >>> print(d.array)
        [[0 1 2]
         [3 -- 5]
         [6 7 8]
         [9 10 11]]
        >>> d.sum_of_weights2()
        <CF Data(1, 1): [[11]]>

        >>> w = np.linspace(1, 2, 3)
        >>> print(w)
        [1.  1.5 2. ]
        >>> d.sum_of_weights2(weights=w)
        <CF Data(1, 1): [[26.75]]>

        >>> d.sum_of_weights2(weights=cf.Data(w, 'm'))
        <CF Data(1, 1): [[26.75]] m2>

        """
        d = _inplace_enabled_define_and_cleanup(self)
        d, weights = _collapse(
            Collapse.sum_of_weights2,
            d,
            axis=axes,
            weights=weights,
            keepdims=not squeeze,
            split_every=split_every,
            mtol=mtol,
        )

        units = _units_None
        if weights is not None:
            units = getattr(weights, "Units", None)
            if not units:
                units = _units_None
            else:
                units = units ** 2

        d.override_units(units, inplace=True)

        return d

    @daskified(_DASKIFIED_VERBOSE)
    @_deprecated_kwarg_check("i")
    @_inplace_enabled(default=False)
    def std(
        self,
        axes=None,
        squeeze=False,
        mtol=1,
        weights=None,
        ddof=0,
        split_every=None,
        inplace=False,
        i=False,
    ):
        r"""Calculate standard deviations.

        Calculates the standard deviation of an array or the standard
        deviations along axes.

        See
        https://ncas-cms.github.io/cf-python/analysis.html#collapse-methods
        for mathematical definitions.

         ..seealso:: `sample_size`, `mean`, `sum`, `var`

        :Parameters:

            {{collapse axes: (sequence of) `int`, optional}}

            {{weights: data_like, `dict`, or `None`, optional}}

            {{collapse squeeze: `bool`, optional}}

            {{mtol: number, optional}}

            {{ddof: number}}

                 By default *ddof* is 0.

            {{split_every: `int` or `dict`, optional}}

                .. versionadded:: TODODASK

            {{inplace: `bool`, optional}}

            {{i: deprecated at version 3.0.0}}

        :Returns:

            `Data` or `None`
                The collapsed data, or `None` if the operation was
                in-place.

        **Examples**

        >>> a = np.ma.arange(12).reshape(4, 3)
        >>> d = cf.Data(a, 'K')
        >>> d[1, 1] = np.ma.masked
        >>> print(d.array)
        [[0 1 2]
         [3 -- 5]
         [6 7 8]
         [9 10 11]]
        >>> d.std()
        <CF Data(1, 1): [[3.5744733184250004]] K>
        >>> d.std(ddof=1)
        <CF Data(1, 1): [[3.7489392439122637]] K>

        >>> w = np.linspace(1, 2, 3)
        >>> print(w)
        [1.  1.5 2. ]
        >>> d.std(ddof=1, weights=w)
        <CF Data(1, 1): [[3.7457375639741506]] K>

        """
        d = _inplace_enabled_define_and_cleanup(self)
        d.var(
            axes=axes,
            weights=weights,
            squeeze=squeeze,
            mtol=mtol,
            ddof=ddof,
            split_every=split_every,
            inplace=True,
        )
        d.sqrt(inplace=True)
        return d

    @daskified(_DASKIFIED_VERBOSE)
    @_inplace_enabled(default=False)
    @_deprecated_kwarg_check("i")
    def var(
        self,
        axes=None,
        weights=None,
        squeeze=False,
        mtol=1,
        ddof=0,
        split_every=None,
        inplace=False,
        i=False,
    ):
        """Calculate variances.

        Calculates the variance of an array or the variance values
        along axes.

        See
        https://ncas-cms.github.io/cf-python/analysis.html#collapse-methods
        for mathematical definitions.

         ..seealso:: `sample_size`, `mean`, `sd`, `sum`

        :Parameters:

            {{collapse axes: (sequence of) `int`, optional}}

            {{weights: data_like, `dict`, or `None`, optional}}

            {{collapse squeeze: `bool`, optional}}

            {{mtol: number, optional}}

            {{ddof: number}}

                 By default *ddof* is 0.

            {{split_every: `int` or `dict`, optional}}

                .. versionadded:: TODODASK

            {{inplace: `bool`, optional}}

            {{i: deprecated at version 3.0.0}}

        :Returns:

            `Data` or `None`
                The collapsed data, or `None` if the operation was
                in-place.

        **Examples**

        >>> a = np.ma.arange(12).reshape(4, 3)
        >>> d = cf.Data(a, 'K')
        >>> d[1, 1] = np.ma.masked
        >>> print(d.array)
        [[0 1 2]
         [3 -- 5]
         [6 7 8]
         [9 10 11]]
        >>> d.var()
        <CF Data(1, 1): [[12.776859504132233]] K2>
        >>> d.var(ddof=1)
        <CF Data(1, 1): [[14.054545454545456]] K2>

        >>> w = np.linspace(1, 2, 3)
        >>> print(w)
        [1.  1.5 2. ]
        >>> d.var(ddof=1, weights=w)
        <CF Data(1, 1): [[14.030549898167004]] K2>

        """
        d = _inplace_enabled_define_and_cleanup(self)
        d, _ = _collapse(
            Collapse.var,
            d,
            axis=axes,
            weights=weights,
            keepdims=not squeeze,
            mtol=mtol,
            ddof=ddof,
            split_every=split_every,
        )

        units = d.Units
        if units:
            d.override_units(units ** 2, inplace=True)

        return d

    @daskified(_DASKIFIED_VERBOSE)
    def section(
        self, axes, stop=None, chunks=False, min_step=1, mode="dictionary"
    ):
        """Returns a dictionary of sections of the `Data` object.

        Specifically, returns a dictionary of Data objects which are the
        m-dimensional sections of this n-dimensional Data object, where
        m <= n. The dictionary keys are the indices of the sections
        in the original Data object. The m dimensions that are not
        sliced are marked with None as a placeholder making it possible
        to reconstruct the original data object. The corresponding
        values are the resulting sections of type `Data`.

        :Parameters:

            axes: (sequence of) `int`
                This is should be one or more integers of the m indices of
                the m axes that define the sections of the `Data`
                object. If axes is `None` (the default) or an empty
                sequence then all axes are selected.

                Note that the axes specified by the *axes* parameter are
                the one which are to be kept whole. All other axes are
                sectioned.

            stop: `int`, optional
                Deprecated at version TODODASK.

                Stop after this number of sections and return. If stop is
                None all sections are taken.

            chunks: `bool`, optional
                Depreated at version TODODASK. Consider using
                `cf.Data.rechunk` instead.

                If True return sections that are of the maximum possible
                size that will fit in one chunk of memory instead of
                sectioning into slices of size 1 along the dimensions that
                are being sectioned.


            min_step: `int`, optional
                The minimum step size when making chunks. By default this
                is 1. Can be set higher to avoid size 1 dimensions, which
                are problematic for linear regridding.

        :Returns:

            `dict`
                The dictionary of m dimensional sections of the Data
                object.

        **Examples**

        >>> d = cf.Data(np.arange(120).reshape(2, 6, 10))
        >>> d
        <CF Data(2, 6, 10): [[[0, ..., 119]]]>
        >>> d.section([1, 2])
        {(0, None, None): <CF Data(1, 6, 10): [[[0, ..., 59]]]>,
         (1, None, None): <CF Data(1, 6, 10): [[[60, ..., 119]]]>}
        >>> d.section([0, 1], min_step=2)
        {(None, None, 0): <CF Data(2, 6, 2): [[[0, ..., 111]]]>,
         (None, None, 2): <CF Data(2, 6, 2): [[[2, ..., 113]]]>,
         (None, None, 4): <CF Data(2, 6, 2): [[[4, ..., 115]]]>,
         (None, None, 6): <CF Data(2, 6, 2): [[[6, ..., 117]]]>,
         (None, None, 8): <CF Data(2, 6, 2): [[[8, ..., 119]]]>}

        """
        if chunks:
            _DEPRECATION_ERROR_KWARGS(
                self,
                "section",
                {"chunks": chunks},
                message="Consider using Data.rechunk() instead.",
                version="TODODASK",
                removed_at="5.0.0",
            )  # pragma: no cover

        if stop is not None:
            _DEPRECATION_ERROR_KWARGS(
                self,
                "section",
                {"stop": stop},
                version="TODODASK",
                removed_at="5.0.0",
            )  # pragma: no cover

        return _section(self, axes, min_step=min_step)

    @daskified(_DASKIFIED_VERBOSE)
    @_inplace_enabled(default=False)
    def square(self, dtype=None, inplace=False):
        """Calculate the element-wise square.

        .. versionadded:: TODODASK

        .. seealso:: `sqrt`, `sum_of_squares`

        :Parameters:

            dtype: data-type, optional
                Overrides the data type of the output arrays. A
                matching precision of the calculation should be
                chosen. For example, a *dtype* of ``'int32'`` is only
                allowed when the input values are integers.

             {{inplace: `bool`, optional}}

        :Returns:

            `Data` or `None`
                The element-wise square of the data, or `None` if the
                operation was in-place.

        **Examples**

        >>> d = cf.Data([[0, 1, 2.5, 3, 4]], 'K', mask=[[0, 0, 0, 1, 0]])
        >>> print(d.array)
        [[0.0 1.0 2.5 -- 4.0]]
        >>> e = d.square()
        >>> e
        <CF Data(1, 5): [[0.0, ..., 16.0]] K2>
        >>> print(e.array)
        [[0.0 1.0 6.25 -- 16.0]]

        """
        d = _inplace_enabled_define_and_cleanup(self)
        dx = d.to_dask_array()
        dx = da.square(dx, dtype=dtype)
        d._set_dask(dx, reset_mask_hardness=False)

        units = d.Units
        if units:
            d.override_units(units ** 2, inplace=True)

        return d

    @daskified(_DASKIFIED_VERBOSE)
    @_inplace_enabled(default=False)
    def sqrt(self, dtype=None, inplace=False):
        """Calculate the non-negative square root.

        .. versionadded:: TODODASK

        .. seealso:: `square`

        :Parameters:

            dtype: data-type, optional
                Overrides the data type of the output arrays. A
                matching precision of the calculation should be
                chosen. For example, a *dtype* of ``'int32'` is not
                allowed, even if the input values are perfect squares.

             {{inplace: `bool`, optional}}

        :Returns:

            `Data` or `None`
                The element-wise positive square root of the data, or
                `None` if the operation was in-place.

        **Examples**

        >>> d = cf.Data([[0, 1, 2, 3, 4]], 'K2', mask=[[0, 0, 0, 1, 0]])
        >>>print(d.array)
        [[0 1 2 -- 4]]
        >>> e = d.sqrt()
        >>> e
        <CF Data(1, 5): [[0.0, ..., 2.0]] K>
        >>> print(e.array)
        [[0.0 1.0 1.4142135623730951 -- 2.0]]

        Negative input values raise a warning but nonetheless result in NaN
        or, if there are already missing values, missing data:

        >>> import warnings
        >>> d = cf.Data([0, 1, -4])
        >>> print(d.array)
        [ 0  1 -4]
        >>> with warnings.catch_warnings():
        ...     warnings.simplefilter("ignore")
        ...     print(d.sqrt().array)
        ...
        [ 0.  1. nan]

        >>> d = cf.Data([0, 1, -4], mask=[1, 0, 0])
        >>> print(d.array)
        [-- 1 -4]
        >>> with warnings.catch_warnings():
        ...     warnings.simplefilter("ignore")
        ...     print(d.sqrt().array)
        ...
        [-- 1.0 --]

        """
        d = _inplace_enabled_define_and_cleanup(self)
        dx = d.to_dask_array()
        dx = da.sqrt(dx, dtype=dtype)
        d._set_dask(dx, reset_mask_hardness=False)

        units = d.Units
        if units:
            try:
                d.override_units(units ** 0.5, inplace=True)
            except ValueError as e:
                raise type(e)(
                    f"Incompatible units for taking a square root: {units!r}"
                )

        return d

    # ----------------------------------------------------------------
    # Aliases
    # ----------------------------------------------------------------
    @property
    def dtarray(self):
        """Alias for `datetime_array`"""
        return self.datetime_array

    @daskified(_DASKIFIED_VERBOSE)
    @_inplace_enabled(default=False)
    @_deprecated_kwarg_check("i")
    def maximum(
        self,
        axes=None,
        squeeze=False,
        mtol=1,
        split_every=None,
        inplace=False,
        i=False,
    ):
        """Alias for `max`"""
        return self.max(
            axes=axes,
            squeeze=squeeze,
            mtol=mtol,
            split_every=split_every,
            inplace=inplace,
            i=i,
        )

    @daskified(_DASKIFIED_VERBOSE)
    @_inplace_enabled(default=False)
    @_deprecated_kwarg_check("i")
    def minimum(
        self,
        axes=None,
        squeeze=False,
        mtol=1,
        split_every=None,
        inplace=False,
        i=False,
    ):
        """Alias for `min`"""
        return self.min(
            axes=axes,
            squeeze=squeeze,
            mtol=mtol,
            split_every=split_every,
            inplace=inplace,
            i=i,
        )

    @daskified(_DASKIFIED_VERBOSE)
    @_inplace_enabled(default=False)
    @_deprecated_kwarg_check("i")
    def sd(
        self,
        axes=None,
        squeeze=False,
        mtol=1,
        weights=None,
        ddof=0,
        split_every=None,
        inplace=False,
        i=False,
    ):
        """Alias for `std`"""
        return self.std(
            axes=axes,
            squeeze=squeeze,
            weights=weights,
            mtol=mtol,
            ddof=ddof,
            split_every=split_every,
            inplace=inplace,
            i=i,
        )

    @daskified(_DASKIFIED_VERBOSE)
    @_inplace_enabled(default=False)
    @_deprecated_kwarg_check("i")
    def standard_deviation(
        self,
        axes=None,
        squeeze=False,
        mtol=1,
        weights=None,
        ddof=0,
        split_every=None,
        inplace=False,
        i=False,
    ):
        """Alias for `std`"""
        return self.std(
            axes=axes,
            squeeze=squeeze,
            weights=weights,
            mtol=mtol,
            ddof=ddof,
            split_every=split_every,
            inplace=inplace,
            i=i,
        )

    @daskified(_DASKIFIED_VERBOSE)
    @_inplace_enabled(default=False)
    @_deprecated_kwarg_check("i")
    def variance(
        self,
        axes=None,
        squeeze=False,
        weights=None,
        mtol=1,
        ddof=0,
        split_every=None,
        inplace=False,
        i=False,
    ):
        """Alias for `var`"""
        return self.var(
            axes=axes,
            squeeze=squeeze,
            weights=weights,
            mtol=mtol,
            ddof=ddof,
            split_every=split_every,
            inplace=inplace,
            i=i,
        )


def _size_of_index(index, size=None):
    """Return the number of elements resulting in applying an index to a
    sequence.

    :Parameters:

        index: `slice` or `list` of `int`
            The index being applied to the sequence.

        size: `int`, optional
            The number of elements in the sequence being indexed. Only
            required if *index* is a slice object.

    :Returns:

        `int`
            The length of the sequence resulting from applying the index.

    **Examples**

    >>> _size_of_index(slice(None, None, -2), 10)
    5
    >>> _size_of_index([1, 4, 9])
    3

    """
    if isinstance(index, slice):
        # Index is a slice object
        start, stop, step = index.indices(size)
        div, mod = divmod(stop - start, step)
        if mod != 0:
            div += 1
        return div
    else:
        # Index is a list of integers
        return len(index)


def _broadcast(a, shape):
    """Broadcast an array to a given shape.

    It is assumed that ``len(array.shape) <= len(shape)`` and that the
    array is broadcastable to the shape by the normal numpy
    boradcasting rules, but neither of these things are checked.

    For example, ``d[...] = d._broadcast(e, d.shape)`` gives the same
    result as ``d[...] = e``

    :Parameters:

        a: numpy array-like

        shape: `tuple`

    :Returns:

        `numpy.ndarray`

    """
    # Replace with numpy.broadcast_to v1.10 ??/ TODO

    a_shape = np.shape(a)
    if a_shape == shape:
        return a

    tile = [(m if n == 1 else 1) for n, m in zip(a_shape[::-1], shape[::-1])]
    tile = shape[0 : len(shape) - len(a_shape)] + tuple(tile[::-1])

    return np.tile(a, tile)


def _where_broadcastable(data, x, name):
    """Check broadcastability for `where` assignments.

    Raises an exception if the result of broadcasting *data* and *x*
    together does not have the same shape as *data*.

    .. versionadded:: TODODASK

    .. seealso:: `where`

    :Parameters:

        data, x: `Data`
            The arrays to compare.

        name: `str`
            A name for *x* that is used in any exception error
            message.

    :Returns:

        `bool`
             If *x* is acceptably broadcastable to *data* then `True`
             is returned, otherwise a `ValueError` is raised.

    """
    ndim_x = x.ndim
    if not ndim_x:
        return True

    ndim_data = data.ndim
    if ndim_x > ndim_data:
        raise ValueError(
            f"where: Broadcasting the {name!r} parameter with {ndim_x} "
            f"dimensions would change the shape of the data with "
            f"{ndim_data} dimensions"
        )

    shape_x = x.shape
    shape_data = data.shape
    for n, m in zip(shape_x[::-1], shape_data[::-1]):
        if n != m and n != 1:
            raise ValueError(
                f"where: Broadcasting the {name!r} parameter with shape "
                f"{shape_x} would change the shape of the data with shape "
                f"{shape_data}"
            )

    return True


def _collapse(
    func,
    d,
    axis=None,
    weights=None,
    keepdims=True,
    mtol=1,
    ddof=None,
    split_every=None,
):
    """Collapse data in-place using a given funcion.

     .. versionadded:: TODODASK

     .. seealso:: `_parse_weights`

    :Parameters:

        func: callable
            The function that collapses the underlying `dask` array of
            *d*. Must have the minimum signature (parameters and
            default values) ``func(dx, axis=None, keepdims=False,
            mtol=None, split_every=None)`` (optionally including
            ``weights=None`` or ``ddof=None``), where ``dx`` is a the
            dask array contained in *d*.

        d: `Data`
            The data to be collapsed.

        axis: (sequence of) int, optional
            The axes to be collapsed. By default all axes are
            collapsed, resulting in output with size 1. Each axis is
            identified by its integer position. If *axes* is an empty
            sequence then the collapse is applied to each scalar
            element and the reuslt has the same shape as the input
            data.

        weights: data_like, `dict`, or `None`, optional
            Weights associated with values of the data. By default
            *weights* is `None`, meaning that all non-missing elements
            of the data have a weight of 1 and all missing elements
            have a weight of 0.

            If *weights* is a data_like object then it must be
            broadcastable to the array.

            If *weights* is a dictionary then each key specifies axes
            of the data (an `int` or `tuple` of `int`), with a
            corresponding value of data_like weights for those
            axes. The dimensions of a weights value must correspond to
            its key axes in the same order. Not all of the axes need
            weights assigned to them. The weights that will be used
            will be an outer product of the dictionary's values.

            However they are specified, the weights are internally
            broadcast to the shape of the data, and those weights that
            are missing data, or that correspond to the missing
            elements of the data, are assigned a weight of 0.

            For collapse functions that do not have a ``weights``
            parameter, *weights* must be `None`.

        keepdims: `bool`, optional
            By default, the axes which are collapsed are left in the
            result as dimensions with size one, so that the result
            will broadcast correctly against the input array. If set
            to False then collapsed axes are removed from the data.

        mtol: number, optional
            The sample size threshold below which collapsed values are
            set to missing data. It is defined as a fraction (between
            0 and 1 inclusive) of the contributing input data values.

            The default of *mtol* is 1, meaning that a missing datum
            in the output array occurs whenever all of its
            contributing input array elements are missing data.

            For other values, a missing datum in the output array
            occurs whenever more than ``100*mtol%`` of its
            contributing input array elements are missing data.

        ddof: number, optional
            The delta degrees of freedom. The number of degrees of
            freedom used in the calculation is (N-*ddof*) where N
            represents the number of non-missing elements.

            For collapse functions that do not have a ``ddof``
            parameter, *ddof* must be `None`.

        split_every: `int` or `dict`, optional
            Determines the depth of the recursive aggregation. See
            `dask.array.reduction` for details.

    :Returns:

        (`Data`, formatted weights)
            The collapsed data and the output of ``_parse_weights(d,
            weights, axis)``.

    """
    kwargs = {
        "axis": axis,
        "keepdims": keepdims,
        "split_every": split_every,
        "mtol": mtol,
    }

    weights = _parse_weights(d, weights, axis)
    if weights is not None:
        kwargs["weights"] = weights

    if ddof is not None:
        kwargs["ddof"] = ddof

    dx = d.to_dask_array()
    dx = func(dx, **kwargs)
    d._set_dask(dx, reset_mask_hardness=True)

    return d, weights


def _parse_weights(d, weights, axis=None):
    """Parse the weights input to `_collapse`.

     .. versionadded:: TODODASK

     .. seealso:: `_collapse`

    :Parameters:

        d: `Data`
            The data to be collapsed.

        weights: data_like or `dict`
            See `_collapse` for details.

        axis: (sequence of) `int`, optional
            See `_collapse` for details.

    :Returns:

        `Data` or `None`
            * If *weights* is a data_like object then they are
              returned unchanged as a `Data` object. It is up to the
              downstream functions to check if the weights can be
              broadcast to the data.

            * If *weights* is a dictionary then the dictionary
              values', i.e. the weights components, outer product is
              returned in `Data` object that is broadcastable to the
              data.

              If the dictionary is empty, or none of the axes defined
              by the keys correspond to collapse axes defined by
              *axis*, then then the collapse is unweighted and `None`
              is returned.

            Note that, in all cases, the returned weights are *not*
            modified to account for missing values in the data.

    **Examples**

    >>> d = cf.Data(np.arange(12)).reshape(4, 3)

    >>> _parse_weights(d, [1, 2, 1], (0, 1))
    <CF Data(3): [1, 2, 1]>

    >>> _parse_weights(d, [[1, 2, 1]], (0, 1))
    <CF Data(1, 3): [[1, 2, 1]]>

    >>> _parse_weights(d, {1: [1, 2, 1]}, (0, 1))
    <CF Data(1, 3): [[1, 2, 1]]>

    >>> print(_parse_weights(d, {0: [1, 2, 3, 4], 1: [1, 2, 1]}, (0, 1)))
    [[1 2 1]
     [2 4 2]
     [3 6 3]
     [4 8 4]]

    >>> print(cf.data.data._parse_weights(d, {}, (0, 1)))
    None

    >>> print(cf.data.data._parse_weights(d, {1: [1, 2, 1]}, 0))
    None

    """
    if weights is None:
        # No weights
        return

    if not isinstance(weights, dict):
        # Weights is data_like. Don't check broadcastability to d,
        # leave that to whatever uses the weights.
        return Data.asdata(weights)

    if not weights:
        # No weights (empty dictionary)
        return

    if axis is None:
        axis = tuple(range(d.ndim))
    else:
        axis = d._parse_axes(axis)

    weights = weights.copy()
    weights_axes = set()
    for key, value in tuple(weights.items()):
        del weights[key]
        key = d._parse_axes(key)
        if weights_axes.intersection(key):
            raise ValueError("Duplicate weights axis")

        weights[tuple(key)] = value
        weights_axes.update(key)

    if not weights_axes.intersection(axis):
        # No weights span collapse axes
        return

    # For each component, add missing dimensions as size 1.
    w = []
    shape = d.shape
    for key, value in weights.items():
        value = Data.asdata(value)

        # Make sure axes are in ascending order
        skey = tuple(sorted(key))
        if key != skey:
            value = value.transpose(skey)
            key = skey

        if not all(
            True if i in (j, 1) else False
            for i, j in zip(value.shape, [shape[i] for i in key])
        ):
            raise ValueError(
                f"Weights component for axes {tuple(key)} with shape "
                f"{value.shape} is not broadcastable to data with "
                f"shape {shape}"
            )

        new_shape = [n if i in key else 1 for i, n in enumerate(shape)]
        w.append(value.reshape(new_shape))

    # Return the product of the weights components, which will be
    # broadcastable to d
    return reduce(mul, w)<|MERGE_RESOLUTION|>--- conflicted
+++ resolved
@@ -34,9 +34,7 @@
 from ..functions import atol as cf_atol
 from ..functions import default_netCDF_fillvals
 from ..functions import fm_threshold as cf_fm_threshold
-from ..functions import free_memory
-from ..functions import inspect as cf_inspect
-from ..functions import log_level, parse_indices
+from ..functions import free_memory, log_level, parse_indices
 from ..functions import rtol as cf_rtol
 from ..mixin_container import Container
 from ..units import Units
@@ -9564,90 +9562,7 @@
 
         return d
 
-<<<<<<< HEAD
     @daskified(_DASKIFIED_VERBOSE)
-    def HDF_chunks(self, *chunks):
-        """Get or set HDF chunk sizes.
-
-        The HDF chunk sizes may be used by external code that allows
-        `Data` objects to be written to netCDF files.
-
-        Deprecated at version TODODASK and is no longer available. Use
-        the methods `nc_clear_hdf5_chunksizes`, `nc_hdf5_chunksizes`,
-        and `nc_set_hdf5_chunksizes` instead.
-
-        .. seealso:: `nc_clear_hdf5_chunksizes`, `nc_hdf5_chunksizes`,
-                     `nc_set_hdf5_chunksizes`
-
-        :Parameters:
-
-            chunks: `dict` or `None`, *optional*
-                Specify HDF chunk sizes.
-
-                When no positional argument is provided, the HDF chunk
-                sizes are unchanged.
-
-                If `None` then the HDF chunks sizes for each dimension
-                are cleared, so that the HDF default chunk size value
-                will be used when writing data to disk.
-
-                If a `dict` then it defines for a subset of the
-                dimensions, defined by their integer positions, the
-                corresponding HDF chunk sizes. The HDF chunk sizes are
-                set as a number of elements along the dimension.
-
-        :Returns:
-
-            `dict`
-                The HDF chunks for each dimension prior to the change,
-                or the current HDF chunks if no new values are
-                specified. A value of `None` is an indication that the
-                default chunk size should be used for that dimension.
-
-        **Examples**
-
-        >>> d = cf.Data(np.arange(30).reshape(5, 6))
-        >>> d.HDF_chunks()
-        {0: None, 1: None}
-        >>> d.HDF_chunks({1: 2})
-        {0: None, 1: None}
-        >>> d.HDF_chunks()
-        {0: None, 1: 2}
-        >>> d.HDF_chunks({1:None})
-        {0: None, 1: 2}
-        >>> d.HDF_chunks()
-        {0: None, 1: None}
-        >>> d.HDF_chunks({0: 3, 1: 6})
-        {0: None, 1: None}
-        >>> d.HDF_chunks()
-        {0: 3, 1: 6}
-        >>> d.HDF_chunks({1: 4})
-        {0: 3, 1: 6}
-        >>> d.HDF_chunks()
-        {0: 3, 1: 4}
-        >>> d.HDF_chunks({1: 999})
-        {0: 3, 1: 4}
-        >>> d.HDF_chunks()
-        {0: 3, 1: 999}
-        >>> d.HDF_chunks(None)
-        {0: 3, 1: 999}
-        >>> d.HDF_chunks()
-        {0: None, 1: None}
-
-        """
-        _DEPRECATION_ERROR_METHOD(
-            self,
-            "HDF_chunks",
-            message="Use the methods 'nc_clear_hdf5_chunksizes', "
-            "'nc_hdf5_chunksizes', and 'nc_set_hdf5_chunksizes' "
-            "instead.",
-            version="TODODASK",
-            removed_at="5.0.0",
-        )
-
-    @daskified(_DASKIFIED_VERBOSE)
-=======
->>>>>>> 623ea40e
     def inspect(self):
         """Inspect the object for debugging.
 
@@ -9663,10 +9578,17 @@
         >>> d.inspect()
         <CF Data(1): [9] m>
         -------------------
-        _components: {'custom': {'_Units': <Units: m>, '_hardmask': True, '_cyclic': set(), '_axes': ('dim0',), 'dask': dask.array<cf_harden_mask, shape=(1,), dtype=int64, chunksize=(1,), chunktype=numpy.ndarray>}, 'netcdf': {}}
-
-        """
-        cf_inspect(self)
+        {'_components': {'custom': {'_Units': <Units: m>,
+                                    '_axes': ('dim0',),
+                                    '_cyclic': set(),
+                                    '_hardmask': True,
+                                    'dask': dask.array<cf_harden_mask, shape=(1,), dtype=int64, chunksize=(1,), chunktype=numpy.ndarray>},
+                         'netcdf': {}}}
+
+        """
+        from ..functions import inspect
+
+        inspect(self)
 
     def isclose(self, y, rtol=None, atol=None):
         """Return where data are element-wise equal to other,
