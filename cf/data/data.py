import logging
import math
import operator
from functools import partial, reduce, wraps
from itertools import product
from json import dumps as json_dumps
from json import loads as json_loads
from numbers import Integral
from operator import mul

import cfdm
import cftime
import dask.array as da
import numpy as np
from dask.array import Array
from dask.array.core import normalize_chunks
from dask.base import is_dask_collection, tokenize
from dask.core import flatten
from dask.highlevelgraph import HighLevelGraph

from ..cfdatetime import dt as cf_dt
from ..constants import masked as cf_masked
from ..decorators import (
    _deprecated_kwarg_check,
    _display_or_return,
    _inplace_enabled,
    _inplace_enabled_define_and_cleanup,
    _manage_log_level_via_verbosity,
)
from ..functions import (
    _DEPRECATION_ERROR_KWARGS,
    _numpy_isclose,
    _section,
    abspath,
)
from ..functions import atol as cf_atol
from ..functions import chunksize as cf_chunksize
from ..functions import default_netCDF_fillvals
from ..functions import fm_threshold as cf_fm_threshold
from ..functions import free_memory
from ..functions import inspect as cf_inspect
from ..functions import log_level, parse_indices, pathjoin
from ..functions import rtol as cf_rtol
from ..mixin_container import Container
from ..units import Units
from . import FileArray, NetCDFArray, UMArray
from .collapse import Collapse
from .creation import (
    compressed_to_dask,
    convert_to_builtin_type,
    generate_axis_identifiers,
    to_dask,
)
from .dask_utils import (
    _da_ma_allclose,
    cf_contains,
    cf_dt2rt,
    cf_harden_mask,
    cf_percentile,
    cf_rt2dt,
    cf_soften_mask,
    cf_where,
)
from .filledarray import FilledArray
from .mixin import DataClassDeprecationsMixin
from .utils import (  # is_small,; is_very_small,
    YMDhms,
    _is_numeric_dtype,
    conform_units,
    convert_to_datetime,
    convert_to_reftime,
    dask_compatible,
    first_non_missing_value,
    new_axis_identifier,
    scalar_masked_array,
)

_DASKIFIED_VERBOSE = None  # see below for valid levels, adapt as useful


logger = logging.getLogger(__name__)

daskified_log_level = 0


def daskified(apply_temp_log_level=None):
    def decorator(method):
        """Temporary decorator to mark and log methods migrated to Dask.

        A log level argument will set the log level throughout the call of
        the method to that level and then reset it back to the previous
        global level. A message will also be emitted to indicate whenever
        the method is called, unless no argument is given [daskified()]
        in which case the decorator does nothing except mark methods
        which are considered to be daskified, a main purpose for this
        decorator.

        Note: for properties the decorator must be placed underneath the
        property decorator so it is called before and not after it.

        """

        @wraps(method)
        def wrapper(*args, **kwargs):
            if apply_temp_log_level is None:  # distingush from 0
                return method(*args, **kwargs)

            original_global_log_level = log_level()
            # Switch log level for the duration of the method call, with an
            # initial message to indicate a run first guaranteed to show
            log_level(apply_temp_log_level)
            # Not actually a warning, but setting as warning ensures it shows
            # (unless logging is disabled, but ignore that complication for
            # this temporary and informal decorator!)
            logger.warning(f"%%%%% Running daskified {method.__name__} %%%%%")

            out = method(*args, **kwargs)

            # ... then return the log level to the global level afterwards
            log_level(original_global_log_level)
            return out

        return wrapper

    return decorator


# --------------------------------------------------------------------
# Constants
# --------------------------------------------------------------------
_year_length = 365.242198781
_month_length = _year_length / 12

# --------------------------------------------------------------------
# _seterr = How floating-point errors in the results of arithmetic
#           operations are handled. These defaults are those of
#           numpy 1.10.1.
# --------------------------------------------------------------------
_seterr = {
    "divide": "warn",
    "invalid": "warn",
    "over": "warn",
    "under": "ignore",
}

# --------------------------------------------------------------------
# _seterr_raise_to_ignore = As _seterr but with any values of 'raise'
#                           changed to 'ignore'.
# --------------------------------------------------------------------
_seterr_raise_to_ignore = _seterr.copy()


for key, value in _seterr.items():
    if value == "raise":
        _seterr_raise_to_ignore[key] = "ignore"
# --- End: for

# --------------------------------------------------------------------
# _mask_fpe[0] = Whether or not to automatically set
#                FloatingPointError exceptions to masked values in
#                arimthmetic.
# --------------------------------------------------------------------
_mask_fpe = [False]

_empty_set = set()

_units_None = Units()
_units_1 = Units("1")
_units_radians = Units("radians")

_dtype_float32 = np.dtype("float32")
_dtype_float = np.dtype(float)
_dtype_bool = np.dtype(bool)

_DEFAULT_CHUNKS = "auto"
_DEFAULT_HARDMASK = True


class Data(Container, cfdm.Data, DataClassDeprecationsMixin):
    """An N-dimensional data array with units and masked values.

    * Contains an N-dimensional, indexable and broadcastable array with
      many similarities to a `numpy` array.

    * Contains the units of the array elements.

    * Supports masked arrays, regardless of whether or not it was
      initialised with a masked array.

    * Stores and operates on data arrays which are larger than the
      available memory.

    **Indexing**

    A data array is indexable in a similar way to numpy array:

    >>> d.shape
    (12, 19, 73, 96)
    >>> d[...].shape
    (12, 19, 73, 96)
    >>> d[slice(0, 9), 10:0:-2, :, :].shape
    (9, 5, 73, 96)

    There are three extensions to the numpy indexing functionality:

    * Size 1 dimensions are never removed by indexing.

      An integer index i takes the i-th element but does not reduce the
      rank of the output array by one:

      >>> d.shape
      (12, 19, 73, 96)
      >>> d[0, ...].shape
      (1, 19, 73, 96)
      >>> d[:, 3, slice(10, 0, -2), 95].shape
      (12, 1, 5, 1)

      Size 1 dimensions may be removed with the `squeeze` method.

    * The indices for each axis work independently.

      When more than one dimension's slice is a 1-d boolean sequence or
      1-d sequence of integers, then these indices work independently
      along each dimension (similar to the way vector subscripts work in
      Fortran), rather than by their elements:

      >>> d.shape
      (12, 19, 73, 96)
      >>> d[0, :, [0, 1], [0, 13, 27]].shape
      (1, 19, 2, 3)

    * Boolean indices may be any object which exposes the numpy array
      interface.

      >>> d.shape
      (12, 19, 73, 96)
      >>> d[..., d[0, 0, 0]>d[0, 0, 0].min()]

    **Cyclic axes**

    """

    def __init__(
        self,
        array=None,
        units=None,
        calendar=None,
        fill_value=None,
        hardmask=_DEFAULT_HARDMASK,
        chunks=_DEFAULT_CHUNKS,
        loadd=None,
        loads=None,
        dt=False,
        source=None,
        copy=True,
        dtype=None,
        mask=None,
        persist=False,
        init_options=None,
        _use_array=True,
    ):
        """**Initialization**

        :Parameters:

            array: optional
                The array of values. May be any scalar or array-like
                object, including another `Data` instance.

                *Parameter example:*
                  ``array=[34.6]``

                *Parameter example:*
                  ``array=[[1, 2], [3, 4]]``

                *Parameter example:*
                  ``array=numpy.ma.arange(10).reshape(2, 1, 5)``

            units: `str` or `Units`, optional
                The physical units of the data. if a `Units` object is
                provided then this an also set the calendar.

                The units (without the calendar) may also be set after
                initialisation with the `set_units` method.

                *Parameter example:*
                  ``units='km hr-1'``

                *Parameter example:*
                  ``units='days since 2018-12-01'``

            calendar: `str`, optional
                The calendar for reference time units.

                The calendar may also be set after initialisation with the
                `set_calendar` method.

                *Parameter example:*
                  ``calendar='360_day'``

            fill_value: optional
                The fill value of the data. By default, or if set to
                `None`, the `numpy` fill value appropriate to the array's
                data-type will be used (see
                `numpy.ma.default_fill_value`).

                The fill value may also be set after initialisation with
                the `set_fill_value` method.

                *Parameter example:*
                  ``fill_value=-999.``

            dtype: data-type, optional
                The desired data-type for the data. By default the
                data-type will be inferred form the *array*
                parameter.

                The data-type may also be set after initialisation with
                the `dtype` attribute.

                *Parameter example:*
                    ``dtype=float``

                *Parameter example:*
                    ``dtype='float32'``

                *Parameter example:*
                    ``dtype=numpy.dtype('i2')``

                .. versionadded:: 3.0.4

            mask: optional
                Apply this mask to the data given by the *array*
                parameter. By default, or if *mask* is `None`, no mask
                is applied. May be any scalar or array-like object
                (such as a `list`, `numpy` array or `Data` instance)
                that is broadcastable to the shape of *array*. Masking
                will be carried out where the mask elements evaluate
                to `True`.

                This mask will applied in addition to any mask already
                defined by the *array* parameter.

                .. versionadded:: 3.0.5

            source: optional
                Initialize the data values and metadata (such as
                units, mask hardness, etc.) from the data of
                *source*. All other arguments, with the exception of
                *copy*, are ignored.

            hardmask: `bool`, optional
                If False then the mask is soft. By default the mask is
                hard.

            dt: `bool`, optional
                If True then strings (such as ``'1990-12-01 12:00'``)
                given by the *array* parameter are re-interpreted as
                date-time objects. By default they are not.

            loadd: `dict`, optional
                Initialise the data from a dictionary serialization of a
                `cf.Data` object. All other arguments are ignored. See the
                `dumpd` and `loadd` methods.

            loads: `str`, optional
                Initialise the data array from a string serialization of a
                `Data` object. All other arguments are ignored. See the
                `dumps` and `loads` methods.

            copy: `bool`, optional
                If False then do not deep copy input parameters prior to
                initialization. By default arguments are deep copied.

            {{chunks: `int`, `tuple`, `dict` or `str`, optional}}

                .. versionadded:: TODODASK

            persist: `bool`, optional
                If True then persist the underlying array into memory,
                equivalent to calling `persist` on the data
                immediately after initialisation.

                If the original data are on disk then reading data
                into memory during initialisation will slow down the
                initialisation process, but can considerably improve
                downstream performance by avoiding the need for
                independent reads for every dask chunk, each time the
                data are computed.

                .. versionadded:: TODODASK

            init_options: `dict`, optional
                Provide optional keyword arguments to methods and
                functions called during the initialisation process. A
                dictionary key identifies a method or function. The
                corresponding value is another dictionary whose
                key/value pairs are the keyword parameter names and
                values to be applied.

                Supported keys are:

                * ``'from_array'``: Provide keyword arguments to
                  the `dask.array.from_array` function. This is used
                  when initialising data that is not already a dask
                  array and is not compressed by convention.

                * ``'first_non_missing_value'``: Provide keyword
                  arguments to the
                  `cf.data.utils.first_non_missing_value`
                  function. This is used when the input array contains
                  date-time strings or objects, and may affect
                  performance.

                 *Parameter example:*
                   ``{'from_array': {'inline_array': True}}``

            chunk: deprecated at version TODODASK
                Use the *chunks* parameter instead.

        **Examples**

        >>> d = cf.Data(5)
        >>> d = cf.Data([1,2,3], units='K')
        >>> import numpy
        >>> d = cf.Data(numpy.arange(10).reshape(2,5),
        ...             units=Units('m/s'), fill_value=-999)
        >>> d = cf.Data('fly')
        >>> d = cf.Data(tuple('fly'))

        """
        if source is None and isinstance(array, self.__class__):
            source = array

        if init_options is None:
            init_options = {}

        if source is not None:
            if loadd is not None:
                raise ValueError(
                    "Can't set the 'source' and 'loadd' parameters "
                    "at the same time"
                )

            if loads is not None:
                raise ValueError(
                    "Can't set the 'source' and 'loads' parameters "
                    "at the same time"
                )

        if source is not None:
            try:
                array = source._get_Array(None)
            except AttributeError:
                array = None

            super().__init__(
                source=source, _use_array=_use_array and array is not None
            )

            if _use_array:
                try:
                    array = source.get_dask(copy=False)
                except (AttributeError, TypeError):
                    pass
                else:
                    self._set_dask(
                        array,
                        copy=copy,
                        delete_source=False,
                        reset_mask_hardness=False,
                    )
            else:
                self._del_dask(None)

            # Note the mask hardness. It is safe to assume that if a
            # dask array has been set, then it's mask hardness will be
            # already baked into each chunk.
            self._hardmask = getattr(source, "hardmask", _DEFAULT_HARDMASK)

            return

        super().__init__(array=array, fill_value=fill_value, _use_array=False)

        if loadd is not None:
            self.loadd(loadd)
            return

        if loads is not None:
            self.loads(loads)
            return

        # Set the units
        units = Units(units, calendar=calendar)
        self._Units = units

        # Note the mask hardness. This only records what we want the
        # mask hardness to be, and is required in case this
        # initialization does not set an array (i.e. array is None or
        # _use_array is False). If a dask array is actually set later
        # on, then the mask hardness will be set properly, i.e. it
        # will be baked into each chunk.
        self._hardmask = hardmask

        if array is None:
            return

        try:
            ndim = array.ndim
        except AttributeError:
            ndim = np.ndim(array)

        # Create the _cyclic attribute: identifies which axes are
        # cyclic (and therefore allow cyclic slicing). It must be a
        # subset of the axes given by the _axes attribute. If an axis
        # is removed from _axes then it must also be removed from
        # _cyclic.
        #
        # Never change the value of the _cyclic attribute in-place.
        self._cyclic = _empty_set

        # Create the _axes attribute: an ordered sequence of unique
        # (within this `Data` instance) names for each array axis.
        self._axes = generate_axis_identifiers(ndim)

        if not _use_array:
            return

        # Still here? Then create a dask array and store it.

        # Find out if the data is compressed
        try:
            compressed = array.get_compression_type()
        except AttributeError:
            compressed = ""

        if compressed:
            # The data is compressed, so create a uncompressed dask
            # view of it.
            if chunks != _DEFAULT_CHUNKS:
                raise ValueError(
                    "Can't define chunks for compressed input arrays. "
                    "Consider rechunking after initialisation."
                )

            if init_options.get("from_array"):
                raise ValueError(
                    "Can't define 'from_array' initialisation options "
                    "for compressed input arrays"
                )

            # Save the input compressed array, as this will contain
            # extra information, such as a count or index variable.
            self._set_Array(array)

            array = compressed_to_dask(array, chunks)
        elif not is_dask_collection(array):
            # Turn the data into a dask array
            kwargs = init_options.get("from_array", {})
            if "chunks" in kwargs:
                raise TypeError(
                    "Can't define 'chunks' in the 'from_array' "
                    "initialisation options. "
                    "Use the 'chunks' parameter instead."
                )

            array = to_dask(array, chunks, **kwargs)

        elif chunks != _DEFAULT_CHUNKS:
            # The data is already a dask array
            raise ValueError(
                "Can't define chunks for dask input arrays. Consider "
                "rechunking the dask array before initialisation, or "
                "rechunking the Data after initialisation."
            )

        # Find out if we have an array of date-time objects
        if units.isreftime:
            dt = True

        first_value = None
        if not dt and array.dtype.kind == "O":
            kwargs = init_options.get("first_non_missing_value", {})
            first_value = first_non_missing_value(array, **kwargs)

            if first_value is not None:
                dt = hasattr(first_value, "timetuple")

        # Convert string or object date-times to floating point
        # reference times
        if dt and array.dtype.kind in "USO":
            array, units = convert_to_reftime(array, units, first_value)
            # Reset the units
            self._Units = units

        # Store the dask array
        self._set_dask(array, delete_source=False, reset_mask_hardness=False)

        # Set the mask hardness on each chunk.
        self.hardmask = hardmask

        # Override the data type
        if dtype is not None:
            self.dtype = dtype

        # Apply a mask
        if mask is not None:
            self.where(mask, cf_masked, inplace=True)

        # Bring the data into memory
        if persist:
            self.persist(inplace=True)

    #    @property#
    #    def dask_array(s#elf):
    #        """TODODASK.##
    #
    #        :Returns:
    #
    #            `dask.array.Array`##
    #
    #        """
    #        return self.get_dask(copy=True)

    @property
    def dask_compressed_array(self):
        """TODODASK.

        :Returns:

            `dask.array.Array`

        """
        ca = self.source(None)

        if ca is None or not ca.get_compression_type():
            raise ValueError("not compressed: can't get compressed dask array")

        return ca.get_dask(copy=False).copy()

    @daskified(_DASKIFIED_VERBOSE)
    def __contains__(self, value):
        """Membership test operator ``in``

        x.__contains__(y) <==> y in x

        Returns True if the scalar *value* is contained anywhere in
        the data. If *value* is not scalar then an exception is
        raised.

        **Performance**

        `__contains__` causes all delayed operations to be computed
        unless *value* is a `Data` object with incompatible units, in
        which case `False` is always returned.

        **Examples**

        >>> d = cf.Data([[0, 1, 2], [3, 4, 5]], 'm')
        >>> 4 in d
        True
        >>> 4.0 in d
        True
        >>> cf.Data(5) in d
        True
        >>> cf.Data(5, 'm') in d
        True
        >>> cf.Data(0.005, 'km') in d
        True

        >>> 99 in d
        False
        >>> cf.Data(2, 'seconds') in d
        False

        >>> [1] in d
        Traceback (most recent call last):
            ...
        TypeError: elementwise comparison failed; must test against a scalar, not [1]
        >>> [1, 2] in d
        Traceback (most recent call last):
            ...
        TypeError: elementwise comparison failed; must test against a scalar, not [1, 2]

        >>> d = cf.Data(["foo", "bar"])
        >>> 'foo' in d
        True
        >>> 'xyz' in d
        False

        """
        # Check that value is scalar by seeing if its shape is ()
        shape = getattr(value, "shape", None)
        if shape is None:
            if isinstance(value, str):
                # Strings are scalars, even though they have a len().
                shape = ()
            else:
                try:
                    len(value)
                except TypeError:
                    # value has no len() so assume that it is a scalar
                    shape = ()
                else:
                    # value has a len() so assume that it is not a scalar
                    shape = True
        elif is_dask_collection(value) and math.isnan(value.size):
            # value is a dask array with unknown size, so calculate
            # the size. This is acceptable, as we're going to compute
            # it anyway at the end of this method.
            value.compute_chunk_sizes()
            shape = value.shape

        if shape:
            raise TypeError(
                "elementwise comparison failed; must test against a scalar, "
                f"not {value!r}"
            )

        # If value is a scalar Data object then conform its units
        if isinstance(value, self.__class__):
            self_units = self.Units
            value_units = value.Units
            if value_units.equivalent(self_units):
                if not value_units.equals(self_units):
                    value = value.copy()
                    value.Units = self_units
            elif value_units:
                # No need to check the dask array if the value units
                # are incompatible
                return False

            value = value.get_dask(copy=False)

        dx = self.get_dask(copy=False)

        out_ind = tuple(range(dx.ndim))
        dx_ind = out_ind

        dx = da.blockwise(
            cf_contains,
            out_ind,
            dx,
            dx_ind,
            value,
            (),
            adjust_chunks={i: 1 for i in out_ind},
            dtype=bool,
        )

        return bool(dx.any())

    @property
    def _atol(self):
        """Return the current value of the `atol` function."""
        return cf_atol().value

    @property
    def _rtol(self):
        """Return the current value of the `rtol` function."""
        return cf_rtol().value

    def _is_abstract_Array_subclass(self, array):
        """Whether or not an array is a type of abstract Array.

        :Parameters:

            array:

        :Returns:

            `bool`

        """
        return isinstance(array, cfdm.Array)

    def __data__(self):
        """Returns a new reference to self."""
        return self

    @daskified(_DASKIFIED_VERBOSE)
    def __float__(self):
        """Called to implement the built-in function `float`

        x.__float__() <==> float(x)

        **Performance**

        `__float__` causes all delayed operations to be executed,
        unless the dask array size is already known to be greater than
        1.

        """
        return float(self._get_dask())

    @daskified(_DASKIFIED_VERBOSE)
    def __int__(self):
        """Called to implement the built-in function `int`

        x.__int__() <==> int(x)

        **Performance**

        `__int__` causes all delayed operations to be executed, unless
        the dask array size is already known to be greater than 1.

        """
        return int(self._get_dask())

    def __iter__(self):
        """Called when an iterator is required.

        x.__iter__() <==> iter(x)

        **Performance**

        If the shape of the data is unknown then it is calculated
        immediately by executing all delayed operations.

        **Examples**

        >>> d = cf.Data([1, 2, 3], 'metres')
        >>> for e in d:
        ...     print(repr(e))
        ...
        <CF Data(1): [1] metres>
        <CF Data(1): [2] metres>
        <CF Data(1): [3] metres>

        >>> d = cf.Data([[1, 2], [3, 4]], 'metres')
        >>> for e in d:
        ...     print(repr(e))
        ...
        <CF Data: [1, 2] metres>
        <CF Data: [3, 4] metres>

        >>> d = cf.Data(99, 'metres')
        >>> for e in d:
        ...     print(repr(e))
        ...
        Traceback (most recent call last):
            ...
        TypeError: iteration over a 0-d Data

        """
        try:
            n = len(self)
        except TypeError:
            raise TypeError(f"iteration over a 0-d {self.__class__.__name__}")

        for i in range(n):
            yield self[i]

    def __len__(self):
        """Called to implement the built-in function `len`.

        x.__len__() <==> len(x)

        **Performance**

        If the shape of the data is unknown then it is calculated
        immediately by executing all delayed operations.

        **Examples**

        >>> len(cf.Data([1, 2, 3]))
        3
        >>> len(cf.Data([[1, 2, 3]]))
        1
        >>> len(cf.Data([[1, 2, 3], [4, 5, 6]]))
        2
        >>> len(cf.Data(1))
        Traceback (most recent call last):
            ...
        TypeError: len() of unsized object

        """
        dx = self._get_dask()
        if math.isnan(dx.size):
            logger.debug("Computing data len: Performance may be degraded")
            dx.compute_chunk_sizes()

        return len(dx)

    def __bool__(self):
        """Truth value testing and the built-in operation `bool`

        x.__bool__() <==> bool(x)

        **Performance**

        `__bool__` causes all delayed operations to be computed.

        **Examples**

        >>> bool(cf.Data(1.5))
        True
        >>> bool(cf.Data([[False]]))
        False

        """
        size = self.size
        if size != 1:
            raise ValueError(
                f"The truth value of a {self.__class__.__name__} with {size} "
                "elements is ambiguous. Use d.any() or d.all()"
            )

        return bool(self._get_dask())

    def __repr__(self):
        """Called by the `repr` built-in function.

        x.__repr__() <==> repr(x)

        """
        return super().__repr__().replace("<", "<CF ", 1)

    @daskified(_DASKIFIED_VERBOSE)
    def __getitem__(self, indices):
        """Return a subspace of the data defined by indices.

        d.__getitem__(indices) <==> d[indices]

        Indexing follows rules that are very similar to the numpy indexing
        rules, the only differences being:

        * An integer index i takes the i-th element but does not reduce
          the rank by one.

        * When two or more dimensions' indices are sequences of integers
          then these indices work independently along each dimension
          (similar to the way vector subscripts work in Fortran). This is
          the same behaviour as indexing on a `netCDF4.Variable` object.

        **Performance**

        If the shape of the data is unknown then it is calculated
        immediately by exectuting all delayed operations.

        . seealso:: `__setitem__`, `__keepdims_indexing__`,
                    `__orthogonal_indexing__`

        :Returns:

            `Data`
                The subspace of the data.

        **Examples**

        >>> import numpy
        >>> d = Data(numpy.arange(100, 190).reshape(1, 10, 9))
        >>> d.shape
        (1, 10, 9)
        >>> d[:, :, 1].shape
        (1, 10, 1)
        >>> d[:, 0].shape
        (1, 1, 9)
        >>> d[..., 6:3:-1, 3:6].shape
        (1, 3, 3)
        >>> d[0, [2, 9], [4, 8]].shape
        (1, 2, 2)
        >>> d[0, :, -2].shape
        (1, 10, 1)

        """
        if indices is Ellipsis:
            return self.copy()

        auxiliary_mask = ()
        try:
            arg = indices[0]
        except (IndexError, TypeError):
            pass
        else:
            if isinstance(arg, str) and arg == "mask":
                auxiliary_mask = indices[1]
                indices = indices[2:]

        shape = self.shape
        keepdims = self.__keepdims_indexing__

        indices, roll = parse_indices(
            shape, indices, cyclic=True, keepdims=keepdims
        )

        axes = self._axes
        cyclic_axes = self._cyclic

        # ------------------------------------------------------------
        # Roll axes with cyclic slices
        # ------------------------------------------------------------
        if roll:
            # For example, if slice(-2, 3) has been requested on a
            # cyclic axis, then we roll that axis by two points and
            # apply the slice(0, 5) instead.
            if not cyclic_axes.issuperset([axes[i] for i in roll]):
                raise IndexError(
                    "Can't take a cyclic slice of a non-cyclic axis"
                )

            new = self.roll(
                axis=tuple(roll.keys()), shift=tuple(roll.values())
            )
            dx = new.get_dask(copy=False)
        else:
            new = self.copy(array=False)
            dx = self.get_dask(copy=False)

        # ------------------------------------------------------------
        # Subspace the dask array
        # ------------------------------------------------------------
        if self.__orthogonal_indexing__:
            # Apply 'orthogonal indexing': indices that are 1-d arrays
            # or lists subspace along each dimension
            # independently. This behaviour is similar to Fortran, but
            # different to dask.
            axes_with_list_indices = [
                i
                for i, x in enumerate(indices)
                if isinstance(x, list) or getattr(x, "shape", False)
            ]
            n_axes_with_list_indices = len(axes_with_list_indices)

            if n_axes_with_list_indices < 2:
                # At most one axis has a list/1-d array index so do a
                # normal dask subspace
                dx = dx[tuple(indices)]
            else:
                # At least two axes have list/1-d array indices so we
                # can't do a normal dask subspace

                # Subspace axes which have list/1-d array indices
                for axis in axes_with_list_indices:
                    dx = da.take(dx, indices[axis], axis=axis)

                if n_axes_with_list_indices < len(indices):
                    # Subspace axes which don't have list/1-d array
                    # indices. (Do this after subspacing axes which do
                    # have list/1-d array indices, in case
                    # __keepdims_indexing__ is False.)
                    slice_indices = [
                        slice(None) if i in axes_with_list_indices else x
                        for i, x in enumerate(indices)
                    ]
                    dx = dx[tuple(slice_indices)]
        else:
            raise NotImplementedError(
                "Non-orthogonal indexing has not yet been implemented"
            )

        # ------------------------------------------------------------
        # Set the subspaced dask array
        # ------------------------------------------------------------
        new._set_dask(dx, reset_mask_hardness=False)

        # ------------------------------------------------------------
        # Get the axis identifiers for the subspace
        # ------------------------------------------------------------
        shape0 = shape
        if keepdims:
            new_axes = axes
        else:
            new_axes = [
                axis
                for axis, x in zip(axes, indices)
                if not isinstance(x, Integral) and getattr(x, "shape", True)
            ]
            if new_axes != axes:
                new._axes = new_axes
                cyclic_axes = new._cyclic
                if cyclic_axes:
                    shape0 = [
                        n for n, axis in zip(shape, axes) if axis in new_axes
                    ]

        # ------------------------------------------------------------
        # Cyclic axes that have been reduced in size are no longer
        # considered to be cyclic
        # ------------------------------------------------------------
        if cyclic_axes:
            x = [
                axis
                for axis, n0, n1 in zip(new_axes, shape0, new.shape)
                if axis in cyclic_axes and n0 != n1
            ]
            if x:
                # Never change the value of the _cyclic attribute
                # in-place
                new._cyclic = cyclic_axes.difference(x)

        # ------------------------------------------------------------
        # Apply auxiliary masks
        # ------------------------------------------------------------
        for mask in auxiliary_mask:
            new.where(mask, cf_masked, None, inplace=True)

        if new.shape != self.shape:
            # Delete hdf5 chunksizes when the shape has changed.
            new.nc_clear_hdf5_chunksizes()

        return new

    @daskified(_DASKIFIED_VERBOSE)
    def __setitem__(self, indices, value):
        """Implement indexed assignment.

        x.__setitem__(indices, y) <==> x[indices]=y

        Assignment to data array elements defined by indices.

        Elements of a data array may be changed by assigning values to
        a subspace. See `__getitem__` for details on how to define
        subspace of the data array.

        .. note:: Currently at most one dimension's assignment index
                  may be a 1-d array of integers or booleans. This is
                  is different to `__getitem__`, which by default
                  applies 'orthogonal indexing' when multiple indices
                  of 1-d array of integers or booleans are present.

        **Missing data**

        The treatment of missing data elements during assignment to a
        subspace depends on the value of the `hardmask` attribute. If
        it is True then masked elements will not be unmasked,
        otherwise masked elements may be set to any value.

        In either case, unmasked elements may be set, (including
        missing data).

        Unmasked elements may be set to missing data by assignment to
        the `cf.masked` constant or by assignment to a value which
        contains masked elements.

        **Performance**

        If the shape of the data is unknown then it is calculated
        immediately by executing all delayed operations.

        .. seealso:: `__getitem__`, `__orthogonal_indexing__`,
        `cf.masked`, `hardmask`, `where`

        **Examples**

        """
        indices, roll = parse_indices(
            self.shape, indices, cyclic=True, keepdims=True
        )
        indices = tuple(indices)

        axes_with_list_indices = [
            i
            for i, x in enumerate(indices)
            if isinstance(x, list) or getattr(x, "shape", False)
        ]
        if len(axes_with_list_indices) > 1:
            raise NotImplementedError(
                "Currently limited to at most one dimension's assignment "
                "index being a 1-d array of integers or booleans. "
                f"Got: {indices}"
            )
            # TODODASK: The inherited algorithm that does assignment
            #           for multiple list/1-d array indices
            #           (cfdm.Data._set_subspace) won't work when the
            #           1-d array is a dask array because it may need
            #           to be computed at __setitem__ runtime, which
            #           is not desirable. Until this can be fixed,
            #           it's easiest to disallow this case, that was
            #           allowed pre-dask.

        # Roll axes with cyclic slices
        if roll:
            # For example, if assigning to slice(-2, 3) has been
            # requested on a cyclic axis (and we're not using numpy
            # indexing), then we roll that axis by two points and
            # assign to slice(0, 5) instead. The axis is then unrolled
            # by two points afer the assignment has been made.
            axes = self._axes
            if not self._cyclic.issuperset([axes[i] for i in roll]):
                raise IndexError(
                    "Can't do a cyclic assignment to a non-cyclic axis"
                )

            roll_axes = tuple(roll.keys())
            shifts = tuple(roll.values())
            self.roll(shift=shifts, axis=roll_axes, inplace=True)

        # Make sure that the units of value are the same as self
        value = conform_units(value, self.Units)

        # Do the assignment
        dx = self.get_dask(copy=False)
        dx[indices] = dask_compatible(value)

        # Unroll any axes that were rolled to enable a cyclic
        # assignment
        if roll:
            shifts = [-shift for shift in shifts]
            self.roll(shift=shifts, axis=roll_axes, inplace=True)

        # Reset the mask hardness, otherwise it could be incorrect in
        # the case that a chunk that was not a masked array is
        # assigned missing values.
        self._reset_mask_hardness()

        # Remove a source array, on the grounds that we can't
        # guarantee its consistency with the updated dask array.
        self._del_Array(None)

        return

    # ----------------------------------------------------------------
    # Indexing behaviour attributes
    # ----------------------------------------------------------------
    @property
    @daskified(_DASKIFIED_VERBOSE)
    def __orthogonal_indexing__(self):
        """Flag to indicate that orthogonal indexing is supported.

        Always True, indicating that 'orthogonal indexing' is
        applied. This means that when indices are 1-d arrays or lists
        then they subspace along each dimension independently. This
        behaviour is similar to Fortran, but different to `numpy`.

        .. versionadded:: TODODASK

        .. seealso:: `__keepdims_indexing__`, `__getitem__`,
                     `__setitem__`,
                     `netCDF4.Variable.__orthogonal_indexing__`

        **Examples**

        >>> d = cf.Data([[1, 2, 3],
        ...              [4, 5, 6]])
        >>> e = d[[0], [0, 2]]
        >>> e.shape
        (1, 2)
        >>> print(e.array)
        [[1 3]]
        >>> e = d[[0, 1], [0, 2]]
        >>> e.shape
        (2, 2)
        >>> print(e.array)
        [[1 3]
         [4 6]]

        """
        return True

    @property
    @daskified(_DASKIFIED_VERBOSE)
    def __keepdims_indexing__(self):
        """Flag to indicate whether dimensions indexed with integers are
        kept.

        If set to True (the default) then providing a single integer
        as a single-axis index does *not* reduce the number of array
        dimensions by 1. This behaviour is different to `numpy`.

        If set to False then providing a single integer as a
        single-axis index reduces the number of array dimensions by
        1. This behaviour is the same as `numpy`.

        .. versionadded:: TODODASK

        .. seealso:: `__orthogonal_indexing__`, `__getitem__`,
                     `__setitem__`

        **Examples**

        >>> d = cf.Data([[1, 2, 3],
        ...              [4, 5, 6]])
        >>> d.__keepdims_indexing__
        True
        >>> e = d[0]
        >>> e.shape
        (1, 3)
        >>> print(e.array)
        [[1 2 3]]

        >>> d.__keepdims_indexing__
        True
        >>> e = d[:, 1]
        >>> e.shape
        (2, 1)
        >>> print(e.array)
        [[2]
         [5]]

        >>> d.__keepdims_indexing__
        True
        >>> e = d[0, 1]
        >>> e.shape
        (1, 1)
        >>> print(e.array)
        [[2]]

        >>> d.__keepdims_indexing__ = False
        >>> e = d[0]
        >>> e.shape
        (3,)
        >>> print(e.array)
        [1 2 3]

        >>> d.__keepdims_indexing__
        False
        >>> e = d[:, 1]
        >>> e.shape
        (2,)
        >>> print(e.array)
        [2 5]

        >>> d.__keepdims_indexing__
        False
        >>> e = d[0, 1]
        >>> e.shape
        ()
        >>> print(e.array)
        2

        """
        return self._custom.get("__keepdims_indexing__", True)

    @__keepdims_indexing__.setter
    def __keepdims_indexing__(self, value):
        self._custom["__keepdims_indexing__"] = bool(value)

    def _get_dask(self):
        """Not sure where I'm going with the API here.

        So both work for now!

        TODODASK: sort this out! See https://github.com/NCAS-CMS/cf-python/pull/354#discussion_r831176499

        """
        return self.get_dask(copy=False)

    def get_dask(self, copy=True):
        """Get the underlying dask array.

        .. versionadded:: TODODASK

        :Parameters:

            copy: `bool`, optional
                If False then return the actual dask array. By default
                a copy is returned.

        :Returns:

            `dask.array.Array`
                The dask array.

        """
        da = self._custom["dask"]
        if copy:
            da = da.copy()

        return da

    def _set_dask(
        self, array, copy=False, delete_source=True, reset_mask_hardness=True
    ):
        """Set the dask array.

        .. versionadded:: TODODASK

        .. seealso:: `_del_dask`, `get_dask`, `_reset_mask_hardness`

        :Parameters:

            array: `dask.array.Array`
                The array to be inserted.

            copy: `bool`, optional
                If True then copy *array* before setting it. By
                default it is not copied.

            delete_source: `bool`, optional
                If False then do not delete a source array, if one
                exists, after setting the new dask array. By default a
                source array is deleted.

            reset_mask_hardness: `bool`, optional
                If False then do not reset the mask hardness after
                setting the new dask array. By default the mask
                hardness is re-applied, even if the mask hardness has
                not changed.

        :Returns:

            `None`

        """
        if array is NotImplemented:
            logger.warning(
                "NotImplemented has been set in the place of a dask array"
            )
            # This could occur if any sort of exception is raised by
            # function that is run on chunks (such as
            # `cf_where`). Such a function could get run at definition
            # time in order to ascertain suitability (such as data
            # type casting, broadcasting, etc.). Note that the
            # exception may be difficult to diagnose, as dask will
            # have silently trapped it and returned NotImplemented
            # (for instance, see `dask.array.core.elemwise`). Print
            # statements in a local copy of dask are prossibly the way
            # to go if the cause of the error is not obvious.

        if copy:
            array = array.copy()

        self._custom["dask"] = array

        if delete_source:
            # Remove a source array, on the grounds that we can't
            # guarantee its consistency with the new dask array.
            self._del_Array(None)

        if reset_mask_hardness:
            self._reset_mask_hardness()

    def _del_dask(self, default=ValueError(), delete_source=True):
        """Remove the dask array.

        .. versionadded:: TODODASK

        .. seealso:: `_set_dask`, `get_dask`

        :Parameters:

            default: optional
                Return the value of the *default* parameter if the
                dask array axes has not been set.

                {{default Exception}}

            delete_source: `bool`, optional
                If False then do not delete a compressed source array,
                if one exists.

        :Returns:

            `dask.array.Array`
                The removed dask array.

        **Examples**

        >>> d = cf.Data([1, 2, 3])
        >>> dx = d._del_dask()
        >>> d._del_dask("No dask array")
        'No dask array'
        >>> d._del_dask()
        Traceback (most recent call last):
            ...
        ValueError: 'Data' has no dask array
        >>> d._del_dask(RuntimeError('No dask array'))
        Traceback (most recent call last):
            ...
        RuntimeError: No dask array

        """
        try:
            out = self._custom.pop("dask")
        except KeyError:
            return self._default(
                default, f"{self.__class__.__name__!r} has no dask array"
            )

        if delete_source:
            # Remove a source array, on the grounds that we can't
            # guarantee its consistency with any future new dask
            # array.
            self._del_Array(None)

        return out

    def _reset_mask_hardness(self):
        """Re-apply the mask hardness to the dask array.

        .. versionadded:: TODODASK

        .. seealso:: `hardmask`, `harden_mask`, `soften_mask`

        :Returns:

            `None`

        """
        self.hardmask = self.hardmask

    @daskified(_DASKIFIED_VERBOSE)
    @_inplace_enabled(default=False)
    def diff(self, axis=-1, n=1, inplace=False):
        """Calculate the n-th discrete difference along the given axis.

        The first difference is given by ``x[i+1] - x[i]`` along the
        given axis, higher differences are calculated by using `diff`
        recursively.

        The shape of the output is the same as the input except along
        the given axis, where the dimension is smaller by *n*. The
        data type of the output is the same as the type of the
        difference between any two elements of the input.

        .. versionadded:: 3.2.0

        .. seealso:: `cumsum`, `sum`

        :Parameters:

            axis: int, optional
                The axis along which the difference is taken. By
                default the last axis is used. The *axis* argument is
                an integer that selects the axis corresponding to the
                given position in the list of axes of the data array.

            n: int, optional
                The number of times values are differenced. If zero,
                the input is returned as-is. By default *n* is ``1``.

            {{inplace: `bool`, optional}}

        :Returns:

            `Data` or `None`
                The n-th differences, or `None` if the operation was
                in-place.

        **Examples**

        >>> d = cf.Data(numpy.arange(12.).reshape(3, 4))
        >>> d[1, 1] = 4.5
        >>> d[2, 2] = 10.5
        >>> print(d.array)
        [[ 0.   1.   2.   3. ]
         [ 4.   4.5  6.   7. ]
         [ 8.   9.  10.5 11. ]]
        >>> print(d.diff().array)
        [[1.  1.  1. ]
         [0.5 1.5 1. ]
         [1.  1.5 0.5]]
        >>> print(d.diff(n=2).array)
        [[ 0.   0. ]
         [ 1.  -0.5]
         [ 0.5 -1. ]]
        >>> print(d.diff(axis=0).array)
        [[4.  3.5 4.  4. ]
         [4.  4.5 4.5 4. ]]
        >>> print(d.diff(axis=0, n=2).array)
        [[0.  1.  0.5 0. ]]
        >>> d[1, 2] = cf.masked
        >>> print(d.array)
        [[0.0 1.0  2.0  3.0]
         [4.0 4.5   --  7.0]
         [8.0 9.0 10.5 11.0]]
        >>> print(d.diff().array)
        [[1.0 1.0 1.0]
         [0.5  --  --]
         [1.0 1.5 0.5]]
        >>> print(d.diff(n=2).array)
        [[0.0  0.0]
         [ --   --]
         [0.5 -1.0]]
        >>> print(d.diff(axis=0).array)
        [[4.0 3.5 -- 4.0]
         [4.0 4.5 -- 4.0]]
        >>> print(d.diff(axis=0, n=2).array)
        [[0.0 1.0 -- 0.0]]

        """
        d = _inplace_enabled_define_and_cleanup(self)

        dx = self._get_dask()
        dx = da.diff(dx, axis=axis, n=n)
        d._set_dask(dx, reset_mask_hardness=False)

        return d

    def dumps(self):
        """Return a JSON string serialization of the data array."""
        d = self.dumpd()

        # Change a set to a list
        if "_cyclic" in d:
            d["_cyclic"] = list(d["_cyclic"])

        # Change numpy.dtype object to a data-type string
        if "dtype" in d:
            d["dtype"] = str(d["dtype"])

        # Change a Units object to a units string
        if "Units" in d:
            d["units"] = str(d.pop("Units"))

        #
        for p in d["Partitions"]:
            if "Units" in p:
                p["units"] = str(p.pop("Units"))
        # --- End: for

        return json_dumps(d, default=convert_to_builtin_type)

    @daskified(_DASKIFIED_VERBOSE)
    @_inplace_enabled(default=False)
    def digitize(
        self,
        bins,
        upper=False,
        open_ends=False,
        closed_ends=None,
        return_bins=False,
        inplace=False,
    ):
        """Return the indices of the bins to which each value belongs.

        Values (including masked values) that do not belong to any bin
        result in masked values in the output data.

        Bins defined by percentiles are easily created with the
        `percentiles` method

        *Example*:
          Find the indices for bins defined by the 10th, 50th and 90th
          percentiles:

          >>> bins = d.percentile([0, 10, 50, 90, 100], squeeze=True)
          >>> i = f.digitize(bins, closed_ends=True)

        .. versionadded:: 3.0.2

        .. seealso:: `percentile`

        :Parameters:

            bins: array_like
                The bin boundaries. One of:

                * An integer.

                  Create this many equally sized, contiguous bins spanning
                  the range of the data. I.e. the smallest bin boundary is
                  the minimum of the data and the largest bin boundary is
                  the maximum of the data. In order to guarantee that each
                  data value lies inside a bin, the *closed_ends*
                  parameter is assumed to be True.

                * A 1-d array of numbers.

                  When sorted into a monotonically increasing sequence,
                  each boundary, with the exception of the two end
                  boundaries, counts as the upper boundary of one bin and
                  the lower boundary of next. If the *open_ends* parameter
                  is True then the lowest lower bin boundary also defines
                  a left-open (i.e. not bounded below) bin, and the
                  largest upper bin boundary also defines a right-open
                  (i.e. not bounded above) bin.

                * A 2-d array of numbers.

                  The second dimension, that must have size 2, contains
                  the lower and upper bin boundaries. Different bins may
                  share a boundary, but may not overlap. If the
                  *open_ends* parameter is True then the lowest lower bin
                  boundary also defines a left-open (i.e. not bounded
                  below) bin, and the largest upper bin boundary also
                  defines a right-open (i.e. not bounded above) bin.

            upper: `bool`, optional
                If True then each bin includes its upper bound but not its
                lower bound. By default the opposite is applied, i.e. each
                bin includes its lower bound but not its upper bound.

            open_ends: `bool`, optional
                If True then create left-open (i.e. not bounded below) and
                right-open (i.e. not bounded above) bins from the lowest
                lower bin boundary and largest upper bin boundary
                respectively. By default these bins are not created

            closed_ends: `bool`, optional
                If True then extend the most extreme open boundary by a
                small amount so that its bin includes values that are
                equal to the unadjusted boundary value. This is done by
                multiplying it by ``1.0 - epsilon`` or ``1.0 + epsilon``,
                whichever extends the boundary in the appropriate
                direction, where ``epsilon`` is the smallest positive
                64-bit float such that ``1.0 + epsilson != 1.0``. I.e. if
                *upper* is False then the largest upper bin boundary is
                made slightly larger and if *upper* is True then the
                lowest lower bin boundary is made slightly lower.

                By default *closed_ends* is assumed to be True if *bins*
                is a scalar and False otherwise.

            return_bins: `bool`, optional
                If True then also return the bins in their 2-d form.

            {{inplace: `bool`, optional}}

        :Returns:

            `Data`, [`Data`]
                The indices of the bins to which each value belongs.

                If *return_bins* is True then also return the bins in
                their 2-d form.

        **Examples**

        >>> d = cf.Data(numpy.arange(12).reshape(3, 4))
        [[ 0  1  2  3]
         [ 4  5  6  7]
         [ 8  9 10 11]]

        Equivalant ways to create indices for the four bins ``[-inf, 2),
        [2, 6), [6, 10), [10, inf)``

        >>> e = d.digitize([2, 6, 10])
        >>> e = d.digitize([[2, 6], [6, 10]])
        >>> print(e.array)
        [[0 0 1 1]
         [1 1 2 2]
         [2 2 3 3]]

        Equivalant ways to create indices for the two bins ``(2, 6], (6, 10]``

        >>> e = d.digitize([2, 6, 10], upper=True, open_ends=False)
        >>> e = d.digitize([[2, 6], [6, 10]], upper=True, open_ends=False)
        >>> print(e.array)
        [[-- -- --  0]
         [ 0  0  0  1]
         [ 1  1  1 --]]

        Create indices for the two bins ``[2, 6), [8, 10)``, which are
        non-contiguous

        >>> e = d.digitize([[2, 6], [8, 10]])
        >>> print(e.array)
        [[ 0 0  1  1]
         [ 1 1 -- --]
         [ 2 2  3  3]]

        Masked values result in masked indices in the output array.

        >>> d[1, 1] = cf.masked
        >>> print(d.array)
        [[ 0  1  2  3]
         [ 4 --  6  7]
         [ 8  9 10 11]]
        >>> print(d.digitize([2, 6, 10], open_ends=True).array)
        [[ 0  0  1  1]
         [ 1 --  2  2]
         [ 2  2  3  3]]
        >>> print(d.digitize([2, 6, 10]).array)
        [[-- --  0  0]
         [ 0 --  1  1]
         [ 1  1 -- --]]
        >>> print(d.digitize([2, 6, 10], closed_ends=True).array)
        [[-- --  0  0]
         [ 0 --  1  1]
         [ 1  1  1 --]]

        """
        d = _inplace_enabled_define_and_cleanup(self)

        org_units = d.Units

        bin_units = getattr(bins, "Units", None)

        if bin_units:
            if not bin_units.equivalent(org_units):
                raise ValueError(
                    "Can't put data into bins that have units that are "
                    "not equivalent to the units of the data."
                )

            if not bin_units.equals(org_units):
                bins = bins.copy()
                bins.Units = org_units
        else:
            bin_units = org_units

        # Get bins as a numpy array
        if isinstance(bins, np.ndarray):
            bins = bins.copy()
        else:
            bins = np.asanyarray(bins)

        if bins.ndim > 2:
            raise ValueError(
                "The 'bins' parameter must be scalar, 1-d or 2-d. "
                f"Got: {bins!r}"
            )

        two_d_bins = None

        if bins.ndim == 2:
            # --------------------------------------------------------
            # 2-d bins: Make sure that each bin is increasing and sort
            #           the bins by lower bounds
            # --------------------------------------------------------
            if bins.shape[1] != 2:
                raise ValueError(
                    "The second dimension of the 'bins' parameter must "
                    f"have size 2. Got: {bins!r}"
                )

            bins.sort(axis=1)
            bins.sort(axis=0)

            # Check for overlaps
            for i, (u, l) in enumerate(zip(bins[:-1, 1], bins[1:, 0])):
                if u > l:
                    raise ValueError(
                        f"Overlapping bins: "
                        f"{tuple(bins[i])}, {tuple(bins[i + i])}"
                    )

            two_d_bins = bins
            bins = np.unique(bins)

            # Find the bins that were omitted from the original 2-d
            # bins array. Note that this includes the left-open and
            # right-open bins at the ends.
            delete_bins = [
                n + 1
                for n, (a, b) in enumerate(zip(bins[:-1], bins[1:]))
                if (a, b) not in two_d_bins
            ]
        elif bins.ndim == 1:
            # --------------------------------------------------------
            # 1-d bins:
            # --------------------------------------------------------
            bins.sort()
            delete_bins = []
        else:
            # --------------------------------------------------------
            # 0-d bins:
            # --------------------------------------------------------
            if closed_ends is None:
                closed_ends = True

            if not closed_ends:
                raise ValueError(
                    "Can't set closed_ends=False when specifying bins as "
                    "a scalar."
                )

            if open_ends:
                raise ValueError(
                    "Can't set open_ends=True when specifying bins as a "
                    "scalar."
                )

            mx = d.max().datum()
            mn = d.min().datum()
            bins = np.linspace(mn, mx, int(bins) + 1, dtype=float)

            delete_bins = []

        if closed_ends:
            # Adjust the lowest/largest bin boundary to be inclusive
            if open_ends:
                raise ValueError(
                    "Can't set open_ends=True when closed_ends is True."
                )

            if bins.dtype.kind != "f":
                bins = bins.astype(float, copy=False)

            epsilon = np.finfo(float).eps
            ndim = bins.ndim
            if upper:
                mn = bins[(0,) * ndim]
                bins[(0,) * ndim] -= abs(mn) * epsilon
            else:
                mx = bins[(-1,) * ndim]
                bins[(-1,) * ndim] += abs(mx) * epsilon

        if not open_ends:
            delete_bins.insert(0, 0)
            delete_bins.append(bins.size)

        # Digitise the array
        dx = d._get_dask()
        dx = da.digitize(dx, bins, right=upper)
        d._set_dask(dx, reset_mask_hardness=True)
        d.override_units(_units_None, inplace=True)

        if return_bins:
            if two_d_bins is None:
                two_d_bins = np.empty((bins.size - 1, 2), dtype=bins.dtype)
                two_d_bins[:, 0] = bins[:-1]
                two_d_bins[:, 1] = bins[1:]

            two_d_bins = type(self)(two_d_bins, units=bin_units)
            return d, two_d_bins

        return d

    @daskified(_DASKIFIED_VERBOSE)
    @_deprecated_kwarg_check("_preserve_partitions")
    def median(
        self,
        axes=None,
        squeeze=False,
        mtol=1,
        inplace=False,
    ):
        """Calculate median values.

        Calculates the median value or the median values along axes.

        See
        https://ncas-cms.github.io/cf-python/analysis.html#collapse-methods
        for mathematical definitions.

         ..seealso:: `mean_of_upper_decile`, `percentile`

        :Parameters:

            {{collapse axes: (sequence of) `int`, optional}}

            {{collapse squeeze: `bool`, optional}}

            {{mtol: number, optional}}

            {{inplace: `bool`, optional}}

        :Returns:

            `Data` or `None`
                The collapsed data, or `None` if the operation was
                in-place.

        **Examples**

        >>> a = np.ma.arange(12).reshape(4, 3)
        >>> d = cf.Data(a, 'K')
        >>> d[1, 1] = np.ma.masked
        >>> print(d.array)
        [[0 1 2])
         [3 -- 5]
         [6 7 8]
         [9 10 11]]
        >>> d.median()
        <CF Data(1, 1): [[6.0]] K>

        """
        return self.percentile(
            50,
            axes=axes,
            squeeze=squeeze,
            mtol=mtol,
            inplace=inplace,
        )

    @_inplace_enabled(default=False)
    def mean_of_upper_decile(
        self,
        axes=None,
        weights=None,
        squeeze=False,
        mtol=1,
        include_decile=True,
        split_every=None,
        inplace=False,
    ):
        """Calculate means of the upper deciles.

        Calculates the mean of the upper decile or the mean or the
        mean of the upper decile values along axes.

        See
        https://ncas-cms.github.io/cf-python/analysis.html#collapse-methods
        for mathematical definitions.

         ..seealso:: `mean`, `median`, `percentile`

        :Parameters:

            {{collapse axes: (sequence of) `int`, optional}}

            {{weights: data_like, `dict`, or `None`, optional}}

                TODODASK - note that weights only applies to the
                           calculation of the mean, not the upper
                           decile.

            {{collapse squeeze: `bool`, optional}}

            {{mtol: number, optional}}

                TODODASK - note that mtol only applies to the
                           calculation of the upper decile, not the
                           mean.

            include_decile: `bool`, optional
                TODODASK

            {{split_every: `int` or `dict`, optional}}

                .. versionadded:: TODODASK

            {{inplace: `bool`, optional}}

        :Returns:

            `Data` or `None`
                The collapsed data, or `None` if the operation was
                in-place.

        **Examples**

        TODODASK

        """

        # TODODASK: Some updates off the back of daskifying collapse
        #           have been done, but still needs looking at. A unit
        #           test has also been written, but not run. Needs
        #           __lt__ and __le__.

        d = _inplace_enabled_define_and_cleanup(self)

        p90 = d.percentile(
            90,
            axes=axes,
            squeeze=False,
            mtol=mtol,
            inplace=False,
        )

        with np.testing.suppress_warnings() as sup:
            sup.filter(
                RuntimeWarning, message=".*invalid value encountered in less.*"
            )
            if include_decile:
                mask = d < p90
            else:
                mask = d <= p90

        if mtol < 1:
            mask.filled(False, inplace=True)

        d.where(mask, cf_masked, inplace=True)

        d.mean(
            axes=axes,
            weights=weights,
            squeeze=squeeze,
            mtol=1,
            split_every=split_every,
            inplace=True,
        )

        return d

    @daskified(_DASKIFIED_VERBOSE)
    @_deprecated_kwarg_check("_preserve_partitions")
    @_inplace_enabled(default=False)
    def percentile(
        self,
        ranks,
        axes=None,
        method="linear",
        squeeze=False,
        mtol=1,
        inplace=False,
        _preserve_partitions=False,
        interpolation=None,
    ):
        """Compute percentiles of the data along the specified axes.

        The default is to compute the percentiles along a flattened
        version of the data.

        If the input data are integers, or floats smaller than float64, or
        the input data contains missing values, then output data-type is
        float64. Otherwise, the output data-type is the same as that of
        the input.

        If multiple percentile ranks are given then a new, leading data
        dimension is created so that percentiles can be stored for each
        percentile rank.

        **Accuracy**

        The `percentile` method returns results that are consistent
        with `numpy.percentile`, which may be different to those
        created by `dask.percentile`. The dask method uses an
        algorithm that calculates approximate percentiles which are
        likely to be different from the correct values when there are
        two or more dask chunks.

        >>> import numpy as np
        >>> import dask.array as da
        >>> import cf
        >>> a = np.arange(101)
        >>> dx = da.from_array(a, chunks=10)
        >>> da.percentile(dx, [40, 60]).compute()
        array([40.36])
        >>> np.percentile(a, 40)
        array([40.])
        >>> d = cf.Data(a, chunks=10)
        >>> d.percentile(40).array
        array([40.])

        .. versionadded:: 3.0.4

        .. seealso:: `digitize`, `median`, `mean_of_upper_decile`,
                     `where`

        :Parameters:

            ranks: (sequence of) number
                Percentile rank, or sequence of percentile ranks, to
                compute, which must be between 0 and 100 inclusive.

            axes: (sequence of) `int`, optional
                Select the axes. The *axes* argument may be one, or a
                sequence, of integers that select the axis corresponding to
                the given position in the list of axes of the data array.

                By default, of *axes* is `None`, all axes are selected.

            method: `str`, optional
                Specify the interpolation method to use when the
                desired percentile lies between two data values. The
                methods are listed here, but their definitions must be
                referenced from the documentation for
                `numpy.percentile`.

                For the default ``'linear'`` method, if the percentile
                lies between two adjacent data values ``i < j`` then
                the percentile is calculated as ``i+(j-i)*fraction``,
                where ``fraction`` is the fractional part of the index
                surrounded by ``i`` and ``j``.

                ===============================
                *method*
                ===============================
                ``'inverted_cdf'``
                ``'averaged_inverted_cdf'``
                ``'closest_observation'``
                ``'interpolated_inverted_cdf'``
                ``'hazen'``
                ``'weibull'``
                ``'linear'`` (default)
                ``'median_unbiased'``
                ``'normal_unbiased'``
                ``'lower'``
                ``'higher'``
                ``'nearest'``
                ``'midpoint'``
                ===============================

            squeeze: `bool`, optional
                If True then all axes over which percentiles are
                calculated are removed from the returned data. By default
                axes over which percentiles have been calculated are left
                in the result as axes with size 1, meaning that the result
                is guaranteed to broadcast correctly against the original
                data.

            {{mtol: number, optional}}

            {{split_every: `int` or `dict`, optional}}

                .. versionadded:: TODODASK

            {{inplace: `bool`, optional}}

            interpolation: deprecated at version 4.0.0
                Use the *method* parameter instead.

            _preserve_partitions: deprecated at version 4.0.0

        :Returns:

            `Data` or `None`
                The percentiles of the original data, or `None` if the
                operation was in-place.

        **Examples**

        >>> d = cf.Data(numpy.arange(12).reshape(3, 4), 'm')
        >>> print(d.array)
        [[ 0  1  2  3]
         [ 4  5  6  7]
         [ 8  9 10 11]]
        >>> p = d.percentile([20, 40, 50, 60, 80])
        >>> p
        <CF Data(5, 1, 1): [[[2.2, ..., 8.8]]] m>

        >>> p = d.percentile([20, 40, 50, 60, 80], squeeze=True)
        >>> print(p.array)
        [2.2 4.4 5.5 6.6 8.8]

        Find the standard deviation of the values above the 80th percentile:

        >>> p80 = d.percentile(80)
        <CF Data(1, 1): [[8.8]] m>
        >>> e = d.where(d<=p80, cf.masked)
        >>> print(e.array)
        [[-- -- -- --]
         [-- -- -- --]
         [-- 9 10 11]]
        >>> e.std()
        <CF Data(1, 1): [[0.816496580927726]] m>

        Find the mean of the values above the 45th percentile along the
        second axis:

        >>> p45 = d.percentile(45, axes=1)
        >>> print(p45.array)
        [[1.35],
         [5.35],
         [9.35]]
        >>> e = d.where(d<=p45, cf.masked)
        >>> print(e.array)
        [[-- -- 2 3]
         [-- -- 6 7]
         [-- -- 10 11]]
        >>> f = e.mean(axes=1)
        >>> f
        <CF Data(3, 1): [[2.5, ..., 10.5]] m>
        >>> print(f.array)
        [[ 2.5]
         [ 6.5]
         [10.5]]

        Find the histogram bin boundaries associated with given
        percentiles, and digitize the data based on these bins:

        >>> bins = d.percentile([0, 10, 50, 90, 100], squeeze=True)
        >>> print(bins.array)
        [ 0.   1.1  5.5  9.9 11. ]
        >>> e = d.digitize(bins, closed_ends=True)
        >>> print(e.array)
        [[0 0 1 1]
         [1 1 2 2]
         [2 2 3 3]]

        """
        if interpolation is not None:
            _DEPRECATION_ERROR_KWARGS(
                self,
                "percentile",
                {"interpolation": None},
                message="Use the 'method' parameter instead.",
                version="TODODASK",
                removed_at="5.0.0",
            )  # pragma: no cover

        d = _inplace_enabled_define_and_cleanup(self)

        # Parse percentile ranks
        q = ranks
        if not (isinstance(q, np.ndarray) or is_dask_collection(q)):
            q = np.array(ranks)

        if q.ndim > 1:
            q = q.flatten()

        if not np.issubdtype(d.dtype, np.number):
            method = "nearest"

        if axes is None:
            axes = tuple(range(d.ndim))
        else:
            axes = tuple(sorted(d._parse_axes(axes)))

        dx = d._get_dask()
        dtype = dx.dtype
        shape = dx.shape

        # Rechunk the data so that the dimensions over which
        # percentiles are being calculated all have one chunk.
        #
        # Make sure that no new chunks are larger (in bytes) than any
        # original chunk.
        new_chunks = normalize_chunks(
            [-1 if i in axes else "auto" for i in range(dx.ndim)],
            shape=shape,
            dtype=dtype,
            limit=dtype.itemsize * reduce(mul, map(max, dx.chunks), 1),
        )
        dx = dx.rechunk(new_chunks)

        # Initialise the indices of each chunk of the result
        #
        # E.g. [(0, 0, 0), (0, 0, 1), (0, 1, 0), (0, 1, 1)]
        keys = [key[1:] for key in flatten(dx.__dask_keys__())]

        keepdims = not squeeze
        if not keepdims:
            # Remove axes that will be dropped in the result
            indices = [i for i in range(len(keys[0])) if i not in axes]
            keys = [tuple([k[i] for i in indices]) for k in keys]

        if q.ndim:
            # Insert a leading rank dimension for non-scalar input
            # percentile ranks
            keys = [(0,) + k for k in keys]

        # Create a new dask dictionary for the result
        name = "cf-percentile-" + tokenize(dx, axes, q, method)
        name = (name,)
        dsk = {
            name
            + chunk_index: (
                cf_percentile,
                dask_key,
                q,
                axes,
                method,
                keepdims,
                mtol,
            )
            for chunk_index, dask_key in zip(keys, flatten(dx.__dask_keys__()))
        }

        # Define the chunks for the result
        if q.ndim:
            out_chunks = [(q.size,)]
        else:
            out_chunks = []

        for i, c in enumerate(dx.chunks):
            if i in axes:
                if keepdims:
                    out_chunks.append((1,))
            else:
                out_chunks.append(c)

        name = name[0]
        graph = HighLevelGraph.from_collections(name, dsk, dependencies=[dx])
        dx = Array(graph, name, chunks=out_chunks, dtype=float)

        d._set_dask(dx, reset_mask_hardness=True)

        return d

    @daskified(_DASKIFIED_VERBOSE)
    @_inplace_enabled(default=False)
    def persist(self, inplace=False):
        """Persist the underlying dask array into memory.

        This turns an underlying lazy dask array into a equivalent
        chunked dask array, but now with the results fully computed.

        `persist` is particularly useful when using distributed
        systems, because the results will be kept in distributed
        memory, rather than returned to the local process.

        Compare with `compute` and `array`.

        **Performance**

        `persist` causes all delayed operations to be computed.

        .. versionadded:: TODODASK

        .. seealso:: `compute`, `array`, `datetime_array`,
                     `dask.array.Array.persist`

        :Parameters:

            {{inplace: `bool`, optional}}

        :Returns:

            `Data` or `None`
                The persisted data. If the operation was in-place then
                `None` is returned.

        **Examples**

        TODODASK

        """
        d = _inplace_enabled_define_and_cleanup(self)

        dx = self.get_dask(copy=False)
        dx = dx.persist()
        d._set_dask(dx, delete_source=False, reset_mask_hardness=False)

        return d

    def loads(self, j, chunk=True):
        """Reset the data in place from a string serialization.

        .. seealso:: `dumpd`, `loadd`

        :Parameters:

            j: `str`
                A JSON document string serialization of a `cf.Data` object.

            chunk: `bool`, optional
                If True (the default) then the reset data array will be
                re-partitioned according the current chunk size, as defined
                by the `cf.chunksize` function.

        :Returns:

            `None`

        """
        d = json_loads(j)

        # Convert _cyclic to a set
        if "_cyclic" in d:
            d["_cyclic"] = set(d["_cyclic"])

        # Convert dtype to numpy.dtype
        if "dtype" in d:
            d["dtype"] = np.dtype(d["dtype"])

        # Convert units to Units
        if "units" in d:
            d["Units"] = Units(d.pop("units"))

        # Convert partition location elements to tuples
        for p in d["Partitions"]:
            p["location"] = [tuple(x) for x in p["location"]]

            if "units" in p:
                p["Units"] = Units(p.pop("units"))
        # --- End: for

        self.loadd(d, chunk=chunk)

    def dumpd(self):
        """Return a serialization of the data array.

        The serialization may be used to reconstruct the data array as it
        was at the time of the serialization creation.

        .. seealso:: `loadd`, `loads`

        :Returns:

            `dict`
                The serialization.

        **Examples**

        >>> d = cf.Data([[1, 2, 3]], 'm')
        >>> d.dumpd()
        {'Partitions': [{'location': [(0, 1), (0, 3)],
                         'subarray': array([[1, 2, 3]])}],
         'units': 'm',
         '_axes': ['dim0', 'dim1'],
         '_pmshape': (),
         'dtype': dtype('int64'),
         'shape': (1, 3)}

        >>> d.flip(1)
        >>> d.transpose()
        >>> d.Units *= 1000
        >>> d.dumpd()
        {'Partitions': [{'units': 'm',
                         'axes': ['dim0', 'dim1'],
                         'location': [(0, 3), (0, 1)],
                         'subarray': array([[1, 2, 3]])}],
        ` 'units': '1000 m',
         '_axes': ['dim1', 'dim0'],
         '_flip': ['dim1'],
         '_pmshape': (),
         'dtype': dtype('int64'),
         'shape': (3, 1)}

        >>> d.dumpd()
        {'Partitions': [{'units': 'm',
                         'location': [(0, 1), (0, 3)],
                         'subarray': array([[1, 2, 3]])}],
         'units': '10000 m',
         '_axes': ['dim0', 'dim1'],
         '_flip': ['dim1'],
         '_pmshape': (),
         'dtype': dtype('int64'),
         'shape': (1, 3)}

        >>> e = cf.Data(loadd=d.dumpd())
        >>> e.equals(d)
        True

        """
        axes = self._axes
        units = self.Units
        dtype = self.dtype

        cfa_data = {
            "dtype": dtype,
            "Units": str(units),
            "shape": self._shape,
            "_axes": axes[:],
            "_pmshape": self._pmshape,
        }

        pmaxes = self._pmaxes
        if pmaxes:
            cfa_data["_pmaxes"] = pmaxes[:]

        #        flip = self._flip
        flip = self._flip()
        if flip:
            cfa_data["_flip"] = flip[:]

        fill_value = self.get_fill_value(None)
        if fill_value is not None:
            cfa_data["fill_value"] = fill_value

        cyclic = self._cyclic
        if cyclic:
            cfa_data["_cyclic"] = cyclic.copy()

        cfa_data["_HDF_chunks"] = self.HDF_chunks()

        partitions = []
        for index, partition in self.partitions.ndenumerate():

            attrs = {}

            p_subarray = partition.subarray
            p_dtype = p_subarray.dtype

            # Location in partition matrix
            if index:
                attrs["index"] = index

            # Sub-array location
            attrs["location"] = partition.location[:]

            # Sub-array part
            p_part = partition.part
            if p_part:
                attrs["part"] = p_part[:]

            # Sub-array axes
            p_axes = partition.axes
            if p_axes != axes:
                attrs["axes"] = p_axes[:]

            # Sub-array units
            p_Units = partition.Units
            if p_Units != units:
                attrs["Units"] = str(p_Units)

            # Sub-array flipped axes
            p_flip = partition.flip
            if p_flip:
                attrs["flip"] = p_flip[:]

            # --------------------------------------------------------
            # File format specific stuff
            # --------------------------------------------------------
            if isinstance(p_subarray, NetCDFArray):
                # if isinstance(p_subarray.array, NetCDFFileArray):
                # ----------------------------------------------------
                # NetCDF File Array
                # ----------------------------------------------------
                attrs["format"] = "netCDF"

                subarray = {}

                subarray["file"] = p_subarray.get_filename()
                subarray["shape"] = p_subarray.shape

                subarray["ncvar"] = p_subarray.get_ncvar()
                subarray["varid"] = p_subarray.get_varid()

                if p_dtype != dtype:
                    subarray["dtype"] = p_dtype

                attrs["subarray"] = subarray

            elif isinstance(p_subarray, UMArray):
                # elif isinstance(p_subarray.array, UMFileArray):
                # ----------------------------------------------------
                # UM File Array
                # ----------------------------------------------------
                attrs["format"] = "UM"

                # TODOCFA: CFA only allows for one address. Surely(?)
                #          we only need the "header_offset", from
                #          which the "data_offset" and "disk_length"
                #          can be derived at read time.

                subarray = {}
                for attr in (
                    "filename",
                    "shape",
                    "header_offset",
                    "data_offset",
                    "disk_length",
                ):
                    subarray[attr] = getattr(p_subarray, attr)

                if p_dtype != dtype:
                    subarray["dtype"] = p_dtype

                attrs["subarray"] = subarray
            else:
                attrs["subarray"] = p_subarray

            partitions.append(attrs)
        # --- End: for

        cfa_data["Partitions"] = partitions

        return cfa_data

    def loadd(self, d, chunk=True):
        """Reset the data in place from a dictionary serialization.

        .. seealso:: `dumpd`, `loads`

        :Parameters:

            d: `dict`
                A dictionary serialization of a `cf.Data` object, such as
                one as returned by the `dumpd` method.

            chunk: `bool`, optional
                If True (the default) then the reset data array will be
                re-partitioned according the current chunk size, as
                defined by the `cf.chunksize` function.

        :Returns:

            `None`

        **Examples**

        >>> d = Data([[1, 2, 3]], 'm')
        >>> e = Data([6, 7, 8, 9], 's')
        >>> e.loadd(d.dumpd())
        >>> e.equals(d)
        True
        >>> e is d
        False

        >>> e = Data(loadd=d.dumpd())
        >>> e.equals(d)
        True

        """
        axes = list(d.get("_axes", ()))
        shape = tuple(d.get("shape", ()))

        units = d.get("Units", None)
        if units is None:
            units = Units()
        else:
            units = Units(units)

        dtype = d["dtype"]
        self._dtype = dtype
        self.Units = units
        self._axes = axes

        self._flip(list(d.get("_flip", ())))
        self.set_fill_value(d.get("fill_value", None))

        self._shape = shape
        self._ndim = len(shape)
        self._size = reduce(mul, shape, 1)

        cyclic = d.get("_cyclic", None)
        # Never change the value of the _cyclic attribute in-place
        if cyclic:
            self._cyclic = cyclic.copy()
        else:
            self._cyclic = _empty_set

        HDF_chunks = d.get("_HDF_chunks")
        if HDF_chunks:
            self.HDF_chunks(HDF_chunks)

        filename = d.get("file", None)

        base = d.get("base", None)

        # ------------------------------------------------------------
        # Initialise an empty partition array
        # ------------------------------------------------------------
        partition_matrix = None  # PartitionMatrix(
        #            np.empty(d.get("_pmshape", ()), dtype=object),
        #            list(d.get("_pmaxes", ())),
        #        )
        pmndim = partition_matrix.ndim

        # ------------------------------------------------------------
        # Fill the partition array with partitions
        # ------------------------------------------------------------
        for attrs in d["Partitions"]:

            # Find the position of this partition in the partition
            # matrix
            if "index" in attrs:
                index = attrs["index"]
                if len(index) == 1:
                    index = index[0]
                else:
                    index = tuple(index)
            else:
                index = (0,) * pmndim

            location = attrs.get("location", None)
            if location is not None:
                location = location[:]
            else:
                # Default location
                location = [[0, i] for i in shape]

            p_units = attrs.get("p_units", None)
            if p_units is None:
                p_units = units
            else:
                p_units = Units(p_units)

            partition = None  # Partition(
            #                location=location,
            #                axes=attrs.get("axes", axes)[:],
            #                flip=attrs.get("flip", [])[:],
            #                Units=p_units,
            #                part=attrs.get("part", [])[:],
            #            )

            fmt = attrs.get("format", None)
            if fmt is None:
                # ----------------------------------------------------
                # Subarray is effectively a numpy array in memory
                # ----------------------------------------------------
                partition.subarray = attrs["subarray"]

            else:
                # ----------------------------------------------------
                # Subarray is in a file on disk
                # ----------------------------------------------------
                partition.subarray = attrs["subarray"]
                if fmt not in ("netCDF", "UM"):
                    raise TypeError(
                        "Don't know how to load sub-array from file "
                        "format {!r}".format(fmt)
                    )

                # Set the 'subarray' attribute
                kwargs = attrs["subarray"].copy()

                kwargs["shape"] = tuple(kwargs["shape"])

                kwargs["ndim"] = len(kwargs["shape"])
                kwargs["size"] = reduce(mul, kwargs["shape"], 1)

                kwargs.setdefault("dtype", dtype)

                if "file" in kwargs:
                    f = kwargs["file"]
                    if f == "":
                        kwargs["filename"] = filename
                    else:
                        if base is not None:
                            f = pathjoin(base, f)

                        kwargs["filename"] = f
                else:
                    kwargs["filename"] = filename

                del kwargs["file"]

                if fmt == "netCDF":
                    partition.subarray = NetCDFArray(**kwargs)
                elif fmt == "UM":
                    partition.subarray = UMArray(**kwargs)
            # --- End: if

            # Put the partition into the partition array
            partition_matrix[index] = partition
        # --- End: for

        # Save the partition array
        self.partitions = partition_matrix

        if chunk:
            self.chunk()

    def can_compute(self, functions=None, log_levels=None, override=False):
        """TODODASK - this method is premature - needs thinking about as part
        of the wider resource management issue

        Whether or not it is acceptable to compute the data.

        If the data is explicitly requested to be computed (as would
        be the case when writing to disk, or accessing the `array`
        attribute) then computation will always occur.

        This method is meant for cases when compution is desirable but
        not essential, by providing an assessment of whether
        computation would require too excessive resources (time,
        memory, and CPU), if carried out.

        By default it is considered acceptable to compute the data if
        the computed array fits in available memory and any of the
        following are true, assessed in the order given up to the
        first criterion satisfied:

        1. The `force_compute` attribute is True.

        2. The current log level is ``'DEBUG'``.

        3. Any computations stored after initialisation consist only
           subspace, concatenate, reshape, and copy functions.

        .. versionadded:: 4.0.0

        .. seealso:: `force_compute`, `cf.log_level`

        :Parameters:

            functions: (sequence of) `str`, optional
                Include the specified functions, in addition to the
                defaults, as those that will allow
                computation. Functions are identified by matching the
                beginnings of the key names in the dask graph layers,
                found with `dask.layers` attribute of the dask
                array. See the *override* parameter.

            log_level: (sequence of) `str`, optional
                Include the specified log levels, in addition to the
                default, as those that will allow compuitation. See
                the *override* parameter.

            override : `bool`, optional
                If True then only compute the data for the given
                *log_levels* (if any) and the given *functions* (if
                any), ignoring the defaults. If the `force_compute`
                attribute is True then computation occurs in any case.

        :Returns:

            `bool`
                True if acceptable to compute the data, otherwise
                False.

        """
        # TODODASK: Always return True for now, to aid development.
        return True

        dx = self.get_dask(copy=False)

        # TODODASK fits in memory.

        # 1 Force compute
        if self.force_compute:
            return True

        # 2 Log levels
        if override:
            allowed_log_levels = ()
            allowed_functions = ()
        else:
            allowed_log_levels = ("DEBUG",)
            allowed_functions = (
                "array-",
                "getitem-",
                "copy-",
                "concatenate-",
                "reshape-",
            )

        if log_levels:
            if isinstance(log_levels, str):
                log_levels = (log_levels,)

            allowed_log_levels += tuple(log_levels)

        if log_level().value in allowed_log_levels:
            return True

        # 3 Stored computations
        layers = dx.dask.layers
        if len(layers) == 1:
            # No stored computations after initialisation
            return True

        if functions:
            if isinstance(functions, str):
                functions = (functions,)

            allowed_functions += tuple(allowed_functions)

        return all(
            [
                any([key.startswith(x) for x in allowed_functions])
                for key in tuple(layers)[1:]
            ]
        )

    @daskified(_DASKIFIED_VERBOSE)
    @_deprecated_kwarg_check("i")
    @_inplace_enabled(default=False)
    def ceil(self, inplace=False, i=False):
        """The ceiling of the data, element-wise.

        The ceiling of ``x`` is the smallest integer ``n``, such that
        ``n>=x``.

        .. versionadded:: 1.0

        .. seealso:: `floor`, `rint`, `trunc`

        :Parameters:

            {{inplace: `bool`, optional}}

            {{i: deprecated at version 3.0.0}}

        :Returns:

            `Data` or `None`
                The ceiling of the data. If the operation was in-place
                then `None` is returned.

        **Examples**

        >>> d = cf.Data([-1.9, -1.5, -1.1, -1, 0, 1, 1.1, 1.5 , 1.9])
        >>> print(d.array)
        [-1.9 -1.5 -1.1 -1.   0.   1.   1.1  1.5  1.9]
        >>> print(d.ceil().array)
        [-1. -1. -1. -1.  0.  1.  2.  2.  2.]

        """
        d = _inplace_enabled_define_and_cleanup(self)
        dx = d._get_dask()
        d._set_dask(da.ceil(dx), reset_mask_hardness=False)
        return d

    @daskified(_DASKIFIED_VERBOSE)
    def compute(self):
        """A numpy view the data.

        In-place changes to the returned numpy array *might* affect
        the underlying dask array, depending on how the dask array has
        been defined, including any delayed operations.

        The returned numpy array has the same mask hardness and fill
        values as the data.

        Compare with `array`.

        **Performance**

        `array` causes all delayed operations to be computed.

        .. versionadded:: TODODASK

        .. seealso:: `persist`, `array`, `datetime_array`

        :Returns:

            `numpy.ndarray`
                The numpy view of the data.

        **Examples**

        >>> d = cf.Data([1, 2, 3.0], 'km')
        >>> d.compute()
        array([1., 2., 3.])

        """
        a = self._get_dask().compute()

        if np.ma.isMA(a):
            if self.hardmask:
                a.harden_mask()
            else:
                a.soften_mask()

            a.set_fill_value(self.fill_value)

        return a

    @daskified(_DASKIFIED_VERBOSE)
    @_inplace_enabled(default=False)
    def convolution_filter(
        self,
        window=None,
        axis=None,
        mode=None,
        cval=None,
        origin=0,
        inplace=False,
    ):
        """Return the data convolved along the given axis with the
        specified filter.

        The magnitude of the integral of the filter (i.e. the sum of the
        weights defined by the *weights* parameter) affects the convolved
        values. For example, filter weights of ``[0.2, 0.2 0.2, 0.2,
        0.2]`` will produce a non-weighted 5-point running mean; and
        weights of ``[1, 1, 1, 1, 1]`` will produce a 5-point running
        sum. Note that the weights returned by functions of the
        `scipy.signal.windows` package do not necessarily sum to 1 (see
        the examples for details).

        .. versionadded:: 3.3.0

        :Parameters:

            window: sequence of numbers
                Specify the window of weights to use for the filter.

                *Parameter example:*
                  An unweighted 5-point moving average can be computed
                  with ``weights=[0.2, 0.2, 0.2, 0.2, 0.2]``

                Note that the `scipy.signal.windows` package has suite of
                window functions for creating weights for filtering (see
                the examples for details).

            axis: `int`
                Select the axis over which the filter is to be applied.
                removed. The *axis* parameter is an integer that selects
                the axis corresponding to the given position in the list
                of axes of the data.

                *Parameter example:*
                  Convolve the second axis: ``axis=1``.

                *Parameter example:*
                  Convolve the last axis: ``axis=-1``.

            mode: `str`, optional
                The *mode* parameter determines how the input array is
                extended when the filter overlaps an array border. The
                default value is ``'constant'`` or, if the dimension being
                convolved is cyclic (as ascertained by the `iscyclic`
                method), ``'wrap'``. The valid values and their behaviours
                are as follows:

                ==============  ==========================  ============================
                *mode*          Description                 Behaviour
                ==============  ==========================  ============================
                ``'reflect'``   The input is extended by    ``(c b a | a b c | c b a)``
                                reflecting about the edge

                ``'constant'``  The input is extended by    ``(k k k | a b c | k k k)``
                                filling all values beyond
                                the edge with the same
                                constant value (``k``),
                                defined by the *cval*
                                parameter.

                ``'nearest'``   The input is extended by    ``(a a a | a b c | c c c )``
                                replicating the last point

                ``'mirror'``    The input is extended by    ``(c b | a b c | b a)``
                                reflecting about the
                                centre of the last point.

                ``'wrap'``      The input is extended by    ``(a b c | a b c | a b c)``
                                wrapping around to the
                                opposite edge.

                ``'periodic'``  This is a synonym for
                                ``'wrap'``.
                ==============  ==========================  ============================

                The position of the window relative to each value can be
                changed by using the *origin* parameter.

            cval: scalar, optional
                Value to fill past the edges of the array if *mode* is
                ``'constant'``. Defaults to `None`, in which case the
                edges of the array will be filled with missing data.

                *Parameter example:*
                   To extend the input by filling all values beyond the
                   edge with zero: ``cval=0``

            origin: `int`, optional
                Controls the placement of the filter. Defaults to 0, which
                is the centre of the window. If the window has an even
                number of weights then then a value of 0 defines the index
                defined by ``width/2 -1``.

                *Parameter example:*
                  For a weighted moving average computed with a weights
                  window of ``[0.1, 0.15, 0.5, 0.15, 0.1]``, if
                  ``origin=0`` then the average is centred on each
                  point. If ``origin=-2`` then the average is shifted to
                  include the previous four points. If ``origin=1`` then
                  the average is shifted to include the previous point and
                  the and the next three points.

            {{inplace: `bool`, optional}}

        :Returns:

            `Data` or `None`
                The convolved data, or `None` if the operation was
                in-place.

        """
        from .dask_utils import cf_convolve1d

        d = _inplace_enabled_define_and_cleanup(self)

        iaxis = d._parse_axes(axis)
        if len(iaxis) != 1:
            raise ValueError(
                "Must specify a unique domain axis with the 'axis' "
                f"parameter. {axis!r} specifies axes {iaxis!r}"
            )

        iaxis = iaxis[0]

        if mode is None:
            # Default mode is 'wrap' if the axis is cyclic, or else
            # 'constant'.
            if iaxis in d.cyclic():
                boundary = "periodic"
            else:
                boundary = cval
        elif mode == "wrap":
            boundary = "periodic"
        elif mode == "constant":
            boundary = cval
        elif mode == "mirror":
            raise ValueError(
                "'mirror' mode is no longer available. Please raise an "
                "issue at https://github.com/NCAS-CMS/cf-python/issues "
                "if you would like it to be re-implemented."
            )
            # This re-implementation would involve getting a 'mirror'
            # function added to dask.array.overlap, along similar
            # lines to the existing 'reflect' function in that module.
        else:
            boundary = mode

        # Set the overlap depth large enough to accommodate the
        # filter.
        #
        # For instance, for a 5-point window, the calculated value at
        # each point requires 2 points either side if the filter is
        # centred (i.e. origin is 0) and (up to) 3 points either side
        # if origin is 1 or -1.
        #
        # It is a restriction of dask.array.map_overlap that we can't
        # use asymmetric halos for general 'boundary' types.
        size = len(window)
        depth = int(size / 2)
        if not origin and not size % 2:
            depth += 1

        depth += abs(origin)

        dx = d._get_dask()

        # Cast to float to ensure that NaNs can be stored (as required
        # by cf_convolve1d)
        if dx.dtype != float:
            dx = dx.astype(float, copy=False)

        # Convolve each chunk
        convolve1d = partial(
            cf_convolve1d, window=window, axis=iaxis, origin=origin
        )

        dx = dx.map_overlap(
            convolve1d,
            depth={iaxis: depth},
            boundary=boundary,
            trim=True,
            meta=np.array((), dtype=float),
        )

        d._set_dask(dx, reset_mask_hardness=True)

        return d

    @daskified(_DASKIFIED_VERBOSE)
    @_inplace_enabled(default=False)
    def cumsum(
        self,
        axis=None,
        masked_as_zero=False,
        method="sequential",
        inplace=False,
    ):
        """Return the data cumulatively summed along the given axis.

        .. versionadded:: 3.0.0

        .. seealso:: `diff`, `sum`

        :Parameters:

            axis: `int`, optional
                Select the axis over which the cumulative sums are to
                be calculated. By default the cumulative sum is
                computed over the flattened array.

            method: `str`, optional
                Choose which method to use to perform the cumulative
                sum. See `dask.array.cumsum` for details.

                .. versionadded:: TODODASK

            {{inplace: `bool`, optional}}

                .. versionadded:: 3.3.0

            masked_as_zero: deprecated at version TODODASK
                See the examples for the new behaviour when there are
                masked values.

        :Returns:

             `Data` or `None`
                The data with the cumulatively summed axis, or `None`
                if the operation was in-place.

        **Examples**

        >>> d = cf.Data(numpy.arange(12).reshape(3, 4))
        >>> print(d.array)
        [[ 0  1  2  3]
         [ 4  5  6  7]
         [ 8  9 10 11]]
        >>> print(d.cumsum().array)
        [ 0  1  3  6 10 15 21 28 36 45 55 66]
        >>> print(d.cumsum(axis=0).array)
        [[ 0  1  2  3]
         [ 4  6  8 10]
         [12 15 18 21]]
        >>> print(d.cumsum(axis=1).array)
        [[ 0  1  3  6]
         [ 4  9 15 22]
         [ 8 17 27 38]]

        >>> d[0, 0] = cf.masked
        >>> d[1, [1, 3]] = cf.masked
        >>> d[2, 0:2] = cf.masked
        >>> print(d.array)
        [[-- 1 2 3]
         [4 -- 6 --]
         [-- -- 10 11]]
        >>> print(d.cumsum(axis=0).array)
        [[-- 1 2 3]
         [4 -- 8 --]
         [-- -- 18 14]]
        >>> print(d.cumsum(axis=1).array)
        [[-- 1 3 6]
         [4 -- 10 --]
         [-- -- 10 21]]

        """
        if masked_as_zero:
            _DEPRECATION_ERROR_KWARGS(
                self,
                "cumsum",
                {"masked_as_zero": None},
                message="",
                version="TODODASK",
                removed_at="5.0.0",
            )  # pragma: no cover

        d = _inplace_enabled_define_and_cleanup(self)

        dx = d._get_dask()
        dx = dx.cumsum(axis=axis, method=method)

        # Note: The dask cumsum method resets the mask hardness to the
        #       numpy default, so we need to reset the mask hardness
        #       during _set_dask.
        d._set_dask(dx, reset_mask_hardness=True)

        return d

    @daskified(_DASKIFIED_VERBOSE)
    @_inplace_enabled(default=False)
    def rechunk(
        self,
        chunks=_DEFAULT_CHUNKS,
        threshold=None,
        block_size_limit=None,
        balance=False,
        inplace=False,
    ):
        """Change the chunk structure of the data.

        .. versionadded:: TODODASK

        .. seealso:: `chunks`, `dask.array.rechunk`

        :Parameters:

            {{chunks: `int`, `tuple`, `dict` or `str`, optional}}

            threshold: `int`, optional
                The graph growth factor under which we don't bother
                introducing an intermediate step. See
                `dask.array.rechunk` for details.

            block_size_limit: `int`, optional
                The maximum block size (in bytes) we want to produce,
                as defined by the `cf.chunksize` function.

            balance: `bool`, optional
                If True, try to make each chunk the same size. By
                default this is not attempted.

                This means ``balance=True`` will remove any small
                leftover chunks, so using ``d.rechunk(chunks=len(d) //
                N, balance=True)`` will almost certainly result in
                ``N`` chunks.

        :Returns:

            `Data` or `None`
                The rechunked data, or `None` if the operation was
                in-place.

        **Examples**

        >>> x = cf.Data.ones((1000, 1000), chunks=(100, 100))

        Specify uniform chunk sizes with a tuple

        >>> y = x.rechunk((1000, 10))

        Or chunk only specific dimensions with a dictionary

        >>> y = x.rechunk({0: 1000})

        Use the value ``-1`` to specify that you want a single chunk
        along a dimension or the value ``"auto"`` to specify that dask
        can freely rechunk a dimension to attain blocks of a uniform
        block size.

        >>> y = x.rechunk({0: -1, 1: 'auto'}, block_size_limit=1e8)

        If a chunk size does not divide the dimension then rechunk
        will leave any unevenness to the last chunk.

        >>> x.rechunk(chunks=(400, -1)).chunks
        ((400, 400, 200), (1000,))

        However if you want more balanced chunks, and don't mind
        `dask` choosing a different chunksize for you then you can use
        the ``balance=True`` option.

        >>> x.rechunk(chunks=(400, -1), balance=True).chunks
        ((500, 500), (1000,))

        """
        d = _inplace_enabled_define_and_cleanup(self)

        dx = d.get_dask(copy=False)
        dx = dx.rechunk(chunks, threshold, block_size_limit, balance)
        d._set_dask(dx, delete_source=False, reset_mask_hardness=False)

        return d

    @daskified(_DASKIFIED_VERBOSE)
    @_inplace_enabled(default=False)
    def _asdatetime(self, inplace=False):
        """Change the internal representation of data array elements
        from numeric reference times to datetime-like objects.

        If the calendar has not been set then the default CF calendar will
        be used and the units' and the `calendar` attribute will be
        updated accordingly.

        If the internal representations are already datetime-like objects
        then no change occurs.

        .. versionadded:: 1.3

        .. seealso:: `_asreftime`, `_isdatetime`

        :Parameters:

            {{inplace: `bool`, optional}}

            {{i: deprecated at version 3.0.0}}

        :Returns:

            `Data` or `None`

        **Examples**

        >>> d = cf.Data([[1.93, 5.17]], "days since 2000-12-29")
        >>> e = d._asdatetime()
        >>> print(e.array)
        [[cftime.DatetimeGregorian(2000, 12, 30, 22, 19, 12, 0, has_year_zero=False)
          cftime.DatetimeGregorian(2001, 1, 3, 4, 4, 48, 0, has_year_zero=False)]]
        >>> f = e._asreftime()
        >>> print(f.array)
        [[1.93 5.17]]

        """
        d = _inplace_enabled_define_and_cleanup(self)

        units = d.Units
        if not units.isreftime:
            raise ValueError(
                f"Can't convert {units!r} values to date-time objects"
            )

        if not d._isdatetime():
            dx = d.to_dask_array()
            dx = dx.map_blocks(cf_rt2dt, units=units, dtype=object)
            d._set_dask(dx, reset_mask_hardness=False)

        return d

    @daskified(_DASKIFIED_VERBOSE)
    def _isdatetime(self):
        """True if the internal representation is a datetime object."""
        return self.dtype.kind == "O" and self.Units.isreftime

    @daskified(_DASKIFIED_VERBOSE)
    @_inplace_enabled(default=False)
    def _asreftime(self, inplace=False):
        """Change the internal representation of data array elements
        from datetime-like objects to numeric reference times.

        If the calendar has not been set then the default CF calendar will
        be used and the units' and the `calendar` attribute will be
        updated accordingly.

        If the internal representations are already numeric reference
        times then no change occurs.

        .. versionadded:: 1.3

        .. seealso:: `_asdatetime`, `_isdatetime`

        :Parameters:

            {{inplace: `bool`, optional}}

        :Returns:

            `Data` or `None`

        **Examples**

        >>> d = cf.Data([[1.93, 5.17]], "days since 2000-12-29")
        >>> e = d._asdatetime()
        >>> print(e.array)
        [[cftime.DatetimeGregorian(2000, 12, 30, 22, 19, 12, 0, has_year_zero=False)
          cftime.DatetimeGregorian(2001, 1, 3, 4, 4, 48, 0, has_year_zero=False)]]
        >>> f = e._asreftime()
        >>> print(f.array)
        [[1.93 5.17]]

        """
        d = _inplace_enabled_define_and_cleanup(self)

        units = d.Units
        if not units.isreftime:
            raise ValueError(
                f"Can't convert {units!r} values to numeric reference times"
            )

        if d._isdatetime():
            dx = d.to_dask_array()
            dx = dx.map_blocks(cf_dt2rt, units=units, dtype=float)
            d._set_dask(dx, reset_mask_hardness=False)

        return d

    def _combined_units(self, data1, method, inplace):
        """Combines by given method the data's units with other units.

        :Parameters:

            data1: `Data`

            method: `str`

            {{inplace: `bool`, optional}}

        :Returns:

            `Data` or `None`, `Data` or `None`, `Units`

        **Examples**

        >>> d._combined_units(e, '__sub__')
        >>> d._combined_units(e, '__imul__')
        >>> d._combined_units(e, '__irdiv__')
        >>> d._combined_units(e, '__lt__')
        >>> d._combined_units(e, '__rlshift__')
        >>> d._combined_units(e, '__iand__')

        """
        method_type = method[-5:-2]

        data0 = self

        units0 = data0.Units
        units1 = data1.Units

        if not units0 and not units1:
            return data0, data1, units0
        if (
            units0.isreftime
            and units1.isreftime
            and not units0.equivalent(units1)
        ):
            # Both are reference_time, but have non-equivalent
            # calendars
            if units0._canonical_calendar and not units1._canonical_calendar:
                data1 = data1._asdatetime()
                data1.override_units(units0, inplace=True)
                data1._asreftime(inplace=True)
                units1 = units0
            elif units1._canonical_calendar and not units0._canonical_calendar:
                if not inplace:
                    inplace = True
                    data0 = data0.copy()
                data0._asdatetime(inplace=True)
                data0.override_units(units1, inplace=True)
                data0._asreftime(inplace=True)
                units0 = units1
        # --- End: if

        if method_type in ("_eq", "_ne", "_lt", "_le", "_gt", "_ge"):
            # ---------------------------------------------------------
            # Operator is one of ==, !=, >=, >, <=, <
            # ---------------------------------------------------------
            if units0.equivalent(units1):
                # Units are equivalent
                if not units0.equals(units1):
                    data1 = data1.copy()
                    data1.Units = units0
                return data0, data1, _units_None
            elif not units1 or not units0:
                # At least one of the units is undefined
                return data0, data1, _units_None
            else:
                raise ValueError(
                    "Can't compare {0!r} to {1!r}".format(units0, units1)
                )
        # --- End: if

        # still here?
        if method_type in ("and", "_or", "ior", "ror", "xor", "ift"):
            # ---------------------------------------------------------
            # Operation is one of &, |, ^, >>, <<
            # ---------------------------------------------------------
            if units0.equivalent(units1):
                # Units are equivalent
                if not units0.equals(units1):
                    data1 = data1.copy()
                    data1.Units = units0
                return data0, data1, units0
            elif not units1:
                # units1 is undefined
                return data0, data1, units0
            elif not units0:
                # units0 is undefined
                return data0, data1, units1
            else:
                # Both units are defined and not equivalent
                raise ValueError(
                    "Can't operate with {} on data with {!r} to {!r}".format(
                        method, units0, units1
                    )
                )
        # --- End: if

        # Still here?
        if units0.isreftime:
            # ---------------------------------------------------------
            # units0 is reference time
            # ---------------------------------------------------------
            if method_type == "sub":
                if units1.isreftime:
                    if units0.equivalent(units1):
                        # Equivalent reference_times: the output units
                        # are time
                        if not units0.equals(units1):
                            data1 = data1.copy()
                            data1.Units = units0
                        return data0, data1, Units(_ut_unit=units0._ut_unit)
                    else:
                        # Non-equivalent reference_times: raise an
                        # exception
                        getattr(units0, method)(units1)
                elif units1.istime:
                    # reference_time minus time: the output units are
                    # reference_time
                    time0 = Units(_ut_unit=units0._ut_unit)
                    if not units1.equals(time0):
                        data1 = data1.copy()
                        data1.Units = time0
                    return data0, data1, units0
                elif not units1:
                    # reference_time minus no_units: the output units
                    # are reference_time
                    return data0, data1, units0
                else:
                    # reference_time minus something not yet accounted
                    # for: raise an exception
                    getattr(units0, method)(units1)

            elif method_type in ("add", "mul", "div", "mod"):
                if units1.istime:
                    # reference_time plus regular_time: the output
                    # units are reference_time
                    time0 = Units(_ut_unit=units0._ut_unit)
                    if not units1.equals(time0):
                        data1 = data1.copy()
                        data1.Units = time0
                    return data0, data1, units0
                elif not units1:
                    # reference_time plus no_units: the output units
                    # are reference_time
                    return data0, data1, units0
                else:
                    # reference_time plus something not yet accounted
                    # for: raise an exception
                    getattr(units0, method)(units1)

            else:
                # Raise an exception
                getattr(units0, method)(units1)

        elif units1.isreftime:
            # ---------------------------------------------------------
            # units1 is reference time
            # ---------------------------------------------------------
            if method_type == "add":
                if units0.istime:
                    # Time plus reference_time: the output units are
                    # reference_time
                    time1 = Units(_ut_unit=units1._ut_unit)
                    if not units0.equals(time1):
                        if not inplace:
                            data0 = data0.copy()
                        data0.Units = time1
                    return data0, data1, units1
                elif not units0:
                    # No_units plus reference_time: the output units
                    # are reference_time
                    return data0, data1, units1
                else:
                    # Raise an exception
                    getattr(units0, method)(units1)
        # --- End: if

        # Still here?
        if method_type in ("mul", "div"):
            # ---------------------------------------------------------
            # Method is one of *, /, //
            # ---------------------------------------------------------
            if not units1:
                # units1 is undefined
                return data0, data1, getattr(units0, method)(_units_1)
            elif not units0:
                # units0 is undefined
                return data0, data1, getattr(_units_1, method)(units1)
                #  !!!!!!! units0*units0 YOWSER
            else:
                # Both units are defined (note: if the units are
                # noncombinable then this will raise an exception)
                return data0, data1, getattr(units0, method)(units1)
        # --- End: if

        # Still here?
        if method_type in ("sub", "add", "mod"):
            # ---------------------------------------------------------
            # Operator is one of +, -
            # ---------------------------------------------------------
            if units0.equivalent(units1):
                # Units are equivalent
                if not units0.equals(units1):
                    data1 = data1.copy()
                    data1.Units = units0
                return data0, data1, units0
            elif not units1:
                # units1 is undefined
                return data0, data1, units0
            elif not units0:
                # units0 is undefined
                return data0, data1, units1
            else:
                # Both units are defined and not equivalent (note: if
                # the units are noncombinable then this will raise an
                # exception)
                return data0, data1, getattr(units0, method)(units1)
        # --- End: if

        # Still here?
        if method_type == "pow":
            if method == "__rpow__":
                # -----------------------------------------------------
                # Operator is __rpow__
                # -----------------------------------------------------
                if not units1:
                    # units1 is undefined
                    if not units0:
                        # units0 is undefined
                        return data0, data1, _units_None
                    elif units0.isdimensionless:
                        # units0 is dimensionless
                        if not units0.equals(_units_1):
                            if not inplace:
                                data0 = data0.copy()
                            data0.Units = _units_1

                        return data0, data1, _units_None
                elif units1.isdimensionless:
                    # units1 is dimensionless
                    if not units1.equals(_units_1):
                        data1 = data1.copy()
                        data1.Units = _units_1

                    if not units0:
                        # units0 is undefined
                        return data0, data1, _units_1
                    elif units0.isdimensionless:
                        # units0 is dimensionless
                        if not units0.equals(_units_1):
                            if not inplace:
                                data0 = data0.copy()
                            data0.Units = _units_1

                        return data0, data1, _units_1
                else:
                    # units1 is defined and is not dimensionless
                    if data0._size > 1:
                        raise ValueError(
                            "Can only raise units to the power of a single "
                            "value at a time. Asking to raise to the power of "
                            "{}".format(data0)
                        )

                    if not units0:
                        # Check that the units are not shifted, as
                        # raising this to a power is a nonlinear
                        # operation
                        p = data0.datum(0)
                        if units0 != (units0 ** p) ** (1.0 / p):
                            raise ValueError(
                                "Can't raise shifted units {!r} to the "
                                "power {}".format(units0, p)
                            )

                        return data0, data1, units1 ** p
                    elif units0.isdimensionless:
                        # units0 is dimensionless
                        if not units0.equals(_units_1):
                            if not inplace:
                                data0 = data0.copy()
                            data0.Units = _units_1

                        # Check that the units are not shifted, as
                        # raising this to a power is a nonlinear
                        # operation
                        p = data0.datum(0)
                        if units0 != (units0 ** p) ** (1.0 / p):
                            raise ValueError(
                                "Can't raise shifted units {!r} to the "
                                "power {}".format(units0, p)
                            )

                        return data0, data1, units1 ** p
                # --- End: if

                # This will deliberately raise an exception
                units1 ** units0
            else:
                # -----------------------------------------------------
                # Operator is __pow__
                # -----------------------------------------------------
                if not units0:
                    # units0 is undefined
                    if not units1:
                        # units0 is undefined
                        return data0, data1, _units_None
                    elif units1.isdimensionless:
                        # units0 is dimensionless
                        if not units1.equals(_units_1):
                            data1 = data1.copy()
                            data1.Units = _units_1

                        return data0, data1, _units_None
                elif units0.isdimensionless:
                    # units0 is dimensionless
                    if not units0.equals(_units_1):
                        if not inplace:
                            data0 = data0.copy()
                        data0.Units = _units_1

                    if not units1:
                        # units1 is undefined
                        return data0, data1, _units_1
                    elif units1.isdimensionless:
                        # units1 is dimensionless
                        if not units1.equals(_units_1):
                            data1 = data1.copy()
                            data1.Units = _units_1

                        return data0, data1, _units_1
                else:
                    # units0 is defined and is not dimensionless
                    if data1._size > 1:
                        raise ValueError(
                            "Can only raise units to the power of a single "
                            "value at a time. Asking to raise to the power of "
                            "{}".format(data1)
                        )

                    if not units1:
                        # Check that the units are not shifted, as
                        # raising this to a power is a nonlinear
                        # operation
                        p = data1.datum(0)
                        if units0 != (units0 ** p) ** (1.0 / p):
                            raise ValueError(
                                "Can't raise shifted units {!r} to the "
                                "power {}".format(units0, p)
                            )

                        return data0, data1, units0 ** p
                    elif units1.isdimensionless:
                        # units1 is dimensionless
                        if not units1.equals(_units_1):
                            data1 = data1.copy()
                            data1.Units = _units_1

                        # Check that the units are not shifted, as
                        # raising this to a power is a nonlinear
                        # operation
                        p = data1.datum(0)
                        if units0 != (units0 ** p) ** (1.0 / p):
                            raise ValueError(
                                "Can't raise shifted units {!r} to the "
                                "power {}".format(units0, p)
                            )

                        return data0, data1, units0 ** p
                # --- End: if

                # This will deliberately raise an exception
                units0 ** units1
            # --- End: if
        # --- End: if

        # Still here?
        raise ValueError(
            "Can't operate with {} on data with {!r} to {!r}".format(
                method, units0, units1
            )
        )

    def _binary_operation(self, other, method):
        """Implement binary arithmetic and comparison operations with
        the numpy broadcasting rules.

        It is called by the binary arithmetic and comparison
        methods, such as `__sub__`, `__imul__`, `__rdiv__`, `__lt__`, etc.

        .. seealso:: `_unary_operation`

        :Parameters:

            other:
                The object on the right hand side of the operator.

            method: `str`
                The binary arithmetic or comparison method name (such as
                ``'__imul__'`` or ``'__ge__'``).

        :Returns:

            `Data`
                A new data object, or if the operation was in place, the
                same data object.

        **Examples**

        >>> d = cf.Data([0, 1, 2, 3])
        >>> e = cf.Data([1, 1, 3, 4])

        >>> f = d._binary_operation(e, '__add__')
        >>> print(f.array)
        [1 2 5 7]

        >>> e = d._binary_operation(e, '__lt__')
        >>> print(e.array)
        [ True False  True  True]

        >>> d._binary_operation(2, '__imul__')
        >>> print(d.array)
        [0 2 4 6]

        """
        inplace = method[2] == "i"
        method_type = method[-5:-2]

        # ------------------------------------------------------------
        # Ensure that other is an independent Data object
        # ------------------------------------------------------------
        if getattr(other, "_NotImplemented_RHS_Data_op", False):
            # Make sure that
            return NotImplemented

        elif not isinstance(other, self.__class__):
            if (
                isinstance(other, cftime.datetime)
                and other.calendar == ""
                and self.Units.isreftime
            ):
                other = cf_dt(
                    other,
                    # .timetuple()[0:6], microsecond=other.microsecond,
                    calendar=getattr(self.Units, "calendar", "standard"),
                )
            elif other is None:
                # Can't sensibly initialize a Data object from a bare
                # `None` (issue #281)
                other = np.array(None, dtype=object)

            other = type(self).asdata(other)

        data0 = self.copy()

        data0, other, new_Units = data0._combined_units(other, method, True)

        # ------------------------------------------------------------
        # Bring other into memory, if appropriate.
        # ------------------------------------------------------------
        other.to_memory()

        # ------------------------------------------------------------
        # Find which dimensions need to be broadcast in one or other
        # of the arrays.
        #
        # Method:
        #
        #   For each common dimension, the 'broadcast_indices' list
        #   will have a value of None if there is no broadcasting
        #   required (i.e. the two arrays have the same size along
        #   that dimension) or a value of slice(None) if broadcasting
        #   is required (i.e. the two arrays have the different sizes
        #   along that dimension and one of the sizes is 1).
        #
        #   Example:
        #
        #     If c.shape is (7,1,6,1,5) and d.shape is (6,4,1) then
        #     broadcast_indices will be
        #     [None,slice(None),slice(None)].
        #
        #     The indices to d which correspond to a partition of c,
        #     are the relevant subset of partition.indices updated
        #     with the non None elements of the broadcast_indices
        #     list.
        #
        #     In this example, if a partition of c were to have a
        #     partition.indices value of (slice(0,3), slice(0,1),
        #     slice(2,4), slice(0,1), slice(0,5)), then the relevant
        #     subset of these is partition.indices[2:] and the
        #     corresponding indices to d are (slice(2,4), slice(None),
        #     slice(None))
        #
        # ------------------------------------------------------------
        data0_shape = data0._shape
        data1_shape = other._shape

        if data0_shape == data1_shape:
            # self and other have the same shapes
            broadcasting = False

            align_offset = 0

            new_shape = data0_shape
            new_ndim = data0._ndim
            new_axes = data0._axes
            new_size = data0._size

        else:
            # self and other have different shapes
            broadcasting = True

            data0_ndim = data0._ndim
            data1_ndim = other._ndim

            align_offset = data0_ndim - data1_ndim
            if align_offset >= 0:
                # self has at least as many axes as other
                shape0 = data0_shape[align_offset:]
                shape1 = data1_shape

                new_shape = data0_shape[:align_offset]
                new_ndim = data0_ndim
                new_axes = data0._axes
            else:
                # other has more axes than self
                align_offset = -align_offset
                shape0 = data0_shape
                shape1 = data1_shape[align_offset:]

                new_shape = data1_shape[:align_offset]
                new_ndim = data1_ndim
                if not data0_ndim:
                    new_axes = other._axes
                else:
                    new_axes = []
                    existing_axes = self._all_axis_names()
                    for n in new_shape:
                        axis = new_axis_identifier(existing_axes)
                        existing_axes.append(axis)
                        new_axes.append(axis)
                    # --- End: for
                    new_axes += data0._axes
                # --- End: for

                align_offset = 0
            # --- End: if

            broadcast_indices = []
            for a, b in zip(shape0, shape1):
                if a == b:
                    new_shape += (a,)
                    broadcast_indices.append(None)
                    continue

                # Still here?
                if a > 1 and b == 1:
                    new_shape += (a,)
                elif b > 1 and a == 1:
                    new_shape += (b,)
                else:
                    raise ValueError(
                        "Can't broadcast shape {} against shape {}".format(
                            data1_shape, data0_shape
                        )
                    )

                broadcast_indices.append(slice(None))

            new_size = reduce(mul, new_shape, 1)

            dummy_location = [None] * new_ndim
        # ---End: if

        new_flip = []

        # ------------------------------------------------------------
        # Create a Data object which just contains the metadata for
        # the result. If we're doing a binary arithmetic operation
        # then result will get filled with data and returned. If we're
        # an augmented arithmetic assignment then we'll update self
        # with this new metadata.
        # ------------------------------------------------------------

        result = data0.copy()
        result._shape = new_shape
        result._ndim = new_ndim
        result._size = new_size
        result._axes = new_axes

        # ------------------------------------------------------------
        # Set the data-type of the result
        # ------------------------------------------------------------
        if method_type in ("_eq", "_ne", "_lt", "_le", "_gt", "_ge"):
            new_dtype = np.dtype(bool)
            rtol = self._rtol
            atol = self._atol
        else:
            if "true" in method:
                new_dtype = np.dtype(float)
            elif not inplace:
                new_dtype = np.result_type(data0.dtype, other.dtype)
            else:
                new_dtype = data0.dtype
        # --- End: if

        # ------------------------------------------------------------
        # Set flags to control whether or not the data of result and
        # self should be kept in memory
        # ------------------------------------------------------------
        config = data0.partition_configuration(readonly=not inplace)

        original_numpy_seterr = np.seterr(**_seterr)

        # Think about dtype, here.

        for partition_r, partition_s in zip(
            result.partitions.matrix.flat, data0.partitions.matrix.flat
        ):

            partition_s.open(config)

            indices = partition_s.indices

            array0 = partition_s.array

            if broadcasting:
                indices = tuple(
                    [
                        (index if not broadcast_index else broadcast_index)
                        for index, broadcast_index in zip(
                            indices[align_offset:], broadcast_indices
                        )
                    ]
                )
                indices = (Ellipsis,) + indices

            array1 = other[indices].array

            # UNRESOLVED ISSUE: array1 could be much larger than the
            # chunk size.

            if not inplace:
                partition = partition_r
                partition.update_inplace_from(partition_s)
            else:
                partition = partition_s

            # --------------------------------------------------------
            # Do the binary operation on this partition's data
            # --------------------------------------------------------
            try:
                if method == "__eq__":  # and data0.Units.isreftime:
                    array0 = _numpy_isclose(
                        array0, array1, rtol=rtol, atol=atol
                    )
                elif method == "__ne__":
                    array0 = ~_numpy_isclose(
                        array0, array1, rtol=rtol, atol=atol
                    )
                else:
                    array0 = getattr(array0, method)(array1)

            except FloatingPointError as error:
                # Floating point point errors have been trapped
                if _mask_fpe[0]:
                    # Redo the calculation ignoring the errors and
                    # then set invalid numbers to missing data
                    np.seterr(**_seterr_raise_to_ignore)
                    array0 = getattr(array0, method)(array1)
                    array0 = np.ma.masked_invalid(array0, copy=False)
                    np.seterr(**_seterr)
                else:
                    # Raise the floating point error exception
                    raise FloatingPointError(error)
            except TypeError as error:
                if inplace:
                    raise TypeError(
                        "Incompatible result data-type ({0!r}) for "
                        "in-place {1!r} arithmetic".format(
                            np.result_type(array0.dtype, array1.dtype).name,
                            array0.dtype.name,
                        )
                    )
                else:
                    raise TypeError(error)
            # --- End: try

            if array0 is NotImplemented:
                array0 = np.zeros(partition.shape, dtype=bool)
            elif not array0.ndim and not isinstance(array0, np.ndarray):
                array0 = np.asanyarray(array0)

            if not inplace:
                p_datatype = array0.dtype
                if new_dtype != p_datatype:
                    new_dtype = np.result_type(p_datatype, new_dtype)

            partition.subarray = array0
            partition.Units = new_Units
            partition.axes = new_axes
            partition.flip = new_flip
            partition.part = []

            if broadcasting:
                partition.location = dummy_location
                partition.shape = list(array0.shape)

            partition._original = None
            partition._write_to_disk = False
            partition.close(units=new_Units)

            if not inplace:
                partition_s.close()
        # --- End: for

        # Reset numpy.seterr
        np.seterr(**original_numpy_seterr)

        source = result.source(None)
        if source is not None and source.get_compression_type():
            result._del_Array(None)

        if not inplace:
            result._Units = new_Units
            result.dtype = new_dtype
            result._flip(new_flip)

            if broadcasting:
                result.partitions.set_location_map(result._axes)

            if method_type in ("_eq", "_ne", "_lt", "_le", "_gt", "_ge"):
                result.override_units(Units(), inplace=True)

            return result
        else:
            # Update the metadata for the new master array in place
            data0._shape = new_shape
            data0._ndim = new_ndim
            data0._size = new_size
            data0._axes = new_axes
            data0._flip(new_flip)
            data0._Units = new_Units
            data0.dtype = new_dtype

            if broadcasting:
                data0.partitions.set_location_map(new_axes)

            self.__dict__ = data0.__dict__

            return self

    def _parse_indices(self, *args, **kwargs):
        """'cf.Data._parse_indices' is not available.

        Use function `cf.parse_indices` instead.

        """
        raise NotImplementedError(
            "'cf.Data._parse_indices' is not available. "
            "Use function 'cf.parse_indices' instead."
        )

    def _set_subspace(self, *args, **kwargs):
        """'cf.Data._set_subspace' is unavailable."""
        raise NotImplementedError("'cf.Data._set_subspace' is unavailable.")

    def _parse_indices(self, *args, **kwargs):
        raise NotImplementedError("Use cf.parse_indices instead")

    @classmethod
    def concatenate(cls, data, axis=0, _preserve=True):
        """Join a sequence of data arrays together.

        :Parameters:

            data: sequence of `Data`
                The data arrays to be concatenated. Concatenation is
                carried out in the order given. Each data array must have
                equivalent units and the same shape, except in the
                concatenation axis. Note that scalar arrays are treated as
                if they were one dimensional.

            axis: `int`, optional
                The axis along which the arrays will be joined. The
                default is 0. Note that scalar arrays are treated as if
                they were one dimensional.

            _preserve: `bool`, optional
                If False then the time taken to do the concatenation is
                reduced at the expense of changing the input data arrays
                given by the *data* parameter in place and **these in
                place changes will render the input data arrays
                unusable**. Therefore, only set to False if it is 100%
                certain that the input data arrays will not be accessed
                again. By default the input data arrays are preserved.

        :Returns:

            `Data`
                The concatenated data.

        **Examples**

        >>> d = cf.Data([[1, 2], [3, 4]], 'km')
        >>> e = cf.Data([[5.0, 6.0]], 'metre')
        >>> f = cf.Data.concatenate((d, e))
        >>> print(f.array)
        [[ 1.     2.   ]
         [ 3.     4.   ]
         [ 0.005  0.006]]
        >>> f.equals(cf.Data.concatenate((d, e), axis=-2))
        True

        >>> e = cf.Data([[5.0], [6.0]], 'metre')
        >>> f = cf.Data.concatenate((d, e), axis=1)
        >>> print(f.array)
        [[ 1.     2.     0.005]
         [ 3.     4.     0.006]]

        >>> d = cf.Data(1, 'km')
        >>> e = cf.Data(50.0, 'metre')
        >>> f = cf.Data.concatenate((d, e))
        >>> print(f.array)
        [ 1.    0.05]

        >>> e = cf.Data([50.0, 75.0], 'metre')
        >>> f = cf.Data.concatenate((d, e))
        >>> print(f.array)
        [ 1.     0.05   0.075]

        """
        data = tuple(data)
        if len(data) < 2:
            raise ValueError(
                "Can't concatenate: Must provide at least two data arrays"
            )

        data0 = data[0]
        data = data[1:]

        if _preserve:
            data0 = data0.copy()
        else:
            # If data0 appears more than once in the input data arrays
            # then we need to copy it
            for d in data:
                if d is data0:
                    data0 = data0.copy()
                    break
        # --- End: if

        # Turn a scalar array into a 1-d array
        ndim = data0._ndim
        if not ndim:
            data0.insert_dimension(inplace=True)
            ndim = 1

        # ------------------------------------------------------------
        # Check that the axis, shapes and units of all of the input
        # data arrays are consistent
        # ------------------------------------------------------------
        if axis < 0:
            axis += ndim
        if not 0 <= axis < ndim:
            raise ValueError(
                "Can't concatenate: Invalid axis specification: Expected "
                "-{0}<=axis<{0}, got axis={1}".format(ndim, axis)
            )

        shape0 = data0._shape
        units0 = data0.Units
        axis_p1 = axis + 1
        for data1 in data:
            shape1 = data1._shape
            if (
                shape0[axis_p1:] != shape1[axis_p1:]
                or shape0[:axis] != shape1[:axis]
            ):
                raise ValueError(
                    "Can't concatenate: All the input array axes except "
                    "for the concatenation axis must have the same size"
                )

            if not units0.equivalent(data1.Units):
                raise ValueError(
                    "Can't concatenate: All the input arrays must have "
                    "equivalent units"
                )
        # --- End: for

        for i, data1 in enumerate(data):
            if _preserve:
                data1 = data1.copy()
            else:
                # If data1 appears more than once in the input data
                # arrays then we need to copy it
                for d in data[i + 1 :]:
                    if d is data1:
                        data1 = data1.copy()
                        break
            # --- End: if

            # Turn a scalar array into a 1-d array
            if not data1._ndim:
                data1.insert_dimension(inplace=True)

            shape1 = data1._shape

            # ------------------------------------------------------------
            # 1. Make sure that the internal names of the axes match
            # ------------------------------------------------------------
            axis_map = {}
            if data1._pmsize < data0._pmsize:
                for axis1, axis0 in zip(data1._axes, data0._axes):
                    axis_map[axis1] = axis0

                data1._change_axis_names(axis_map)
            else:
                for axis1, axis0 in zip(data1._axes, data0._axes):
                    axis_map[axis0] = axis1

                data0._change_axis_names(axis_map)
            # --- End: if

            # ------------------------------------------------------------
            # Find the internal name of the concatenation axis
            # ------------------------------------------------------------
            Paxis = data0._axes[axis]

            # ------------------------------------------------------------
            # 2. Make sure that the aggregating axis is an axis of the
            #    partition matrix of both arrays and that the partition
            #    matrix axes are the same in both arrays (although, for
            #    now, they may have different orders)
            #
            # Note:
            #
            # a) This may involve adding new partition matrix axes to
            #    either or both of data0 and data1.
            #
            # b) If the aggregating axis needs to be added it is inserted
            #    as the outer (slowest varying) axis to reduce the
            #    likelihood of having to (expensively) transpose the
            #    partition matrix.
            # ------------------------------------------------------------
            for f, g in zip((data0, data1), (data1, data0)):

                g_pmaxes = g.partitions.axes
                if Paxis in g_pmaxes:
                    g_pmaxes = g_pmaxes[:]
                    g_pmaxes.remove(Paxis)

                f_partitions = f.partitions
                f_pmaxes = f_partitions.axes
                for pmaxis in g_pmaxes[::-1] + [Paxis]:
                    if pmaxis not in f_pmaxes:
                        f_partitions.insert_dimension(pmaxis, inplace=True)

            #                if Paxis not in f_partitions.axes:
            #                    f_partitions.insert_dimension(Paxis, inplace=True)
            # --- End: for

            # ------------------------------------------------------------
            # 3. Make sure that aggregating axis is the outermost (slowest
            #    varying) axis of the partition matrix of data0
            # ------------------------------------------------------------
            ipmaxis = data0.partitions.axes.index(Paxis)
            if ipmaxis:
                data0.partitions.swapaxes(ipmaxis, 0, inplace=True)

            # ------------------------------------------------------------
            # 4. Make sure that the partition matrix axes of data1 are in
            #    the same order as those in data0
            # ------------------------------------------------------------
            pmaxes1 = data1.partitions.axes
            ipmaxes = [
                pmaxes1.index(pmaxis) for pmaxis in data0.partitions.axes
            ]
            data1.partitions.transpose(ipmaxes, inplace=True)

            # --------------------------------------------------------
            # 5. Create new partition boundaries in the partition
            #    matrices of data0 and data1 so that their partition
            #    arrays may be considered as different slices of a
            #    common, larger hyperrectangular partition array.
            #
            # Note:
            #
            # * There is no need to add any boundaries across the
            #   concatenation axis.
            # --------------------------------------------------------
            boundaries0 = data0.partition_boundaries()
            boundaries1 = data1.partition_boundaries()

            for dim in data0.partitions.axes[1:]:

                # Still here? Then see if there are any partition matrix
                # boundaries to be created for this partition dimension
                bounds0 = boundaries0[dim]
                bounds1 = boundaries1[dim]

                symmetric_diff = set(bounds0).symmetric_difference(bounds1)
                if not symmetric_diff:
                    # The partition boundaries for this partition
                    # dimension are already the same in data0 and data1
                    continue

                # Still here? Then there are some partition boundaries to
                # be created for this partition dimension in data0 and/or
                # data1.
                for f, g, bf, bg in (
                    (data0, data1, bounds0, bounds1),
                    (data1, data0, bounds1, bounds0),
                ):
                    extra_bounds = [i for i in bg if i in symmetric_diff]
                    f.add_partitions(extra_bounds, dim)
                # --- End: for
            # --- End: for

            # ------------------------------------------------------------
            # 6. Concatenate data0 and data1 partition matrices
            # ------------------------------------------------------------
            #            if data0._flip != data1._flip:
            if data0._flip() != data1._flip():
                data0._move_flip_to_partitions()
                data1._move_flip_to_partitions()

            matrix0 = data0.partitions.matrix
            matrix1 = data1.partitions.matrix

            new_pmshape = list(matrix0.shape)
            new_pmshape[0] += matrix1.shape[0]

            # Initialise an empty partition matrix with the new shape
            new_matrix = np.empty(new_pmshape, dtype=object)

            # Insert the data0 partition matrix
            new_matrix[: matrix0.shape[0]] = matrix0

            # Insert the data1 partition matrix
            new_matrix[matrix0.shape[0] :] = matrix1

            data0.partitions.matrix = new_matrix

            # Update the location map of the partition matrix of data0
            data0.partitions.set_location_map((Paxis,), (axis,))

            # ------------------------------------------------------------
            # 7. Update the size, shape and dtype of data0
            # ------------------------------------------------------------
            #    original_shape0 = data0._shape

            data0._size += data1._size

            shape0 = list(shape0)
            shape0[axis] += shape1[axis]
            data0._shape = tuple(shape0)

            dtype0 = data0.dtype
            dtype1 = data1.dtype
            if dtype0 != dtype1:
                data0.dtype = np.result_type(dtype0, dtype1)

        # ------------------------------------------------------------
        # Done
        # ------------------------------------------------------------
        return data0

    def _move_flip_to_partitions(self):
        """Reverses an axis in the sub-array of each partition.

        .. note:: This does not change the master array.

        """
        #        flip = self._flip
        flip = self._flip()
        if not flip:
            return

        for partition in self.partitions.matrix.flat:
            p_axes = partition.axes
            p_flip = partition.flip[:]
            for axis in flip:
                if axis in p_flip:
                    p_flip.remove(axis)
                elif axis in p_axes:
                    p_flip.append(axis)
            # --- End: for
            partition.flip = p_flip
        # --- End: for

        self._flip([])

    def _unary_operation(self, operation):
        """Implement unary arithmetic operations.

        It is called by the unary arithmetic methods, such as
        __abs__().

        .. seealso:: `_binary_operation`

        :Parameters:

            operation: `str`
                The unary arithmetic method name (such as "__invert__").

        :Returns:

            `Data`
                A new Data array.

        **Examples**

        >>> d = cf.Data([[1, 2, -3, -4, -5]])

        >>> e = d._unary_operation('__abs__')
        >>> print(e.array)
        [[1 2 3 4 5]]

        >>> e = d.__abs__()
        >>> print(e.array)
        [[1 2 3 4 5]]

        >>> e = abs(d)
        >>> print(e.array)
        [[1 2 3 4 5]]

        """
        out = self.copy(array=False)

        dx = self.get_dask(copy=False)
        dx = getattr(operator, operation)(dx)

        out._set_dask(dx, reset_mask_hardness=False)

        return out

    def __add__(self, other):
        """The binary arithmetic operation ``+``

        x.__add__(y) <==> x+y

        """
        return self._binary_operation(other, "__add__")

    def __iadd__(self, other):
        """The augmented arithmetic assignment ``+=``

        x.__iadd__(y) <==> x+=y

        """
        return self._binary_operation(other, "__iadd__")

    def __radd__(self, other):
        """The binary arithmetic operation ``+`` with reflected
        operands.

        x.__radd__(y) <==> y+x

        """
        return self._binary_operation(other, "__radd__")

    def __sub__(self, other):
        """The binary arithmetic operation ``-``

        x.__sub__(y) <==> x-y

        """
        return self._binary_operation(other, "__sub__")

    def __isub__(self, other):
        """The augmented arithmetic assignment ``-=``

        x.__isub__(y) <==> x-=y

        """
        return self._binary_operation(other, "__isub__")

    def __rsub__(self, other):
        """The binary arithmetic operation ``-`` with reflected
        operands.

        x.__rsub__(y) <==> y-x

        """
        return self._binary_operation(other, "__rsub__")

    def __mul__(self, other):
        """The binary arithmetic operation ``*``

        x.__mul__(y) <==> x*y

        """
        return self._binary_operation(other, "__mul__")

    def __imul__(self, other):
        """The augmented arithmetic assignment ``*=``

        x.__imul__(y) <==> x*=y

        """
        return self._binary_operation(other, "__imul__")

    def __rmul__(self, other):
        """The binary arithmetic operation ``*`` with reflected
        operands.

        x.__rmul__(y) <==> y*x

        """
        return self._binary_operation(other, "__rmul__")

    def __div__(self, other):
        """The binary arithmetic operation ``/``

        x.__div__(y) <==> x/y

        """
        return self._binary_operation(other, "__div__")

    def __idiv__(self, other):
        """The augmented arithmetic assignment ``/=``

        x.__idiv__(y) <==> x/=y

        """
        return self._binary_operation(other, "__idiv__")

    def __rdiv__(self, other):
        """The binary arithmetic operation ``/`` with reflected
        operands.

        x.__rdiv__(y) <==> y/x

        """
        return self._binary_operation(other, "__rdiv__")

    def __floordiv__(self, other):
        """The binary arithmetic operation ``//``

        x.__floordiv__(y) <==> x//y

        """
        return self._binary_operation(other, "__floordiv__")

    def __ifloordiv__(self, other):
        """The augmented arithmetic assignment ``//=``

        x.__ifloordiv__(y) <==> x//=y

        """
        return self._binary_operation(other, "__ifloordiv__")

    def __rfloordiv__(self, other):
        """The binary arithmetic operation ``//`` with reflected
        operands.

        x.__rfloordiv__(y) <==> y//x

        """
        return self._binary_operation(other, "__rfloordiv__")

    def __truediv__(self, other):
        """The binary arithmetic operation ``/`` (true division)

        x.__truediv__(y) <==> x/y

        """
        return self._binary_operation(other, "__truediv__")

    def __itruediv__(self, other):
        """The augmented arithmetic assignment ``/=`` (true division)

        x.__itruediv__(y) <==> x/=y

        """
        return self._binary_operation(other, "__itruediv__")

    def __rtruediv__(self, other):
        """The binary arithmetic operation ``/`` (true division) with
        reflected operands.

        x.__rtruediv__(y) <==> y/x

        """
        return self._binary_operation(other, "__rtruediv__")

    def __pow__(self, other, modulo=None):
        """The binary arithmetic operations ``**`` and ``pow``

        x.__pow__(y) <==> x**y

        """
        if modulo is not None:
            raise NotImplementedError(
                "3-argument power not supported for {!r}".format(
                    self.__class__.__name__
                )
            )

        return self._binary_operation(other, "__pow__")

    def __ipow__(self, other, modulo=None):
        """The augmented arithmetic assignment ``**=``

        x.__ipow__(y) <==> x**=y

        """
        if modulo is not None:
            raise NotImplementedError(
                "3-argument power not supported for {!r}".format(
                    self.__class__.__name__
                )
            )

        return self._binary_operation(other, "__ipow__")

    def __rpow__(self, other, modulo=None):
        """The binary arithmetic operations ``**`` and ``pow`` with
        reflected operands.

        x.__rpow__(y) <==> y**x

        """
        if modulo is not None:
            raise NotImplementedError(
                "3-argument power not supported for {!r}".format(
                    self.__class__.__name__
                )
            )

        return self._binary_operation(other, "__rpow__")

    def __mod__(self, other):
        """The binary arithmetic operation ``%``

        x.__mod__(y) <==> x % y

        """
        return self._binary_operation(other, "__mod__")

    def __imod__(self, other):
        """The binary arithmetic operation ``%=``

        x.__imod__(y) <==> x %= y

        """
        return self._binary_operation(other, "__imod__")

    def __rmod__(self, other):
        """The binary arithmetic operation ``%`` with reflected
        operands.

        x.__rmod__(y) <==> y % x

        """
        return self._binary_operation(other, "__rmod__")

    def __eq__(self, other):
        """The rich comparison operator ``==``

        x.__eq__(y) <==> x==y

        """
        return self._binary_operation(other, "__eq__")

    def __ne__(self, other):
        """The rich comparison operator ``!=``

        x.__ne__(y) <==> x!=y

        """
        return self._binary_operation(other, "__ne__")

    def __ge__(self, other):
        """The rich comparison operator ``>=``

        x.__ge__(y) <==> x>=y

        """
        return self._binary_operation(other, "__ge__")

    def __gt__(self, other):
        """The rich comparison operator ``>``

        x.__gt__(y) <==> x>y

        """
        return self._binary_operation(other, "__gt__")

    def __le__(self, other):
        """The rich comparison operator ``<=``

        x.__le__(y) <==> x<=y

        """
        return self._binary_operation(other, "__le__")

    def __lt__(self, other):
        """The rich comparison operator ``<``

        x.__lt__(y) <==> x<y

        """
        return self._binary_operation(other, "__lt__")

    def __and__(self, other):
        """The binary bitwise operation ``&``

        x.__and__(y) <==> x&y

        """
        return self._binary_operation(other, "__and__")

    def __iand__(self, other):
        """The augmented bitwise assignment ``&=``

        x.__iand__(y) <==> x&=y

        """
        return self._binary_operation(other, "__iand__")

    def __rand__(self, other):
        """The binary bitwise operation ``&`` with reflected operands.

        x.__rand__(y) <==> y&x

        """
        return self._binary_operation(other, "__rand__")

    def __or__(self, other):
        """The binary bitwise operation ``|``

        x.__or__(y) <==> x|y

        """
        return self._binary_operation(other, "__or__")

    def __ior__(self, other):
        """The augmented bitwise assignment ``|=``

        x.__ior__(y) <==> x|=y

        """
        return self._binary_operation(other, "__ior__")

    def __ror__(self, other):
        """The binary bitwise operation ``|`` with reflected operands.

        x.__ror__(y) <==> y|x

        """
        return self._binary_operation(other, "__ror__")

    def __xor__(self, other):
        """The binary bitwise operation ``^``

        x.__xor__(y) <==> x^y

        """
        return self._binary_operation(other, "__xor__")

    def __ixor__(self, other):
        """The augmented bitwise assignment ``^=``

        x.__ixor__(y) <==> x^=y

        """
        return self._binary_operation(other, "__ixor__")

    def __rxor__(self, other):
        """The binary bitwise operation ``^`` with reflected operands.

        x.__rxor__(y) <==> y^x

        """
        return self._binary_operation(other, "__rxor__")

    def __lshift__(self, y):
        """The binary bitwise operation ``<<``

        x.__lshift__(y) <==> x<<y

        """
        return self._binary_operation(y, "__lshift__")

    def __ilshift__(self, y):
        """The augmented bitwise assignment ``<<=``

        x.__ilshift__(y) <==> x<<=y

        """
        return self._binary_operation(y, "__ilshift__")

    def __rlshift__(self, y):
        """The binary bitwise operation ``<<`` with reflected operands.

        x.__rlshift__(y) <==> y<<x

        """
        return self._binary_operation(y, "__rlshift__")

    def __rshift__(self, y):
        """The binary bitwise operation ``>>``

        x.__lshift__(y) <==> x>>y

        """
        return self._binary_operation(y, "__rshift__")

    def __irshift__(self, y):
        """The augmented bitwise assignment ``>>=``

        x.__irshift__(y) <==> x>>=y

        """
        return self._binary_operation(y, "__irshift__")

    def __rrshift__(self, y):
        """The binary bitwise operation ``>>`` with reflected operands.

        x.__rrshift__(y) <==> y>>x

        """
        return self._binary_operation(y, "__rrshift__")

    def __abs__(self):
        """The unary arithmetic operation ``abs``

        x.__abs__() <==> abs(x)

        """
        return self._unary_operation("__abs__")

    def __neg__(self):
        """The unary arithmetic operation ``-``

        x.__neg__() <==> -x

        """
        return self._unary_operation("__neg__")

    def __invert__(self):
        """The unary bitwise operation ``~``

        x.__invert__() <==> ~x

        """
        return self._unary_operation("__invert__")

    def __pos__(self):
        """The unary arithmetic operation ``+``

        x.__pos__() <==> +x

        """
        return self._unary_operation("__pos__")

    # ----------------------------------------------------------------
    # Private attributes
    # ----------------------------------------------------------------
    @property
    def _Units(self):
        """Storage for the units.

        The units are stored in a `Units` object, and reflect the
        units of the (yet to be computed) elements of the underlying
        data.

        .. warning:: Assigning to `_Units` does *not* trigger a units
                     conversion of the underlying data
                     values. Therefore assigning to `_Units` should
                     only be done in cases when it is known that the
                     intrinsic units represented by the data values
                     are inconsistent with the existing value of
                     `_Units`. Before assigning to `_Units`, first
                     consider if assigning to `Units`, or calling the
                     `override_units` or `override_calendar` method is
                     a more appropriate course of action, and use one
                     of those if possible.

        """
        return self._custom["_Units"]

    @_Units.setter
    def _Units(self, value):
        self._custom["_Units"] = value

    @_Units.deleter
    def _Units(self):
        self._custom["_Units"] = _units_None

    @property
    def _cyclic(self):
        """Storage for axis cyclicity.

        Contains a `set` that identifies which axes are cyclic (and
        therefore allow cyclic slicing). The set contains a subset of
        the axis identifiers defined by the `_axes` attribute.

        .. warning:: Never change the value of the `_cyclic` attribute
                     in-place.

        .. note:: When an axis identifier is removed from the `_axes`
                  attribute then it is automatically also removed from
                  the `_cyclic` attribute.

        """
        return self._custom["_cyclic"]

    @_cyclic.setter
    def _cyclic(self, value):
        self._custom["_cyclic"] = value

    @_cyclic.deleter
    def _cyclic(self):
        self._custom["_cyclic"] = _empty_set

    @property
    @daskified(_DASKIFIED_VERBOSE)
    def _hardmask(self):
        """Storage for the mask hardness.

        Contains a `bool`, where `True` denotes a hard mask and
        `False` denotes a soft mask.

        .. warning:: Assigning to `_hardmask` does *not* trigger a
                     hardening or softening of the mask of the
                     underlying data values. Therefore assigning to
                     `_hardmask` should only be done in cases when it
                     is known that the intrinsic mask hardness of the
                     data values is inconsistent with the
                     existing value of `_hardmask`. Before assigning
                     to `_hardmask`, first consider if assigning to
                     `hardmask`, or calling the `harden_mask` or
                     `soften_mask` method is a more appropriate course
                     of action, and use one of those if possible.

        See `hardmask` for details.

        """
        return self._custom["_hardmask"]

    @_hardmask.setter
    def _hardmask(self, value):
        self._custom["_hardmask"] = value

    @property
    @daskified(_DASKIFIED_VERBOSE)
    def _axes(self):
        """Storage for the axis identifiers.

        Contains a `tuple` of identifiers, one for each array axis.

        .. note:: When the axis identifiers are reset, then any axis
                  identifier named by the `_cyclic` attribute which is
                  not in the new `_axes` set is automatically removed
                  from the `_cyclic` attribute.

        """
        return self._custom["_axes"]

    @_axes.setter
    def _axes(self, value):
        self._custom["_axes"] = tuple(value)

        # Remove cyclic axes that are not in the new axes
        cyclic = self._cyclic
        if cyclic:
            # Never change the value of the _cyclic attribute in-place
            self._cyclic = cyclic.intersection(value)

    # ----------------------------------------------------------------
    # Dask attributes
    # ----------------------------------------------------------------
    @property
    def chunks(self):
        """TODODASK."""
        return self._get_dask().chunks

    @property
    def force_compute(self):
        """TODODASK See also config settings."""
        return self._custom.get("force_compute", False)

    @force_compute.setter
    def force_compute(self, value):
        self._custom["force_compute"] = bool(value)

    # ----------------------------------------------------------------
    # Attributes
    # ----------------------------------------------------------------
    @property
    @daskified(_DASKIFIED_VERBOSE)
    def Units(self):
        """The `cf.Units` object containing the units of the data array.

        Can be set to any units equivalent to the existing units.

        .. seealso `override_units`, `override_calendar`

        **Examples**

        >>> d = cf.Data([1, 2, 3], units='m')
        >>> d.Units
        <Units: m>
        >>> d.Units = cf.Units('kilmetres')
        >>> d.Units
        <Units: kilmetres>
        >>> d.Units = cf.Units('km')
        >>> d.Units
        <Units: km>

        """
        return self._Units

    @Units.setter
    def Units(self, value):
        try:
            old_units = self._Units
        except KeyError:
            pass
        else:
            if not old_units.equivalent(value):
                raise ValueError(
                    f"Can't set Units to {value!r} that are not "
                    f"equivalent to the current units {old_units!r}. "
                    "Consider using the override_units method instead."
                )

            if not old_units:
                self.override_units(value, inplace=True)
                return

            if self.Units.equals(value):
                return

        dtype = self.dtype
        if dtype.kind in "iu":
            if dtype.char in "iI":
                dtype = _dtype_float32
            else:
                dtype = _dtype_float

        def cf_Units(x):
            return Units.conform(
                x=x, from_units=old_units, to_units=value, inplace=False
            )

        dx = self.to_dask_array()
        dx = dx.map_blocks(cf_Units, dtype=dtype)
        self._set_dask(dx, reset_mask_hardness=False)

        self._Units = value

    @Units.deleter
    def Units(self):
        raise ValueError(
            "Can't delete the Units attribute. "
            "Consider using the override_units method instead."
        )

    @property
    @daskified(_DASKIFIED_VERBOSE)
    def data(self):
        """The data as an object identity.

        **Examples**

        >>> d = cf.Data([1, 2], 'm')
        >>> d.data is d
        True

        """
        return self

    @property
    @daskified(_DASKIFIED_VERBOSE)
    def dtype(self):
        """The `numpy` data-type of the data.

        **Examples**

        TODODASK
        >>> d = cf.Data([0.5, 1.5, 2.5])
        >>> d.dtype
        dtype(float64')
        >>> type(d.dtype)
        <type 'numpy.dtype'>

        >>> d = cf.Data([0.5, 1.5, 2.5])
        >>> import numpy
        >>> d.dtype = numpy.dtype(int)
        >>> print(d.array)
        [0 1 2]
        >>> d.dtype = bool
        >>> print(d.array)
        [False  True  True]
        >>> d.dtype = 'float64'
        >>> print(d.array)
        [ 0.  1.  1.]

        >>> d = cf.Data([0.5, 1.5, 2.5])
        >>> d.dtype = int
        >>> d.dtype = bool
        >>> d.dtype = float
        >>> print(d.array)
        [ 0.5  1.5  2.5]

        """
        dx = self.get_dask(copy=False)
        return dx.dtype

    @dtype.setter
    def dtype(self, value):
        dx = self.get_dask(copy=False)

        # Only change the datatype if it's different to that of the
        # dask array
        if dx.dtype != value:
            dx = dx.astype(value)
            self._set_dask(dx, reset_mask_hardness=False)

    @property
    @daskified(_DASKIFIED_VERBOSE)
    def fill_value(self):
        """The data array missing data value.

        If set to `None` then the default `numpy` fill value appropriate to
        the data array's data-type will be used.

        Deleting this attribute is equivalent to setting it to None, so
        this attribute is guaranteed to always exist.

        **Examples**

        >>> d.fill_value = 9999.0
        >>> d.fill_value
        9999.0
        >>> del d.fill_value
        >>> d.fill_value
        None

        """
        return self.get_fill_value(None)

    @fill_value.setter
    def fill_value(self, value):
        self.set_fill_value(value)

    @fill_value.deleter
    def fill_value(self):
        self.del_fill_value(None)

    @property
    @daskified(_DASKIFIED_VERBOSE)
    def hardmask(self):
        """Hardness of the mask.

        If the `hardmask` attribute is `True`, i.e. there is a hard
        mask, then unmasking an entry will silently not occur. This is
        the default, and prevents overwriting the mask.

        If the `hardmask` attribute is `False`, i.e. there is a soft
        mask, then masked entries may be overwritten with non-missing
        values.

        To allow the unmasking of masked values, the mask must be
        softened by setting the `hardmask` attribute to False, or
        equivalently with the `soften_mask` method.

        The mask can be hardened by setting the `hardmask` attribute
        to True, or equivalently with the `harden_mask` method.

        .. seealso:: `harden_mask`, `soften_mask`, `where`,
                     `__setitem__`

        **Examples**

        >>> d = cf.Data([1, 2, 3])
        >>> d.hardmask
        True
        >>> d[0] = cf.masked
        >>> print(d.array)
        [-- 2 3]
        >>> d[...]= 999
        >>> print(d.array)
        [-- 999 999]
        >>> d.hardmask = False
        >>> d.hardmask
        False
        >>> d[...] = -1
        >>> print(d.array)
        [-1 -1 -1]

        """
        return self._hardmask

    @hardmask.setter
    def hardmask(self, value):
        if value:
            self.harden_mask()
        else:
            self.soften_mask()

    @property
    @daskified(_DASKIFIED_VERBOSE)
    def is_masked(self):
        """True if the data array has any masked values.

        **Performance**

        `is_masked` causes all delayed operations to be executed.

        **Examples**

        >>> d = cf.Data([[1, 2, 3], [4, 5, 6]])
        >>> print(d.is_masked)
        False
        >>> d[0, ...] = cf.masked
        >>> d.is_masked
        True

        """

        def is_masked(a):
            out = np.ma.is_masked(a)
            return np.array(out).reshape((1,) * a.ndim)

        dx = self.get_dask(copy=False)

        out_ind = tuple(range(dx.ndim))
        dx_ind = out_ind

        dx = da.blockwise(
            is_masked,
            out_ind,
            dx,
            dx_ind,
            adjust_chunks={i: 1 for i in out_ind},
            dtype=bool,
        )

        return bool(dx.any())

    @property
    def isscalar(self):
        """True if the data array is a 0-d scalar array.

        **Examples**

        >>> d.ndim
        0
        >>> d.isscalar
        True

        >>> d.ndim >= 1
        True
        >>> d.isscalar
        False

        """
        return not self.ndim

    @property
    @daskified(_DASKIFIED_VERBOSE)
    def nbytes(self):
        """Total number of bytes consumed by the elements of the array.

        Does not include bytes consumed by the array mask

        **Performance**

        If the number of bytes is unknown then it is calculated
        immediately by executing all delayed operations.

        **Examples**

        >>> d = cf.Data([[1, 1.5, 2]])
        >>> d.dtype
        dtype('float64')
        >>> d.size, d.dtype.itemsize
        (3, 8)
        >>> d.nbytes
        24
        >>> d[0] = cf.masked
        >>> print(d.array)
        [[-- 1.5 2.0]]
        >>> d.nbytes
        24

        """
        dx = self.get_dask(copy=False)
        if math.isnan(dx.size):
            logger.debug("Computing data nbytes: Performance may be degraded")
            dx.compute_chunk_sizes()

        return dx.nbytes

    @property
    @daskified(_DASKIFIED_VERBOSE)
    def ndim(self):
        """Number of dimensions in the data array.

        **Examples**

        >>> d = cf.Data([[1, 2, 3], [4, 5, 6]])
        >>> d.ndim
        2

        >>> d = cf.Data([[1, 2, 3]])
        >>> d.ndim
        2

        >>> d = cf.Data([[3]])
        >>> d.ndim
        2

        >>> d = cf.Data([3])
        >>> d.ndim
        1

        >>> d = cf.Data(3)
        >>> d.ndim
        0

        """
        dx = self.get_dask(copy=False)
        return dx.ndim

    @property
    @daskified(_DASKIFIED_VERBOSE)
    def shape(self):
        """Tuple of the data array's dimension sizes.

        **Performance**

        If the shape of the data is unknown then it is calculated
        immediately by executing all delayed operations.

        **Examples**

        >>> d = cf.Data([[1, 2, 3], [4, 5, 6]])
        >>> d.shape
        (2, 3)

        >>> d = cf.Data([[1, 2, 3]])
        >>> d.shape
        (1, 3)

        >>> d = cf.Data([[3]])
        >>> d.shape
        (1, 1)

        >>> d = cf.Data(3)
        >>> d.shape
        ()

        """
        dx = self.get_dask(copy=False)
        if math.isnan(dx.size):
            logger.debug("Computing data shape: Performance may be degraded")
            dx.compute_chunk_sizes()

        return dx.shape

    @property
    @daskified(_DASKIFIED_VERBOSE)
    def size(self):
        """Number of elements in the data array.

        **Performance**

        If the size of the data is unknown then it is calculated
        immediately by executing all delayed operations.

        **Examples**

        >>> d = cf.Data([[1, 2, 3], [4, 5, 6]])
        >>> d.size
        6

        >>> d = cf.Data([[1, 2, 3]])
        >>> d.size
        3

        >>> d = cf.Data([[3]])
        >>> d.size
        1

        >>> d = cf.Data([3])
        >>> d.size
        1

        >>> d = cf.Data(3)
        >>> d.size
        1

        """
        dx = self.get_dask(copy=False)
        size = dx.size
        if math.isnan(size):
            logger.debug("Computing data size: Performance may be degraded")
            dx.compute_chunk_sizes()
            size = dx.size

        return size

    @property
    @daskified(_DASKIFIED_VERBOSE)
    def array(self):
        """A numpy array copy of the data.

        In-place changes to the returned numpy array do not affect the
        underlying dask array.

        The returned numpy array has the same mask hardness and fill
        values as the data.

        Compare with `compute`.

        **Performance**

        `array` causes all delayed operations to be computed.

        .. seealso:: `datetime_array`, `compute`, `persist`

        **Examples**

        >>> d = cf.Data([1, 2, 3.0], 'km')
        >>> a = d.array
        >>> isinstance(a, numpy.ndarray)
        True
        >>> print(a)
        [ 1.  2.  3.]
        >>> d[0] = -99
        >>> print(a[0])
        1.0
        >>> a[0] = 88
        >>> print(d[0])
        -99.0 km

        >>> d = cf.Data('2000-12-1', units='days since 1999-12-1')
        >>> print(d.array)
        366
        >>> print(d.datetime_array)
        2000-12-01 00:00:00

        """
        return self.compute().copy()

    @property
    @daskified(_DASKIFIED_VERBOSE)
    def datetime_array(self):
        """An independent numpy array of date-time objects.

        Only applicable to data arrays with reference time units.

        If the calendar has not been set then the CF default calendar will
        be used and the units will be updated accordingly.

        The data-type of the data array is unchanged.

        .. seealso:: `array`, `compute`, `persist`

        **Performance**

        `datetime_array` causes all delayed operations to be computed.

        **Examples**

        """
        units = self.Units

        if not units.isreftime:
            raise ValueError(
                f"Can't create date-time array from units {self.Units!r}"
            )

        if getattr(units, "calendar", None) == "none":
            raise ValueError(
                f"Can't create date-time array from units {self.Units!r} "
                "because calendar is 'none'"
            )

        units, reftime = units.units.split(" since ")

        # Convert months and years to days, because cftime won't work
        # otherwise.
        if units in ("months", "month"):
            d = self * _month_length
            d.override_units(
                Units(
                    f"days since {reftime}",
                    calendar=getattr(units, "calendar", None),
                ),
                inplace=True,
            )
        elif units in ("years", "year", "yr"):
            d = self * _year_length
            d.override_units(
                Units(
                    f"days since {reftime}",
                    calendar=getattr(units, "calendar", None),
                ),
                inplace=True,
            )
        else:
            d = self

        dx = d._get_dask()
        dx = convert_to_datetime(dx, d.Units)

        a = dx.compute()

        if np.ma.isMA(a):
            if self.hardmask:
                a.harden_mask()
            else:
                a.soften_mask()

            a.set_fill_value(self.fill_value)

        return a

    @property
    @daskified(_DASKIFIED_VERBOSE)
    def varray(self):
        """A numpy array view of the data array.

        Deprecated at version TODODASK.

        .. seealso:: `array`, `datetime_array`, `compute`, `persist`

        """
        raise NotImplementedError(
            "The varray method was deprecated at version TODODASK"
        )

    @property
    @daskified(_DASKIFIED_VERBOSE)
    def mask(self):
        """The Boolean missing data mask of the data array.

        The Boolean mask has True where the data array has missing data
        and False otherwise.

        :Returns:

            `Data`

        **Examples**

        >>> d.shape
        (12, 73, 96)
        >>> m = d.mask
        >>> m.dtype
        dtype('bool')
        >>> m.shape
        (12, 73, 96)

        """
        mask_data_obj = self.copy(array=False)

        dx = self._get_dask()
        mask = da.ma.getmaskarray(dx)

        mask_data_obj._set_dask(mask, reset_mask_hardness=False)
        mask_data_obj.override_units(_units_None, inplace=True)
        mask_data_obj.hardmask = _DEFAULT_HARDMASK

        return mask_data_obj

    @staticmethod
    def mask_fpe(*arg):
        """Masking of floating-point errors in the results of arithmetic
        operations.

        If masking is allowed then only floating-point errors which would
        otherwise be raised as `FloatingPointError` exceptions are
        masked. Whether `FloatingPointError` exceptions may be raised is
        determined by `cf.Data.seterr`.

        If called without an argument then the current behaviour is
        returned.

        Note that if the raising of `FloatingPointError` exceptions has
        suppressed then invalid values in the results of arithmetic
        operations may be subsequently converted to masked values with the
        `mask_invalid` method.

        .. seealso:: `cf.Data.seterr`, `mask_invalid`

        :Parameters:

            arg: `bool`, optional
                The new behaviour. True means that `FloatingPointError`
                exceptions are suppressed and replaced with masked
                values. False means that `FloatingPointError` exceptions
                are raised. The default is not to change the current
                behaviour.

        :Returns:

            `bool`
                The behaviour prior to the change, or the current
                behaviour if no new value was specified.

        **Examples**

        >>> d = cf.Data([0., 1])
        >>> e = cf.Data([1., 2])

        >>> old = cf.Data.mask_fpe(False)
        >>> old = cf.Data.seterr('raise')
        >>> e/d
        FloatingPointError: divide by zero encountered in divide
        >>> e**123456
        FloatingPointError: overflow encountered in power

        >>> old = cf.Data.mask_fpe(True)
        >>> old = cf.Data.seterr('raise')
        >>> e/d
        <CF Data: [--, 2.0] >
        >>> e**123456
        <CF Data: [1.0, --] >

        >>> old = cf.Data.mask_fpe(True)
        >>> old = cf.Data.seterr('ignore')
        >>> e/d
        <CF Data: [inf, 2.0] >
        >>> e**123456
        <CF Data: [1.0, inf] >

        """
        old = _mask_fpe[0]

        if arg:
            _mask_fpe[0] = bool(arg[0])

        return old

    @staticmethod
    def seterr(all=None, divide=None, over=None, under=None, invalid=None):
        """Set how floating-point errors in the results of arithmetic
        operations are handled.

        The options for handling floating-point errors are:

        ============  ========================================================
        Treatment     Action
        ============  ========================================================
        ``'ignore'``  Take no action. Allows invalid values to occur in the
                      result data array.

        ``'warn'``    Print a `RuntimeWarning` (via the Python `warnings`
                      module). Allows invalid values to occur in the result
                      data array.

        ``'raise'``   Raise a `FloatingPointError` exception.
        ============  ========================================================

        The different types of floating-point errors are:

        =================  =================================  =================
        Error              Description                        Default treatment
        =================  =================================  =================
        Division by zero   Infinite result obtained from      ``'warn'``
                           finite numbers.

        Overflow           Result too large to be expressed.  ``'warn'``

        Invalid operation  Result is not an expressible       ``'warn'``
                           number, typically indicates that
                           a NaN was produced.

        Underflow          Result so close to zero that some  ``'ignore'``
                           precision was lost.
        =================  =================================  =================

        Note that operations on integer scalar types (such as int16) are
        handled like floating point, and are affected by these settings.

        If called without any arguments then the current behaviour is
        returned.

        .. seealso:: `cf.Data.mask_fpe`, `mask_invalid`

        :Parameters:

            all: `str`, optional
                Set the treatment for all types of floating-point errors
                at once. The default is not to change the current
                behaviour.

            divide: `str`, optional
                Set the treatment for division by zero. The default is not
                to change the current behaviour.

            over: `str`, optional
                Set the treatment for floating-point overflow. The default
                is not to change the current behaviour.

            under: `str`, optional
                Set the treatment for floating-point underflow. The
                default is not to change the current behaviour.

            invalid: `str`, optional
                Set the treatment for invalid floating-point
                operation. The default is not to change the current
                behaviour.

        :Returns:

            `dict`
                The behaviour prior to the change, or the current
                behaviour if no new values are specified.

        **Examples**

        Set treatment for all types of floating-point errors to
        ``'raise'`` and then reset to the previous behaviours:

        >>> cf.Data.seterr()
        {'divide': 'warn', 'invalid': 'warn', 'over': 'warn', 'under': 'ignore'}
        >>> old = cf.Data.seterr('raise')
        >>> cf.Data.seterr(**old)
        {'divide': 'raise', 'invalid': 'raise', 'over': 'raise', 'under': 'raise'}
        >>> cf.Data.seterr()
        {'divide': 'warn', 'invalid': 'warn', 'over': 'warn', 'under': 'ignore'}

        Set the treatment of division by zero to ``'ignore'`` and overflow
        to ``'warn'`` without changing the treatment of underflow and
        invalid operation:

        >>> cf.Data.seterr(divide='ignore', over='warn')
        {'divide': 'warn', 'invalid': 'warn', 'over': 'warn', 'under': 'ignore'}
        >>> cf.Data.seterr()
        {'divide': 'ignore', 'invalid': 'warn', 'over': 'ignore', 'under': 'ignore'}

        Some examples with data arrays:

        >>> d = cf.Data([0., 1])
        >>> e = cf.Data([1., 2])

        >>> old = cf.Data.seterr('ignore')
        >>> e/d
        <CF Data: [inf, 2.0] >
        >>> e**12345
        <CF Data: [1.0, inf] >

        >>> cf.Data.seterr(divide='warn')
        {'divide': 'ignore', 'invalid': 'ignore', 'over': 'ignore', 'under': 'ignore'}
        >>> e/d
        RuntimeWarning: divide by zero encountered in divide
        <CF Data: [inf, 2.0] >
        >>> e**12345
        <CF Data: [1.0, inf] >

        >>> old = cf.Data.mask_fpe(False)
        >>> cf.Data.seterr(over='raise')
        {'divide': 'warn', 'invalid': 'ignore', 'over': 'ignore', 'under': 'ignore'}
        >>> e/d
        RuntimeWarning: divide by zero encountered in divide
        <CF Data: [inf, 2.0] >
        >>> e**12345
        FloatingPointError: overflow encountered in power

        >>> cf.Data.mask_fpe(True)
        False
        >>> cf.Data.seterr(divide='ignore')
        {'divide': 'warn', 'invalid': 'ignore', 'over': 'raise', 'under': 'ignore'}
        >>> e/d
        <CF Data: [inf, 2.0] >
        >>> e**12345
        <CF Data: [1.0, --] >

        """
        old = _seterr.copy()

        if all:
            _seterr.update(
                {"divide": all, "invalid": all, "under": all, "over": all}
            )
            if all == "raise":
                _seterr_raise_to_ignore.update(
                    {
                        "divide": "ignore",
                        "invalid": "ignore",
                        "under": "ignore",
                        "over": "ignore",
                    }
                )

        else:
            if divide:
                _seterr["divide"] = divide
                if divide == "raise":
                    _seterr_raise_to_ignore["divide"] = "ignore"

            if over:
                _seterr["over"] = over
                if over == "raise":
                    _seterr_raise_to_ignore["over"] = "ignore"

            if under:
                _seterr["under"] = under
                if under == "raise":
                    _seterr_raise_to_ignore["under"] = "ignore"

            if invalid:
                _seterr["invalid"] = invalid
                if invalid == "raise":
                    _seterr_raise_to_ignore["invalid"] = "ignore"
        # --- End: if

        return old

    # `arctan2`, AT2 seealso
    @daskified(_DASKIFIED_VERBOSE)
    @_inplace_enabled(default=False)
    def arctan(self, inplace=False):
        """Take the trigonometric inverse tangent of the data element-
        wise.

        Units are ignored in the calculation. The result has units of radians.

        .. versionadded:: 3.0.7

        .. seealso:: `tan`, `arcsin`, `arccos`, `arctanh`

        :Parameters:

            {{inplace: `bool`, optional}}

        :Returns:

            `Data` or `None`

        **Examples**

        >>> print(d.array)
        [[0.5 0.7]
         [0.9 1.1]]
        >>> e = d.arctan()
        >>> e.Units
        <Units: radians>
        >>> print(e.array)
        [[0.46364761 0.61072596]
         [0.7328151  0.83298127]]

        >>> print(d.array)
        [1.2 1.0 0.8 0.6 --]
        >>> d.arctan(inplace=True)
        >>> print(d.array)
        [0.8760580505981934 0.7853981633974483 0.6747409422235527
         0.5404195002705842 --]

        """
        d = _inplace_enabled_define_and_cleanup(self)

        dx = d._get_dask()
        d._set_dask(da.arctan(dx), reset_mask_hardness=False)

        d.override_units(_units_radians, inplace=True)

        return d

    # AT2
    #
    #    @classmethod
    #    def arctan2(cls, y, x):
    #        '''Take the "two-argument" trigonometric inverse tangent
    #    element-wise for `y`/`x`.
    #
    #    Explicitly this returns, for all corresponding elements, the angle
    #    between the positive `x` axis and the line to the point (`x`, `y`),
    #    where the signs of both `x` and `y` are taken into account to
    #    determine the quadrant. Such knowledge of the signs of `x` and `y`
    #    are lost when the quotient is input to the standard "one-argument"
    #    `arctan` function, such that use of `arctan` leaves the quadrant
    #    ambiguous. `arctan2` may therefore be preferred.
    #
    #    Units are ignored in the calculation. The result has units of radians.
    #
    #    .. versionadded:: 3.2.0
    #
    #    .. seealso:: `arctan`, `tan`
    #
    #    :Parameters:
    #
    #        y: `Data`
    #            The data array to provide the numerator elements, corresponding
    #            to the `y` coordinates in the `arctan2` definition.
    #
    #        x: `Data`
    #            The data array to provide the denominator elements,
    #            corresponding to the `x` coordinates in the `arctan2`
    #            definition.
    #
    #    :Returns:
    #
    #        `Data`
    #
    #    **Examples**
    #
    #        '''
    #        return cls(numpy_arctan2(y, x), units=_units_radians)

    @daskified(_DASKIFIED_VERBOSE)
    @_inplace_enabled(default=False)
    def arctanh(self, inplace=False):
        """Take the inverse hyperbolic tangent of the data element-wise.

        Units are ignored in the calculation. The result has units of radians.

        .. versionadded:: 3.2.0

        .. seealso::  `tanh`, `arcsinh`, `arccosh`, `arctan`

        :Parameters:

            {{inplace: `bool`, optional}}

        :Returns:

            `Data` or `None`

        **Examples**

        >>> print(d.array)
        [[0.5 0.7]
         [0.9 1.1]]
        >>> e = d.arctanh()
        >>> e.Units
        <Units: radians>
        >>> print(e.array)
        [[0.54930614 0.86730053]
         [1.47221949        nan]]

        >>> print(d.array)
        [1.2 1.0 0.8 0.6 --]
        >>> d.arctanh(inplace=True)
        >>> print(d.array)
        [nan inf 1.0986122886681098 0.6931471805599453 --]
        >>> d.mask_invalid(inplace=True)
        >>> print(d.array)
        [-- -- 1.0986122886681098 0.6931471805599453 --]

        """
        d = _inplace_enabled_define_and_cleanup(self)

        # Data.func is used instead of the Dask built-in in this case because
        # arctanh has a restricted domain therefore it is necessary to use our
        # custom logic implemented via the `preserve_invalid` keyword to func.
        d.func(
            np.arctanh,
            units=_units_radians,
            inplace=True,
            preserve_invalid=True,
        )

        return d

    @daskified(_DASKIFIED_VERBOSE)
    @_inplace_enabled(default=False)
    def arcsin(self, inplace=False):
        """Take the trigonometric inverse sine of the data element-wise.

        Units are ignored in the calculation. The result has units of radians.

        .. versionadded:: 3.2.0

        .. seealso::  `sin`, `arccos`, `arctan`, `arcsinh`

        :Parameters:

            {{inplace: `bool`, optional}}

        :Returns:

            `Data` or `None`

        **Examples**

        >>> print(d.array)
        [[0.5 0.7]
         [0.9 1.1]]
        >>> e = d.arcsin()
        >>> e.Units
        <Units: radians>
        >>> print(e.array)
        [[0.52359878 0.7753975 ]
         [1.11976951        nan]]

        >>> print(d.array)
        [1.2 1.0 0.8 0.6 --]
        >>> d.arcsin(inplace=True)
        >>> print(d.array)
        [nan 1.5707963267948966 0.9272952180016123 0.6435011087932844 --]
        >>> d.mask_invalid(inplace=True)
        >>> print(d.array)
        [-- 1.5707963267948966 0.9272952180016123 0.6435011087932844 --]

        """
        d = _inplace_enabled_define_and_cleanup(self)

        # Data.func is used instead of the Dask built-in in this case because
        # arcsin has a restricted domain therefore it is necessary to use our
        # custom logic implemented via the `preserve_invalid` keyword to func.
        d.func(
            np.arcsin,
            units=_units_radians,
            inplace=True,
            preserve_invalid=True,
        )

        return d

    @daskified(_DASKIFIED_VERBOSE)
    @_inplace_enabled(default=False)
    def arcsinh(self, inplace=False):
        """Take the inverse hyperbolic sine of the data element-wise.

        Units are ignored in the calculation. The result has units of radians.

        .. versionadded:: 3.1.0

        .. seealso:: `sinh`, `arccosh`, `arctanh`, `arcsin`

        :Parameters:

            {{inplace: `bool`, optional}}

        :Returns:

            `Data` or `None`

        **Examples**

        >>> print(d.array)
        [[0.5 0.7]
         [0.9 1.1]]
        >>> e = d.arcsinh()
        >>> e.Units
        <Units: radians>
        >>> print(e.array)
        [[0.48121183 0.65266657]
         [0.80886694 0.95034693]]

        >>> print(d.array)
        [1.2 1.0 0.8 0.6 --]
        >>> d.arcsinh(inplace=True)
        >>> print(d.array)
        [1.015973134179692 0.881373587019543 0.732668256045411 0.5688248987322475
         --]

        """
        d = _inplace_enabled_define_and_cleanup(self)

        dx = d._get_dask()
        d._set_dask(da.arcsinh(dx), reset_mask_hardness=False)

        d.override_units(_units_radians, inplace=True)

        return d

    @daskified(_DASKIFIED_VERBOSE)
    @_inplace_enabled(default=False)
    def arccos(self, inplace=False):
        """Take the trigonometric inverse cosine of the data element-
        wise.

        Units are ignored in the calculation. The result has units of radians.

        .. versionadded:: 3.2.0

        .. seealso:: `cos`, `arcsin`, `arctan`, `arccosh`

        :Parameters:

            {{inplace: `bool`, optional}}

        :Returns:

            `Data` or `None`

        **Examples**

        >>> print(d.array)
        [[0.5 0.7]
         [0.9 1.1]]
        >>> e = d.arccos()
        >>> e.Units
        <Units: radians>
        >>> print(e.array)
        [[1.04719755 0.79539883]
         [0.45102681        nan]]

        >>> print(d.array)
        [1.2 1.0 0.8 0.6 --]
        >>> d.arccos(inplace=True)
        >>> print(d.array)
        [nan 0.0 0.6435011087932843 0.9272952180016123 --]
        >>> d.mask_invalid(inplace=True)
        >>> print(d.array)
        [-- 0.0 0.6435011087932843 0.9272952180016123 --]

        """
        d = _inplace_enabled_define_and_cleanup(self)

        # Data.func is used instead of the Dask built-in in this case because
        # arccos has a restricted domain therefore it is necessary to use our
        # custom logic implemented via the `preserve_invalid` keyword to func.
        d.func(
            np.arccos,
            units=_units_radians,
            inplace=True,
            preserve_invalid=True,
        )

        return d

    @daskified(_DASKIFIED_VERBOSE)
    @_inplace_enabled(default=False)
    def arccosh(self, inplace=False):
        """Take the inverse hyperbolic cosine of the data element-wise.

        Units are ignored in the calculation. The result has units of radians.

        .. versionadded:: 3.2.0

        .. seealso::  `cosh`, `arcsinh`, `arctanh`, `arccos`

        :Parameters:

            {{inplace: `bool`, optional}}

        :Returns:

            `Data` or `None`

        **Examples**

        >>> print(d.array)
        [[0.5 0.7]
         [0.9 1.1]]
        >>> e = d.arccosh()
        >>> e.Units
        <Units: radians>
        >>> print(e.array)
        [[       nan        nan]
         [       nan 0.44356825]]

        >>> print(d.array)
        [1.2 1.0 0.8 0.6 --]
        >>> d.arccosh(inplace=True)
        >>> print(d.array)
        [0.6223625037147786 0.0 nan nan --]
        >>> d.mask_invalid(inplace=True)
        >>> print(d.array)
        [0.6223625037147786 0.0 -- -- --]

        """
        d = _inplace_enabled_define_and_cleanup(self)

        # Data.func is used instead of the Dask built-in in this case because
        # arccosh has a restricted domain therefore it is necessary to use our
        # custom logic implemented via the `preserve_invalid` keyword to func.
        d.func(
            np.arccosh,
            units=_units_radians,
            inplace=True,
            preserve_invalid=True,
        )

        return d

    @daskified(_DASKIFIED_VERBOSE)
    def all(self, axis=None, keepdims=True, split_every=None):
        """Test whether all data array elements evaluate to True.

        .. seealso:: `allclose`, `any`, `isclose`

        :Parameters:

            axis: (sequence of) `int`, optional
                Axis or axes along which a logical AND reduction is
                performed. The default (`None`) is to perform a
                logical AND over all the dimensions of the input
                array. *axis* may be negative, in which case it counts
                from the last to the first axis.

            {{collapse keepdims: `bool`, optional}}

            {{split_every: `int` or `dict`, optional}}

        :Returns:

            `Data`
                Whether or not all data array elements evaluate to True.

        **Examples**

        >>> d = cf.Data([[1, 2], [3, 4]])
        >>> d.all()
        <CF Data(1, 1): [[True]]>
        >>> d.all(keepdims=False)
        <CF Data(1, 1): True>
        >>> d.all(axis=0)
        <CF Data(1, 2): [[True, True]]>
        >>> d.all(axis=1)
        <CF Data(2, 1): [[True, True]]>
        >>> d.all(axis=())
        <CF Data(2, 2): [[True, ..., True]]>

        >>> d[0] = cf.masked
        >>> d[1, 0] = 0
        >>> print(d.array)
        [[-- --]
         [0 4]]
        >>> d.all(axis=0)
        <CF Data(1, 2): [[False, True]]>
        >>> d.all(axis=1)
        <CF Data(2, 1): [[--, False]]>

        >>> d[...] = cf.masked
        >>> d.all()
        <CF Data(1, 1): [[--]]>
        >>> bool(d.all())
        True
        >>> bool(d.all(keepdims=False))
        False

        """
        d = self.copy(array=False)
        dx = self._get_dask()
        dx = da.all(dx, axis=axis, keepdims=keepdims, split_every=split_every)
        d._set_dask(dx, reset_mask_hardness=False)
        d.hardmask = _DEFAULT_HARDMASK
        d.override_units(_units_None, inplace=True)
        return d

    def allclose(self, y, rtol=None, atol=None):
        """Returns True if two broadcastable arrays have equal values,
        False otherwise.

        Two real numbers ``x`` and ``y`` are considered equal if
        ``|x-y|<=atol+rtol|y|``, where ``atol`` (the tolerance on absolute
        differences) and ``rtol`` (the tolerance on relative differences)
        are positive, typically very small numbers. See the *atol* and
        *rtol* parameters.

        .. seealso:: `all`, `any`, `isclose`

        :Parameters:

            y: data_like

            atol: `float`, optional
                The absolute tolerance for all numerical comparisons. By
                default the value returned by the `atol` function is used.

            rtol: `float`, optional
                The relative tolerance for all numerical comparisons. By
                default the value returned by the `rtol` function is used.

        :Returns:

            `bool`

        **Examples**

        >>> d = cf.Data([1000, 2500], 'metre')
        >>> e = cf.Data([1, 2.5], 'km')
        >>> d.allclose(e)
        True

        >>> d = cf.Data(['ab', 'cdef'])
        >>> d.allclose([[['ab', 'cdef']]])
        True

        >>> d.allclose(e)
        True

        >>> d = cf.Data([[1000, 2500], [1000, 2500]], 'metre')
        >>> e = cf.Data([1, 2.5], 'km')
        >>> d.allclose(e)
        True

        >>> d = cf.Data([1, 1, 1], 's')
        >>> d.allclose(1)
        True

        """
        return self.isclose(y, rtol=rtol, atol=atol).all()

    def any(self, axis=None, keepdims=True, split_every=None):
        """Test whether any data array elements evaluate to True.

        .. seealso:: `all`, `allclose`, `isclose`

<<<<<<< HEAD
        :Parameters:
=======
        **Examples**
>>>>>>> 4367fcca

            axis: (sequence of) `int`, optional
                Axis or axes along which a logical OR reduction is
                performed. The default (`None`) is to perform a
                logical OR over all the dimensions of the input
                array. *axis* may be negative, in which case it counts
                from the last to the first axis.

            {{collapse keepdims: `bool`, optional}}

            {{split_every: `int` or `dict`, optional}}

        :Returns:

            `Data`
                Whether or any data array elements evaluate to True.

        **Examples**

        >>> d = cf.Data([[0, 2], [0, 4]])
        >>> d.any()
        <CF Data(1, 1): [[True]]>
        >>> d.any(keepdims=False)
        <CF Data(1, 1): True>
        >>> d.any(axis=0)
        <CF Data(1, 2): [[False, True]]>
        >>> d.any(axis=1)
        <CF Data(2, 1): [[True, True]]>
        >>> d.any(axis=())
        <CF Data(2, 2): [[False, ..., True]]>

        >>> d[0] = cf.masked
        >>> print(d.array)
        [[-- --]
         [0 4]]
        >>> d.any(axis=0)
        <CF Data(1, 2): [[False, True]]>
        >>> d.any(axis=1)
        <CF Data(2, 1): [[--, True]]>

        >>> d[...] = cf.masked
        >>> d.any()
        <CF Data(1, 1): [[--]]>
        >>> bool(d.any())
        False
        >>> bool(d.any(keepdims=False))
        False

        """
        d = self.copy(array=False)
        dx = self._get_dask()
        dx = da.any(dx, axis=axis, keepdims=keepdims, split_every=split_every)
        d._set_dask(dx, reset_mask_hardness=False)
        d.hardmask = _DEFAULT_HARDMASK
        d.override_units(_units_None, inplace=True)
        return d

    @daskified(_DASKIFIED_VERBOSE)
    @_inplace_enabled(default=False)
    def apply_masking(
        self,
        fill_values=None,
        valid_min=None,
        valid_max=None,
        valid_range=None,
        inplace=False,
    ):
        """Apply masking.

        Masking is applied according to the values of the keyword
        parameters.

        Elements that are already masked remain so.

        .. versionadded:: 3.4.0

        .. seealso:: `get_fill_value`, `hardmask`, `mask`, `where`

        :Parameters:

            fill_values: `bool` or sequence of scalars, optional
                Specify values that will be set to missing data. Data
                elements exactly equal to any of the values are set to
                missing data.

                If True then the value returned by the
                `get_fill_value` method, if such a value exists, is
                used.

                Zero or more values may be provided in a sequence of
                scalars.

                *Parameter example:*
                  Specify a fill value of 999: ``fill_values=[999]``

                *Parameter example:*
                  Specify fill values of 999 and -1.0e30:
                  ``fill_values=[999, -1.0e30]``

                *Parameter example:*
                  Use the fill value already set for the data:
                  ``fill_values=True``

                *Parameter example:*
                  Use no fill values: ``fill_values=False`` or
                  ``fill_value=[]``

            valid_min: number, optional
                A scalar specifying the minimum valid value. Data
                elements strictly less than this number will be set to
                missing data.

            valid_max: number, optional
                A scalar specifying the maximum valid value. Data
                elements strictly greater than this number will be set
                to missing data.

            valid_range: (number, number), optional
                A vector of two numbers specifying the minimum and
                maximum valid values, equivalent to specifying values
                for both *valid_min* and *valid_max* parameters. The
                *valid_range* parameter must not be set if either
                *valid_min* or *valid_max* is defined.

                *Parameter example:*
                  ``valid_range=[-999, 10000]`` is equivalent to setting
                  ``valid_min=-999, valid_max=10000``

            {{inplace: `bool`, optional}}

        :Returns:

            `Data` or `None`
                The data with masked values. If the operation was in-place
                then `None` is returned.

        **Examples**

        >>> import numpy
        >>> d = cf.Data(numpy.arange(12).reshape(3, 4), 'm')
        >>> d[1, 1] = cf.masked
        >>> print(d.array)
        [[0 1 2 3]
         [4 -- 6 7]
         [8 9 10 11]]
        >>> print(d.apply_masking().array)
        [[0 1 2 3]
         [4 -- 6 7]
         [8 9 10 11]]
        >>> print(d.apply_masking(fill_values=[0]).array)
        [[-- 1 2 3]
         [4 -- 6 7]
         [8 9 10 11]]
        >>> print(d.apply_masking(fill_values=[0, 11]).array)
        [[-- 1 2 3]
         [4 -- 6 7]
         [8 9 10 --]]
        >>> print(d.apply_masking(valid_min=3).array)
        [[-- -- -- 3]
         [4 -- 6 7]
         [8 9 10 11]]
        >>> print(d.apply_masking(valid_max=6).array)
        [[0 1 2 3]
         [4 -- 6 --]
         [-- -- -- --]]
        >>> print(d.apply_masking(valid_range=[2, 8]).array)
        [[-- -- 2 3]
         [4 -- 6 7]
         [8 -- -- --]]
        >>> d.set_fill_value(7)
        >>> print(d.apply_masking(fill_values=True).array)
        [[0 1 2 3]
         [4 -- 6 --]
         [8 9 10 11]]
        >>> print(d.apply_masking(fill_values=True,
        ...                       valid_range=[2, 8]).array)
        [[-- -- 2 3]
         [4 -- 6 --]
         [8 -- -- --]]

        """
        # Parse valid_range
        if valid_range is not None:
            if valid_min is not None or valid_max is not None:
                raise ValueError(
                    "Can't set 'valid_range' parameter with either the "
                    "'valid_min' nor 'valid_max' parameters"
                )

            try:
                if len(valid_range) != 2:
                    raise ValueError(
                        "'valid_range' parameter must be a vector of "
                        "two elements"
                    )
            except TypeError:
                raise ValueError(
                    "'valid_range' parameter must be a vector of "
                    "two elements"
                )

            valid_min, valid_max = valid_range

        # Parse fill_values
        if fill_values is None:
            fill_values = False

        if isinstance(fill_values, bool):
            if fill_values:
                fill_value = self.get_fill_value(None)
                if fill_value is not None:
                    fill_values = (fill_value,)
                else:
                    fill_values = ()
            else:
                fill_values = ()
        else:
            try:
                iter(fill_values)
            except TypeError:
                raise TypeError(
                    "'fill_values' parameter must be a sequence or "
                    f"of type bool. Got type {type(fill_values)}"
                )
            else:
                if isinstance(fill_values, str):
                    raise TypeError(
                        "'fill_values' parameter must be a sequence or "
                        f"of type bool. Got type {type(fill_values)}"
                    )

        d = _inplace_enabled_define_and_cleanup(self)
        dx = self._get_dask()

        mask = None
        if fill_values:
            mask = dx == fill_values[0]

            for fill_value in fill_values[1:]:
                mask |= dx == fill_value

        if valid_min is not None:
            if mask is None:
                mask = dx < valid_min
            else:
                mask |= dx < valid_min

        if valid_max is not None:
            if mask is None:
                mask = dx > valid_max
            else:
                mask |= dx > valid_max

        if mask is not None:
            dx = da.ma.masked_where(mask, dx)

        d._set_dask(dx, reset_mask_hardness=True)

        return d

    @classmethod
    def concatenate_data(cls, data_list, axis):
        """Concatenates a list of Data objects into a single Data object
        along the specified access (see cf.Data.concatenate for
        details). In the case that the list contains only one element,
        that element is simply returned.

        :Parameters:

            data_list: `list`
                The list of data objects to concatenate.

            axis: `int`
                The axis along which to perform the concatenation.

        :Returns:

            `Data`
                The resulting single `Data` object.

        """
        if len(data_list) > 1:
            data = cls.concatenate(data_list, axis=axis)
            if data.fits_in_one_chunk_in_memory(data.dtype.itemsize):
                data.varray

            return data
        else:
            assert len(data_list) == 1
            return data_list[0]

    @classmethod
    def reconstruct_sectioned_data(cls, sections, cyclic=(), hardmask=None):
        """Expects a dictionary of Data objects with ordering
        information as keys, as output by the section method when called
        with a Data object. Returns a reconstructed cf.Data object with
        the sections in the original order.

        :Parameters:

            sections: `dict`
                The dictionary of `Data` objects with ordering information
                as keys.

        :Returns:

            `Data`
                The resulting reconstructed Data object.

        **Examples**

        >>> d = cf.Data(numpy.arange(120).reshape(2, 3, 4, 5))
        >>> x = d.section([1, 3])
        >>> len(x)
        8
        >>> e = cf.Data.reconstruct_sectioned_data(x)
        >>> e.equals(d)
        True

        """
        ndims = len(list(sections.keys())[0])

        for i in range(ndims - 1, -1, -1):
            keys = sorted(sections.keys())
            if i == 0:
                if keys[0][i] is None:
                    assert len(keys) == 1
                    return tuple(sections.values())[0]
                else:
                    data_list = []
                    for k in keys:
                        data_list.append(sections[k])

                    out = cls.concatenate_data(data_list, i)

                    out.cyclic(cyclic)
                    if hardmask is not None:
                        out.hardmask = hardmask

                    return out

            if keys[0][i] is not None:
                new_sections = {}
                new_key = keys[0][:i]
                data_list = []
                for k in keys:
                    if k[:i] == new_key:
                        data_list.append(sections[k])
                    else:
                        new_sections[new_key] = cls.concatenate_data(
                            data_list, axis=i
                        )
                        new_key = k[:i]
                        data_list = [sections[k]]

                new_sections[new_key] = cls.concatenate_data(data_list, i)
                sections = new_sections

    def argmax(self, axis=None, unravel=False):
        """Return the indices of the maximum values along an axis.

        If no axis is specified then the returned index locates the
        maximum of the whole data.

        In case of multiple occurrences of the maximum values, the
        indices corresponding to the first occurrence are returned.

        **Performance**

        If the data index is returned as a `tuple` (see the *unravel*
        parameter) then all delayed operations are computed.

        :Parameters:

            axis: `int`, optional
                The specified axis over which to locate the maximum
                values. By default the maximum over the flattened data
                is located.

            unravel: `bool`, optional
                If True then when locating the maximum over the whole
                data, return the location as an index for each axis as
                a `tuple`. By default an index to the flattened array
                is returned in this case. Ignored if locating the
                maxima over a subset of the axes.

        :Returns:

            `Data` or `tuple`
                The location of the maximum, or maxima.

        **Examples**

        >>> d = cf.Data(np.arange(6).reshape(2, 3))
        >>> print(d.array)
        [[0 1 2]
         [3 4 5]]
        >>> a = d.argmax()
        >>> a
        <CF Data(): 5>
        >>> a.array
        5

        >>> index = d.argmax(unravel=True)
        >>> index
        (1, 2)
        >>> d[index]
        <CF Data(1, 1): [[5]]>

        >>> d.argmax(axis=0)
        <CF Data(3): [1, 1, 1]>
        >>> d.argmax(axis=1)
        <CF Data(2): [2, 2]>

        Only the location of the first occurrence is returned:

        >>> d = cf.Data([0, 4, 2, 3, 4])
        >>> d.argmax()
        <CF Data(): 1>

        >>> d = cf.Data(np.arange(6).reshape(2, 3))
        >>> d[1, 1] = 5
        >>> print(d.array)
        [[0 1 2]
         [3 5 5]]
        >>> d.argmax(1)
        <CF Data(2): [2, 1]>

        """
        dx = self._get_dask()
        a = dx.argmax(axis=axis)

        if unravel and (axis is None or self.ndim <= 1):
            # Return a multidimensional index tuple
            return tuple(np.array(da.unravel_index(a, self.shape)))

        return type(self)(a)

    def get_data(self, default=ValueError(), _units=None, _fill_value=None):
        """Returns the data.

        .. versionadded:: 3.0.0

        :Returns:

                `Data`

        """
        return self

    def get_units(self, default=ValueError()):
        """Return the units.

        .. seealso:: `del_units`, `set_units`

        :Parameters:

            default: optional
                Return the value of the *default* parameter if the units
                have not been set. If set to an `Exception` instance then
                it will be raised instead.

        :Returns:

                The units.

        **Examples**

        >>> d.set_units('metres')
        >>> d.get_units()
        'metres'
        >>> d.del_units()
        >>> d.get_units()
        ValueError: Can't get non-existent units
        >>> print(d.get_units(None))
        None

        """
        try:
            return self.Units.units
        except AttributeError:
            return super().get_units(default=default)

    def get_calendar(self, default=ValueError()):
        """Return the calendar.

        .. seealso:: `del_calendar`, `set_calendar`

        :Parameters:

            default: optional
                Return the value of the *default* parameter if the
                calendar has not been set. If set to an `Exception`
                instance then it will be raised instead.

        :Returns:

                The calendar.

        **Examples**

        >>> d.set_calendar('julian')
        >>> d.get_calendar
        'metres'
        >>> d.del_calendar()
        >>> d.get_calendar()
        ValueError: Can't get non-existent calendar
        >>> print(d.get_calendar(None))
        None

        """
        try:
            return self.Units.calendar
        except (AttributeError, KeyError):
            return super().get_calendar(default=default)

    def set_calendar(self, calendar):
        """Set the calendar.

        .. seealso:: `override_calendar`, `override_units`,
                     `del_calendar`, `get_calendar`

        :Parameters:

            value: `str`
                The new calendar.

        :Returns:

            `None`

        **Examples**

        >>> d.set_calendar('none')
        >>> d.get_calendar
        'none'
        >>> d.del_calendar()
        >>> d.get_calendar()
        ValueError: Can't get non-existent calendar
        >>> print(d.get_calendar(None))
        None

        """
        self.Units = Units(self.get_units(default=None), calendar)

    def set_units(self, value):
        """Set the units.

        .. seealso:: `override_units`, `del_units`, `get_units`,
                     `has_units`, `Units`

        :Parameters:

            value: `str`
                The new units.

        :Returns:

            `None`

        **Examples**

        >>> d.set_units('watt')
        >>> d.get_units()
        'watt'
        >>> d.del_units()
        >>> d.get_units()
        ValueError: Can't get non-existent units
        >>> print(d.get_units(None))
        None

        """
        self.Units = Units(value, self.get_calendar(default=None))

    @daskified(_DASKIFIED_VERBOSE)
    @_inplace_enabled(default=False)
    @_deprecated_kwarg_check("i")
    def max(
        self,
        axes=None,
        squeeze=False,
        mtol=1,
        split_every=None,
        inplace=False,
        i=False,
    ):
        """Calculate maximum values.

        Calculates the maximum value or the maximum values along axes.

        See
        https://ncas-cms.github.io/cf-python/analysis.html#collapse-methods
        for mathematical definitions.

         ..seealso:: `sample_size`, `maximum_absolute_value`, `min`

        :Parameters:

            {{collapse axes: (sequence of) `int`, optional}}

            {{collapse squeeze: `bool`, optional}}

            {{mtol: number, optional}}

            {{split_every: `int` or `dict`, optional}}

                .. versionadded:: TODODASK

            {{inplace: `bool`, optional}}

            {{i: deprecated at version 3.0.0}}

        :Returns:

            `Data` or `None`
                The collapsed data, or `None` if the operation was
                in-place.

        **Examples**

        >>> a = np.ma.arange(12).reshape(4, 3)
        >>> d = cf.Data(a, 'K')
        >>> d[1, 1] = np.ma.masked
        >>> print(d.array)
        [[0 1 2]
         [3 -- 5]
         [6 7 8]
         [9 10 11]]
        >>> d.max()
        <CF Data(1, 1): [[11]] K>

        """
        d = _inplace_enabled_define_and_cleanup(self)
        d, _ = _collapse(
            Collapse.max,
            d,
            axis=axes,
            keepdims=not squeeze,
            split_every=split_every,
            mtol=mtol,
        )

        return d

    @daskified(_DASKIFIED_VERBOSE)
    @_inplace_enabled(default=False)
    def maximum_absolute_value(
        self,
        axes=None,
        squeeze=False,
        mtol=1,
        split_every=None,
        inplace=False,
    ):
        """Calculate maximum absolute values.

        Calculates the maximum absolute value or the maximum absolute
        values along axes.

        See
        https://ncas-cms.github.io/cf-python/analysis.html#collapse-methods
        for mathematical definitions.

         ..seealso:: `sample_size`, `max`, `minimum_absolute_value`

        :Parameters:

            {{collapse axes: (sequence of) `int`, optional}}

            {{collapse squeeze: `bool`, optional}}

            {{mtol: number, optional}}

            {{split_every: `int` or `dict`, optional}}

                .. versionadded:: TODODASK

            {{inplace: `bool`, optional}}

            {{i: deprecated at version 3.0.0}}

        :Returns:

            `Data` or `None`
                The collapsed data, or `None` if the operation was
                in-place.

        **Examples**

        >>> a = np.ma.arange(12).reshape(4, 3)
        >>> d = cf.Data(a, 'K')
        >>> d[1, 1] = np.ma.masked
        >>> print(d.array)
        [[-99 1 2]
         [3 -- 5]
         [6 7 8]
         [9 10 11]]
        >>> d.maximum_absolute_value()
        <CF Data(1, 1): [[99]] K>

        """
        d = _inplace_enabled_define_and_cleanup(self)
        d, _ = _collapse(
            Collapse.max_abs,
            d,
            axis=axes,
            keepdims=not squeeze,
            split_every=split_every,
            mtol=mtol,
        )
        return d

    @daskified(_DASKIFIED_VERBOSE)
    @_inplace_enabled(default=False)
    @_deprecated_kwarg_check("i")
    def min(
        self,
        axes=None,
        squeeze=False,
        mtol=1,
        split_every=None,
        inplace=False,
        i=False,
        _preserve_partitions=False,
    ):
        """Calculate minimum values.

        Calculates the minimum value or the minimum values along axes.

        See
        https://ncas-cms.github.io/cf-python/analysis.html#collapse-methods
        for mathematical definitions.

         ..seealso:: `sample_size`, `max`, `minimum_absolute_value`

        :Parameters:

            {{collapse axes: (sequence of) `int`, optional}}

            {{collapse squeeze: `bool`, optional}}

            {{mtol: number, optional}}

            {{split_every: `int` or `dict`, optional}}

                .. versionadded:: TODODASK

            {{inplace: `bool`, optional}}

            {{i: deprecated at version 3.0.0}}

        :Returns:

            `Data` or `None`
                The collapsed data, or `None` if the operation was
                in-place.

        **Examples**

        >>> a = np.ma.arange(12).reshape(4, 3)
        >>> d = cf.Data(a, 'K')
        >>> d[1, 1] = np.ma.masked
        >>> print(d.array)
        [[0 1 2]
         [3 -- 5]
         [6 7 8]
         [9 10 11]]
        >>> d.min()
        <CF Data(1, 1): [[0]] K>

        """
        d = _inplace_enabled_define_and_cleanup(self)
        d, _ = _collapse(
            Collapse.min,
            d,
            axis=axes,
            keepdims=not squeeze,
            split_every=split_every,
            mtol=mtol,
        )
        return d

    @daskified(_DASKIFIED_VERBOSE)
    @_inplace_enabled(default=False)
    def minimum_absolute_value(
        self,
        axes=None,
        squeeze=False,
        mtol=1,
        split_every=None,
        inplace=False,
    ):
        """Calculate minimum absolute values.

        Calculates the minimum absolute value or the minimum absolute
        values along axes.

        See
        https://ncas-cms.github.io/cf-python/analysis.html#collapse-methods
        for mathematical definitions.

         ..seealso:: `sample_size`, `maximum_absolute_value`, `min`

        :Parameters:

            {{collapse axes: (sequence of) `int`, optional}}

            {{collapse squeeze: `bool`, optional}}

            {{mtol: number, optional}}

            {{split_every: `int` or `dict`, optional}}

                .. versionadded:: TODODASK

            {{inplace: `bool`, optional}}

            {{i: deprecated at version 3.0.0}}

        :Returns:

            `Data` or `None`
                The collapsed data, or `None` if the operation was
                in-place.

        **Examples**

        >>> a = np.ma.arange(12).reshape(4, 3)
        >>> d = cf.Data(a, 'K')
        >>> d[0, 0] = -99
        >>> d[1, 1] = np.ma.masked
        >>> print(d.array)
        [[-99 1 2]
         [3 -- 5]
         [6 7 8]
         [9 10 11]]
        >>> d.minimum_absolute_value()
        <CF Data(1, 1): [[1]] K>

        """
        d = _inplace_enabled_define_and_cleanup(self)
        d, _ = _collapse(
            Collapse.min_abs,
            d,
            axis=axes,
            keepdims=not squeeze,
            split_every=split_every,
            mtol=mtol,
        )
        return d

    @daskified(_DASKIFIED_VERBOSE)
    @_inplace_enabled(default=False)
    @_deprecated_kwarg_check("i")
    def mean(
        self,
        axes=None,
        weights=None,
        squeeze=False,
        mtol=1,
        split_every=None,
        inplace=False,
        i=False,
    ):
        """Calculate mean values.

        Calculates the mean value or the mean values along axes.

        See
        https://ncas-cms.github.io/cf-python/analysis.html#collapse-methods
        for mathematical definitions.

         ..seealso:: `sample_size`, `mean_abslute_value`, `sd`, `sum`

        :Parameters:

            {{collapse axes: (sequence of) `int`, optional}}

            {{weights: data_like, `dict`, or `None`, optional}}

            {{collapse squeeze: `bool`, optional}}

            {{mtol: number, optional}}

            {{split_every: `int` or `dict`, optional}}

                .. versionadded:: TODODASK

            {{inplace: `bool`, optional}}

            {{i: deprecated at version 3.0.0}}

        :Returns:

            `Data` or `None`
                The collapsed data, or `None` if the operation was
                in-place.

        **Examples**

        >>> a = np.ma.arange(12).reshape(4, 3)
        >>> d = cf.Data(a, 'K')
        >>> d[1, 1] = np.ma.masked
        >>> print(d.array)
        [[0 1 2]
         [3 -- 5]
         [6 7 8]
         [9 10 11]]
        >>> d.mean()
        <CF Data(1, 1): [[5.636363636363637]] K>

        >>> w = np.linspace(1, 2, 3)
        >>> print(w)
        [1.  1.5 2. ]
        >>> d.mean(weights=w)
        <CF Data(1, 1): [[5.878787878787879]] K>

        """
        d = _inplace_enabled_define_and_cleanup(self)
        d, _ = _collapse(
            Collapse.mean,
            d,
            axis=axes,
            weights=weights,
            keepdims=not squeeze,
            split_every=split_every,
            mtol=mtol,
        )
        return d

    @daskified(_DASKIFIED_VERBOSE)
    @_inplace_enabled(default=False)
    def mean_absolute_value(
        self,
        axes=None,
        squeeze=False,
        mtol=1,
        weights=None,
        split_every=None,
        inplace=False,
    ):
        """Calculate mean absolute values.

        Calculates the mean absolute value or the mean absolute values
        along axes.

        See
        https://ncas-cms.github.io/cf-python/analysis.html#collapse-methods
        for mathematical definitions.

         ..seealso:: `sample_size`, `mean`, `sd`, `sum`

        :Parameters:

            {{collapse axes: (sequence of) `int`, optional}}

            {{weights: data_like, `dict`, or `None`, optional}}

            {{collapse squeeze: `bool`, optional}}

            {{mtol: number, optional}}

            {{split_every: `int` or `dict`, optional}}

                .. versionadded:: TODODASK

            {{inplace: `bool`, optional}}

        :Returns:

            `Data` or `None`
                The collapsed data, or `None` if the operation was
                in-place.

        **Examples**

        >>> a = np.ma.arange(12).reshape(4, 3)
        >>> d = cf.Data(a, 'K')
        >>> d[0, 0] = -99
        >>> d[1, 1] = np.ma.masked
        >>> print(d.array)
        [[-99 1 2]
         [3 -- 5]
         [6 7 8]
         [9 10 11]]
        >>> d.mean_absolute_value()
        <CF Data(1, 1): [[14.636363636363637]] K>

        >>> w = np.linspace(1, 2, 3)
        >>> print(w)
        [1.  1.5 2. ]
        >>> d.mean_absolute_value(weights=w)
        <CF Data(1, 1): [[11.878787878787879]] K>

        """
        d = _inplace_enabled_define_and_cleanup(self)
        d, _ = _collapse(
            Collapse.mean_abs,
            d,
            axis=axes,
            weights=weights,
            keepdims=not squeeze,
            split_every=split_every,
            mtol=mtol,
        )
        return d

    @daskified(_DASKIFIED_VERBOSE)
    @_inplace_enabled(default=False)
    def integral(
        self,
        axes=None,
        squeeze=False,
        mtol=1,
        weights=None,
        split_every=None,
        inplace=False,
        _preserve_partitions=False,
    ):
        """Calculate summed values.

        Calculates the sum value or the sum values along axes.

        See
        https://ncas-cms.github.io/cf-python/analysis.html#collapse-methods
        for mathematical definitions.

         ..seealso:: `sample_size`, `mean`, `sd`, `sum`

        :Parameters:

            {{collapse axes: (sequence of) `int`, optional}}

            {{weights: data_like, `dict`, or `None`, optional}}

            {{collapse squeeze: `bool`, optional}}

            {{mtol: number, optional}}

            {{split_every: `int` or `dict`, optional}}

                .. versionadded:: TODODASK

            {{inplace: `bool`, optional}}

            {{i: deprecated at version 3.0.0}}

        :Returns:

            `Data` or `None`
                The collapsed data, or `None` if the operation was
                in-place.

        **Examples**

        >>> a = np.ma.arange(12).reshape(4, 3)
        >>> d = cf.Data(a, 'K')
        >>> d[1, 1] = np.ma.masked
        >>> print(d.array)
        [[0 1 2]
         [3 -- 5]
         [6 7 8]
         [9 10 11]]
        >>> d.integral()
        <CF Data(1, 1): [[62]] K>

        >>> w = np.linspace(1, 2, 3)
        >>> print(w)
        [1.  1.5 2. ]
        >>> d.integral(weights=w)
        <CF Data(1, 1): [[97.0]] K>

        >>> d.integral(weights=cf.Data(w, 'm'))
        <CF Data(1, 1): [[97.0]] m.K>

        """
        d = _inplace_enabled_define_and_cleanup(self)
        d, weights = _collapse(
            Collapse.sum,
            d,
            axis=axes,
            weights=weights,
            keepdims=not squeeze,
            split_every=split_every,
            mtol=mtol,
        )

        new_units = None
        if weights is not None:
            weights_units = getattr(weights, "Units", None)
            if weights_units:
                units = self.Units
                if units:
                    new_units = units * weights_units
                else:
                    new_units = weights_units

        if new_units is not None:
            d.override_units(new_units, inplace=True)

        return d

    @daskified(_DASKIFIED_VERBOSE)
    @_inplace_enabled(default=False)
    @_deprecated_kwarg_check("i")
    def sample_size(
        self,
        axes=None,
        squeeze=False,
        mtol=1,
        split_every=None,
        inplace=False,
        i=False,
    ):
        """Calculate sample size values.

        The sample size is the number of non-missing values.

        Calculates the sample size value or the sample size values
        along axes.

        .. seealso:: `sum_of_weights`

        :Parameters:

            {{collapse axes: (sequence of) `int`, optional}}

            {{collapse squeeze: `bool`, optional}}

            {{mtol: number, optional}}

            {{split_every: `int` or `dict`, optional}}

                .. versionadded:: TODODASK

            {{inplace: `bool`, optional}}

            {{i: deprecated at version 3.0.0}}

        :Returns:

            `Data` or `None`
                The collapsed data, or `None` if the operation was
                in-place.

        **Examples**

        >>> a = np.ma.arange(12).reshape(4, 3)
        >>> d = cf.Data(a, 'K')
        >>> d[1, 1] = np.ma.masked
        >>> print(d.array)
        [[0 1 2]
         [3 -- 5]
         [6 7 8]
         [9 10 11]]
        >>> d.sample_size()
        <CF Data(1, 1): [[11]]>

        """
        d = _inplace_enabled_define_and_cleanup(self)
        d, _ = _collapse(
            Collapse.sample_size,
            d,
            axis=axes,
            keepdims=not squeeze,
            split_every=split_every,
            mtol=mtol,
        )
        d.override_units(_units_None, inplace=True)

        return d

    @property
    @daskified(_DASKIFIED_VERBOSE)
    def binary_mask(self):
        """A binary (0 and 1) mask of the data array.

        The binary mask's data array comprises dimensionless 32-bit
        integers and has 0 where the data array has missing data and 1
        otherwise.

        .. seealso:: `mask`

        :Returns:

            `Data`
                The binary mask.

        **Examples**

        >>> d = cf.Data([[0, 1, 2, 3]], 'm')
        >>> m = d.binary_mask
        >>> m
        <CF Data(1, 4): [[0, ..., 0]] 1>
        >>> print(m.array)
        [[0 0 0 0]]
        >>> d[0, 1] = cf.masked
        >>> print(d.binary_mask.array)
        [[0 1 0 0]]

        """
        m = self.mask
        m.dtype = "int32"
        m.override_units(_units_1, inplace=True)
        return m

    @daskified(_DASKIFIED_VERBOSE)
    @_deprecated_kwarg_check("i")
    @_inplace_enabled(default=False)
    def clip(self, a_min, a_max, units=None, inplace=False, i=False):
        """Clip (limit) the values in the data array in place.

        Given an interval, values outside the interval are clipped to
        the interval edges. For example, if an interval of [0, 1] is
        specified then values smaller than 0 become 0 and values
        larger than 1 become 1.

        :Parameters:

            a_min: number
                Minimum value. If `None`, clipping is not performed on
                lower interval edge. Not more than one of `a_min` and
                `a_max` may be `None`.

            a_max: number
                Maximum value. If `None`, clipping is not performed on
                upper interval edge. Not more than one of `a_min` and
                `a_max` may be `None`.

            units: `str` or `Units`
                Specify the units of *a_min* and *a_max*. By default the
                same units as the data are assumed.

            {{inplace: `bool`, optional}}

            {{i: deprecated at version 3.0.0}}

        :Returns:

            `Data` or `None`
                The clipped data. If the operation was in-place then
                `None` is returned.


        **Examples**

        >>> d = cf.Data(np.arange(12).reshape(3, 4), 'm')
        >>> print(d.array)
        [[ 0  1  2  3]
         [ 4  5  6  7]
         [ 8  9 10 11]]
        >>> print(d.clip(2, 10).array)
        [[ 2  2  2  3]
         [ 4  5  6  7]
         [ 8  9 10 10]]
        >>> print(d.clip(0.003, 0.009, 'km').array)
        [[3. 3. 3. 3.]
         [4. 5. 6. 7.]
         [8. 9. 9. 9.]]

        """
        if units is not None:
            # Convert the limits to the same units as the data array
            units = Units(units)
            self_units = self.Units
            if self_units != units:
                a_min = Units.conform(np.asanyarray(a_min), units, self_units)
                a_max = Units.conform(np.asanyarray(a_max), units, self_units)

        d = _inplace_enabled_define_and_cleanup(self)
        dx = self._get_dask()
        dx = da.clip(dx, a_min, a_max)
        d._set_dask(dx, reset_mask_hardness=False)
        return d

    @classmethod
    @daskified(_DASKIFIED_VERBOSE)
    def asdata(cls, d, dtype=None, copy=False):
        """Convert the input to a `Data` object.

        If the input *d* has the Data interface (i.e. it has a
        `__data__` method), then the output of this method is used as
        the returned `Data` object. Otherwise, `Data(d)` is returned.

        :Parameters:

            d: data-like
                Input data in any form that can be converted to a
                `Data` object. This includes `Data` and `Field`
                objects, and objects with the Data interface, numpy
                arrays and any object which may be converted to a
                numpy array.

           dtype: data-type, optional
                By default, the data-type is inferred from the input data.

           copy: `bool`, optional
                If True and *d* has the Data interface, then a copy of
                `d.__data__()` is returned.

        :Returns:

            `Data`
                `Data` interpretation of *d*. No copy is performed on the
                input if it is already a `Data` object with matching dtype
                and *copy* is False.

        **Examples**

        >>> d = cf.Data([1, 2])
        >>> cf.Data.asdata(d) is d
        True
        >>> d.asdata(d) is d
        True

        >>> cf.Data.asdata([1, 2])
        <CF Data: [1, 2]>

        >>> cf.Data.asdata(numpy.array([1, 2]))
        <CF Data: [1, 2]>

        """
        data = getattr(d, "__data__", None)
        if data is None:
            # d does not have a Data interface
            data = cls(d)
            if dtype is not None:
                data.dtype = dtype

            return data

        data = data()
        if copy:
            data = data.copy()
            if dtype is not None and np.dtype(dtype) != data.dtype:
                data.dtype = dtype
        elif dtype is not None and np.dtype(dtype) != data.dtype:
            data = data.copy()
            data.dtype = dtype

        return data

    @_inplace_enabled(default=False)
    def compressed(self, inplace=False):
        """Return all non-masked values in a one dimensional data array.

        Not to be confused with compression by convention (see the
        `uncompress` method).

        .. versionadded:: 3.2.0

        .. seealso:: `flatten`

        :Parameters:

            {{inplace: `bool`, optional}}

        :Returns:

            `Data` or `None`
                The non-masked values, or `None` if the operation was
                in-place.

        **Examples**

        >>> d = cf.Data(numpy.arange(12).reshape(3, 4), 'm')
        >>> print(d.array)
        [[ 0  1  2  3]
         [ 4  5  6  7]
         [ 8  9 10 11]]
        >>> print(d.compressed().array)
        [ 0  1  2  3  4  5  6  7  8  9 10 11]
        >>> d[1, 1] = cf.masked
        >>> d[2, 3] = cf.masked
        >>> print(d.array)
        [[0  1  2  3]
         [4 --  6  7]
         [8  9 10 --]]
        >>> print(d.compressed().array)
        [ 0  1  2  3  4  6  7  8  9 10]

        >>> d = cf.Data(9)
        >>> print(d.compressed().array)
        [9]

        """
        d = _inplace_enabled_define_and_cleanup(self)

        dx = d._get_dask()
        dx = da.blockwise(
            np.ma.compressed,
            "i",
            dx.ravel(),
            "i",
            adjust_chunks={"i": lambda n: np.nan},
            dtype=dx.dtype,
            meta=np.array((), dtype=dx.dtype),
        )

        d._set_dask(dx, reset_mask_hardness=False)
        return d

    @daskified(_DASKIFIED_VERBOSE)
    @_deprecated_kwarg_check("i")
    @_inplace_enabled(default=False)
    def cos(self, inplace=False, i=False):
        """Take the trigonometric cosine of the data element-wise.

        Units are accounted for in the calculation. If the units are not
        equivalent to radians (such as Kelvin) then they are treated as if
        they were radians. For example, the cosine of 90 degrees_east
        is 0.0, as is the cosine of 1.57079632 kg m-2.

        The output units are changed to '1' (nondimensional).

        .. seealso:: `arccos`, `sin`, `tan`, `cosh`

        :Parameters:

            {{inplace: `bool`, optional}}

            {{i: deprecated at version 3.0.0}}

        :Returns:

            `Data` or `None`

        **Examples**

        >>> d.Units
        <Units: degrees_east>
        >>> print(d.array)
        [[-90 0 90 --]]
        >>> e = d.cos()
        >>> e.Units
        <Units: 1>
        >>> print(e.array)
        [[0.0 1.0 0.0 --]]

        >>> d.Units
        <Units: m s-1>
        >>> print(d.array)
        [[1 2 3 --]]
        >>> d.cos(inplace=True)
        >>> d.Units
        <Units: 1>
        >>> print(d.array)
        [[0.540302305868 -0.416146836547 -0.9899924966 --]]

        """
        d = _inplace_enabled_define_and_cleanup(self)

        if d.Units.equivalent(_units_radians):
            d.Units = _units_radians

        dx = d._get_dask()
        d._set_dask(da.cos(dx), reset_mask_hardness=False)

        d.override_units(_units_1, inplace=True)

        return d

    def count(self):
        """Count the non-masked elements of the data.

        .. seealso:: `count_masked`

        :Returns:

            ``int``

        **Examples**

        >>> d = cf.Data(numpy.arange(24).reshape(3, 4))
        >>> print(d.array)
        [[ 0  1  2  3]
         [ 4  5  6  7]
         [ 8  9 10 11]]
        >>> d.count()
        12
        >>> d[0, :] = cf.masked
        >>> print(d.array)
        [[-- -- -- --]
         [ 4  5  6  7]
         [ 8  9 10 11]]
        >>> d.count()
        8

        >>> print(d.count(0).array)
        [2 2 2 2]
        >>> print(d.count(1).array)
        [0 4 4]
        >>> print(d.count((0, 1)))
        8

        """
        # TODODASK - simply use da.ma.count (dask>=2022.3.1)

        config = self.partition_configuration(readonly=True)

        n = 0

        #        self._flag_partitions_for_processing(parallelise=mpi_on)

        processed_partitions = []
        for pmindex, partition in self.partitions.ndenumerate():
            if partition._process_partition:
                partition.open(config)
                partition._pmindex = pmindex
                array = partition.array
                n += np.ma.count(array)
                partition.close()
                processed_partitions.append(partition)
            # --- End: if
        # --- End: for

        # processed_partitions contains a list of all the partitions
        # that have been processed on this rank. In the serial case
        # this is all of them and this line of code has no
        # effect. Otherwise the processed partitions from each rank
        # are distributed to every rank and processed_partitions now
        # contains all the processed partitions from every rank.
        processed_partitions = self._share_partitions(
            processed_partitions, parallelise=False
        )

        # Put the processed partitions back in the partition matrix
        # according to each partitions _pmindex attribute set above.
        pm = self.partitions.matrix
        for partition in processed_partitions:
            pm[partition._pmindex] = partition
        # --- End: for

        # Share the lock files created by each rank for each partition
        # now in a temporary file so that __del__ knows which lock
        # files to check if present
        self._share_lock_files(parallelise=False)

        # Aggregate the results on each process and return on all
        # processes
        # if mpi_on:
        #     n = mpi_comm.allreduce(n, op=mpi_sum)
        # --- End: if

        return n

    def count_masked(self):
        """Count the masked elements of the data.

        .. seealso:: `count`

        """
        return self._size - self.count()

    @daskified(_DASKIFIED_VERBOSE)
    def cyclic(self, axes=None, iscyclic=True):
        """Get or set the cyclic axes.

        Some methods treat the first and last elements of a cyclic
        axis as adjacent and physically connected, such as
        `convolution_filter`, `__getitem__` and `__setitem__`. Some
        methods may make a cyclic axis non-cyclic, such as `halo`.

        :Parameters:

            axes: (sequence of) `int`, optional
                Select the axes to have their cyclicity set. By
                default, or if *axes* is `None` or an empty sequence,
                no axes are modified.

            iscyclic: `bool`
                Specify whether to make the axes cyclic or
                non-cyclic. By default (True), the axes are set as
                cyclic.

        :Returns:

            `set`
                The cyclic axes prior to the change, or the current
                cylcic axes if no axes are specified.

        **Examples**

        >>> d = cf.Data(np.arange(12).reshape(3, 4))
        >>> d.cyclic()
        set()
        >>> d.cyclic(0)
        set()
        >>> d.cyclic()
        {0}
        >>> d.cyclic(0, iscyclic=False)
        {0}
        >>> d.cyclic()
        set()
        >>> d.cyclic([0, 1])
        set()
        >>> d.cyclic()
        {0, 1}
        >>> d.cyclic([0, 1], iscyclic=False)
        {0, 1}
        >>> d.cyclic()
        set()

        >>> print(d.array)
        [[ 0  1  2  3]
         [ 4  5  6  7]
         [ 8  9 10 11]]
        >>> d[0, -1:2]
        Traceback (most recent call last):
            ...
        IndexError: Can't take a cyclic slice of a non-cyclic axis
        >>> d.cyclic(1)
        set()
        >>> d[0, -1:2]
        <CF Data(1, 2): [[3, 0, 1]]>

        """
        cyclic_axes = self._cyclic
        data_axes = self._axes

        old = set([data_axes.index(axis) for axis in cyclic_axes])

        if axes is None:
            return old

        axes = [data_axes[i] for i in self._parse_axes(axes)]

        # Never change the value of the _cyclic attribute in-place
        if iscyclic:
            self._cyclic = cyclic_axes.union(axes)
        else:
            self._cyclic = cyclic_axes.difference(axes)

        return old

    @property
    @daskified(_DASKIFIED_VERBOSE)
    def year(self):
        """The year of each date-time value.

        Only applicable for data with reference time units. The
        returned `Data` will have the same mask hardness as the
        original array.

        .. seealso:: `~cf.Data.month`, `~cf.Data.day`, `~cf.Data.hour`,
                     `~cf.Data.minute`, `~cf.Data.second`

        **Examples**

        >>> d = cf.Data([[1.93, 5.17]], 'days since 2000-12-29')
        >>> d
        <CF Data(1, 2): [[2000-12-30 22:19:12, 2001-01-03 04:04:48]] >
        >>> d.year
        <CF Data(1, 2): [[2000, 2001]] >

        """
        return YMDhms(self, "year")

    @property
    @daskified(_DASKIFIED_VERBOSE)
    def month(self):
        """The month of each date-time value.

        Only applicable for data with reference time units. The
        returned `Data` will have the same mask hardness as the
        original array.

        .. seealso:: `~cf.Data.year`, `~cf.Data.day`, `~cf.Data.hour`,
                     `~cf.Data.minute`, `~cf.Data.second`

        **Examples**

        >>> d = cf.Data([[1.93, 5.17]], 'days since 2000-12-29')
        >>> d
        <CF Data(1, 2): [[2000-12-30 22:19:12, 2001-01-03 04:04:48]] >
        >>> d.month
        <CF Data(1, 2): [[12, 1]] >

        """
        return YMDhms(self, "month")

    @property
    @daskified(_DASKIFIED_VERBOSE)
    def day(self):
        """The day of each date-time value.

        Only applicable for data with reference time units. The
        returned `Data` will have the same mask hardness as the
        original array.

        .. seealso:: `~cf.Data.year`, `~cf.Data.month`, `~cf.Data.hour`,
                     `~cf.Data.minute`, `~cf.Data.second`

        **Examples**

        >>> d = cf.Data([[1.93, 5.17]], 'days since 2000-12-29')
        >>> d
        <CF Data(1, 2): [[2000-12-30 22:19:12, 2001-01-03 04:04:48]] >
        >>> d.day
        <CF Data(1, 2): [[30, 3]] >

        """
        return YMDhms(self, "day")

    @property
    @daskified(_DASKIFIED_VERBOSE)
    def hour(self):
        """The hour of each date-time value.

        Only applicable for data with reference time units. The
        returned `Data` will have the same mask hardness as the
        original array.

        .. seealso:: `~cf.Data.year`, `~cf.Data.month`, `~cf.Data.day`,
                     `~cf.Data.minute`, `~cf.Data.second`

        **Examples**

        >>> d = cf.Data([[1.93, 5.17]], 'days since 2000-12-29')
        >>> d
        <CF Data(1, 2): [[2000-12-30 22:19:12, 2001-01-03 04:04:48]] >
        >>> d.hour
        <CF Data(1, 2): [[22, 4]] >

        """
        return YMDhms(self, "hour")

    @property
    @daskified(_DASKIFIED_VERBOSE)
    def minute(self):
        """The minute of each date-time value.

        Only applicable for data with reference time units. The
        returned `Data` will have the same mask hardness as the
        original array.

        .. seealso:: `~cf.Data.year`, `~cf.Data.month`, `~cf.Data.day`,
                     `~cf.Data.hour`, `~cf.Data.second`

        **Examples**

        >>> d = cf.Data([[1.93, 5.17]], 'days since 2000-12-29')
        >>> d
        <CF Data(1, 2): [[2000-12-30 22:19:12, 2001-01-03 04:04:48]] >
        >>> d.minute
        <CF Data(1, 2): [[19, 4]] >

        """
        return YMDhms(self, "minute")

    @property
    @daskified(_DASKIFIED_VERBOSE)
    def second(self):
        """The second of each date-time value.

        Only applicable for data with reference time units. The
        returned `Data` will have the same mask hardness as the
        original array.

        .. seealso:: `~cf.Data.year`, `~cf.Data.month`, `~cf.Data.day`,
                     `~cf.Data.hour`, `~cf.Data.minute`

        **Examples**

        >>> d = cf.Data([[1.93, 5.17]], 'days since 2000-12-29')
        >>> d
        <CF Data(1, 2): [[2000-12-30 22:19:12, 2001-01-03 04:04:48]] >
        >>> d.second
        <CF Data(1, 2): [[12, 48]] >

        """
        return YMDhms(self, "second")

    @daskified(_DASKIFIED_VERBOSE)
    @_inplace_enabled(default=False)
    def uncompress(self, inplace=False):
        """Uncompress the data.

        Only affects data that is compressed by convention, i.e.

          * Ragged arrays for discrete sampling geometries (DSG) and
            simple geometry cell definitions.

          * Compression by gathering.

          * Compression by coordinate subsampling.

        Data that is already uncompressed is returned
        unchanged. Whether the data is compressed or not does not
        alter its functionality nor external appearance, but may
        affect how the data are written to a dataset on disk.

        .. versionadded:: 3.0.6

        .. seealso:: `array`, `compressed_array`, `source`

        :Parameters:

            {{inplace: `bool`, optional}}

        :Returns:

            `Data` or `None`
                The uncompressed data, or `None` if the operation was
                in-place.

        **Examples**

        >>> d.get_compression_type()
        'ragged contiguous'
        >>> d.uncompress()
        >>> d.get_compression_type()
        ''

        """
        d = _inplace_enabled_define_and_cleanup(self)
        if d.get_compression_type():
            d._del_Array(None)

        return d

    def unique(self):
        """The unique elements of the array.

        Returns a new object with the sorted unique elements in a one
        dimensional array.

        **Examples**

        >>> d = cf.Data([[4, 2, 1], [1, 2, 3]], 'metre')
        >>> d.unique()
        <CF Data: [1, 2, 3, 4] metre>
        >>> d[1, -1] = cf.masked
        >>> d.unique()
        <CF Data: [1, 2, 4] metre>

        """
        config = self.partition_configuration(readonly=True)

        u = []
        for partition in self.partitions.matrix.flat:
            partition.open(config)
            array = partition.array
            array = np.unique(array)

            if partition.masked:
                # Note that compressing a masked array may result in
                # an array with zero size
                array = array.compressed()

            size = array.size
            if size > 1:
                u.extend(array)
            elif size == 1:
                u.append(array.item())

            partition.close()

        u = np.unique(np.array(u, dtype=self.dtype))

        return type(self)(u, units=self.Units)

    @_display_or_return
    def dump(self, display=True, prefix=None):
        """Return a string containing a full description of the
        instance.

        :Parameters:

            display: `bool`, optional
                If False then return the description as a string. By
                default the description is printed, i.e. ``d.dump()`` is
                equivalent to ``print(d.dump(display=False))``.

            prefix: `str`, optional
               Set the common prefix of component names. By default the
               instance's class name is used.

        :Returns:

            `None` or `str`
                A string containing the description.

        """
        if prefix is None:
            prefix = self.__class__.__name__

        string = [f"{prefix}.shape = {self.shape}"]

        if self.size == 1:
            string.append(f"{prefix}.first_datum = {self.datum(0)}")
        else:
            string.append(f"{prefix}.first_datum = {self.datum(0)}")
            string.append(f"{prefix}.last_datum  = {self.datum(-1)}")

        for attr in ("fill_value", "Units"):
            string.append(f"{prefix}.{attr} = {getattr(self, attr)!r}")

        return "\n".join(string)

    def ndindex(self):
        """Return an iterator over the N-dimensional indices of the data
        array.

        At each iteration a tuple of indices is returned, the last
        dimension is iterated over first.

        :Returns:

            `itertools.product`
                An iterator over tuples of indices of the data array.

        **Examples**

        >>> d = cf.Data(np.arange(6).reshape(2, 3))
        >>> print(d.array)
        [[0 1 2]
         [3 4 5]]
        >>> for i in d.ndindex():
        ...     print(i, d[i])
        ...
        (0, 0) [[0]]
        (0, 1) [[1]]
        (0, 2) [[2]]
        (1, 0) [[3]]
        (1, 1) [[4]]
        (1, 2) [[5]]

        >>> d = cf.Data(9)
        >>> for i in d.ndindex():
        ...     print(i, d[i])
        ...
        () 9

        """
        return product(*[range(0, r) for r in self.shape])

    @daskified(_DASKIFIED_VERBOSE)
    @_deprecated_kwarg_check("traceback")
    @_manage_log_level_via_verbosity
    def equals(
        self,
        other,
        rtol=None,
        atol=None,
        ignore_fill_value=False,
        ignore_data_type=False,
        ignore_type=False,
        verbose=None,
        traceback=False,
        ignore_compression=False,
    ):
        """True if two data arrays are logically equal, False otherwise.

        {{equals tolerance}}

        :Parameters:

            other:
                The object to compare for equality.

            {{rtol: number, optional}}

            {{atol: number, optional}}

            ignore_fill_value: `bool`, optional
                If True then data arrays with different fill values are
                considered equal. By default they are considered unequal.

            {{ignore_data_type: `bool`, optional}}

            {{ignore_type: `bool`, optional}}

            {{verbose: `int` or `str` or `None`, optional}}

            traceback: deprecated at version 3.0.0
                Use the *verbose* parameter instead.

            {{ignore_compression: `bool`, optional}}

        :Returns:

            `bool`
                Whether or not the two instances are equal.

        **Examples**

        >>> d.equals(d)
        True
        >>> d.equals(d + 1)
        False

        """
        # Set default tolerances
        if rtol is None:
            rtol = self._rtol

        if atol is None:
            atol = self._atol

        if not super().equals(
            other,
            rtol=rtol,
            atol=atol,
            verbose=verbose,
            ignore_data_type=ignore_data_type,
            ignore_fill_value=ignore_fill_value,
            ignore_type=ignore_type,
            _check_values=False,
        ):
            # TODODASK: consistency with cfdm Data.equals needs to be verified
            # possibly via a follow-up PR to cfdm to implement any changes.
            return False

        # ------------------------------------------------------------
        # Check that each instance has equal array values
        # ------------------------------------------------------------
        # Check that each instance has the same units
        self_Units = self.Units
        other_Units = other.Units
        if self_Units != other_Units:
            logger.info(
                f"{self.__class__.__name__}: Different Units "
                f"({self.Units!r}, {other.Units!r})"
            )
            return False

        self_dx = self._get_dask()
        other_dx = other._get_dask()

        # Now check that corresponding elements are equal within a tolerance.
        # We assume that all inputs are masked arrays. Note we compare the
        # data first as this may return False due to different dtype without
        # having to wait until the compute call.
        self_is_numeric = _is_numeric_dtype(self_dx)
        other_is_numeric = _is_numeric_dtype(other_dx)
        if self_is_numeric and other_is_numeric:
            data_comparison = _da_ma_allclose(
                self_dx,
                other_dx,
                masked_equal=True,
                rtol=float(rtol),
                atol=float(atol),
            )
        elif not self_is_numeric and not other_is_numeric:
            data_comparison = da.all(self_dx == other_dx)
        else:  # one is numeric and other isn't => not equal (incompat. dtype)
            logger.info(
                f"{self.__class__.__name__}: Different data types:"
                f"{self_dx.dtype} != {other_dx.dtype}"
            )
            return False

        mask_comparison = da.all(
            da.equal(da.ma.getmaskarray(self_dx), da.ma.getmaskarray(other_dx))
        )

        # Apply a (dask) logical 'and' to confirm if both the mask and the
        # data are equal for the pair of masked arrays:
        result = da.logical_and(data_comparison, mask_comparison)

        if not result.compute():
            logger.info(
                f"{self.__class__.__name__}: Different array values ("
                f"atol={atol}, rtol={rtol})"
            )
            return False
        else:
            return True

    @daskified(_DASKIFIED_VERBOSE)
    @_deprecated_kwarg_check("i")
    @_inplace_enabled(default=False)
    def exp(self, inplace=False, i=False):
        """Take the exponential of the data array.

        :Parameters:

            {{inplace: `bool`, optional}}

            {{i: deprecated at version 3.0.0}}

        :Returns:

            `Data` or `None`

        **Examples**

        """
        d = _inplace_enabled_define_and_cleanup(self)

        units = self.Units
        if units and not units.isdimensionless:
            raise ValueError(
                "Can't take exponential of dimensional "
                f"quantities: {units!r}"
            )

        if d.Units:
            d.Units = _units_1

        dx = d._get_dask()
        d._set_dask(da.exp(dx), reset_mask_hardness=False)

        return d

    @daskified(_DASKIFIED_VERBOSE)
    @_inplace_enabled(default=False)
    def insert_dimension(self, position=0, inplace=False):
        """Expand the shape of the data array in place.

        # TODODASK bring back expand_dime alias (or rather alias this to that)

        .. seealso:: `flip`, `squeeze`, `swapaxes`, `transpose`

        :Parameters:

            position: `int`, optional
                Specify the position that the new axis will have in the data
                array axes. By default the new axis has position 0, the
                slowest varying position.

            {{inplace: `bool`, optional}}

        :Returns:

            `Data` or `None`

        **Examples**

        """
        d = _inplace_enabled_define_and_cleanup(self)

        # Parse position
        if not isinstance(position, int):
            raise ValueError("Position parameter must be an integer")

        ndim = d.ndim
        if -ndim - 1 <= position < 0:
            position += ndim + 1
        elif not 0 <= position <= ndim:
            raise ValueError(
                f"Can't insert dimension: Invalid position {position!r}"
            )

        shape = list(d.shape)
        shape.insert(position, 1)

        dx = d.get_dask(copy=False)
        dx = dx.reshape(shape)
        d._set_dask(dx, reset_mask_hardness=False)

        # Expand _axes
        axis = new_axis_identifier(d._axes)
        data_axes = list(d._axes)
        data_axes.insert(position, axis)
        d._axes = data_axes

        return d

    @daskified(_DASKIFIED_VERBOSE)
    def get_filenames(self):
        """Return the names of files containing parts of the data array.

        :Returns:

            `set`
                The file names in normalized, absolute form. If the
                data is in memory then an empty `set` is returned.

        **Examples**

        >>> f = cf.NetCDFArray(TODODASK)
        >>> d = cf.Data(f)
        >>> d.get_filenames()
        {TODODASK}

        >>> d = cf.Data([1, 2, 3])
        >>> d.get_filenames()
        set()

        """
        out = set()

        dx = self._get_dask()
        hlg = dx.dask
        dsk = hlg.to_dict()
        for key, value in hlg.get_all_dependencies().items():
            if value:
                continue

            # This key has no dependencies, and so is raw data.
            a = dsk[key]
            if isinstance(a, FileArray):
                out.add(abspath(a.get_filename()))

        out.discard(None)
        return out

    @daskified(_DASKIFIED_VERBOSE)
    @_deprecated_kwarg_check("size")
    @_inplace_enabled(default=False)
    @_manage_log_level_via_verbosity
    def halo(
        self,
        depth,
        axes=None,
        tripolar=None,
        fold_index=-1,
        inplace=False,
        verbose=None,
        size=None,
    ):
        """Expand the data by adding a halo.

        The halo contains the adjacent values up to the given
        depth(s). See the example for details.

        The halo may be applied over a subset of the data dimensions
        and each dimension may have a different halo size (including
        zero). The halo region is populated with a copy of the
        proximate values from the original data.

        **Cyclic axes**

        A cyclic axis that is expanded with a halo of at least size 1
        is no longer considered to be cyclic.

        **Tripolar domains**

        Data for global tripolar domains are a special case in that a
        halo added to the northern end of the "Y" axis must be filled
        with values that are flipped in "X" direction. Such domains
        need to be explicitly indicated with the *tripolar* parameter.

        .. versionadded:: 3.5.0

        :Parameters:

            depth: `int` or `dict`
                Specify the size of the halo for each axis.

                If *depth* is a non-negative `int` then this is the
                halo size that is applied to all of the axes defined
                by the *axes* parameter.

                Alternatively, halo sizes may be assigned to axes
                individually by providing a `dict` for which a key
                specifies an axis (defined by its integer position in
                the data) with a corresponding value of the halo size
                for that axis. Axes not specified by the dictionary
                are not expanded, and the *axes* parameter must not
                also be set.

                *Parameter example:*
                  Specify a halo size of 1 for all otherwise selected
                  axes: ``depth=1``.

                *Parameter example:*
                  Specify a halo size of zero ``depth=0``. This
                  results in no change to the data shape.

                *Parameter example:*
                  For data with three dimensions, specify a halo size
                  of 3 for the first dimension and 1 for the second
                  dimension: ``depth={0: 3, 1: 1}``. This is
                  equivalent to ``depth={0: 3, 1: 1, 2: 0}``.

                *Parameter example:*
                  Specify a halo size of 2 for the first and last
                  dimensions `depth=2, axes=[0, -1]`` or equivalently
                  ``depth={0: 2, -1: 2}``.

            axes: (sequence of) `int`
                Select the domain axes to be expanded, defined by
                their integer positions in the data. By default, or if
                *axes* is `None`, all axes are selected. No axes are
                expanded if *axes* is an empty sequence.

            tripolar: `dict`, optional
                A dictionary defining the "X" and "Y" axes of a global
                tripolar domain. This is necessary because in the
                global tripolar case the "X" and "Y" axes need special
                treatment, as described above. It must have keys
                ``'X'`` and ``'Y'``, whose values identify the
                corresponding domain axis construct by their integer
                positions in the data.

                The "X" and "Y" axes must be a subset of those
                identified by the *depth* or *axes* parameter.

                See the *fold_index* parameter.

                *Parameter example:*
                  Define the "X" and Y" axes by positions 2 and 1
                  respectively of the data: ``tripolar={'X': 2, 'Y':
                  1}``

            fold_index: `int`, optional
                Identify which index of the "Y" axis corresponds to
                the fold in "X" axis of a tripolar grid. The only
                valid values are ``-1`` for the last index, and ``0``
                for the first index. By default it is assumed to be
                the last index. Ignored if *tripolar* is `None`.

            {{inplace: `bool`, optional}}

            {{verbose: `int` or `str` or `None`, optional}}

            size: deprecated at version TODODASK
                Use the *depth* parameter instead.

        :Returns:

            `Data` or `None`
                The expanded data, or `None` if the operation was
                in-place.

        **Examples**

        >>> d = cf.Data(numpy.arange(12).reshape(3, 4), 'm')
        >>> d[-1, -1] = cf.masked
        >>> d[1, 1] = cf.masked
        >>> print(d.array)
        [[0 1 2 3]
         [4 -- 6 7]
         [8 9 10 --]]

        >>> e = d.halo(1)
        >>> print(e.array)
        [[0 0 1 2 3 3]
         [0 0 1 2 3 3]
         [4 4 -- 6 7 7]
         [8 8 9 10 -- --]
         [8 8 9 10 -- --]]

        >>> d.equals(e[1:-1, 1:-1])
        True

        >>> e = d.halo(2)
        >>> print(e.array)
        [[0 1 0 1 2 3 2 3]
         [4 -- 4 -- 6 7 6 7]
         [0 1 0 1 2 3 2 3]
         [4 -- 4 -- 6 7 6 7]
         [8 9 8 9 10 -- 10 --]
         [4 -- 4 -- 6 7 6 7]
         [8 9 8 9 10 -- 10 --]]
        >>> d.equals(e[2:-2, 2:-2])
        True

        >>> e = d.halo(0)
        >>> d.equals(e)
        True

        >>> e = d.halo(1, axes=0)
        >>> print(e.array)
        [[0 1 2 3]
         [0 1 2 3]
         [4 -- 6 7]
         [8 9 10 --]
         [8 9 10 --]]

        >>> d.equals(e[1:-1, :])
        True
        >>> f = d.halo({0: 1})
        >>> f.equals(e)
        True

        >>> e = d.halo(1, tripolar={'X': 1, 'Y': 0})
        >>> print(e.array)
        [[0 0 1 2 3 3]
         [0 0 1 2 3 3]
         [4 4 -- 6 7 7]
         [8 8 9 10 -- --]
         [-- -- 10 9 8 8]]

        >>> e = d.halo(1, tripolar={'X': 1, 'Y': 0}, fold_index=0)
        >>> print(e.array)
        [[3 3 2 1 0 0]
         [0 0 1 2 3 3]
         [4 4 -- 6 7 7]
         [8 8 9 10 -- --]
         [8 8 9 10 -- --]]

        """
        from dask.array.core import concatenate

        d = _inplace_enabled_define_and_cleanup(self)

        ndim = d.ndim
        shape = d.shape

        # Parse the depth and axes parameters
        if isinstance(depth, dict):
            if axes is not None:
                raise ValueError(
                    "Can't set the axes parameter when the "
                    "depth parameter is a dictionary"
                )

            # Check that the dictionary keys are OK and remove size
            # zero depths
            axes = self._parse_axes(tuple(depth))
            depth = {i: size for i, size in depth.items() if size}
        else:
            if axes is None:
                axes = list(range(ndim))
            else:
                axes = d._parse_axes(axes)

            depth = {i: depth for i in axes}

        # Return if all axis depths are zero
        if not any(depth.values()):
            return d

        # Parse the tripolar parameter
        if tripolar:
            if fold_index not in (0, -1):
                raise ValueError(
                    "fold_index parameter must be -1 or 0. "
                    f"Got {fold_index!r}"
                )

            # Find the X and Y axes of a tripolar grid
            tripolar = tripolar.copy()
            X_axis = tripolar.pop("X", None)
            Y_axis = tripolar.pop("Y", None)

            if tripolar:
                raise ValueError(
                    f"Can not set key {tripolar.popitem()[0]!r} in the "
                    "tripolar dictionary."
                )

            if X_axis is None:
                raise ValueError("Must provide a tripolar 'X' axis.")

            if Y_axis is None:
                raise ValueError("Must provide a tripolar 'Y' axis.")

            X = d._parse_axes(X_axis)
            Y = d._parse_axes(Y_axis)

            if len(X) != 1:
                raise ValueError(
                    "Must provide exactly one tripolar 'X' axis. "
                    f"Got {X_axis!r}"
                )

            if len(Y) != 1:
                raise ValueError(
                    "Must provide exactly one tripolar 'Y' axis. "
                    f"Got {Y_axis!r}"
                )

            X_axis = X[0]
            Y_axis = Y[0]

            if X_axis == Y_axis:
                raise ValueError(
                    "Tripolar 'X' and 'Y' axes must be different. "
                    f"Got {X_axis!r}, {Y_axis!r}"
                )

            for A, axis in zip(("X", "Y"), (X_axis, Y_axis)):
                if axis not in axes:
                    raise ValueError(
                        "If dimensions have been identified with the "
                        "axes or depth parameters then they must include "
                        f"the tripolar {A!r} axis: {axis!r}"
                    )

            tripolar = Y_axis in depth

        # Create the halo
        dx = d._get_dask()

        indices = [slice(None)] * ndim
        for axis, size in sorted(depth.items()):
            if not size:
                continue

            if size > shape[axis]:
                raise ValueError(
                    f"Halo depth {size} is too large for axis of size "
                    f"{shape[axis]}"
                )

            left_indices = indices[:]
            right_indices = indices[:]

            left_indices[axis] = slice(0, size)
            right_indices[axis] = slice(-size, None)

            left = dx[tuple(left_indices)]
            right = dx[tuple(right_indices)]

            dx = concatenate([left, dx, right], axis=axis)

        d._set_dask(dx, reset_mask_hardness=False)

        # Special case for tripolar: The northern Y axis halo contains
        # the values that have been flipped in the X direction.
        if tripolar:
            hardmask = d.hardmask
            if hardmask:
                d.hardmask = False

            indices1 = indices[:]
            if fold_index == -1:
                # The last index of the Y axis corresponds to the fold
                # in X axis of a tripolar grid
                indices1[Y_axis] = slice(-depth[Y_axis], None)
            else:
                # The first index of the Y axis corresponds to the
                # fold in X axis of a tripolar grid
                indices1[Y_axis] = slice(0, depth[Y_axis])

            indices2 = indices1[:]
            indices2[X_axis] = slice(None, None, -1)

            dx = d._get_dask()
            dx[tuple(indices1)] = dx[tuple(indices2)]

            d._set_dask(dx, reset_mask_hardness=False)

            if hardmask:
                d.hardmask = True

        # Set expanded axes to be non-cyclic
        d.cyclic(axes=tuple(depth), iscyclic=False)

        return d

    def harden_mask(self):
        """Force the mask to hard.

        Whether the mask of a masked array is hard or soft is
        determined by its `hardmask` property. `harden_mask` sets
        `hardmask` to `True`.

        .. versionadded:: TODODASK

        .. seealso:: `hardmask`, `soften_mask`

        **Examples**

        >>> d = cf.Data([1, 2, 3], hardmask=False)
        >>> d.hardmask
        False
        >>> d.harden_mask()
        >>> d.hardmask
        True

        >>> d = cf.Data([1, 2, 3], mask=[False, True, False])
        >>> d.hardmask
        True
        >>> d[1] = 999
        >>> print(d.array)
        [1 -- 3]

        """
        dx = self.to_dask_array()
        dx = dx.map_blocks(cf_harden_mask, dtype=self.dtype)
        self._set_dask(dx, delete_source=False, reset_mask_hardness=False)
        self._hardmask = True

    def has_calendar(self):
        """Whether a calendar has been set.

        .. seealso:: `del_calendar`, `get_calendar`, `set_calendar`,
                     `has_units`, `Units`

        :Returns:

            `bool`
                True if the calendar has been set, otherwise False.

        **Examples**

        >>> d = cf.Data(1, "days since 2000-1-1", calendar="noleap")
        >>> d.has_calendar()
        True

        >>> d = cf.Data(1, calendar="noleap")
        >>> d.has_calendar()
        True

        >>> d = cf.Data(1, "days since 2000-1-1")
        >>> d.has_calendar()
        False

        >>> d = cf.Data(1, "m")
        >>> d.has_calendar()
        False

        """
        return hasattr(self.Units, "calendar")

    def has_units(self):
        """Whether units have been set.

        .. seealso:: `del_units`, `get_units`, `set_units`,
                     `has_calendar`, `Units`

        :Returns:

            `bool`
                True if units have been set, otherwise False.

        **Examples**

        >>> d = cf.Data(1, "")
        >>> d.has_units()
        True

        >>> d = cf.Data(1, "m")
        >>> d.has_units()
        True

        >>> d = cf.Data(1)
        >>> d.has_units()
        False

        >>> d = cf.Data(1, calendar='noleap')
        >>> d.has_units()
        False

        """
        return hasattr(self.Units, "units")

    def soften_mask(self):
        """Force the mask to soft.

        Whether the mask of a masked array is hard or soft is
        determined by its `hardmask` property. `soften_mask` sets
        `hardmask` to `False`.

        .. versionadded:: TODODASK

        .. seealso:: `hardmask`, `harden_mask`

        **Examples**

        >>> d = cf.Data([1, 2, 3])
        >>> d.hardmask
        True
        >>> d.soften_mask()
        >>> d.hardmask
        False

        >>> d = cf.Data([1, 2, 3], mask=[False, True, False], hardmask=False)
        >>> d.hardmask
        False
        >>> d[1] = 999
        >>> print(d.array)
        [  1 999   3]

        """
        dx = self.to_dask_array()
        dx = dx.map_blocks(cf_soften_mask, dtype=self.dtype)
        self._set_dask(dx, delete_source=False, reset_mask_hardness=False)
        self._hardmask = False

    @daskified(_DASKIFIED_VERBOSE)
    @_inplace_enabled(default=False)
    def filled(self, fill_value=None, inplace=False):
        """Replace masked elements with a fill value.

        .. versionadded:: 3.4.0

        :Parameters:

            fill_value: scalar, optional
                The fill value. By default the fill returned by
                `get_fill_value` is used, or if this is not set then the
                netCDF default fill value for the data type is used (as
                defined by `netCDF.fillvals`).

            {{inplace: `bool`, optional}}

        :Returns:

            `Data` or `None`
                The filled data, or `None` if the operation was in-place.

        **Examples**

        >>> d = {{package}}.Data([[1, 2, 3]])
        >>> print(d.filled().array)
        [[1 2 3]]
        >>> d[0, 0] = cfdm.masked
        >>> print(d.filled().array)
        [-9223372036854775806                    2                    3]
        >>> d.set_fill_value(-99)
        >>> print(d.filled().array)
        [[-99   2   3]]

        """
        d = _inplace_enabled_define_and_cleanup(self)

        if fill_value is None:
            fill_value = d.get_fill_value(None)
            if fill_value is None:  # still...
                fill_value = default_netCDF_fillvals().get(d.dtype.str[1:])
                if fill_value is None and d.dtype.kind in ("SU"):
                    fill_value = default_netCDF_fillvals().get("S1", None)

                if fill_value is None:
                    raise ValueError(
                        "Can't determine fill value for "
                        f"data type {d.dtype.str!r}"
                    )

        dx = d.to_dask_array()
        dx = dx.map_blocks(np.ma.filled, fill_value=fill_value, dtype=d.dtype)
        d._set_dask(dx, reset_mask_hardness=False)

        return d

    def first_element(self, verbose=None):
        """Return the first element of the data as a scalar.

        If the value is deemed too expensive to compute then a
        `ValueError` is raised instead. It is considered acceptable to
        compute the value in the following circumstances:

        * The `force_compute` attribute is True.

        * The current log level is ``'DEBUG'``.

        * The stored computations consist only of initialisation,
          subspace or copy functions.

        .. versionadded:: 4.0.0

        .. seealso:: `last_element`, `second_element`

        :Returns:

                The first element of the data

        **Examples**

        >>> d = cf.Data([[1, 2], [3, 4]])
        >>> d.first_element()
        1
        >>> d[0, 0] = cf.masked
        >>> d.first_element()
        masked

        """
        if self.can_compute():
            return super().first_element()

        raise ValueError(
            "First element of the data is considered too expensive "
            "to compute. Consider setting the 'force_compute' attribute, or "
            "setting the log level to 'DEBUG'."
        )

    def second_element(self, verbose=None):
        """Return the second element of the data as a scalar.

        If the value is deemed too expensive to compute then a
        `ValueError` is raised instead. It is considered acceptable to
        compute the value in the following circumstances:

        * The `force_compute` attribute is True.

        * The current log level is ``'DEBUG'``.

        * The stored computations consist only of initialisation,
          subspace or copy functions.

        .. versionadded:: 4.0.0

        .. seealso:: `last_element`, `first_element`

        :Returns:

                The second element of the data

        **Examples**

        >>> d = cf.Data([[1, 2], [3, 4]])
        >>> d.second_element()
        2
        >>> d[0, 1] = cf.masked
        >>> d.second_element()
        masked

        """
        if self.can_compute():
            return super().second_element()

        raise ValueError(
            "Second element of the data is considered too expensive "
            "to compute. Consider setting the 'force_compute' atribute, or "
            "setting the log level to 'DEBUG'."
        )

    def last_element(self):
        """Return the last element of the data as a scalar.

        If the value is deemed too expensive to compute then a
        `ValueError` is raised instead. It is considered acceptable to
        compute the value in the following circumstances:

        * The `force_compute` attribute is True.

        * The current log level is ``'DEBUG'``.

        * The stored computations consist only of initialisation,
          subspace or copy functions.

        .. versionadded:: 4.0.0

        .. seealso:: `first_element`, `second_element`

        :Returns:

                The last element of the data

        **Examples**

        >>> d = cf.Data([[1, 2], [3, 4]])
        >>> d.last_element()
        4
        >>> d[1, 1] = cf.masked
        >>> d.last_element()
        masked

        """
        if self.can_compute():
            return super().last_element()

        raise ValueError(
            "First element of the data is considered too expensive "
            "to compute. Consider setting the 'force_compute' attribute, or "
            "setting the log level to 'DEBUG'."
        )

    @daskified(_DASKIFIED_VERBOSE)
    def flat(self, ignore_masked=True):
        """Return a flat iterator over elements of the data array.

        **Performance**

        Any delayed operations and/or disk interactions will be
        executed during *each* iteration, possibly leading to poor
        performance. If possible, consider bringing the values into
        memory first with `persist` or using ``d.array.flat``.

        .. seealso:: `flatten`, `persist`

        :Parameters:

            ignore_masked: `bool`, optional
                If False then masked and unmasked elements will be
                returned. By default only unmasked elements are
                returned

        :Returns:

            generator
                An iterator over elements of the data array.

        **Examples**

        >>> d = cf.Data([[1, 2], [3,4]], mask=[[0, 1], [0, 0]])
        >>> print(d.array)
        [[1 --]
         [3 4]]
        >>> list(d.flat())
        [1, 3, 4]
        >>> list(d.flat(ignore_masked=False))
        [1, masked, 3, 4]

        """
        mask = self.mask

        if ignore_masked:
            for index in self.ndindex():
                if not mask[index]:
                    yield self[index].array.item()
        else:
            for index in self.ndindex():
                if not mask[index]:
                    yield self[index].array.item()
                else:
                    yield cf_masked

    @daskified(_DASKIFIED_VERBOSE)
    @_inplace_enabled(default=False)
    def flatten(self, axes=None, inplace=False):
        """Flatten specified axes of the data.

        Any subset of the axes may be flattened.

        The shape of the data may change, but the size will not.

        The flattening is executed in row-major (C-style) order. For
        example, the array ``[[1, 2], [3, 4]]`` would be flattened across
        both dimensions to ``[1 2 3 4]``.

        .. versionadded:: 3.0.2

        .. seealso:: `compressed`, `flat`, `insert_dimension`, `flip`,
                     `swapaxes`, `transpose`

        :Parameters:

            axes: (sequence of) `int`
                Select the axes to be flattened. By default all axes
                are flattened. Each axis is identified by its integer
                position. No axes are flattened if *axes* is an empty
                sequence.

            {{inplace: `bool`, optional}}

        :Returns:

            `Data` or `None`
                The flattened data, or `None` if the operation was
                in-place.

        **Examples**

        >>> import numpy as np
        >>> d = cf.Data(np.arange(24).reshape(1, 2, 3, 4))
        >>> d
        <CF Data(1, 2, 3, 4): [[[[0, ..., 23]]]]>
        >>> print(d.array)
        [[[[ 0  1  2  3]
           [ 4  5  6  7]
           [ 8  9 10 11]]
          [[12 13 14 15]
           [16 17 18 19]
           [20 21 22 23]]]]

        >>> e = d.flatten()
        >>> e
        <CF Data(24): [0, ..., 23]>
        >>> print(e.array)
        [ 0  1  2  3  4  5  6  7  8  9 10 11 12 13 14 15 16 17 18 19 20 21 22 23]

        >>> e = d.flatten([])
        >>> e
        <CF Data(1, 2, 3, 4): [[[[0, ..., 23]]]]>

        >>> e = d.flatten([1, 3])
        >>> e
        <CF Data(1, 8, 3): [[[0, ..., 23]]]>
        >>> print(e.array)
        [[[ 0  4  8]
          [ 1  5  9]
          [ 2  6 10]
          [ 3  7 11]
          [12 16 20]
          [13 17 21]
          [14 18 22]
          [15 19 23]]]

        >>> d.flatten([0, -1], inplace=True)
        >>> d
        <CF Data(4, 2, 3): [[[0, ..., 23]]]>
        >>> print(d.array)
        [[[ 0  4  8]
          [12 16 20]]
         [[ 1  5  9]
          [13 17 21]]
         [[ 2  6 10]
          [14 18 22]]
         [[ 3  7 11]
          [15 19 23]]]

        """
        d = _inplace_enabled_define_and_cleanup(self)

        ndim = d.ndim
        if not ndim:
            if axes or axes == 0:
                raise ValueError(
                    "Can't flatten: Can't remove axes from "
                    f"scalar {self.__class__.__name__}"
                )

            return d

        if axes is None:
            axes = list(range(ndim))
        else:
            axes = sorted(d._parse_axes(axes))

        n_axes = len(axes)
        if n_axes <= 1:
            return d

        dx = d._get_dask()

        # It is important that the first axis in the list is the
        # left-most flattened axis.
        #
        # E.g. if the shape is (10, 20, 30, 40, 50, 60) and the axes
        #      to be flattened are [2, 4], then the data must be
        #      transposed with order [0, 1, 2, 4, 3, 5]
        order = [i for i in range(ndim) if i not in axes]
        order[axes[0] : axes[0]] = axes
        dx = dx.transpose(order)

        # Find the flattened shape.
        #
        # E.g. if the *transposed* shape is (10, 20, 30, 50, 40, 60)
        #      and *transposed* axes [2, 3] are to be flattened then
        #      the new shape will be (10, 20, 1500, 40, 60)
        shape = d.shape
        new_shape = [n for i, n in enumerate(shape) if i not in axes]
        new_shape.insert(axes[0], reduce(mul, [shape[i] for i in axes], 1))

        dx = dx.reshape(new_shape)
        d._set_dask(dx, reset_mask_hardness=False)

        return d

    @daskified(_DASKIFIED_VERBOSE)
    @_deprecated_kwarg_check("i")
    @_inplace_enabled(default=False)
    def floor(self, inplace=False, i=False):
        """Return the floor of the data array.

        .. versionadded:: 1.0

        .. seealso:: `ceil`, `rint`, `trunc`

        :Parameters:

            {{inplace: `bool`, optional}}

            {{i: deprecated at version 3.0.0}}

        :Returns:

            `Data` or `None`

        **Examples**

        >>> d = cf.Data([-1.9, -1.5, -1.1, -1, 0, 1, 1.1, 1.5 , 1.9])
        >>> print(d.array)
        [-1.9 -1.5 -1.1 -1.   0.   1.   1.1  1.5  1.9]
        >>> print(d.floor().array)
        [-2. -2. -2. -1.  0.  1.  1.  1.  1.]

        """
        d = _inplace_enabled_define_and_cleanup(self)
        dx = d._get_dask()
        d._set_dask(da.floor(dx), reset_mask_hardness=False)
        return d

    @_deprecated_kwarg_check("i")
    def outerproduct(self, e, inplace=False, i=False):
        """Compute the outer product with another data array.

        The axes of result will be the combined axes of the two input
        arrays:

          >>> d.outerproduct(e).ndim == d.ndim + e.ndim
          True
          >>> d.outerproduct(e).shape == d.shape + e.shape
          True

        :Parameters:

            e: data-like
                The data array with which to form the outer product.

            {{inplace: `bool`, optional}}

            {{i: deprecated at version 3.0.0}}

        :Returns:

            `Data` or `None`

        **Examples**

        >>> d = cf.Data([1, 2, 3], 'metre')
        >>> o = d.outerproduct([4, 5, 6, 7])
        >>> o
        <CF Data: [[4, ..., 21]] m>
        >>> print(o.array)
        [[ 4  5  6  7]
         [ 8 10 12 14]
         [12 15 18 21]]

        >>> e = cf.Data([[4, 5, 6, 7], [6, 7, 8, 9]], 's-1')
        >>> o = d.outerproduct(e)
        >>> o
        <CF Data: [[[4, ..., 27]]] m.s-1>
        >>> print(d.shape, e.shape, o.shape)
        (3,) (2, 4) (3, 2, 4)
        >>> print(o.array)
        [[[ 4  5  6  7]
          [ 6  7  8  9]]
         [[ 8 10 12 14]
          [12 14 16 18]]
         [[12 15 18 21]
          [18 21 24 27]]]

        """
        e_ndim = np.ndim(e)
        if e_ndim:
            if inplace:
                d = self
            else:
                d = self.copy()

            for j in range(np.ndim(e)):
                d.insert_dimension(-1, inplace=True)
        else:
            d = self

        d = d * e

        if inplace:
            self.__dict__ = d.__dict__
            d = None

        return d

    @daskified(_DASKIFIED_VERBOSE)
    @_deprecated_kwarg_check("i")
    @_inplace_enabled(default=False)
    def change_calendar(self, calendar, inplace=False, i=False):
        """Change the calendar of date-time array elements.

        Reinterprets the existing date-times for the new calendar by
        adjusting the underlying numerical values relative to the
        reference date-time defined by the units.

        If a date-time value is not allowed in the new calendar then
        an exception is raised when the data array is accessed.

        .. seealso:: `override_calendar`, `Units`

        :Parameters:

            calendar: `str`
                The new calendar, as recognised by the CF conventions.

                *Parameter example:*
                  ``'proleptic_gregorian'``

            {{inplace: `bool`, optional}}

            {{i: deprecated at version 3.0.0}}

        :Returns:

            `Data` or `None`
                The new data with updated calendar, or `None` if the
                operation was in-place.

        **Examples**

        >>> d = cf.Data([0, 1, 2, 3, 4], 'days since 2004-02-27')
        >>> print(d.array)
        [0 1 2 3 4]
        >>> print(d.datetime_as_string)
        ['2004-02-27 00:00:00' '2004-02-28 00:00:00' '2004-02-29 00:00:00'
         '2004-03-01 00:00:00' '2004-03-02 00:00:00']
        >>> e = d.change_calendar('360_day')
        >>> print(e.array)
        [0 1 2 4 5]
        >>> print(e.datetime_as_string)
        ['2004-02-27 00:00:00' '2004-02-28 00:00:00' '2004-02-29 00:00:00'
        '2004-03-01 00:00:00' '2004-03-02 00:00:00']

        >>> d.change_calendar('noleap').array
        Traceback (most recent call last):
            ...
        ValueError: invalid day number provided in cftime.DatetimeNoLeap(2004, 2, 29, 0, 0, 0, 0, has_year_zero=True)

        """
        d = _inplace_enabled_define_and_cleanup(self)

        units = self.Units
        if not units.isreftime:
            raise ValueError(
                "Can't change calendar of non-reference time "
                f"units: {units!r}"
            )

        d._asdatetime(inplace=True)
        d.override_calendar(calendar, inplace=True)
        d._asreftime(inplace=True)

        return d

    @_deprecated_kwarg_check("i")
    @_inplace_enabled(default=False)
    def override_units(self, units, inplace=False, i=False):
        """Override the data array units.

        Not to be confused with setting the `Units` attribute to units
        which are equivalent to the original units. This is different
        because in this case the new units need not be equivalent to the
        original ones and the data array elements will not be changed to
        reflect the new units.

        :Parameters:

            units: `str` or `Units`
                The new units for the data array.

            {{inplace: `bool`, optional}}

            {{i: deprecated at version 3.0.0}}

        :Returns:

            `Data` or `None`

        **Examples**

        >>> d = cf.Data(1012.0, 'hPa')
        >>> d.override_units('km')
        >>> d.Units
        <Units: km>
        >>> d.datum(0)
        1012.0
        >>> d.override_units(Units('watts'))
        >>> d.Units
        <Units: watts>
        >>> d.datum(0)
        1012.0

        """
        d = _inplace_enabled_define_and_cleanup(self)
        d._Units = Units(units)

        return d

    @_deprecated_kwarg_check("i")
    @_inplace_enabled(default=False)
    def override_calendar(self, calendar, inplace=False, i=False):
        """Override the calendar of the data array elements.

        Not to be confused with using the `change_calendar` method or
        setting the `d.Units.calendar`. `override_calendar` is different
        because the new calendar need not be equivalent to the original
        ones and the data array elements will not be changed to reflect
        the new units.

        :Parameters:

            calendar: `str`
                The new calendar.

            {{inplace: `bool`, optional}}

            {{i: deprecated at version 3.0.0}}

        :Returns:

            `Data` or `None`

        **Examples**

        """
        d = _inplace_enabled_define_and_cleanup(self)
        d._Units = Units(d.Units._units, calendar)

        return d

    def to_dask_array(self):
        """Store the data array on disk.

        There is no change to partitions whose sub-arrays are already on
        disk.

        :Returns:

            `None`

        **Examples**

        >>> d.to_disk()

        """
        return self._get_dask()

    def to_disk(self):
        """Store the data array on disk.

        There is no change to partition's whose sub-arrays are already on
        disk.

        :Returns:

            `None`

        **Examples**

        >>> d.to_disk()

        """
        print("TODODASK - ???")
        config = self.partition_configuration(readonly=True, to_disk=True)

        for partition in self.partitions.matrix.flat:
            if partition.in_memory:
                partition.open(config)
                partition.array
                partition.close()

    def to_memory(self, regardless=False, parallelise=False):
        """Store each partition's data in memory in place if the master
        array is smaller than the chunk size.

        There is no change to partitions with data that are already in memory.

        :Parameters:

            regardless: `bool`, optional
                If True then store all partitions' data in memory
                regardless of the size of the master array. By default
                only store all partitions' data in memory if the master
                array is smaller than the chunk size.

            parallelise: `bool`, optional
                If True than only move those partitions to memory that are
                flagged for processing on this rank.

        :Returns:

            `None`

        **Examples**

        >>> d.to_memory()
        >>> d.to_memory(regardless=True)

        """
        print("TODODASK - ???")
        config = self.partition_configuration(readonly=True)
        fm_threshold = cf_fm_threshold()

        # If parallelise is False then all partitions are flagged for
        # processing on this rank, otherwise only a subset are
        self._flag_partitions_for_processing(parallelise)

        for partition in self.partitions.matrix.flat:
            if partition._process_partition:
                # Only move the partition to memory if it is flagged
                # for processing
                partition.open(config)
                if (
                    partition.on_disk
                    and partition.nbytes <= free_memory() - fm_threshold
                ):
                    partition.array

                partition.close()
        # --- End: for

    @property
    def in_memory(self):
        """True if the array is retained in memory.

        :Returns:

        **Examples**

        >>> d.in_memory

        """
        print("TODODASK - ???")
        for partition in self.partitions.matrix.flat:
            if not partition.in_memory:
                return False
        # --- End: for

        return True

    @daskified(_DASKIFIED_VERBOSE)
    def datum(self, *index):
        """Return an element of the data array as a standard Python
        scalar.

        TODODASK: consider renameing/aliasing to 'item'. Might depend
                  on whether or not the APIs are the same.

        The first and last elements are always returned with
        ``d.datum(0)`` and ``d.datum(-1)`` respectively, even if the data
        array is a scalar array or has two or more dimensions.

        The returned object is of the same type as is stored internally.

        .. seealso:: `array`, `datetime_array`

        :Parameters:

            index: *optional*
                Specify which element to return. When no positional
                arguments are provided, the method only works for data
                arrays with one element (but any number of dimensions),
                and the single element is returned. If positional
                arguments are given then they must be one of the
                fdlowing:

                * An integer. This argument is interpreted as a flat index
                  into the array, specifying which element to copy and
                  return.

                  *Parameter example:*
                    If the data array shape is ``(2, 3, 6)`` then:
                    * ``d.datum(0)`` is equivalent to ``d.datum(0, 0, 0)``.
                    * ``d.datum(-1)`` is equivalent to ``d.datum(1, 2, 5)``.
                    * ``d.datum(16)`` is equivalent to ``d.datum(0, 2, 4)``.

                  If *index* is ``0`` or ``-1`` then the first or last data
                  array element respectively will be returned, even if the
                  data array is a scalar array.

                * Two or more integers. These arguments are interpreted as a
                  multidimensional index to the array. There must be the
                  same number of integers as data array dimensions.

                * A tuple of integers. This argument is interpreted as a
                  multidimensional index to the array. There must be the
                  same number of integers as data array dimensions.

                  *Parameter example:*
                    ``d.datum((0, 2, 4))`` is equivalent to ``d.datum(0,
                    2, 4)``; and ``d.datum(())`` is equivalent to
                    ``d.datum()``.

        :Returns:

                A copy of the specified element of the array as a suitable
                Python scalar.

        **Examples**

        >>> d = cf.Data(2)
        >>> d.datum()
        2
        >>> 2 == d.datum(0) == d.datum(-1) == d.datum(())
        True

        >>> d = cf.Data([[2]])
        >>> 2 == d.datum() == d.datum(0) == d.datum(-1)
        True
        >>> 2 == d.datum(0, 0) == d.datum((-1, -1)) == d.datum(-1, 0)
        True

        >>> d = cf.Data([[4, 5, 6], [1, 2, 3]], 'metre')
        >>> d[0, 1] = cf.masked
        >>> print(d)
        [[4 -- 6]
         [1  2 3]]
        >>> d.datum(0)
        4
        >>> d.datum(-1)
        3
        >>> d.datum(1)
        masked
        >>> d.datum(4)
        2
        >>> d.datum(-2)
        2
        >>> d.datum(0, 0)
        4
        >>> d.datum(-2, -1)
        6
        >>> d.datum(1, 2)
        3
        >>> d.datum((0, 2))
        6

        """
        if index:
            n_index = len(index)
            if n_index == 1:
                index = index[0]
                if index == 0:
                    # This also works for scalar arrays
                    index = (slice(0, 1),) * self.ndim
                elif index == -1:
                    # This also works for scalar arrays
                    index = (slice(-1, None),) * self.ndim
                elif isinstance(index, int):
                    if index < 0:
                        index += self._size

                    index = np.unravel_index(index, self.shape)
                elif len(index) == self.ndim:
                    index = tuple(index)
                else:
                    raise ValueError(
                        f"Incorrect number of indices ({n_index}) for "
                        f"{self.ndim}-d {self.__class__.__name__} data"
                    )
            elif n_index != self.ndim:
                raise ValueError(
                    f"Incorrect number of indices ({n_index}) for "
                    f"{self.ndim}-d {self.__class__.__name__} data"
                )

            array = self[index].array

        elif self.size == 1:
            array = self.array

        else:
            raise ValueError(
                f"For size {self.size} data, must provide an index of "
                "the element to be converted to a Python scalar"
            )

        if not np.ma.isMA(array):
            return array.item()

        mask = array.mask
        if mask is np.ma.nomask or not mask.item():
            return array.item()

        return cf_masked

    @_deprecated_kwarg_check("i")
    @_inplace_enabled(default=False)
    def mask_invalid(self, inplace=False, i=False):
        """Mask the array where invalid values occur (NaN or inf).

        Note that:

        * Invalid values in the results of arithmetic operations may only
          occur if the raising of `FloatingPointError` exceptions has been
          suppressed by `cf.Data.seterr`.

        * If the raising of `FloatingPointError` exceptions has been
          allowed then invalid values in the results of arithmetic
          operations it is possible for them to be automatically converted
          to masked values, depending on the setting of
          `cf.Data.mask_fpe`. In this case, such automatic conversion
          might be faster than calling `mask_invalid`.

        .. seealso:: `cf.Data.mask_fpe`, `cf.Data.seterr`

        :Parameters:

            {{inplace: `bool`, optional}}

            {{i: deprecated at version 3.0.0}}

        :Returns:

            `Data` or `None`

        **Examples**

        >>> d = cf.Data([0., 1])
        >>> e = cf.Data([1., 2])
        >>> old = cf.Data.seterr('ignore')

        >>> f = e/d
        >>> f
        <CF Data: [inf, 2.0] >
        >>> f.mask_invalid()
        <CF Data: [--, 2.0] >

        >>> f=e**12345
        >>> f
        <CF Data: [1.0, inf] >
        >>> f.mask_invalid()
        <CF Data: [1.0, --] >

        >>> old = cf.Data.seterr('raise')
        >>> old = cf.Data.mask_fpe(True)
        >>> e/d
        <CF Data: [--, 2.0] >
        >>> e**12345
        <CF Data: [1.0, --] >

        """
        d = _inplace_enabled_define_and_cleanup(self)

        config = d.partition_configuration(readonly=False)

        for partition in d.partitions.matrix.flat:
            partition.open(config)
            array = partition.array

            array = np.ma.masked_invalid(array, copy=False)
            array.shrink_mask()
            if array.mask is np.ma.nomask:
                array = array.data

            partition.subarray = array

            partition.close()

        return d

    def del_calendar(self, default=ValueError()):
        """Delete the calendar.

        .. seealso:: `get_calendar`, `has_calendar`, `set_calendar`,
                     `del_units`, `Units`

        :Parameters:

            default: optional
                Return the value of the *default* parameter if the
                calendar has not been set.

                {{default Exception}}

        :Returns:

            `str`
                The value of the deleted calendar.

        **Examples**

        >>> d = cf.Data(1, "days since 2000-1-1", calendar="noleap")
        >>> d.del_calendar()
        'noleap'
        >>> print(d.del_calendar())
        None

        >>> d = cf.Data(1, "days since 2000-1-1")
        >>> print(d.del_calendar())
        None

        >>> d = cf.Data(1, "m")
        Traceback (most recent call last):
            ...
        ValueError: Units <Units: m> have no calendar

        """
        units = self.Units
        if not units.isreftime:
            return self._default(default, f"Units {units!r} have no calendar")

        calendar = getattr(units, "calendar", None)
        if calendar is None:
            return self._default(
                default, f"{self.__class__.__name__} has no calendar"
            )

        self.override_calendar(None, inplace=True)
        return calendar

    def del_units(self, default=ValueError()):
        """Delete the units.

        .. seealso:: `get_units`, `has_units`, `set_units`,
                     `del_calendar`, `Units`

        :Parameters:

            default: optional
                Return the value of the *default* parameter if the units
                has not been set.

                {{default Exception}}

        :Returns:

            `str`
                The value of the deleted units.

        **Examples**

        >>> d = cf.Data(1, "m")
        >>> d.del_units()
        'm'
        >>> d.Units
        <Units: >
        >>> d.del_units()
        Traceback (most recent call last):
            ...
        ValueError: Data has no units

        >>> d = cf.Data(1, "days since 2000-1-1", calendar="noleap")
        >>> d.del_units()
        'days since 2000-1-1'
        >>> d.Units
        <Units: noleap>

        """
        u = self.Units
        units = getattr(u, "units", None)
        calendar = getattr(u, "calendar", None)
        self.override_units(Units(None, calendar), inplace=True)

        if units is not None:
            return units

        return self._default(
            default, f"{self.__class__.__name__} has no units"
        )

    @classmethod
    def masked_all(cls, shape, dtype=None, units=None, chunk=True):
        """Return a new data array of given shape and type with all
        elements masked.

        .. seealso:: `empty`, `ones`, `zeros`

        :Parameters:

            shape: `int` or `tuple` of `int`
                The shape of the new array.

            dtype: data-type
                The data-type of the new array. By default the data-type
                is ``float``.

            units: `str` or `Units`
                The units for the new data array.

        :Returns:

            `Data`
                The new data array having all elements masked.

        **Examples**

        >>> d = cf.Data.masked_all((96, 73))

        """
        array = FilledArray(
            shape=tuple(shape),
            size=reduce(mul, shape, 1),
            ndim=len(shape),
            dtype=np.dtype(dtype),
            fill_value=cf_masked,
        )

        return cls(array, units=units, chunk=chunk)

    @daskified(_DASKIFIED_VERBOSE)
    @_inplace_enabled(default=False)
    @_deprecated_kwarg_check("i")
    def mid_range(
        self,
        axes=None,
        squeeze=False,
        mtol=1,
        split_every=None,
        inplace=False,
        i=False,
    ):
        """Calculate mid-range values.

        The mid-range is half of the maximum plus the minimum.

        Calculates the mid-range value or the mid-range values along
        axes.

        See
        https://ncas-cms.github.io/cf-python/analysis.html#collapse-methods
        for mathematical definitions.

         ..seealso:: `sample_size`, `max`, `min`, `range`

        :Parameters:

            {{collapse axes: (sequence of) `int`, optional}}

            {{collapse squeeze: `bool`, optional}}

            {{mtol: number, optional}}

            {{split_every: `int` or `dict`, optional}}

                .. versionadded:: TODODASK

            {{inplace: `bool`, optional}}

            {{i: deprecated at version 3.0.0}}

        :Returns:

            `Data` or `None`
                The collapsed array.

        **Examples**

        >>> a = np.ma.arange(12).reshape(4, 3)
        >>> d = cf.Data(a, 'K')
        >>> d[1, 1] = np.ma.masked
        >>> print(d.array)
        [[0 1 2]
         [3 -- 5]
         [6 7 8]
         [9 10 11]]
        >>> d.mid_range()
        <CF Data(1, 1): [[5.5]] K>

        """
        d = _inplace_enabled_define_and_cleanup(self)
        d, _ = _collapse(
            Collapse.mid_range,
            d,
            axis=axes,
            keepdims=not squeeze,
            split_every=split_every,
            mtol=mtol,
        )
        return d

    @daskified(_DASKIFIED_VERBOSE)
    @_deprecated_kwarg_check("i")
    @_inplace_enabled(default=False)
    def flip(self, axes=None, inplace=False, i=False):
        """Reverse the direction of axes of the data array.

        .. seealso:: `flatten', `insert_dimension`, `squeeze`, `swapaxes`,
                     `transpose`

        :Parameters:

            axes: (sequence of) `int`
                Select the axes. By default all axes are flipped. Each
                axis is identified by its integer position. No axes
                are flipped if *axes* is an empty sequence.

            {{inplace: `bool`, optional}}

            {{i: deprecated at version 3.0.0}}

        :Returns:

            `Data` or `None`

        **Examples**

        >>> d.flip()
        >>> d.flip(1)
        >>> d.flip([0, 1])
        >>> d.flip([])

        >>> e = d[::-1, :, ::-1]
        >>> d.flip((2, 0)).equals(e)
        True

        """
        d = _inplace_enabled_define_and_cleanup(self)

        if axes is not None and not axes and axes != 0:  # i.e. empty sequence
            return d

        if axes is None:
            iaxes = range(d.ndim)
        else:
            iaxes = d._parse_axes(axes)

        if not iaxes:
            return d

        index = [
            slice(None, None, -1) if i in iaxes else slice(None)
            for i in range(d.ndim)
        ]

        dx = d.get_dask(copy=False)
        dx = dx[tuple(index)]
        d._set_dask(dx, reset_mask_hardness=False)

        return d

    def inspect(self):
        """Inspect the object for debugging.

        .. seealso:: `cf.inspect`

        :Returns:

            `None`

        """
        print(cf_inspect(self))  # pragma: no cover

    def isclose(self, y, rtol=None, atol=None):
        """Return where data are element-wise equal to other,
        broadcastable data.

        {{equals tolerance}}

        For numeric data arrays, ``d.isclose(y, rtol, atol)`` is
        equivalent to ``abs(d - y) <= ``atol + rtol*abs(y)``, otherwise it
        is equivalent to ``d == y``.

        :Parameters:

            y: data_like

            atol: `float`, optional
                The absolute tolerance for all numerical comparisons. By
                default the value returned by the `atol` function is used.

            rtol: `float`, optional
                The relative tolerance for all numerical comparisons. By
                default the value returned by the `rtol` function is used.

        :Returns:

             `bool`

        **Examples**

        >>> d = cf.Data([1000, 2500], 'metre')
        >>> e = cf.Data([1, 2.5], 'km')
        >>> print(d.isclose(e).array)
        [ True  True]

        >>> d = cf.Data(['ab', 'cdef'])
        >>> print(d.isclose([[['ab', 'cdef']]]).array)
        [[[ True  True]]]

        >>> d = cf.Data([[1000, 2500], [1000, 2500]], 'metre')
        >>> e = cf.Data([1, 2.5], 'km')
        >>> print(d.isclose(e).array)
        [[ True  True]
         [ True  True]]

        >>> d = cf.Data([1, 1, 1], 's')
        >>> print(d.isclose(1).array)
        [ True  True  True]

        """
        if atol is None:
            atol = self._atol

        if rtol is None:
            rtol = self._rtol

        units0 = self.Units
        units1 = getattr(y, "Units", _units_None)
        if units0.isreftime and units1.isreftime:
            if not units0.equals(units1):
                if not units0.equivalent(units1):
                    pass

            x = self.override_units(_units_1)
            y = y.copy()
            y.Units = units0
            y.override_units(_units_1, inplace=True)
        else:
            x = self

        try:
            return abs(x - y) <= float(atol) + float(rtol) * abs(y)
        except (TypeError, NotImplementedError, IndexError):
            return self == y

    @daskified(_DASKIFIED_VERBOSE)
    @_inplace_enabled(default=False)
    def reshape(self, *shape, merge_chunks=True, limit=None, inplace=False):
        """Change the shape of the data without changing its values.

        :Parameters:

            shape: `tuple` of `int`, or any number of `int`
                The new shape for the data, which should be compatible
                with the original shape. If an integer, then the
                result will be a 1-d array of that length. One shape
                dimension can be -1, in which case the value is
                inferred from the length of the array and remaining
                dimensions.

            merge_chunks: `bool`
                When True (the default) merge chunks using the logic
                in `dask.array.rechunk` when communication is
                necessary given the input array chunking and the
                output shape. When False, the input array will be
                rechunked to a chunksize of 1, which can create very
                many tasks. See `dask.array.reshape` for details.

            limit: int, optional
                The maximum block size to target in bytes. If no limit
                is provided, it defaults to the configuration value
                ``dask.config.get('array.chunk-size')``. See
                `dask.array.reshape` for details.

        :Returns:

            `Data` or `None`
                 The reshaped data, or `None` if the operation was
                 in-place.

        **Examples**

        >>> d = cf.Data(np.arange(12))
        >>> print(d.array)
        [ 0  1  2  3  4  5  6  7  8  9 10 11]
        >>> print(d.reshape(3, 4).array)
        [[ 0  1  2  3]
         [ 4  5  6  7]
         [ 8  9 10 11]]
        >>> print(d.reshape((4, 3)).array)
        [[ 0  1  2]
         [ 3  4  5]
         [ 6  7  8]
         [ 9 10 11]]
        >>> print(d.reshape(-1, 6).array)
        [[ 0  1  2  3  4  5]
         [ 6  7  8  9 10 11]]
        >>>  print(d.reshape(1, 1, 2, 6).array)
        [[[[ 0  1  2  3  4  5]
           [ 6  7  8  9 10 11]]]]
        >>> print(d.reshape(1, 1, -1).array)
        [[[[ 0  1  2  3  4  5  6  7  8  9 10 11]]]]

        """
        d = _inplace_enabled_define_and_cleanup(self)
        dx = d._get_dask()
        dx = dx.reshape(*shape, merge_chunks=merge_chunks, limit=limit)
        d._set_dask(dx, reset_mask_hardness=True)
        return d

    @daskified(_DASKIFIED_VERBOSE)
    @_deprecated_kwarg_check("i")
    @_inplace_enabled(default=False)
    def rint(self, inplace=False, i=False):
        """Round the data to the nearest integer, element-wise.

        .. versionadded:: 1.0

        .. seealso:: `ceil`, `floor`, `trunc`

        :Parameters:

            {{inplace: `bool`, optional}}

            {{i: deprecated at version 3.0.0}}

        :Returns:

            `Data` or `None`
                The rounded data. If the operation was in-place then
                `None` is returned.

        **Examples**

        >>> d = cf.Data([-1.9, -1.5, -1.1, -1, 0, 1, 1.1, 1.5 , 1.9])
        >>> print(d.array)
        [-1.9 -1.5 -1.1 -1.   0.   1.   1.1  1.5  1.9]
        >>> print(d.rint().array)
        [-2. -2. -1. -1.  0.  1.  1.  2.  2.]

        """
        d = _inplace_enabled_define_and_cleanup(self)
        dx = d._get_dask()
        d._set_dask(da.rint(dx), reset_mask_hardness=False)
        return d

    @daskified(_DASKIFIED_VERBOSE)
    @_inplace_enabled(default=False)
    def root_mean_square(
        self,
        axes=None,
        squeeze=False,
        mtol=1,
        weights=None,
        split_every=None,
        inplace=False,
    ):
        """Calculate root mean square (RMS) values.

        Calculates the RMS value or the RMS values along axes.

        See
        https://ncas-cms.github.io/cf-python/analysis.html#collapse-methods
        for mathematical definitions.

         ..seealso:: `sample_size`, `mean`, `sum`,

        :Parameters:

            {{collapse axes: (sequence of) `int`, optional}}

            {{weights: data_like, `dict`, or `None`, optional}}

            {{collapse squeeze: `bool`, optional}}

            {{mtol: number, optional}}

            {{split_every: `int` or `dict`, optional}}

                .. versionadded:: TODODASK

            {{inplace: `bool`, optional}}

        :Returns:

            `Data` or `None`
                The collapsed array.

        **Examples**

        >>> a = np.ma.arange(12).reshape(4, 3)
        >>> d = cf.Data(a, 'K')
        >>> d[1, 1] = np.ma.masked
        >>> print(d.array)
        [[0 1 2]
         [3 -- 5]
         [6 7 8]
         [9 10 11]]
        >>> d.root_mean_square()
        <CF Data(1, 1): [[6.674238124719146]] K>

        >>> w = np.linspace(1, 2, 3)
        >>> print(w)
        [1.  1.5 2. ]
        >>> d.root_mean_square(weights=w)
        <CF Data(1, 1): [[6.871107713616576]] K>

        """
        d = _inplace_enabled_define_and_cleanup(self)
        d, _ = _collapse(
            Collapse.rms,
            d,
            axis=axes,
            weights=weights,
            keepdims=not squeeze,
            split_every=split_every,
            mtol=mtol,
        )
        return d

    @daskified(_DASKIFIED_VERBOSE)
    @_deprecated_kwarg_check("i")
    @_inplace_enabled(default=False)
    def round(self, decimals=0, inplace=False, i=False):
        """Evenly round elements of the data array to the given number
        of decimals.

        Values exactly halfway between rounded decimal values are rounded
        to the nearest even value. Thus 1.5 and 2.5 round to 2.0, -0.5 and
        0.5 round to 0.0, etc. Results may also be surprising due to the
        inexact representation of decimal fractions in the IEEE floating
        point standard and errors introduced when scaling by powers of
        ten.

        .. versionadded:: 1.1.4

        .. seealso:: `ceil`, `floor`, `rint`, `trunc`

        :Parameters:

            decimals : `int`, optional
                Number of decimal places to round to (default: 0). If
                decimals is negative, it specifies the number of positions
                to the left of the decimal point.

            {{inplace: `bool`, optional}}

            {{i: deprecated at version 3.0.0}}

        :Returns:

            `Data` or `None`

        **Examples**

        >>> d = cf.Data([-1.81, -1.41, -1.01, -0.91, 0.09, 1.09, 1.19, 1.59, 1.99])
        >>> print(d.array)
        [-1.81 -1.41 -1.01 -0.91  0.09  1.09  1.19  1.59  1.99]
        >>> print(d.round().array)
        [-2., -1., -1., -1.,  0.,  1.,  1.,  2.,  2.]
        >>> print(d.round(1).array)
        [-1.8, -1.4, -1. , -0.9,  0.1,  1.1,  1.2,  1.6,  2. ]
        >>> print(d.round(-1).array)
        [-0., -0., -0., -0.,  0.,  0.,  0.,  0.,  0.]

        """
        d = _inplace_enabled_define_and_cleanup(self)
        dx = d._get_dask()
        d._set_dask(da.round(dx, decimals=decimals), reset_mask_hardness=False)
        return d

    def stats(
        self,
        all=False,
        minimum=True,
        mean=True,
        median=True,
        maximum=True,
        range=True,
        mid_range=True,
        standard_deviation=True,
        root_mean_square=True,
        sample_size=True,
        minimum_absolute_value=False,
        maximum_absolute_value=False,
        mean_absolute_value=False,
        mean_of_upper_decile=False,
        sum=False,
        sum_of_squares=False,
        variance=False,
        weights=None,
    ):
        """Calculate statistics of the data.

        By default the minimum, mean, median, maximum, range, mid-range,
        standard deviation, root mean square, and sample size are
        calculated. But this selection may be edited, and other metrics
        are available.

        .. seealso:: `minimum`, `mean`, `median`, `maximum`, `range`,
                     `mid_range`, `standard_deviation`,
                     `root_mean_square`, `sample_size`,
                     `minimum_absolute_value`, `maximum_absolute_value`,
                     `mean_absolute_value`, `mean_of_upper_decile`, `sum`,
                     `sum_of_squares`, `variance`

        :Parameters:

            all: `bool`, optional
                Calculate all possible statistics, regardless of the value
                of individual metric parameters.

            minimum: `bool`, optional
                Calculate the minimum of the values.

            maximum: `bool`, optional
                Calculate the maximum of the values.

            maximum_absolute_value: `bool`, optional
                Calculate the maximum of the absolute values.

            minimum_absolute_value: `bool`, optional
                Calculate the minimum of the absolute values.

            mid_range: `bool`, optional
                Calculate the average of the maximum and the minimum of
                the values.

            median: `bool`, optional
                Calculate the median of the values.

            range: `bool`, optional
                Calculate the absolute difference between the maximum and
                the minimum of the values.

            sum: `bool`, optional
                Calculate the sum of the values.

            sum_of_squares: `bool`, optional
                Calculate the sum of the squares of values.

            sample_size: `bool`, optional
                Calculate the sample size, i.e. the number of non-missing
                values.

            mean: `bool`, optional
                Calculate the weighted or unweighted mean of the values.

            mean_absolute_value: `bool`, optional
                Calculate the mean of the absolute values.

            mean_of_upper_decile: `bool`, optional
                Calculate the mean of the upper group of data values
                defined by the upper tenth of their distribution.

            variance: `bool`, optional
                Calculate the weighted or unweighted variance of the
                values, with a given number of degrees of freedom.

            standard_deviation: `bool`, optional
                Calculate the square root of the weighted or unweighted
                variance.

            root_mean_square: `bool`, optional
                Calculate the square root of the weighted or unweighted
                mean of the squares of the values.

            {{weights: data_like, `dict`, or `None`, optional}}

        :Returns:

            `dict`
                The statistics.

        **Examples**

        >>> d = cf.Data([[0, 1, 2], [3, -99, 5]], mask=[[0, 0, 0], [0, 1, 0]])
        >>> print(d.array)
        [[0  1  2]
         [3 --  5]]
        >>> d.stats()
        {'minimum': <CF Data(): 0>,
         'mean': <CF Data(): 2.2>,
         'median': <CF Data(): 2.0>,
         'maximum': <CF Data(): 5>,
         'range': <CF Data(): 5>,
         'mid_range': <CF Data(): 2.5>,
         'standard_deviation': <CF Data(): 1.7204650534085253>,
         'root_mean_square': <CF Data(): 2.792848008753788>,
         'sample_size': 5}
        >>> d.stats(all=True)
        {'minimum': <CF Data(): 0>,
         'mean': <CF Data(): 2.2>,
         'median': <CF Data(): 2.0>,
         'maximum': <CF Data(): 5>,
         'range': <CF Data(): 5>,
         'mid_range': <CF Data(): 2.5>,
         'standard_deviation': <CF Data(): 1.7204650534085253>,
         'root_mean_square': <CF Data(): 2.792848008753788>,
         'minimum_absolute_value': <CF Data(): 0>,
         'maximum_absolute_value': <CF Data(): 5>,
         'mean_absolute_value': <CF Data(): 2.2>,
         'mean_of_upper_decile': <CF Data(): 5.0>,
         'sum': <CF Data(): 11>,
         'sum_of_squares': <CF Data(): 39>,
         'variance': <CF Data(): 2.96>,
         'sample_size': 5}
        >>> d.stats(mean_of_upper_decile=True, range=False)
        {'minimum': <CF Data(): 0>,
         'mean': <CF Data(): 2.2>,
         'median': <CF Data(): 2.0>,
         'maximum': <CF Data(): 5>,
         'mid_range': <CF Data(): 2.5>,
         'standard_deviation': <CF Data(): 1.7204650534085253>,
         'root_mean_square': <CF Data(): 2.792848008753788>,
         'mean_of_upper_decile': <CF Data(): 5.0>,
         'sample_size': 5}

        """
        no_weights = (
            "minimum",
            "median",
            "maximum",
            "range",
            "mid_range",
            "minimum_absolute_value",
            "maximum_absolute_value",
            "sum",
            "sum_of_squares",
        )

        out = {}
        for stat in (
            "minimum",
            "mean",
            "median",
            "maximum",
            "range",
            "mid_range",
            "standard_deviation",
            "root_mean_square",
            "minimum_absolute_value",
            "maximum_absolute_value",
            "mean_absolute_value",
            "mean_of_upper_decile",
            "sum",
            "sum_of_squares",
            "variance",
        ):
            if all or locals()[stat]:
                func = getattr(self, stat)
                if stat in no_weights:
                    value = func(squeeze=True)
                else:
                    value = func(squeeze=True, weights=weights)

                out[stat] = value

        if all or sample_size:
            out["sample_size"] = int(self.sample_size())

        return out

    @daskified(_DASKIFIED_VERBOSE)
    @_deprecated_kwarg_check("i")
    @_inplace_enabled(default=False)
    def swapaxes(self, axis0, axis1, inplace=False, i=False):
        """Interchange two axes of an array.

        .. seealso:: `flatten', `flip`, 'insert_dimension`, `squeeze`,
                     `transpose`

        :Parameters:

            axis0, axis1 : `int`, `int`
                Select the axes to swap. Each axis is identified by its
                original integer position.

            {{inplace: `bool`, optional}}

            {{i: deprecated at version 3.0.0}}

        :Returns:

            `Data` or `None`
                The data with swapped axis positions.

        **Examples**

        >>> d = cf.Data([[[1, 2, 3], [4, 5, 6]]])
        >>> d
        <CF Data(1, 2, 3): [[[1, ..., 6]]]>
        >>> d.swapaxes(1, 0)
        <CF Data(2, 1, 3): [[[1, ..., 6]]]>
        >>> d.swapaxes(0, -1)
        <CF Data(3, 2, 1): [[[1, ..., 6]]]>
        >>> d.swapaxes(1, 1)
        <CF Data(1, 2, 3): [[[1, ..., 6]]]>
        >>> d.swapaxes(-1, -1)
        <CF Data(1, 2, 3): [[[1, ..., 6]]]>

        """
        d = _inplace_enabled_define_and_cleanup(self)
        dx = self._get_dask()
        dx = da.swapaxes(dx, axis0, axis1)
        d._set_dask(dx, reset_mask_hardness=False)
        return d

    def save_to_disk(self, itemsize=None):
        """cf.Data.save_to_disk is dead.

        Use not cf.Data.fits_in_memory instead.

        """
        raise NotImplementedError(
            "cf.Data.save_to_disk is dead. Use not "
            "cf.Data.fits_in_memory instead."
        )

    def fits_in_memory(self, itemsize):
        """Return True if the master array is small enough to be
        retained in memory.

        :Parameters:

            itemsize: `int`
                The number of bytes per word of the master data array.

        :Returns:

            `bool`

        **Examples**

        >>> print(d.fits_in_memory(8))
        False

        """
        # ------------------------------------------------------------
        # Note that self._size*(itemsize+1) is the array size in bytes
        # including space for a full boolean mask
        # ------------------------------------------------------------
        return self.size * (itemsize + 1) <= free_memory() - cf_fm_threshold()

    @_deprecated_kwarg_check("i")
    @_inplace_enabled(default=False)
    @_manage_log_level_via_verbosity
    @daskified(_DASKIFIED_VERBOSE)
    def where(
        self, condition, x=None, y=None, inplace=False, i=False, verbose=None
    ):
        """Assign array elements depending on a condition.

        The elements to be changed are identified by a
        condition. Different values can be assigned according to where
        the condition is True (assignment from the *x* parameter) or
        False (assignment from the *y* parameter).

        **Missing data**

        Array elements may be set to missing values if either *x* or
        *y* are the `cf.masked` constant, or by assignment from any
        missing data elements in *x* or *y*.

        If the data mask is hard (see the `hardmask` attribute) then
        missing data values in the array will not be overwritten,
        regardless of the content of *x* and *y*.

        If the *condition* contains missing data then the
        corresponding elements in the array will not be assigned to,
        regardless of the contents of *x* and *y*.

        **Broadcasting**

        The array and the *condition*, *x* and *y* parameters must all
        be broadcastable to each other, such that the shape of the
        result is identical to the orginal shape of the array.

        If *condition* is a `Query` object then for the purposes of
        broadcasting, the condition is considered to be that which is
        produced by applying the query to the array.

        **Performance**

        If any of the shapes of the *condition*, *x*, or *y*
        parameters, or the array, is unknown, then there is a
        possibility that an unknown shape will need to be calculated
        immediately by executing all delayed operations on that
        object.

        .. seealso:: `cf.masked`, `hardmask`, `__setitem__`

        :Parameters:

            condition: array-like or `Query`
                The condition which determines how to assign values to
                the data.

                Assignment from the *x* and *y* parameters will be
                done where elements of the condition evaluate to
                `True` and `False` respectively.

                If *condition* is a `Query` object then this implies a
                condition defined by applying the query to the data.

                *Parameter example:*
                  ``d.where(d < 0, x=-999)`` will set all data
                  values that are less than zero to -999.

                *Parameter example:*
                  ``d.where(True, x=-999)`` will set all data values
                  to -999. This is equivalent to ``d[...] = -999``.

                *Parameter example:*
                  ``d.where(False, y=-999)`` will set all data values
                  to -999. This is equivalent to ``d[...] = -999``.

                *Parameter example:*
                  If ``d`` has shape ``(5, 3)`` then ``d.where([True,
                  False, True], x=-999, y=cf.masked)`` will set data
                  values in columns 0 and 2 to -999, and data values
                  in column 1 to missing data. This works because the
                  condition has shape ``(3,)`` which broadcasts to the
                  data shape.

                *Parameter example:*
                  ``d.where(cf.lt(0), x=-999)`` will set all data
                  values that are less than zero to -999. This is
                  equivalent to ``d.where(d < 0, x=-999)``.

            x, y: array-like or `None`
                Specify the assignment values. Where the condition is
                True assign to the data from *x*, and where the
                condition is False assign to the data from *y*.

                If *x* is `None` (the default) then no assignment is
                carried out where the condition is True.

                If *y* is `None` (the default) then no assignment is
                carried out where the condition is False.

                *Parameter example:*
                  ``d.where(condition)``, for any ``condition``, returns
                  data with identical data values.

                *Parameter example:*
                  ``d.where(cf.lt(0), x=-d, y=cf.masked)`` will change the
                  sign of all negative data values, and set all other data
                  values to missing data.

                *Parameter example:*
                  ``d.where(cf.lt(0), x=-d)`` will change the sign of
                  all negative data values, and leave all other data
                  values unchanged. This is equivalent to, but faster
                  than, ``d.where(cf.lt(0), x=-d, y=d)``

            {{inplace: `bool`, optional}}

            {{verbose: `int` or `str` or `None`, optional}}

            {{i: deprecated at version 3.0.0}}

        :Returns:

            `Data` or `None`
                The new data with updated values, or `None` if the
                operation was in-place.

        **Examples**

        >>> d = cf.Data([0, 1, 2, 3, 4, 5, 6, 7, 8, 9])
        >>> e = d.where(d < 5, d, 10 * d)
        >>> print(e.array)
        [ 0  1  2  3  4 50 60 70 80 90]

        >>> d = cf.Data([0, 1, 2, 3, 4, 5, 6, 7, 8, 9], 'km')
        >>> e = d.where(d < 5, cf.Data(10000 * d, 'metre'))
        >>> print(e.array)
        [ 0. 10. 20. 30. 40.  5.  6.  7.  8.  9.]

        >>> e = d.where(d < 5, cf.masked)
        >>> print(e.array)
        [-- -- -- -- -- 5 6 7 8 9]

        >>> d = cf.Data([[1, 2,],
        ...              [3, 4]])
        >>> e = d.where([[True, False], [True, True]], d, [[9, 8], [7, 6]])
        >>> print(e.array)
        [[1 8]
         [3 4]]
        >>> e = d.where([[True, False], [True, True]], [[9, 8], [7, 6]])
        >>> print(e.array)
        [[9 2]
         [7 6]]

        The shape of the result must have the same shape as the
        original data:

        >>> e = d.where([True, False], [9, 8])
        >>> print(e.array)
        [[9 2]
         [9 4]]

        >>> d = cf.Data(np.array([[0, 1, 2],
        ...                       [0, 2, 4],
        ...                       [0, 3, 6]]))
        >>> d.where(d < 4, None, -1)
        >>> print(e.array)
        [[ 0  1  2]
         [ 0  2 -1]
         [ 0  3 -1]]

        >>> x, y = np.ogrid[:3, :4]
        >>> print(x)
        [[0]
         [1]
         [2]]
        >>> print(y)
        [[0 1 2 3]]
        >>> condition = x < y
        >>> print(condition)
        [[False  True  True  True]
         [False False  True  True]
         [False False False  True]]
        >>> d = cf.Data(x)
        >>> e = d.where(condition, d, 10 + y)
            ...
        ValueError: where: Broadcasting the 'condition' parameter with shape (3, 4) would change the shape of the data with shape (3, 1)

        >>> d = cf.Data(np.arange(9).reshape(3, 3))
        >>> e = d.copy()
        >>> e[1, 0] = cf.masked
        >>> f = e.where(d > 5, None, -3.1416)
        >>> print(f.array)
        [[-3.1416 -3.1416 -3.1416]
         [-- -3.1416 -3.1416]
         [6.0 7.0 8.0]]
        >>> e.soften_mask()
        >>> f = e.where(d > 5, None, -3.1416)
        >>> print(f.array)
        [[-3.1416 -3.1416 -3.1416]
         [-3.1416 -3.1416 -3.1416]
         [ 6.      7.      8.    ]]

        """
        d = _inplace_enabled_define_and_cleanup(self)

        units = d.Units
        dx = d.get_dask(copy=False)

        # Parse condition
        if getattr(condition, "isquery", False):
            # Condition is a cf.Query object: Make sure that the
            # condition units are OK, and convert the condition to a
            # boolean dask array with the same shape as the data.
            condition = condition.copy()
            condition = condition.set_condition_units(units)
            condition = condition.evaluate(d)

        condition = type(self).asdata(condition)
        _where_broadcastable(d, condition, "condition")

        # If x or y is self then change it to None. This prevents an
        # unnecessary copy; and, at compute time, an unncessary numpy
        # where.
        if x is self:
            x = None

        if y is self:
            y = None

        if x is None and y is None:
            # The data is unchanged regardless of the condition
            return d

        # Parse x and y
        xy = []
        for arg, name in zip((x, y), ("x", "y")):
            if arg is None:
                xy.append(arg)
                continue

            if arg is cf_masked:
                # Replace masked constant with array
                xy.append(scalar_masked_array(self.dtype))
                continue

            arg = type(self).asdata(arg)
            _where_broadcastable(d, arg, name)

            if arg.Units:
                # Make sure that units are OK.
                arg = arg.copy()
                try:
                    arg.Units = units
                except ValueError:
                    raise ValueError(
                        f"where: {name!r} parameter units {arg.Units!r} "
                        f"are not equivalent to data units {units!r}"
                    )

            xy.append(arg.get_dask(copy=False))

        x, y = xy

        # Apply the where operation
        dx = da.core.elemwise(
            cf_where, dx, dask_compatible(condition), x, y, d.hardmask
        )
        d._set_dask(dx)

        # Note: No need to run `_reset_mask_hardness` at this point
        #       because the mask hardness has already been correctly
        #       set in `cf_where`.

        return d

    @daskified(_DASKIFIED_VERBOSE)
    @_deprecated_kwarg_check("i")
    @_inplace_enabled(default=False)
    def sin(self, inplace=False, i=False):
        """Take the trigonometric sine of the data element-wise.

        Units are accounted for in the calculation. If the units are not
        equivalent to radians (such as Kelvin) then they are treated as if
        they were radians. For example, the sine of 90 degrees_east
        is 1.0, as is the sine of 1.57079632 radians.

        The output units are changed to '1' (nondimensional).

        .. seealso:: `arcsin`, `cos`, `tan`, `sinh`

        :Parameters:

            {{inplace: `bool`, optional}}

            {{i: deprecated at version 3.0.0}}

        :Returns:

            `Data` or `None`

        **Examples**

        >>> d.Units
        <Units: degrees_north>
        >>> print(d.array)
        [[-90 0 90 --]]
        >>> e = d.sin()
        >>> e.Units
        <Units: 1>
        >>> print(e.array)
        [[-1.0 0.0 1.0 --]]

        >>> d.Units
        <Units: m s-1>
        >>> print(d.array)
        [[1 2 3 --]]
        >>> d.sin(inplace=True)
        >>> d.Units
        <Units: 1>
        >>> print(d.array)
        [[0.841470984808 0.909297426826 0.14112000806 --]]

        """
        d = _inplace_enabled_define_and_cleanup(self)

        if d.Units.equivalent(_units_radians):
            d.Units = _units_radians

        dx = d._get_dask()
        d._set_dask(da.sin(dx), reset_mask_hardness=False)

        d.override_units(_units_1, inplace=True)

        return d

    @daskified(_DASKIFIED_VERBOSE)
    @_deprecated_kwarg_check("i")
    @_inplace_enabled(default=False)
    def sinh(self, inplace=False):
        """Take the hyperbolic sine of the data element-wise.

        Units are accounted for in the calculation. If the units are not
        equivalent to radians (such as Kelvin) then they are treated as if
        they were radians. For example, the the hyperbolic sine of 90
        degrees_north is 2.30129890, as is the hyperbolic sine of
        1.57079632 radians.

        The output units are changed to '1' (nondimensional).

        .. versionadded:: 3.1.0

        .. seealso:: `arcsinh`, `cosh`, `tanh`, `sin`

        :Parameters:

            {{inplace: `bool`, optional}}

        :Returns:

            `Data` or `None`

        **Examples**

        >>> d.Units
        <Units: degrees_north>
        >>> print(d.array)
        [[-90 0 90 --]]
        >>> e = d.sinh()
        >>> e.Units
        <Units: 1>
        >>> print(e.array)
        [[-2.3012989023072947 0.0 2.3012989023072947 --]]

        >>> d.Units
        <Units: m s-1>
        >>> print(d.array)
        [[1 2 3 --]]
        >>> d.sinh(inplace=True)
        >>> d.Units
        <Units: 1>
        >>> print(d.array)
        [[1.1752011936438014 3.626860407847019 10.017874927409903 --]]

        """
        d = _inplace_enabled_define_and_cleanup(self)

        if d.Units.equivalent(_units_radians):
            d.Units = _units_radians

        dx = d._get_dask()
        d._set_dask(da.sinh(dx), reset_mask_hardness=False)

        d.override_units(_units_1, inplace=True)

        return d

    @daskified(_DASKIFIED_VERBOSE)
    @_inplace_enabled(default=False)
    def cosh(self, inplace=False):
        """Take the hyperbolic cosine of the data element-wise.

        Units are accounted for in the calculation. If the units are not
        equivalent to radians (such as Kelvin) then they are treated as if
        they were radians. For example, the the hyperbolic cosine of 0
        degrees_east is 1.0, as is the hyperbolic cosine of 1.57079632 radians.

        The output units are changed to '1' (nondimensional).

        .. versionadded:: 3.1.0

        .. seealso:: `arccosh`, `sinh`, `tanh`, `cos`

        :Parameters:

            {{inplace: `bool`, optional}}

        :Returns:

            `Data` or `None`

        **Examples**

        >>> d.Units
        <Units: degrees_north>
        >>> print(d.array)
        [[-90 0 90 --]]
        >>> e = d.cosh()
        >>> e.Units
        <Units: 1>
        >>> print(e.array)
        [[2.5091784786580567 1.0 2.5091784786580567 --]]

        >>> d.Units
        <Units: m s-1>
        >>> print(d.array)
        [[1 2 3 --]]
        >>> d.cosh(inplace=True)
        >>> d.Units
        <Units: 1>
        >>> print(d.array)
        [[1.5430806348152437 3.7621956910836314 10.067661995777765 --]]

        """
        d = _inplace_enabled_define_and_cleanup(self)

        if d.Units.equivalent(_units_radians):
            d.Units = _units_radians

        dx = d._get_dask()
        d._set_dask(da.cosh(dx), reset_mask_hardness=False)

        d.override_units(_units_1, inplace=True)

        return d

    @daskified(_DASKIFIED_VERBOSE)
    @_deprecated_kwarg_check("i")
    @_inplace_enabled(default=False)
    def tanh(self, inplace=False):
        """Take the hyperbolic tangent of the data element-wise.

        Units are accounted for in the calculation. If the units are not
        equivalent to radians (such as Kelvin) then they are treated as if
        they were radians. For example, the the hyperbolic tangent of 90
        degrees_east is 0.91715234, as is the hyperbolic tangent of
        1.57079632 radians.

        The output units are changed to '1' (nondimensional).

        .. versionadded:: 3.1.0

        .. seealso:: `arctanh`, `sinh`, `cosh`, `tan`


        :Parameters:

            {{inplace: `bool`, optional}}

        :Returns:

            `Data` or `None`

        **Examples**

        >>> d.Units
        <Units: degrees_north>
        >>> print(d.array)
        [[-90 0 90 --]]
        >>> e = d.tanh()
        >>> e.Units
        <Units: 1>
        >>> print(e.array)
        [[-0.9171523356672744 0.0 0.9171523356672744 --]]

        >>> d.Units
        <Units: m s-1>
        >>> print(d.array)
        [[1 2 3 --]]
        >>> d.tanh(inplace=True)
        >>> d.Units
        <Units: 1>
        >>> print(d.array)
        [[0.7615941559557649 0.9640275800758169 0.9950547536867305 --]]

        """
        d = _inplace_enabled_define_and_cleanup(self)

        if d.Units.equivalent(_units_radians):
            d.Units = _units_radians

        dx = d._get_dask()
        d._set_dask(da.tanh(dx), reset_mask_hardness=False)

        d.override_units(_units_1, inplace=True)

        return d

    @daskified(_DASKIFIED_VERBOSE)
    @_deprecated_kwarg_check("i")
    @_inplace_enabled(default=False)
    def log(self, base=None, inplace=False, i=False):
        """Takes the logarithm of the data array.

        :Parameters:

            base:

            {{inplace: `bool`, optional}}

            {{i: deprecated at version 3.0.0}}

        :Returns:

            `Data` or `None`

        """
        d = _inplace_enabled_define_and_cleanup(self)
        dx = d._get_dask()

        if base is None:
            dx = da.log(dx)
        elif base == 10:
            dx = da.log10(dx)
        elif base == 2:
            dx = da.log2(dx)
        else:
            dx = da.log(dx)
            dx /= da.log(base)

        d._set_dask(dx, reset_mask_hardness=False)

        d.override_units(
            _units_1, inplace=True
        )  # all logarithm outputs are unitless

        return d

    @daskified(_DASKIFIED_VERBOSE)
    @_deprecated_kwarg_check("i")
    @_inplace_enabled(default=False)
    def squeeze(self, axes=None, inplace=False, i=False):
        """Remove size 1 axes from the data array.

        By default all size 1 axes are removed, but particular axes
        may be selected with the keyword arguments.

        .. seealso:: `flatten`, `insert_dimension`, `flip`,
                     `swapaxes`, `transpose`

        :Parameters:

            axes: (sequence of) int, optional
                Select the axes. By default all size 1 axes are
                removed. The *axes* argument may be one, or a
                sequence, of integers that select the axis
                corresponding to the given position in the list of
                axes of the data array.

                No axes are removed if *axes* is an empty sequence.

            {{inplace: `bool`, optional}}

            {{i: deprecated at version 3.0.0}}

        :Returns:

            `Data` or `None`
                The squeezed data array.

        **Examples**

        >>> v.shape
        (1,)
        >>> v.squeeze()
        >>> v.shape
        ()

        >>> v.shape
        (1, 2, 1, 3, 1, 4, 1, 5, 1, 6, 1)
        >>> v.squeeze((0,))
        >>> v.shape
        (2, 1, 3, 1, 4, 1, 5, 1, 6, 1)
        >>> v.squeeze(1)
        >>> v.shape
        (2, 3, 1, 4, 1, 5, 1, 6, 1)
        >>> v.squeeze([2, 4])
        >>> v.shape
        (2, 3, 4, 5, 1, 6, 1)
        >>> v.squeeze([])
        >>> v.shape
        (2, 3, 4, 5, 1, 6, 1)
        >>> v.squeeze()
        >>> v.shape
        (2, 3, 4, 5, 6)

        """
        d = _inplace_enabled_define_and_cleanup(self)

        # TODODASK - check if axis parsing is done in dask

        if not d.ndim:
            if axes or axes == 0:
                raise ValueError(
                    "Can't squeeze: Can't remove an axis from "
                    f"scalar {d.__class__.__name__}"
                )

            if inplace:
                d = None

            return d

        shape = d.shape

        if axes is None:
            axes = [i for i, n in enumerate(shape) if n == 1]
        else:
            axes = d._parse_axes(axes)

            # Check the squeeze axes
            for i in axes:
                if shape[i] > 1:
                    raise ValueError(
                        f"Can't squeeze {d.__class__.__name__}: "
                        f"Can't remove axis of size {shape[i]}"
                    )
        # --- End: if

        if not axes:
            return d

        # Still here? Then the data array is not scalar and at least
        # one size 1 axis needs squeezing.
        dx = d.get_dask(copy=False)
        dx = dx.squeeze(axis=tuple(axes))
        d._set_dask(dx, reset_mask_hardness=False)

        # Remove the squeezed axes names
        d._axes = [axis for i, axis in enumerate(d._axes) if i not in axes]

        return d

    # `arctan2`, AT2 seealso
    @daskified(_DASKIFIED_VERBOSE)
    @_deprecated_kwarg_check("i")
    @_inplace_enabled(default=False)
    def tan(self, inplace=False, i=False):
        """Take the trigonometric tangent of the data element-wise.

        Units are accounted for in the calculation. If the units are not
        equivalent to radians (such as Kelvin) then they are treated as if
        they were radians. For example, the tangents of 45
        degrees_east, 0.78539816 radians and 0.78539816 Kelvin are all
        1.0.

        The output units are changed to '1' (nondimensional).

        .. seealso:: `arctan`, `cos`, `sin`, `tanh`

        :Parameters:

            {{inplace: `bool`, optional}}

            {{i: deprecated at version 3.0.0}}

        :Returns:

            `Data` or `None`

        **Examples**

        >>> d.Units
        <Units: degrees_north>
        >>> print(d.array)
        [[-45 0 45 --]]
        >>> e = d.tan()
        >>> e.Units
        <Units: 1>
        >>> print(e.array)
        [[-1.0 0.0 1.0 --]]

        >>> d.Units
        <Units: m s-1>
        >>> print(d.array)
        [[1 2 3 --]]
        >>> d.tan(inplace=True)
        >>> d.Units
        <Units: 1>
        >>> print(d.array)
        [[1.55740772465 -2.18503986326 -0.142546543074 --]]

        """
        d = _inplace_enabled_define_and_cleanup(self)

        if d.Units.equivalent(_units_radians):
            d.Units = _units_radians

        dx = d._get_dask()
        d._set_dask(da.tan(dx), reset_mask_hardness=False)

        d.override_units(_units_1, inplace=True)

        return d

    @daskified(_DASKIFIED_VERBOSE)
    def tolist(self):
        """Return the data as a scalar or (nested) list.

        Returns the data as an ``N``-levels deep nested list of Python
        scalars, where ``N`` is the number of data dimensions.

        If ``N`` is 0 then, since the depth of the nested list is 0,
        it will not be a list at all, but a simple Python scalar.

        :Returns:

            `list` or scalar
                The (nested) list of array elements, or a scalar if
                the data has 0 dimensions.

        **Examples**

        >>> d = cf.Data(9)
        >>> d.tolist()
        9

        >>> d = cf.Data([1, 2])
        >>> d.tolist()
        [1, 2]

        >>> d = cf.Data(([[1, 2], [3, 4]]))
        >>> d.tolist()
        [[1, 2], [3, 4]]

        >>> d.equals(cf.Data(d.tolist()))
        True

        """
        return self.array.tolist()

    @daskified(_DASKIFIED_VERBOSE)
    @_deprecated_kwarg_check("i")
    @_inplace_enabled(default=False)
    def transpose(self, axes=None, inplace=False, i=False):
        """Permute the axes of the data array.

        .. seealso:: `flatten', `insert_dimension`, `flip`, `squeeze`,
                     `swapaxes`

        :Parameters:

            axes: (sequence of) `int`
                The new axis order of the data array. By default the order
                is reversed. Each axis of the new order is identified by
                its original integer position.

            {{inplace: `bool`, optional}}

            {{i: deprecated at version 3.0.0}}

        :Returns:

            `Data` or `None`

        **Examples**

        >>> d.shape
        (19, 73, 96)
        >>> d.transpose()
        >>> d.shape
        (96, 73, 19)
        >>> d.transpose([1, 0, 2])
        >>> d.shape
        (73, 96, 19)
        >>> d.transpose((-1, 0, 1))
        >>> d.shape
        (19, 73, 96)

        """
        d = _inplace_enabled_define_and_cleanup(self)

        ndim = d.ndim
        if axes is None:
            if ndim <= 1:
                return d
            iaxes = tuple(range(ndim - 1, -1, -1))
        else:
            iaxes = d._parse_axes(axes)

        # Note: _axes attribute is still important/utilised post-Daskification
        # because e.g. axes labelled as cyclic by the _cyclic attribute use it
        # to determine their position (see #discussion_r694096462 on PR #247).
        data_axes = d._axes
        d._axes = [data_axes[i] for i in iaxes]

        dx = d.get_dask(copy=False)
        try:
            dx = da.transpose(dx, axes=axes)
        except ValueError:
            raise ValueError(
                f"Can't transpose: Axes don't match array: {axes}"
            )
        d._set_dask(dx, reset_mask_hardness=False)

        return d

    @daskified(_DASKIFIED_VERBOSE)
    @_deprecated_kwarg_check("i")
    @_inplace_enabled(default=False)
    def trunc(self, inplace=False, i=False):
        """Return the truncated values of the data array.

        The truncated value of the number, ``x``, is the nearest integer
        which is closer to zero than ``x`` is. In short, the fractional
        part of the signed number ``x`` is discarded.

        .. versionadded:: 1.0

        .. seealso:: `ceil`, `floor`, `rint`

        :Parameters:

            {{inplace: `bool`, optional}}

            {{i: deprecated at version 3.0.0}}

        :Returns:

            `Data` or `None`

        **Examples**

        >>> d = cf.Data([-1.9, -1.5, -1.1, -1, 0, 1, 1.1, 1.5 , 1.9])
        >>> print(d.array)
        [-1.9 -1.5 -1.1 -1.   0.   1.   1.1  1.5  1.9]
        >>> print(d.trunc().array)
        [-1. -1. -1. -1.  0.  1.  1.  1.  1.]

        """
        d = _inplace_enabled_define_and_cleanup(self)
        dx = d._get_dask()
        d._set_dask(da.trunc(dx), reset_mask_hardness=False)
        return d

    @classmethod
    def empty(
        cls,
        shape,
        dtype=None,
        units=None,
        calendar=None,
        fill_value=None,
        chunks=_DEFAULT_CHUNKS,
    ):
        """Return a new array of given shape and type, without
        initializing entries.

        .. seealso:: `full`, `ones`, `zeros`

        :Parameters:

            shape: `int` or `tuple` of `int`
                The shape of the new array. e.g. ``(2, 3)`` or ``2``.

            dtype: data-type
                The desired output data-type for the array, e.g.
                `numpy.int8`. The default is `numpy.float64`.

            units: `str` or `Units`
                The units for the new data array.

            calendar: `str`, optional
                The calendar for reference time units.

            {{chunks: `int`, `tuple`, `dict` or `str`, optional}}

                .. versionadded:: 4.0.0

            fill_value: deprecated at version 4.0.0
                Use `set_fill_value` instead.

        :Returns:

            `Data`
                Array of uninitialized (arbitrary) data of the given
                shape and dtype.

        **Examples**

        >>> d = cf.Data.empty((2, 2))
        >>> print(d.array)
        [[ -9.74499359e+001  6.69583040e-309],
         [  2.13182611e-314  3.06959433e-309]]         #uninitialized

        >>> d = cf.Data.empty((2,), dtype=bool)
        >>> print(d.array)
        [ False  True]                                 #uninitialized

        """
        dx = da.empty(shape, dtype=dtype, chunks=chunks)
        return cls(dx, units=units, calendar=calendar)

    @classmethod
    def full(
        cls,
        shape,
        fill_value,
        dtype=None,
        units=None,
        calendar=None,
        chunks=_DEFAULT_CHUNKS,
    ):
        """Return a new array of given shape and type, filled with a
        fill value.

        .. seealso:: `empty`, `ones`, `zeros`

        :Parameters:

            shape: `int` or `tuple` of `int`
                The shape of the new array. e.g. ``(2, 3)`` or ``2``.

            fill_value: scalar
                The fill value.

            dtype: data-type
                The desired data-type for the array. The default, `None`,
                means ``np.array(fill_value).dtype``.

            units: `str` or `Units`
                The units for the new data array.

            calendar: `str`, optional
                The calendar for reference time units.

            {{chunks: `int`, `tuple`, `dict` or `str`, optional}}

                .. versionadded:: 4.0.0

        :Returns:

            `Data`
                Array of *fill_value* with the given shape and data
                type.

        **Examples**

        >>> d = cf.Data.full((2, 3), -99)
        >>> print(d.array)
        [[-99 -99 -99]
         [-99 -99 -99]]

        >>> d = cf.Data.full(2, 0.0)
        >>> print(d.array)
        [0. 0.]

        >>> d = cf.Data.full((2,), 0, dtype=bool)
        >>> print(d.array)
        [False False]

        """
        if dtype is None:
            # Need to explicitly set the default because dtype is not
            # a named keyword of da.full
            dtype = getattr(fill_value, "dtype", None)
            if dtype is None:
                dtype = np.array(fill_value).dtype

        dx = da.full(shape, fill_value, dtype=dtype, chunks=chunks)
        return cls(dx, units=units, calendar=calendar)

    @classmethod
    def ones(
        cls,
        shape,
        dtype=None,
        units=None,
        calendar=None,
        chunks=_DEFAULT_CHUNKS,
    ):
        """Returns a new array filled with ones of set shape and type.

        .. seealso:: `empty`, `full`, `zeros`

        :Parameters:

            shape: `int` or `tuple` of `int`
                The shape of the new array. e.g. ``(2, 3)`` or ``2``.

            dtype: data-type
                The desired data-type for the array, e.g.
                `numpy.int8`. The default is `numpy.float64`.

            units: `str` or `Units`
                The units for the new data array.

            calendar: `str`, optional
                The calendar for reference time units.

            {{chunks: `int`, `tuple`, `dict` or `str`, optional}}

                .. versionadded:: 4.0.0

        :Returns:

            `Data`
                Array of ones with the given shape and data type.

        **Examples**

        >>> d = cf.Data.ones((2, 3))
        >>> print(d.array)
        [[1. 1. 1.]
         [1. 1. 1.]]

        >>> d = cf.Data.ones((2,), dtype=bool)
        >>> print(d.array)
        [ True  True]

        """
        dx = da.ones(shape, dtype=dtype, chunks=chunks)
        return cls(dx, units=units, calendar=calendar)

    @classmethod
    def zeros(
        cls,
        shape,
        dtype=None,
        units=None,
        calendar=None,
        chunks=_DEFAULT_CHUNKS,
    ):
        """Returns a new array filled with zeros of set shape and type.

        .. seealso:: `empty`, `full`, `ones`

        :Parameters:

            shape: `int` or `tuple` of `int`
                The shape of the new array.

            dtype: data-type
                The data-type of the new array. By default the
                data-type is ``float``.

            units: `str` or `Units`
                The units for the new data array.

            calendar: `str`, optional
                The calendar for reference time units.

            {{chunks: `int`, `tuple`, `dict` or `str`, optional}}

                .. versionadded:: 4.0.0

        :Returns:

            `Data`
                Array of zeros with the given shape and data type.

        **Examples**

        >>> d = cf.Data.zeros((2, 3))
        >>> print(d.array)
        [[0. 0. 0.]
         [0. 0. 0.]]

        >>> d = cf.Data.zeros((2,), dtype=bool)
        >>> print(d.array)
        [False False]

        """
        dx = da.zeros(shape, dtype=dtype, chunks=chunks)
        return cls(dx, units=units, calendar=calendar)

    @daskified(_DASKIFIED_VERBOSE)
    @_deprecated_kwarg_check("out")
    @_deprecated_kwarg_check("i")
    @_inplace_enabled(default=False)
    def func(
        self,
        f,
        units=None,
        out=False,
        inplace=False,
        preserve_invalid=False,
        i=False,
        **kwargs,
    ):
        """Apply an element-wise array operation to the data array.

        :Parameters:

            f: `function`
                The function to be applied.

            units: `Units`, optional

            out: deprecated at version 4.0.0

            {{inplace: `bool`, optional}}

            preserve_invalid: `bool`, optional
                For MaskedArray arrays only, if True any invalid values produced
                by the operation will be preserved, otherwise they are masked.

            {{i: deprecated at version 3.0.0}}

        :Returns:

            `Data` or `None`

        **Examples**

        >>> d.Units
        <Units: radians>
        >>> print(d.array)
        [[ 0.          1.57079633]
         [ 3.14159265  4.71238898]]
        >>> import numpy
        >>> e = d.func(numpy.cos)
        >>> e.Units
        <Units: 1>
        >>> print(e.array)
        [[ 1.0  0.0]
         [-1.0  0.0]]
        >>> d.func(numpy.sin, inplace=True)
        >>> print(d.array)
        [[0.0   1.0]
         [0.0  -1.0]]

        >>> d = cf.Data([-2, -1, 1, 2], mask=[0, 0, 0, 1])
        >>> f = d.func(numpy.arctanh, preserve_invalid=True)
        >>> f.array
        masked_array(data=[nan, -inf, inf, --],
                     mask=[False, False, False,  True],
               fill_value=1e+20)
        >>> e = d.func(numpy.arctanh)  # default preserve_invalid is False
        >>> e.array
        masked_array(data=[--, --, --, --],
                     mask=[ True,  True,  True,  True],
               fill_value=1e+20,
                    dtype=float64)

        """
        d = _inplace_enabled_define_and_cleanup(self)
        dx = d._get_dask()

        # TODODASK: Steps to preserve invalid values shown, taking same
        # approach as pre-daskification, but maybe we can now change approach
        # to avoid finding mask and data, which requires early compute...
        # Step 1. extract the non-masked data and the mask separately
        if preserve_invalid:
            # Assume all inputs are masked, as checking for a mask to confirm
            # is expensive. If unmasked, effective mask will be all False.
            dx_mask = da.ma.getmaskarray(dx)  # store original mask
            dx = da.ma.getdata(dx)

        # Step 2: apply operation to data alone
        axes = tuple(range(dx.ndim))
        dx = da.blockwise(f, axes, dx, axes, **kwargs)

        if preserve_invalid:
            # Step 3: reattach original mask onto the output data
            dx = da.ma.masked_array(dx, mask=dx_mask)

        d._set_dask(dx, reset_mask_hardness=True)

        if units is not None:
            d.override_units(units, inplace=True)

        return d

    @daskified(_DASKIFIED_VERBOSE)
    @_inplace_enabled(default=False)
    @_deprecated_kwarg_check("i")
    def range(
        self,
        axes=None,
        squeeze=False,
        mtol=1,
        split_every=None,
        inplace=False,
        i=False,
    ):
        """Calculate range values.

        The range is the maximum minus the minimum.

        Calculates the range value or the range values along axes.

        See
        https://ncas-cms.github.io/cf-python/analysis.html#collapse-methods
        for mathematical definitions.

         ..seealso:: `sample_size`, `max`, `min`, `mid_range`

        :Parameters:

            {{collapse axes: (sequence of) `int`, optional}}

            {{collapse squeeze: `bool`, optional}}

            {{mtol: number, optional}}

            {{split_every: `int` or `dict`, optional}}

                .. versionadded:: TODODASK

            {{inplace: `bool`, optional}}

            {{i: deprecated at version 3.0.0}}

        :Returns:

            `Data` or `None`
                The collapsed array.

        **Examples**

        >>> a = np.ma.arange(12).reshape(4, 3)
        >>> d = cf.Data(a, 'K')
        >>> d[1, 1] = np.ma.masked
        >>> print(d.array)
        [[0 1 2]
         [3 -- 5]
         [6 7 8]
         [9 10 11]]
        >>> d.range()
        <CF Data(1, 1): [[11]] K>

        """
        d = _inplace_enabled_define_and_cleanup(self)
        d, _ = _collapse(
            Collapse.range,
            d,
            axis=axes,
            keepdims=not squeeze,
            split_every=split_every,
            mtol=mtol,
        )
        return d

    @daskified(_DASKIFIED_VERBOSE)
    @_inplace_enabled(default=False)
    @_deprecated_kwarg_check("i")
    def roll(self, axis, shift, inplace=False, i=False):
        """Roll array elements along a given axis.

        Equivalent in function to `numpy.roll`.

        TODODASK  - note that it works for multiple axes

        :Parameters:

            axis: `int`
                Select the axis over which the elements are to be rolled.
                removed. The *axis* parameter is an integer that selects
                the axis corresponding to the given position in the list
                of axes of the data.

                *Parameter example:*
                  Convolve the second axis: ``axis=1``.

                *Parameter example:*
                  Convolve the last axis: ``axis=-1``.

            shift: `int`, or `tuple` of `int`
                The number of places by which elements are shifted.
                If a `tuple`, then *axis* must be a tuple of the same
                size, and each of the given axes is shifted by the
                corresponding number. If an `int` while *axis* is a
                tuple of `int`, then the same value is used for all
                given axes.

            {{inplace: `bool`, optional}}

            {{i: deprecated at version 3.0.0}}

        :Returns:

            `Data` or `None`

        """
        # TODODASK - consider matching the numpy/dask api: "shift, axis="

        d = _inplace_enabled_define_and_cleanup(self)

        dx = d.get_dask(copy=False)
        dx = da.roll(dx, shift, axis=axis)
        d._set_dask(dx, reset_mask_hardness=False)

        return d

    @daskified(_DASKIFIED_VERBOSE)
    @_inplace_enabled(default=False)
    @_deprecated_kwarg_check("i")
    def sum(
        self,
        axes=None,
        weights=None,
        squeeze=False,
        mtol=1,
        split_every=None,
        inplace=False,
        i=False,
    ):
        """Calculate sum values.

        Calculates the sum value or the sum values along axes.

        See
        https://ncas-cms.github.io/cf-python/analysis.html#collapse-methods
        for mathematical definitions.

         ..seealso:: `sample_size`, `integral`, `mean`, `sd`,
                     `sum_of_squares`, `sum_of_weights`

        :Parameters:

            {{collapse axes: (sequence of) `int`, optional}}

            {{weights: data_like, `dict`, or `None`, optional}}

            {{collapse squeeze: `bool`, optional}}

            {{mtol: number, optional}}

            {{split_every: `int` or `dict`, optional}}

                .. versionadded:: TODODASK

            {{inplace: `bool`, optional}}

            {{i: deprecated at version 3.0.0}}

        :Returns:

            `Data` or `None`
                The collapsed data, or `None` if the operation was
                in-place.

        **Examples**

        >>> a = np.ma.arange(12).reshape(4, 3)
        >>> d = cf.Data(a, 'K')
        >>> d[1, 1] = np.ma.masked
        >>> print(d.array)
        [[0 1 2]
         [3 -- 5]
         [6 7 8]
         [9 10 11]]
        >>> d.sum()
        <CF Data(1, 1): [[62]] K>

        >>> w = np.linspace(1, 2, 3)
        >>> print(w)
        [1.  1.5 2. ]
        >>> d.sum(weights=cf.Data(w, 'm'))
        <CF Data(1, 1): [[97.0]] K>

        """
        d = _inplace_enabled_define_and_cleanup(self)
        d, _ = _collapse(
            Collapse.sum,
            d,
            axis=axes,
            weights=weights,
            keepdims=not squeeze,
            split_every=split_every,
            mtol=mtol,
        )
        return d

    @daskified(_DASKIFIED_VERBOSE)
    @_inplace_enabled(default=False)
    def sum_of_squares(
        self,
        axes=None,
        weights=None,
        squeeze=False,
        mtol=1,
        split_every=None,
        inplace=False,
    ):
        """Calculate sums of squares.

        Calculates the sum of squares or the sum of squares values
        along axes.

        See
        https://ncas-cms.github.io/cf-python/analysis.html#collapse-methods
        for mathematical definitions.

         ..seealso:: `sample_size`, `sum`, `sum_of_squares`,
                     `sum_of_weights2`

        :Parameters:

            {{collapse axes: (sequence of) `int`, optional}}

            {{weights: data_like, `dict`, or `None`, optional}}

            {{collapse squeeze: `bool`, optional}}

            {{mtol: number, optional}}

            {{split_every: `int` or `dict`, optional}}

                .. versionadded:: TODODASK

            {{inplace: `bool`, optional}}

        :Returns:

            `Data` or `None`
                The collapsed data, or `None` if the operation was
                in-place.

        **Examples**

        >>> a = np.ma.arange(12).reshape(4, 3)
        >>> d = cf.Data(a, 'K')
        >>> d[1, 1] = np.ma.masked
        >>> print(d.array)
        [[0 1 2]
         [3 -- 5]
         [6 7 8]
         [9 10 11]]
        >>> d.sum_of_squares()
        <CF Data(1, 1): [[490]] K2>

        >>> w = np.linspace(1, 2, 3)
        >>> print(w)
        [1.  1.5 2. ]
        >>> d.sum_of_squares(weights=w)
        <CF Data(1, 1): [[779.0]] K2>

        """
        d = _inplace_enabled_define_and_cleanup(self)
        d.square(inplace=True)
        d.sum(
            axes=axes,
            weights=weights,
            squeeze=squeeze,
            mtol=mtol,
            split_every=split_every,
            inplace=True,
        )
        return d

    @daskified(_DASKIFIED_VERBOSE)
    @_deprecated_kwarg_check("i")
    @_inplace_enabled(default=False)
    def sum_of_weights(
        self,
        axes=None,
        weights=None,
        squeeze=False,
        mtol=1,
        split_every=None,
        inplace=False,
        i=False,
    ):
        """Calculate sums of weights.

        Calculates the sum of weights or the sum of weights values
        along axes.

        The weights given by the *weights* parameter are internally
        broadcast to the shape of the data, and those weights that are
        missing data, or that correspond to the missing elements of
        the data, are assigned a weight of 0. It is these processed
        weights that are summed.

        See
        https://ncas-cms.github.io/cf-python/analysis.html#collapse-methods
        for mathematical definitions.

         ..seealso:: `sample_size`, `sum`, `sum_of_squares`,
                     `sum_of_weights2`

        :Parameters:

            {{collapse axes: (sequence of) `int`, optional}}

            {{weights: data_like, `dict`, or `None`, optional}}

            {{collapse squeeze: `bool`, optional}}

            {{mtol: number, optional}}

            {{split_every: `int` or `dict`, optional}}

                .. versionadded:: TODODASK

            {[inplace: `bool`, optional}}

            {{i: deprecated at version 3.0.0}}

        :Returns:

            `Data` or `None`
                The collapsed data, or `None` if the operation was
                in-place.

        **Examples**

        >>> a = np.ma.arange(12).reshape(4, 3)
        >>> d = cf.Data(a, 'K')
        >>> d[1, 1] = np.ma.masked
        >>> print(d.array)
        [[0 1 2]
         [3 -- 5]
         [6 7 8]
         [9 10 11]]
        >>> d.sum_of_weights()
        <CF Data(1, 1): [[11]]>

        >>> w = np.linspace(1, 2, 3)
        >>> print(w)
        [1.  1.5 2. ]
        >>> d.sum_of_weights(weights=w)
        <CF Data(1, 1): [[16.5]]>

        >>> d.sum_of_weights(weights=cf.Data(w, 'm'))
        <CF Data(1, 1): [[16.5]] m>

        """
        d = _inplace_enabled_define_and_cleanup(self)
        d, weights = _collapse(
            Collapse.sum_of_weights,
            d,
            axis=axes,
            weights=weights,
            keepdims=not squeeze,
            split_every=split_every,
            mtol=mtol,
        )

        units = _units_None
        if weights is not None:
            units = getattr(weights, "Units", None)
            if units is None:
                units = _units_None

        d.override_units(units, inplace=True)

        return d

    @daskified(_DASKIFIED_VERBOSE)
    @_deprecated_kwarg_check("i")
    @_inplace_enabled(default=False)
    def sum_of_weights2(
        self,
        axes=None,
        weights=None,
        squeeze=False,
        mtol=1,
        split_every=None,
        inplace=False,
        i=False,
    ):
        """Calculate sums of squares of weights.

        Calculates the sum of squares of weights or the sum of squares
        of weights values along axes.

        The weights given by the *weights* parameter are internally
        broadcast to the shape of the data, and those weights that
        are missing data, or that correspond to the missing elements
        of the data, are assigned a weight of 0. It is these processed
        weights that are squared and summed.

        See
        https://ncas-cms.github.io/cf-python/analysis.html#collapse-methods
        for mathematical definitions.

         ..seealso:: `sample_size`, `sum`, `sum_of_squares`,
                     `sum_of_weights`

        :Parameters:

            {{collapse axes: (sequence of) `int`, optional}}

            {{weights: data_like, `dict`, or `None`, optional}}

            {{collapse squeeze: `bool`, optional}}

            {{mtol: number, optional}}

            {{split_every: `int` or `dict`, optional}}

                .. versionadded:: TODODASK

            {[inplace: `bool`, optional}}

            {{i: deprecated at version 3.0.0}}

        :Returns:

            `Data` or `None`
                The collapsed data, or `None` if the operation was
                in-place.

        **Examples**

        >>> a = np.ma.arange(12).reshape(4, 3)
        >>> d = cf.Data(a, 'K')
        >>> d[1, 1] = np.ma.masked
        >>> print(d.array)
        [[0 1 2]
         [3 -- 5]
         [6 7 8]
         [9 10 11]]
        >>> d.sum_of_weights2()
        <CF Data(1, 1): [[11]]>

        >>> w = np.linspace(1, 2, 3)
        >>> print(w)
        [1.  1.5 2. ]
        >>> d.sum_of_weights2(weights=w)
        <CF Data(1, 1): [[26.75]]>

        >>> d.sum_of_weights2(weights=cf.Data(w, 'm'))
        <CF Data(1, 1): [[26.75]] m2>

        """
        d = _inplace_enabled_define_and_cleanup(self)
        d, weights = _collapse(
            Collapse.sum_of_weights2,
            d,
            axis=axes,
            weights=weights,
            keepdims=not squeeze,
            split_every=split_every,
            mtol=mtol,
        )

        units = _units_None
        if weights is not None:
            units = getattr(weights, "Units", None)
            if not units:
                units = _units_None
            else:
                units = units ** 2

        d.override_units(units, inplace=True)

        return d

    @daskified(_DASKIFIED_VERBOSE)
    @_deprecated_kwarg_check("i")
    @_inplace_enabled(default=False)
    def std(
        self,
        axes=None,
        squeeze=False,
        mtol=1,
        weights=None,
        ddof=0,
        split_every=None,
        inplace=False,
        i=False,
    ):
        r"""Calculate standard deviations.

        Calculates the standard deviation of an array or the standard
        deviations along axes.

        See
        https://ncas-cms.github.io/cf-python/analysis.html#collapse-methods
        for mathematical definitions.

         ..seealso:: `sample_size`, `mean`, `sum`, `var`

        :Parameters:

            {{collapse axes: (sequence of) `int`, optional}}

            {{weights: data_like, `dict`, or `None`, optional}}

            {{collapse squeeze: `bool`, optional}}

            {{mtol: number, optional}}

            {{ddof: number}}

                 By default *ddof* is 0.

            {{split_every: `int` or `dict`, optional}}

                .. versionadded:: TODODASK

            {{inplace: `bool`, optional}}

            {{i: deprecated at version 3.0.0}}

        :Returns:

            `Data` or `None`
                The collapsed data, or `None` if the operation was
                in-place.

        **Examples**

        >>> a = np.ma.arange(12).reshape(4, 3)
        >>> d = cf.Data(a, 'K')
        >>> d[1, 1] = np.ma.masked
        >>> print(d.array)
        [[0 1 2]
         [3 -- 5]
         [6 7 8]
         [9 10 11]]
        >>> d.std()
        <CF Data(1, 1): [[3.5744733184250004]] K>
        >>> d.std(ddof=1)
        <CF Data(1, 1): [[3.7489392439122637]] K>

        >>> w = np.linspace(1, 2, 3)
        >>> print(w)
        [1.  1.5 2. ]
        >>> d.std(ddof=1, weights=w)
        <CF Data(1, 1): [[3.7457375639741506]] K>

        """
        d = _inplace_enabled_define_and_cleanup(self)
        d.var(
            axes=axes,
            weights=weights,
            squeeze=squeeze,
            mtol=mtol,
            ddof=ddof,
            split_every=split_every,
            inplace=True,
        )
        d.sqrt(inplace=True)
        return d

    @daskified(_DASKIFIED_VERBOSE)
    @_inplace_enabled(default=False)
    @_deprecated_kwarg_check("i")
    def var(
        self,
        axes=None,
        weights=None,
        squeeze=False,
        mtol=1,
        ddof=0,
        split_every=None,
        inplace=False,
        i=False,
    ):
        """Calculate variances.

        Calculates the variance of an array or the variance values
        along axes.

        See
        https://ncas-cms.github.io/cf-python/analysis.html#collapse-methods
        for mathematical definitions.

         ..seealso:: `sample_size`, `mean`, `sd`, `sum`

        :Parameters:

            {{collapse axes: (sequence of) `int`, optional}}

            {{weights: data_like, `dict`, or `None`, optional}}

            {{collapse squeeze: `bool`, optional}}

            {{mtol: number, optional}}

            {{ddof: number}}

                 By default *ddof* is 0.

            {{split_every: `int` or `dict`, optional}}

                .. versionadded:: TODODASK

            {{inplace: `bool`, optional}}

            {{i: deprecated at version 3.0.0}}

        :Returns:

            `Data` or `None`
                The collapsed data, or `None` if the operation was
                in-place.

        **Examples**

        >>> a = np.ma.arange(12).reshape(4, 3)
        >>> d = cf.Data(a, 'K')
        >>> d[1, 1] = np.ma.masked
        >>> print(d.array)
        [[0 1 2]
         [3 -- 5]
         [6 7 8]
         [9 10 11]]
        >>> d.var()
        <CF Data(1, 1): [[12.776859504132233]] K2>
        >>> d.var(ddof=1)
        <CF Data(1, 1): [[14.054545454545456]] K2>

        >>> w = np.linspace(1, 2, 3)
        >>> print(w)
        [1.  1.5 2. ]
        >>> d.var(ddof=1, weights=w)
        <CF Data(1, 1): [[14.030549898167004]] K2>

        """
        d = _inplace_enabled_define_and_cleanup(self)
        d, _ = _collapse(
            Collapse.var,
            d,
            axis=axes,
            weights=weights,
            keepdims=not squeeze,
            mtol=mtol,
            ddof=ddof,
            split_every=split_every,
        )

        units = d.Units
        if units:
            d.override_units(units ** 2, inplace=True)

        return d

    @daskified(_DASKIFIED_VERBOSE)
    def section(
        self, axes, stop=None, chunks=False, min_step=1, mode="dictionary"
    ):
        """Returns a dictionary of sections of the `Data` object.

        Specifically, returns a dictionary of Data objects which are the
        m-dimensional sections of this n-dimensional Data object, where
        m <= n. The dictionary keys are the indices of the sections
        in the original Data object. The m dimensions that are not
        sliced are marked with None as a placeholder making it possible
        to reconstruct the original data object. The corresponding
        values are the resulting sections of type `Data`.

        :Parameters:

            axes: (sequence of) `int`
                This is should be one or more integers of the m indices of
                the m axes that define the sections of the `Data`
                object. If axes is `None` (the default) or an empty
                sequence then all axes are selected.

                Note that the axes specified by the *axes* parameter are
                the one which are to be kept whole. All other axes are
                sectioned.

            stop: `int`, optional
                Deprecated at version TODODASK.

                Stop after this number of sections and return. If stop is
                None all sections are taken.

            chunks: `bool`, optional
                Depreated at version TODODASK. Consider using
                `cf.Data.rechunk` instead.

                If True return sections that are of the maximum possible
                size that will fit in one chunk of memory instead of
                sectioning into slices of size 1 along the dimensions that
                are being sectioned.


            min_step: `int`, optional
                The minimum step size when making chunks. By default this
                is 1. Can be set higher to avoid size 1 dimensions, which
                are problematic for linear regridding.

        :Returns:

            `dict`
                The dictionary of m dimensional sections of the Data
                object.

        **Examples**

        >>> d = cf.Data(np.arange(120).reshape(2, 6, 10))
        >>> d
        <CF Data(2, 6, 10): [[[0, ..., 119]]]>
        >>> d.section([1, 2])
        {(0, None, None): <CF Data(1, 6, 10): [[[0, ..., 59]]]>,
         (1, None, None): <CF Data(1, 6, 10): [[[60, ..., 119]]]>}
        >>> d.section([0, 1], min_step=2)
        {(None, None, 0): <CF Data(2, 6, 2): [[[0, ..., 111]]]>,
         (None, None, 2): <CF Data(2, 6, 2): [[[2, ..., 113]]]>,
         (None, None, 4): <CF Data(2, 6, 2): [[[4, ..., 115]]]>,
         (None, None, 6): <CF Data(2, 6, 2): [[[6, ..., 117]]]>,
         (None, None, 8): <CF Data(2, 6, 2): [[[8, ..., 119]]]>}

        """
        if chunks:
            _DEPRECATION_ERROR_KWARGS(
                self,
                "section",
                {"chunks": chunks},
                message="Consider using Data.rechunk() instead.",
                version="TODODASK",
                removed_at="5.0.0",
            )  # pragma: no cover

        if stop is not None:
            _DEPRECATION_ERROR_KWARGS(
                self,
                "section",
                {"stop": stop},
                version="TODODASK",
                removed_at="5.0.0",
            )  # pragma: no cover

        return _section(self, axes, min_step=min_step)

    @daskified(_DASKIFIED_VERBOSE)
    @_inplace_enabled(default=False)
    def square(self, dtype=None, inplace=False):
        """Calculate the element-wise square.

        .. versionadded:: TODODASK

        .. seealso:: `sqrt`, `sum_of_squares`

        :Parameters:

            dtype: data-type, optional
                Overrides the data type of the output arrays. A
                matching precision of the calculation should be
                chosen. For example, a *dtype* of ``'int32'`` is only
                allowed when the input values are integers.

             {{inplace: `bool`, optional}}

        :Returns:

            `Data` or `None`
                The element-wise square of the data, or `None` if the
                operation was in-place.

        **Examples**

        >>> d = cf.Data([[0, 1, 2.5, 3, 4]], 'K', mask=[[0, 0, 0, 1, 0]])
        >>> print(d.array)
        [[0.0 1.0 2.5 -- 4.0]]
        >>> e = d.square()
        >>> e
        <CF Data(1, 5): [[0.0, ..., 16.0]] K2>
        >>> print(e.array)
        [[0.0 1.0 6.25 -- 16.0]]

        """
        d = _inplace_enabled_define_and_cleanup(self)
        dx = d.to_dask_array()
        dx = da.square(dx, dtype=dtype)
        d._set_dask(dx, reset_mask_hardness=False)

        units = d.Units
        if units:
            d.override_units(units ** 2, inplace=True)

        return d

    @daskified(_DASKIFIED_VERBOSE)
    @_inplace_enabled(default=False)
    def sqrt(self, dtype=None, inplace=False):
        """Calculate the non-negative square root.

        .. versionadded:: TODODASK

        .. seealso:: `square`

        :Parameters:

            dtype: data-type, optional
                Overrides the data type of the output arrays. A
                matching precision of the calculation should be
                chosen. For example, a *dtype* of ``'int32'` is not
                allowed, even if the input values are perfect squares.

             {{inplace: `bool`, optional}}

        :Returns:

            `Data` or `None`
                The element-wise positive square root of the data, or
                `None` if the operation was in-place.

        **Examples**

        >>> d = cf.Data([[0, 1, 2, 3, 4]], 'K2', mask=[[0, 0, 0, 1, 0]])
        >>>print(d.array)
        [[0 1 2 -- 4]]
        >>> e = d.sqrt()
        >>> e
        <CF Data(1, 5): [[0.0, ..., 2.0]] K>
        >>> print(e.array)
        [[0.0 1.0 1.4142135623730951 -- 2.0]]

        Negative input values raise a warning but nonetheless result in NaN
        or, if there are already missing values, missing data:

        >>> import warnings
        >>> d = cf.Data([0, 1, -4])
        >>> print(d.array)
        [ 0  1 -4]
        >>> with warnings.catch_warnings():
        ...     warnings.simplefilter("ignore")
        ...     print(d.sqrt().array)
        ...
        [ 0.  1. nan]

        >>> d = cf.Data([0, 1, -4], mask=[1, 0, 0])
        >>> print(d.array)
        [-- 1 -4]
        >>> with warnings.catch_warnings():
        ...     warnings.simplefilter("ignore")
        ...     print(d.sqrt().array)
        ...
        [-- 1.0 --]

        """
        d = _inplace_enabled_define_and_cleanup(self)
        dx = d.to_dask_array()
        dx = da.sqrt(dx, dtype=dtype)
        d._set_dask(dx, reset_mask_hardness=False)

        units = d.Units
        if units:
            try:
                d.override_units(units ** 0.5, inplace=True)
            except ValueError as e:
                raise type(e)(
                    f"Incompatible units for taking a square root: {units!r}"
                )

        return d

    # ----------------------------------------------------------------
    # Aliases
    # ----------------------------------------------------------------
    @property
    def dtarray(self):
        """Alias for `datetime_array`"""
        return self.datetime_array

    @daskified(_DASKIFIED_VERBOSE)
    @_inplace_enabled(default=False)
    @_deprecated_kwarg_check("i")
    def maximum(
        self,
        axes=None,
        squeeze=False,
        mtol=1,
        split_every=None,
        inplace=False,
        i=False,
    ):
        """Alias for `max`"""
        return self.max(
            axes=axes,
            squeeze=squeeze,
            mtol=mtol,
            split_every=split_every,
            inplace=inplace,
            i=i,
        )

    @daskified(_DASKIFIED_VERBOSE)
    @_inplace_enabled(default=False)
    @_deprecated_kwarg_check("i")
    def minimum(
        self,
        axes=None,
        squeeze=False,
        mtol=1,
        split_every=None,
        inplace=False,
        i=False,
    ):
        """Alias for `min`"""
        return self.min(
            axes=axes,
            squeeze=squeeze,
            mtol=mtol,
            split_every=split_every,
            inplace=inplace,
            i=i,
        )

    @daskified(_DASKIFIED_VERBOSE)
    @_inplace_enabled(default=False)
    @_deprecated_kwarg_check("i")
    def sd(
        self,
        axes=None,
        squeeze=False,
        mtol=1,
        weights=None,
        ddof=0,
        split_every=None,
        inplace=False,
        i=False,
    ):
        """Alias for `std`"""
        return self.std(
            axes=axes,
            squeeze=squeeze,
            weights=weights,
            mtol=mtol,
            ddof=ddof,
            split_every=split_every,
            inplace=inplace,
            i=i,
        )

    @daskified(_DASKIFIED_VERBOSE)
    @_inplace_enabled(default=False)
    @_deprecated_kwarg_check("i")
    def standard_deviation(
        self,
        axes=None,
        squeeze=False,
        mtol=1,
        weights=None,
        ddof=0,
        split_every=None,
        inplace=False,
        i=False,
    ):
        """Alias for `std`"""
        return self.std(
            axes=axes,
            squeeze=squeeze,
            weights=weights,
            mtol=mtol,
            ddof=ddof,
            split_every=split_every,
            inplace=inplace,
            i=i,
        )

    @daskified(_DASKIFIED_VERBOSE)
    @_inplace_enabled(default=False)
    @_deprecated_kwarg_check("i")
    def variance(
        self,
        axes=None,
        squeeze=False,
        weights=None,
        mtol=1,
        ddof=0,
        split_every=None,
        inplace=False,
        i=False,
    ):
        """Alias for `var`"""
        return self.var(
            axes=axes,
            squeeze=squeeze,
            weights=weights,
            mtol=mtol,
            ddof=ddof,
            split_every=split_every,
            inplace=inplace,
            i=i,
        )


def _size_of_index(index, size=None):
    """Return the number of elements resulting in applying an index to a
    sequence.

    :Parameters:

        index: `slice` or `list` of `int`
            The index being applied to the sequence.

        size: `int`, optional
            The number of elements in the sequence being indexed. Only
            required if *index* is a slice object.

    :Returns:

        `int`
            The length of the sequence resulting from applying the index.

    **Examples**

    >>> _size_of_index(slice(None, None, -2), 10)
    5
    >>> _size_of_index([1, 4, 9])
    3

    """
    if isinstance(index, slice):
        # Index is a slice object
        start, stop, step = index.indices(size)
        div, mod = divmod(stop - start, step)
        if mod != 0:
            div += 1
        return div
    else:
        # Index is a list of integers
        return len(index)


def _broadcast(a, shape):
    """Broadcast an array to a given shape.

    It is assumed that ``len(array.shape) <= len(shape)`` and that the
    array is broadcastable to the shape by the normal numpy
    boradcasting rules, but neither of these things are checked.

    For example, ``d[...] = d._broadcast(e, d.shape)`` gives the same
    result as ``d[...] = e``

    :Parameters:

        a: numpy array-like

        shape: `tuple`

    :Returns:

        `numpy.ndarray`

    """
    # Replace with numpy.broadcast_to v1.10 ??/ TODO

    a_shape = np.shape(a)
    if a_shape == shape:
        return a

    tile = [(m if n == 1 else 1) for n, m in zip(a_shape[::-1], shape[::-1])]
    tile = shape[0 : len(shape) - len(a_shape)] + tuple(tile[::-1])

    return np.tile(a, tile)


def _where_broadcastable(data, x, name):
    """Check broadcastability for `where` assignments.

    Raises an exception if the result of broadcasting *data* and *x*
    together does not have the same shape as *data*.

    .. versionadded:: TODODASK

    .. seealso:: `where`

    :Parameters:

        data, x: `Data`
            The arrays to compare.

        name: `str`
            A name for *x* that is used in any exception error
            message.

    :Returns:

        `bool`
             If *x* is acceptably broadcastable to *data* then `True`
             is returned, otherwise a `ValueError` is raised.

    """
    ndim_x = x.ndim
    if not ndim_x:
        return True

    ndim_data = data.ndim
    if ndim_x > ndim_data:
        raise ValueError(
            f"where: Broadcasting the {name!r} parameter with {ndim_x} "
            f"dimensions would change the shape of the data with "
            f"{ndim_data} dimensions"
        )

    shape_x = x.shape
    shape_data = data.shape
    for n, m in zip(shape_x[::-1], shape_data[::-1]):
        if n != m and n != 1:
            raise ValueError(
                f"where: Broadcasting the {name!r} parameter with shape "
                f"{shape_x} would change the shape of the data with shape "
                f"{shape_data}"
            )

    return True


def _collapse(
    func,
    d,
    axis=None,
    weights=None,
    keepdims=True,
    mtol=1,
    ddof=None,
    split_every=None,
):
    """Collapse data in-place using a given funcion.

     .. versionadded:: TODODASK

     .. seealso:: `_parse_weights`

    :Parameters:

        func: callable
            The function that collapses the underlying `dask` array of
            *d*. Must have the minimum signature (parameters and
            default values) ``func(dx, axis=None, keepdims=False,
            mtol=None, split_every=None)`` (optionally including
            ``weights=None`` or ``ddof=None``), where ``dx`` is a the
            dask array contained in *d*.

        d: `Data`
            The data to be collapsed.

        axis: (sequence of) int, optional
            The axes to be collapsed. By default all axes are
            collapsed, resulting in output with size 1. Each axis is
            identified by its integer position. If *axes* is an empty
            sequence then the collapse is applied to each scalar
            element and the reuslt has the same shape as the input
            data.

        weights: data_like, `dict`, or `None`, optional
            Weights associated with values of the data. By default
            *weights* is `None`, meaning that all non-missing elements
            of the data have a weight of 1 and all missing elements
            have a weight of 0.

            If *weights* is a data_like object then it must be
            broadcastable to the array.

            If *weights* is a dictionary then each key specifies axes
            of the data (an `int` or `tuple` of `int`), with a
            corresponding value of data_like weights for those
            axes. The dimensions of a weights value must correspond to
            its key axes in the same order. Not all of the axes need
            weights assigned to them. The weights that will be used
            will be an outer product of the dictionary's values.

            However they are specified, the weights are internally
            broadcast to the shape of the data, and those weights that
            are missing data, or that correspond to the missing
            elements of the data, are assigned a weight of 0.

            For collapse functions that do not have a ``weights``
            parameter, *weights* must be `None`.

        keepdims: `bool`, optional
            By default, the axes which are collapsed are left in the
            result as dimensions with size one, so that the result
            will broadcast correctly against the input array. If set
            to False then collapsed axes are removed from the data.

        mtol: number, optional
            The sample size threshold below which collapsed values are
            set to missing data. It is defined as a fraction (between
            0 and 1 inclusive) of the contributing input data values.

            The default of *mtol* is 1, meaning that a missing datum
            in the output array occurs whenever all of its
            contributing input array elements are missing data.

            For other values, a missing datum in the output array
            occurs whenever more than ``100*mtol%`` of its
            contributing input array elements are missing data.

        ddof: number, optional
            The delta degrees of freedom. The number of degrees of
            freedom used in the calculation is (N-*ddof*) where N
            represents the number of non-missing elements.

            For collapse functions that do not have a ``ddof``
            parameter, *ddof* must be `None`.

        split_every: `int` or `dict`, optional
            Determines the depth of the recursive aggregation. See
            `dask.array.reduction` for details.

    :Returns:

        (`Data`, formatted weights)
            The collapsed data and the output of ``_parse_weights(d,
            weights, axis)``.

    """
    kwargs = {
        "axis": axis,
        "keepdims": keepdims,
        "split_every": split_every,
        "mtol": mtol,
    }

    weights = _parse_weights(d, weights, axis)
    if weights is not None:
        kwargs["weights"] = weights

    if ddof is not None:
        kwargs["ddof"] = ddof

    dx = d.to_dask_array()
    dx = func(dx, **kwargs)
    d._set_dask(dx, reset_mask_hardness=True)

    return d, weights


def _parse_weights(d, weights, axis=None):
    """Parse the weights input to `_collapse`.

     .. versionadded:: TODODASK

     .. seealso:: `_collapse`

    :Parameters:

        d: `Data`
            The data to be collapsed.

        weights: data_like or `dict`
            See `_collapse` for details.

        axis: (sequence of) `int`, optional
            See `_collapse` for details.

    :Returns:

        `Data` or `None`
            * If *weights* is a data_like object then they are
              returned unchanged as a `Data` object. It is up to the
              downstream functions to check if the weights can be
              broadcast to the data.

            * If *weights* is a dictionary then the dictionary
              values', i.e. the weights components, outer product is
              returned in `Data` object that is broadcastable to the
              data.

              If the dictionary is empty, or none of the axes defined
              by the keys correspond to collapse axes defined by
              *axis*, then then the collapse is unweighted and `None`
              is returned.

            Note that, in all cases, the returned weights are *not*
            modified to account for missing values in the data.

    **Examples**

    >>> d = cf.Data(np.arange(12)).reshape(4, 3)

    >>> _parse_weights(d, [1, 2, 1], (0, 1))
    <CF Data(3): [1, 2, 1]>

    >>> _parse_weights(d, [[1, 2, 1]], (0, 1))
    <CF Data(1, 3): [[1, 2, 1]]>

    >>> _parse_weights(d, {1: [1, 2, 1]}, (0, 1))
    <CF Data(1, 3): [[1, 2, 1]]>

    >>> print(_parse_weights(d, {0: [1, 2, 3, 4], 1: [1, 2, 1]}, (0, 1)))
    [[1 2 1]
     [2 4 2]
     [3 6 3]
     [4 8 4]]

    >>> print(cf.data.data._parse_weights(d, {}, (0, 1)))
    None

    >>> print(cf.data.data._parse_weights(d, {1: [1, 2, 1]}, 0))
    None

    """
    if weights is None:
        # No weights
        return

    if not isinstance(weights, dict):
        # Weights is data_like. Don't check broadcastability to d,
        # leave that to whatever uses the weights.
        return Data.asdata(weights)

    if not weights:
        # No weights (empty dictionary)
        return

    if axis is None:
        axis = tuple(range(d.ndim))
    else:
        axis = d._parse_axes(axis)

    weights = weights.copy()
    weights_axes = set()
    for key, value in tuple(weights.items()):
        del weights[key]
        key = d._parse_axes(key)
        if weights_axes.intersection(key):
            raise ValueError("Duplicate weights axis")

        weights[tuple(key)] = value
        weights_axes.update(key)

    if not weights_axes.intersection(axis):
        # No weights span collapse axes
        return

    # For each component, add missing dimensions as size 1.
    w = []
    shape = d.shape
    for key, value in weights.items():
        value = Data.asdata(value)

        # Make sure axes are in ascending order
        skey = tuple(sorted(key))
        if key != skey:
            value = value.transpose(skey)
            key = skey

        if not all(
            True if i in (j, 1) else False
            for i, j in zip(value.shape, [shape[i] for i in key])
        ):
            raise ValueError(
                f"Weights component for axes {tuple(key)} with shape "
                f"{value.shape} is not broadcastable to data with "
                f"shape {shape}"
            )

        new_shape = [n if i in key else 1 for i, n in enumerate(shape)]
        w.append(value.reshape(new_shape))

    # Return the product of the weights components, which will be
    # broadcastable to d
    return reduce(mul, w)<|MERGE_RESOLUTION|>--- conflicted
+++ resolved
@@ -6486,11 +6486,7 @@
 
         .. seealso:: `all`, `allclose`, `isclose`
 
-<<<<<<< HEAD
         :Parameters:
-=======
-        **Examples**
->>>>>>> 4367fcca
 
             axis: (sequence of) `int`, optional
                 Axis or axes along which a logical OR reduction is
