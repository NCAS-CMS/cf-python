--- conflicted
+++ resolved
@@ -1360,11 +1360,8 @@
         """Set the dask array.
 
         .. versionadded:: TODODASK
-<<<<<<< HEAD
-=======
 
         .. seealso:: `_get_dask`, `_del_dask`, `_reset_mask_hardness`
->>>>>>> fde1894f
 
         :Parameters:
 
