import logging
import math
from functools import partial, reduce
from itertools import product
from operator import mul

import cfdm
import cftime
import dask.array as da
import numpy as np
from cfdm.data.dask_utils import cfdm_where
from cfdm.data.utils import new_axis_identifier
from dask import compute, delayed  # noqa: F401
from dask.array.core import normalize_chunks
from dask.base import is_dask_collection, tokenize
from dask.highlevelgraph import HighLevelGraph

from ..cfdatetime import dt as cf_dt
from ..constants import masked
from ..decorators import (
    _deprecated_kwarg_check,
    _display_or_return,
    _inplace_enabled,
    _inplace_enabled_define_and_cleanup,
    _manage_log_level_via_verbosity,
)
from ..functions import (
    _DEPRECATION_ERROR_KWARGS,
    _section,
    free_memory,
    parse_indices,
)
from ..mixin2 import Container
from ..units import Units
from .collapse import Collapse
from .dask_utils import (
    cf_contains,
    cf_dt2rt,
    cf_is_masked,
    cf_percentile,
    cf_rt2dt,
    cf_units,
)
from .mixin import DataClassDeprecationsMixin
from .utils import YMDhms, collapse, conform_units, scalar_masked_array

logger = logging.getLogger(__name__)

# --------------------------------------------------------------------
# Constants
# --------------------------------------------------------------------
_year_length = 365.242198781
_month_length = _year_length / 12

_empty_set = set()

_units_None = Units()
_units_1 = Units("1")
_units_radians = Units("radians")

_month_units = ("month", "months")
_year_units = ("year", "years", "yr")

_dtype_float32 = np.dtype("float32")
_dtype_float = np.dtype(float)
_dtype_bool = np.dtype(bool)


class Data(DataClassDeprecationsMixin, Container, cfdm.Data):
    """An N-dimensional data array with units and masked values.

    * Contains an N-dimensional, indexable and broadcastable array with
      many similarities to a `numpy` array.

    * Contains the units of the array elements.

    * Supports masked arrays, regardless of whether or not it was
      initialised with a masked array.

    * Stores and operates on data arrays which are larger than the
      available memory.

    **Indexing**

    A data array is indexable in a similar way to numpy array:

    >>> d.shape
    (12, 19, 73, 96)
    >>> d[...].shape
    (12, 19, 73, 96)
    >>> d[slice(0, 9), 10:0:-2, :, :].shape
    (9, 5, 73, 96)

    There are three extensions to the numpy indexing functionality:

    * Size 1 dimensions are never removed by indexing.

      An integer index i takes the i-th element but does not reduce the
      rank of the output array by one:

      >>> d.shape
      (12, 19, 73, 96)
      >>> d[0, ...].shape
      (1, 19, 73, 96)
      >>> d[:, 3, slice(10, 0, -2), 95].shape
      (12, 1, 5, 1)

      Size 1 dimensions may be removed with the `squeeze` method.

    * The indices for each axis work independently.

      When more than one dimension's slice is a 1-d boolean sequence or
      1-d sequence of integers, then these indices work independently
      along each dimension (similar to the way vector subscripts work in
      Fortran), rather than by their elements:

      >>> d.shape
      (12, 19, 73, 96)
      >>> d[0, :, [0, 1], [0, 13, 27]].shape
      (1, 19, 2, 3)

    * Boolean indices may be any object which exposes the numpy array
      interface.

      >>> d.shape
      (12, 19, 73, 96)
      >>> d[..., d[0, 0, 0]>d[0, 0, 0].min()]

    **Cyclic axes**

    """

    def __new__(cls, *args, **kwargs):
        """Store component classes."""
        instance = super().__new__(cls)
        instance._Units_class = Units
        return instance

    def __contains__(self, value):
        """Membership test operator ``in``

        x.__contains__(y) <==> y in x

        Returns True if the scalar *value* is contained anywhere in
        the data. If *value* is not scalar then an exception is
        raised.

        **Performance**

        `__contains__` causes all delayed operations to be computed
        unless *value* is a `Data` object with incompatible units, in
        which case `False` is always returned.

        **Examples**

        >>> d = cf.Data([[0, 1, 2], [3, 4, 5]], 'm')
        >>> 4 in d
        True
        >>> 4.0 in d
        True
        >>> cf.Data(5) in d
        True
        >>> cf.Data(5, 'm') in d
        True
        >>> cf.Data(0.005, 'km') in d
        True

        >>> 99 in d
        False
        >>> cf.Data(2, 'seconds') in d
        False

        >>> [1] in d
        Traceback (most recent call last):
            ...
        TypeError: elementwise comparison failed; must test against a scalar, not [1]
        >>> [1, 2] in d
        Traceback (most recent call last):
            ...
        TypeError: elementwise comparison failed; must test against a scalar, not [1, 2]

        >>> d = cf.Data(["foo", "bar"])
        >>> 'foo' in d
        True
        >>> 'xyz' in d
        False

        """
        # Check that value is scalar by seeing if its shape is ()
        shape = getattr(value, "shape", None)
        if shape is None:
            if isinstance(value, str):
                # Strings are scalars, even though they have a len().
                shape = ()
            else:
                try:
                    len(value)
                except TypeError:
                    # value has no len() so assume that it is a scalar
                    shape = ()
                else:
                    # value has a len() so assume that it is not a scalar
                    shape = True
        elif is_dask_collection(value) and math.isnan(value.size):
            # value is a dask array with unknown size, so calculate
            # the size. This is acceptable, as we're going to compute
            # it anyway at the end of this method.
            value.compute_chunk_sizes()
            shape = value.shape

        if shape:
            raise TypeError(
                "elementwise comparison failed; must test against a scalar, "
                f"not {value!r}"
            )

        # If value is a scalar Data object then conform its units
        if isinstance(value, self.__class__):
            self_units = self.Units
            value_units = value.Units
            if value_units.equivalent(self_units):
                if not value_units.equals(self_units):
                    value = value.copy()
                    value.Units = self_units
            elif value_units:
                # No need to check the dask array if the value units
                # are incompatible
                return False

            # 'cf_contains' has its own calls to 'cfdm_to_memory', so
            # we can set '_force_to_memory=False'.
            value = value.to_dask_array(_force_to_memory=False)

        # 'cf_contains' has its own calls to 'cfdm_to_memory', so we
        # can set '_force_to_memory=False'.
        dx = self.to_dask_array(_force_to_memory=False)

        out_ind = tuple(range(dx.ndim))
        dx_ind = out_ind

        dx = da.blockwise(
            cf_contains,
            out_ind,
            dx,
            dx_ind,
            value,
            (),
            adjust_chunks={i: 1 for i in out_ind},
            dtype=bool,
        )

        return bool(dx.any())

    def __getitem__(self, indices):
        """Return a subspace of the data defined by indices.

        d.__getitem__(indices) <==> d[indices]

        Indexing follows rules that are very similar to the numpy indexing
        rules, the only differences being:

        * An integer index i takes the i-th element but does not reduce
          the rank by one.

        * When two or more dimensions' indices are sequences of integers
          then these indices work independently along each dimension
          (similar to the way vector subscripts work in Fortran). This is
          the same behaviour as indexing on a `netCDF4.Variable` object.

        **Performance**

        If the shape of the data is unknown then it is calculated
        immediately by executing all delayed operations.

        . seealso:: `__keepdims_indexing__`,
                    `__orthogonal_indexing__`, `__setitem__`

        :Returns:

            `Data`
                The subspace of the data.

        **Examples**

        >>> import numpy
        >>> d = Data(numpy.arange(100, 190).reshape(1, 10, 9))
        >>> d.shape
        (1, 10, 9)
        >>> d[:, :, 1].shape
        (1, 10, 1)
        >>> d[:, 0].shape
        (1, 1, 9)
        >>> d[..., 6:3:-1, 3:6].shape
        (1, 3, 3)
        >>> d[0, [2, 9], [4, 8]].shape
        (1, 2, 2)
        >>> d[0, :, -2].shape
        (1, 10, 1)

        """
        if indices is Ellipsis:
            return self.copy()

        ancillary_mask = ()
        try:
            arg = indices[0]
        except (IndexError, TypeError):
            pass
        else:
            if isinstance(arg, str) and arg == "mask":
                ancillary_mask = indices[1]
                indices = indices[2:]

        shape = self.shape
        axes = self._axes
        cyclic_axes = self._cyclic
        keepdims = self.__keepdims_indexing__

        indices, roll = parse_indices(
            shape, indices, cyclic=True, keepdims=keepdims
        )
        indices = tuple(indices)
        if roll:
            #  Roll axes with cyclic slices.
            #
            # For example, if slice(-2, 3) has been requested on a
            # cyclic axis, then we roll that axis by two points and
            # apply the slice(0, 5) instead.
            if not cyclic_axes.issuperset([axes[i] for i in roll]):
                raise IndexError(
                    "Can't take a cyclic slice of a non-cyclic axis"
                )

            d = self.roll(axis=tuple(roll.keys()), shift=tuple(roll.values()))
        else:
            d = self

        new = super(Data, d).__getitem__(indices)

        if cyclic_axes:
            # Cyclic axes that have been reduced in size are no longer
            # considered to be cyclics
            shape0 = [
                n for n, axis in zip(shape, self._axes) if axis in new._axes
            ]
            x = [
                axis
                for axis, n0, n1 in zip(new._axes, shape0, new.shape)
                if axis in cyclic_axes and n0 != n1
            ]
            if x:
                # Never change the value of the _cyclic attribute
                # in-place
                new._cyclic = cyclic_axes.difference(x)

        if ancillary_mask:
            # Apply ancillary masks
            for mask in ancillary_mask:
                new.where(mask, masked, None, inplace=True)

        return new

    def __setitem__(self, indices, value):
        """Implement indexed assignment.

        x.__setitem__(indices, y) <==> x[indices]=y

        Assignment to data array elements defined by indices.

        Elements of a data array may be changed by assigning values to
        a subspace. See `__getitem__` for details on how to define
        subspace of the data array.

        .. note:: Currently at most one dimension's assignment index
                  may be a 1-d array of integers or booleans. This is
                  is different to `__getitem__`, which by default
                  applies 'orthogonal indexing' when multiple indices
                  of 1-d array of integers or booleans are present.

        **Missing data**

        The treatment of missing data elements during assignment to a
        subspace depends on the value of the `hardmask` attribute. If
        it is True then masked elements will not be unmasked,
        otherwise masked elements may be set to any value.

        In either case, unmasked elements may be set, (including
        missing data).

        Unmasked elements may be set to missing data by assignment to
        the `cf.masked` constant or by assignment to a value which
        contains masked elements.

        **Performance**

        If the shape of the data is unknown then it is calculated
        immediately by executing all delayed operations.

        If indices for two or more dimensions are lists or 1-d arrays
        of Booleans or integers, and any of these are dask
        collections, then these dask collections will be
        computed immediately.

        .. seealso:: `__getitem__`, `__keedims_indexing__`,
                     `__orthogonal_indexing__`, `cf.masked`,
                     `hardmask`, `where`

        """
        ancillary_mask = ()
        try:
            arg = indices[0]
        except (IndexError, TypeError):
            pass
        else:
            if isinstance(arg, str) and arg == "mask":
                # The indices include an ancillary mask that defines
                # elements which are protected from assignment
                original_self = self.copy()
                ancillary_mask = indices[1]
                indices = indices[2:]

        indices, roll = parse_indices(
            self.shape,
            indices,
            cyclic=True,
            keepdims=self.__keepdims_indexing__,
        )

        if roll:
            # Roll axes with cyclic slices
            #
            # For example, if assigning to slice(-2, 3) has been
            # requested on a cyclic axis (and we're not using numpy
            # indexing), then we roll that axis by two points and
            # assign to slice(0, 5) instead. The axis is then unrolled
            # by two points afer the assignment has been made.
            axes = self._axes
            if not self._cyclic.issuperset([axes[i] for i in roll]):
                raise IndexError(
                    "Can't do a cyclic assignment to a non-cyclic axis"
                )

            roll_axes = tuple(roll.keys())
            shifts = tuple(roll.values())
            self.roll(shift=shifts, axis=roll_axes, inplace=True)

        # Make sure that the units of value are the same as self
        value = conform_units(value, self.Units)

        # Do the assignment
        indices = tuple(indices)
        super().__setitem__(indices, value)

        if roll:
            # Unroll any axes that were rolled to enable a cyclic
            # assignment
            shifts = [-shift for shift in shifts]
            self.roll(shift=shifts, axis=roll_axes, inplace=True)

        if ancillary_mask:
            # Reset the original array values at locations that are
            # excluded from the assignment by True values in any
            # ancillary masks
            original_self = original_self[indices]
            reset = self[indices]
            for mask in ancillary_mask:
                reset.where(mask, original_self, inplace=True)

            self[indices] = reset

        return

    @_inplace_enabled(default=False)
    def diff(self, axis=-1, n=1, inplace=False):
        """Calculate the n-th discrete difference along the given axis.

        The first difference is given by ``x[i+1] - x[i]`` along the
        given axis, higher differences are calculated by using `diff`
        recursively.

        The shape of the output is the same as the input except along
        the given axis, where the dimension is smaller by *n*. The
        data type of the output is the same as the type of the
        difference between any two elements of the input.

        .. versionadded:: 3.2.0

        .. seealso:: `cumsum`, `sum`

        :Parameters:

            axis: int, optional
                The axis along which the difference is taken. By
                default the last axis is used. The *axis* argument is
                an integer that selects the axis corresponding to the
                given position in the list of axes of the data array.

            n: int, optional
                The number of times values are differenced. If zero,
                the input is returned as-is. By default *n* is ``1``.

            {{inplace: `bool`, optional}}

        :Returns:

            `Data` or `None`
                The n-th differences, or `None` if the operation was
                in-place.

        **Examples**

        >>> d = cf.Data(numpy.arange(12.).reshape(3, 4))
        >>> d[1, 1] = 4.5
        >>> d[2, 2] = 10.5
        >>> print(d.array)
        [[ 0.   1.   2.   3. ]
         [ 4.   4.5  6.   7. ]
         [ 8.   9.  10.5 11. ]]
        >>> print(d.diff().array)
        [[1.  1.  1. ]
         [0.5 1.5 1. ]
         [1.  1.5 0.5]]
        >>> print(d.diff(n=2).array)
        [[ 0.   0. ]
         [ 1.  -0.5]
         [ 0.5 -1. ]]
        >>> print(d.diff(axis=0).array)
        [[4.  3.5 4.  4. ]
         [4.  4.5 4.5 4. ]]
        >>> print(d.diff(axis=0, n=2).array)
        [[0.  1.  0.5 0. ]]
        >>> d[1, 2] = cf.masked
        >>> print(d.array)
        [[0.0 1.0  2.0  3.0]
         [4.0 4.5   --  7.0]
         [8.0 9.0 10.5 11.0]]
        >>> print(d.diff().array)
        [[1.0 1.0 1.0]
         [0.5  --  --]
         [1.0 1.5 0.5]]
        >>> print(d.diff(n=2).array)
        [[0.0  0.0]
         [ --   --]
         [0.5 -1.0]]
        >>> print(d.diff(axis=0).array)
        [[4.0 3.5 -- 4.0]
         [4.0 4.5 -- 4.0]]
        >>> print(d.diff(axis=0, n=2).array)
        [[0.0 1.0 -- 0.0]]

        """
        d = _inplace_enabled_define_and_cleanup(self)

        dx = self.to_dask_array()
        dx = da.diff(dx, axis=axis, n=n)
        d._set_dask(dx)

        # Convert to "difference" units
        #
        # TODO: Think about temperature units in relation to
        #       https://github.com/cf-convention/discuss/issues/101,
        #       whenever that issue is resolved.
        units = self.Units
        if units.isreftime:
            units = d._Units_class(units._units_since_reftime)
            d.override_units(units, inplace=True)

        return d

    @_inplace_enabled(default=False)
    def digitize(
        self,
        bins,
        upper=False,
        open_ends=False,
        closed_ends=None,
        return_bins=False,
        inplace=False,
    ):
        """Return the indices of the bins to which each value belongs.

        Values (including masked values) that do not belong to any bin
        result in masked values in the output data.

        Bins defined by percentiles are easily created with the
        `percentiles` method

        *Example*:
          Find the indices for bins defined by the 10th, 50th and 90th
          percentiles:

          >>> bins = d.percentile([0, 10, 50, 90, 100], squeeze=True)
          >>> i = f.digitize(bins, closed_ends=True)

        .. versionadded:: 3.0.2

        .. seealso:: `percentile`

        :Parameters:

            bins: array_like
                The bin boundaries. One of:

                * An integer.

                  Create this many equally sized, contiguous bins spanning
                  the range of the data. I.e. the smallest bin boundary is
                  the minimum of the data and the largest bin boundary is
                  the maximum of the data. In order to guarantee that each
                  data value lies inside a bin, the *closed_ends*
                  parameter is assumed to be True.

                * A 1-d array of numbers.

                  When sorted into a monotonically increasing sequence,
                  each boundary, with the exception of the two end
                  boundaries, counts as the upper boundary of one bin and
                  the lower boundary of next. If the *open_ends* parameter
                  is True then the lowest lower bin boundary also defines
                  a left-open (i.e. not bounded below) bin, and the
                  largest upper bin boundary also defines a right-open
                  (i.e. not bounded above) bin.

                * A 2-d array of numbers.

                  The second dimension, that must have size 2, contains
                  the lower and upper bin boundaries. Different bins may
                  share a boundary, but may not overlap. If the
                  *open_ends* parameter is True then the lowest lower bin
                  boundary also defines a left-open (i.e. not bounded
                  below) bin, and the largest upper bin boundary also
                  defines a right-open (i.e. not bounded above) bin.

            upper: `bool`, optional
                If True then each bin includes its upper bound but not its
                lower bound. By default the opposite is applied, i.e. each
                bin includes its lower bound but not its upper bound.

            open_ends: `bool`, optional
                If True then create left-open (i.e. not bounded below) and
                right-open (i.e. not bounded above) bins from the lowest
                lower bin boundary and largest upper bin boundary
                respectively. By default these bins are not created

            closed_ends: `bool`, optional
                If True then extend the most extreme open boundary by a
                small amount so that its bin includes values that are
                equal to the unadjusted boundary value. This is done by
                multiplying it by ``1.0 - epsilon`` or ``1.0 + epsilon``,
                whichever extends the boundary in the appropriate
                direction, where ``epsilon`` is the smallest positive
                64-bit float such that ``1.0 + epsilson != 1.0``. I.e. if
                *upper* is False then the largest upper bin boundary is
                made slightly larger and if *upper* is True then the
                lowest lower bin boundary is made slightly lower.

                By default *closed_ends* is assumed to be True if *bins*
                is a scalar and False otherwise.

            return_bins: `bool`, optional
                If True then also return the bins in their 2-d form.

            {{inplace: `bool`, optional}}

        :Returns:

            `Data`, [`Data`]
                The indices of the bins to which each value belongs.

                If *return_bins* is True then also return the bins in
                their 2-d form.

        **Examples**

        >>> d = cf.Data(numpy.arange(12).reshape(3, 4))
        [[ 0  1  2  3]
         [ 4  5  6  7]
         [ 8  9 10 11]]

        Equivalent ways to create indices for the four bins ``[-inf, 2),
        [2, 6), [6, 10), [10, inf)``

        >>> e = d.digitize([2, 6, 10])
        >>> e = d.digitize([[2, 6], [6, 10]])
        >>> print(e.array)
        [[0 0 1 1]
         [1 1 2 2]
         [2 2 3 3]]

        Equivalent ways to create indices for the two bins ``(2, 6], (6, 10]``

        >>> e = d.digitize([2, 6, 10], upper=True, open_ends=False)
        >>> e = d.digitize([[2, 6], [6, 10]], upper=True, open_ends=False)
        >>> print(e.array)
        [[-- -- --  0]
         [ 0  0  0  1]
         [ 1  1  1 --]]

        Create indices for the two bins ``[2, 6), [8, 10)``, which are
        non-contiguous

        >>> e = d.digitize([[2, 6], [8, 10]])
        >>> print(e.array)
        [[ 0 0  1  1]
         [ 1 1 -- --]
         [ 2 2  3  3]]

        Masked values result in masked indices in the output array.

        >>> d[1, 1] = cf.masked
        >>> print(d.array)
        [[ 0  1  2  3]
         [ 4 --  6  7]
         [ 8  9 10 11]]
        >>> print(d.digitize([2, 6, 10], open_ends=True).array)
        [[ 0  0  1  1]
         [ 1 --  2  2]
         [ 2  2  3  3]]
        >>> print(d.digitize([2, 6, 10]).array)
        [[-- --  0  0]
         [ 0 --  1  1]
         [ 1  1 -- --]]
        >>> print(d.digitize([2, 6, 10], closed_ends=True).array)
        [[-- --  0  0]
         [ 0 --  1  1]
         [ 1  1  1 --]]

        """
        d = _inplace_enabled_define_and_cleanup(self)

        org_units = d.Units

        bin_units = getattr(bins, "Units", None)

        if bin_units:
            if not bin_units.equivalent(org_units):
                raise ValueError(
                    "Can't put data into bins that have units that are "
                    "not equivalent to the units of the data."
                )

            if not bin_units.equals(org_units):
                bins = bins.copy()
                bins.Units = org_units
        else:
            bin_units = org_units

        # Get bins as a numpy array
        if isinstance(bins, np.ndarray):
            bins = bins.copy()
        else:
            bins = np.asanyarray(bins)

        if bins.ndim > 2:
            raise ValueError(
                "The 'bins' parameter must be scalar, 1-d or 2-d. "
                f"Got: {bins!r}"
            )

        two_d_bins = None

        if bins.ndim == 2:
            # --------------------------------------------------------
            # 2-d bins: Make sure that each bin is increasing and sort
            #           the bins by lower bounds
            # --------------------------------------------------------
            if bins.shape[1] != 2:
                raise ValueError(
                    "The second dimension of the 'bins' parameter must "
                    f"have size 2. Got: {bins!r}"
                )

            bins.sort(axis=1)
            bins.sort(axis=0)

            # Check for overlaps
            for i, (u, l) in enumerate(zip(bins[:-1, 1], bins[1:, 0])):
                if u > l:
                    raise ValueError(
                        f"Overlapping bins: "
                        f"{tuple(bins[i])}, {tuple(bins[i + i])}"
                    )

            two_d_bins = bins
            bins = np.unique(bins)

            # Find the bins that were omitted from the original 2-d
            # bins array. Note that this includes the left-open and
            # right-open bins at the ends.
            delete_bins = [
                n + 1
                for n, (a, b) in enumerate(zip(bins[:-1], bins[1:]))
                if (a, b) not in two_d_bins
            ]
        elif bins.ndim == 1:
            # --------------------------------------------------------
            # 1-d bins:
            # --------------------------------------------------------
            bins.sort()
            delete_bins = []
        else:
            # --------------------------------------------------------
            # 0-d bins:
            # --------------------------------------------------------
            if closed_ends is None:
                closed_ends = True

            if not closed_ends:
                raise ValueError(
                    "Can't set closed_ends=False when specifying bins as "
                    "a scalar."
                )

            if open_ends:
                raise ValueError(
                    "Can't set open_ends=True when specifying bins as a "
                    "scalar."
                )

            mx = d.max().datum()
            mn = d.min().datum()
            bins = np.linspace(mn, mx, int(bins) + 1, dtype=float)

            delete_bins = []

        if closed_ends:
            # Adjust the lowest/largest bin boundary to be inclusive
            if open_ends:
                raise ValueError(
                    "Can't set open_ends=True when closed_ends is True."
                )

            if bins.dtype.kind != "f":
                bins = bins.astype(float, copy=False)

            epsilon = np.finfo(float).eps
            ndim = bins.ndim
            if upper:
                mn = bins[(0,) * ndim]
                bins[(0,) * ndim] -= abs(mn) * epsilon
            else:
                mx = bins[(-1,) * ndim]
                bins[(-1,) * ndim] += abs(mx) * epsilon

        if not open_ends:
            delete_bins.insert(0, 0)
            delete_bins.append(bins.size)

        # Digitise the array
        dx = d.to_dask_array()
        dx = da.digitize(dx, bins, right=upper)
        d._set_dask(dx)
        d.override_units(_units_None, inplace=True)

        # More elegant to handle 'delete_bins' in cf- rather than Dask- space
        # i.e. using cf.where with d in-place rather than da.where with dx
        # just after the digitize operation above (cf.where already applies
        # equivalent logic element-wise).
        if delete_bins:
            for n, db in enumerate(delete_bins):
                db -= n
                d.where(d == db, np.ma.masked, None, inplace=True)
                # x = d - 1 rather than = d here since there is one fewer bin
                # therefore we need to adjust to the new corresponding indices
                d.where(d > db, d - 1, None, inplace=True)

        if return_bins:
            if two_d_bins is None:
                two_d_bins = np.empty((bins.size - 1, 2), dtype=bins.dtype)
                two_d_bins[:, 0] = bins[:-1]
                two_d_bins[:, 1] = bins[1:]

            two_d_bins = type(self)(two_d_bins, units=bin_units)
            return d, two_d_bins

        return d

    def median(
        self,
        axes=None,
        squeeze=False,
        mtol=1,
        inplace=False,
    ):
        """Calculate median values.

        Calculates the median value or the median values along axes.

        See
        https://ncas-cms.github.io/cf-python/analysis.html#collapse-methods
        for mathematical definitions.

         ..seealso:: `mean_of_upper_decile`, `percentile`

        :Parameters:

            {{collapse axes: (sequence of) `int`, optional}}

            {{collapse squeeze: `bool`, optional}}

            {{mtol: number, optional}}

            {{inplace: `bool`, optional}}

        :Returns:

            `Data` or `None`
                The collapsed data, or `None` if the operation was
                in-place.

        **Examples**

        >>> a = np.ma.arange(12).reshape(4, 3)
        >>> d = cf.Data(a, 'K')
        >>> d[1, 1] = cf.masked
        >>> print(d.array)
        [[0 1 2])
         [3 -- 5]
         [6 7 8]
         [9 10 11]]
        >>> d.median()
        <CF Data(1, 1): [[6.0]] K>

        """
        return self.percentile(
            50, axes=axes, squeeze=squeeze, mtol=mtol, inplace=inplace
        )

    @_inplace_enabled(default=False)
    def mean_of_upper_decile(
        self,
        axes=None,
        weights=None,
        method="linear",
        squeeze=False,
        mtol=1,
        include_decile=True,
        split_every=None,
        inplace=False,
    ):
        """Mean of values defined by the upper tenth of their
        distribution.

        For the values defined by the upper tenth of their
        distribution, calculates their mean, or their mean along axes.

        See
        https://ncas-cms.github.io/cf-python/analysis.html#collapse-methods
        for mathematical definitions.

         ..seealso:: `mean`, `median`, `percentile`

        :Parameters:

            {{collapse axes: (sequence of) `int`, optional}}

            {{weights: data_like, `dict`, or `None`, optional}}

                .. note:: *weights* only applies to the calculation of
                          the mean defined by the upper tenth of their
                          distribution.

            {{percentile method: `str`, optional}}

                .. versionadded:: 3.14.0

            {{collapse squeeze: `bool`, optional}}

            {{mtol: number, optional}}

                .. note:: *mtol* only applies to the calculation of
                          the location of the 90th percentile.

            include_decile: `bool`, optional
                If True then include in the mean any values that are
                equal to the 90th percentile. By default these are
                excluded.

            {{split_every: `int` or `dict`, optional}}

                .. versionadded:: 3.14.0

            {{inplace: `bool`, optional}}

        :Returns:

            `Data` or `None`
                The collapsed data, or `None` if the operation was
                in-place.

        **Examples**

        >>> d = cf.Data(np.arange(20).reshape(4, 5), 'm')
        >>> print(d.array)
        [[ 0  1  2  3  4]
         [ 5  6  7  8  9]
         [10 11 12 13 14]
         [15 16 17 18 19]]
        >>> e = d.mean_of_upper_decile()
        >>> e
        <CF Data(1, 1): [[18.5]] m>

        """
        d = _inplace_enabled_define_and_cleanup(self)

        # Find the 90th percentile
        p90 = d.percentile(
            90, axes=axes, squeeze=False, mtol=mtol, inplace=False
        )

        # Mask all elements that are less than (or equal to) the 90th
        # percentile
        if include_decile:
            less_than_p90 = d < p90
        else:
            less_than_p90 = d <= p90

        if mtol < 1:
            # Set missing values to True to ensure that 'd' gets
            # masked at those locations
            less_than_p90.filled(True, inplace=True)

        d.where(less_than_p90, masked, inplace=True)

        # Find the mean of elements greater than (or equal to) the
        # 90th percentile
        d.mean(
            axes=axes,
            weights=weights,
            squeeze=squeeze,
            mtol=1,
            split_every=split_every,
            inplace=True,
        )

        return d

    @_inplace_enabled(default=False)
    def percentile(
        self,
        ranks,
        axes=None,
        method="linear",
        squeeze=False,
        mtol=1,
        inplace=False,
        interpolation=None,
        interpolation2=None,
    ):
        """Compute percentiles of the data along the specified axes.

        The default is to compute the percentiles along a flattened
        version of the data.

        If the input data are integers, or floats smaller than
        float64, or the input data contains missing values, then
        output data-type is float64. Otherwise, the output data-type
        is the same as that of the input.

        If multiple percentile ranks are given then a new, leading
        data dimension is created so that percentiles can be stored
        for each percentile rank.

        **Accuracy**

        The `percentile` method returns results that are consistent
        with `numpy.percentile`, which may be different to those
        created by `dask.percentile`. The dask method uses an
        algorithm that calculates approximate percentiles which are
        likely to be different from the correct values when there are
        two or more dask chunks.

        >>> import numpy as np
        >>> import dask.array as da
        >>> import cf
        >>> a = np.arange(101)
        >>> dx = da.from_array(a, chunks=10)
        >>> da.percentile(dx, 40).compute()
        array([40.36])
        >>> np.percentile(a, 40)
        40.0
        >>> d = cf.Data(a, chunks=10)
        >>> d.percentile(40).array
        array([40.])

        .. versionadded:: 3.0.4

        .. seealso:: `digitize`, `median`, `mean_of_upper_decile`,
                     `where`

        :Parameters:

            ranks: (sequence of) number
                Percentile rank, or sequence of percentile ranks, to
                compute, which must be between 0 and 100 inclusive.

            axes: (sequence of) `int`, optional
                Select the axes. The *axes* argument may be one, or a
                sequence, of integers that select the axis
                corresponding to the given position in the list of
                axes of the data array.

                By default, of *axes* is `None`, all axes are selected.

            {{percentile method: `str`, optional}}

                .. versionadded:: 3.14.0

            squeeze: `bool`, optional
                If True then all axes over which percentiles are
                calculated are removed from the returned data. By
                default axes over which percentiles have been
                calculated are left in the result as axes with size 1,
                meaning that the result is guaranteed to broadcast
                correctly against the original data.

            {{mtol: number, optional}}

            {{split_every: `int` or `dict`, optional}}

                .. versionadded:: 3.14.0

            {{inplace: `bool`, optional}}

            interpolation: deprecated at version 3.14.0
                Use the *method* parameter instead.

        :Returns:

            `Data` or `None`
                The percentiles of the original data, or `None` if the
                operation was in-place.

        **Examples**

        >>> d = cf.Data(numpy.arange(12).reshape(3, 4), 'm')
        >>> print(d.array)
        [[ 0  1  2  3]
         [ 4  5  6  7]
         [ 8  9 10 11]]
        >>> p = d.percentile([20, 40, 50, 60, 80])
        >>> p
        <CF Data(5, 1, 1): [[[2.2, ..., 8.8]]] m>

        >>> p = d.percentile([20, 40, 50, 60, 80], squeeze=True)
        >>> print(p.array)
        [2.2 4.4 5.5 6.6 8.8]

        Find the standard deviation of the values above the 80th percentile:

        >>> p80 = d.percentile(80)
        <CF Data(1, 1): [[8.8]] m>
        >>> e = d.where(d<=p80, cf.masked)
        >>> print(e.array)
        [[-- -- -- --]
         [-- -- -- --]
         [-- 9 10 11]]
        >>> e.std()
        <CF Data(1, 1): [[0.816496580927726]] m>

        Find the mean of the values above the 45th percentile along the
        second axis:

        >>> p45 = d.percentile(45, axes=1)
        >>> print(p45.array)
        [[1.35],
         [5.35],
         [9.35]]
        >>> e = d.where(d<=p45, cf.masked)
        >>> print(e.array)
        [[-- -- 2 3]
         [-- -- 6 7]
         [-- -- 10 11]]
        >>> f = e.mean(axes=1)
        >>> f
        <CF Data(3, 1): [[2.5, ..., 10.5]] m>
        >>> print(f.array)
        [[ 2.5]
         [ 6.5]
         [10.5]]

        Find the histogram bin boundaries associated with given
        percentiles, and digitize the data based on these bins:

        >>> bins = d.percentile([0, 10, 50, 90, 100], squeeze=True)
        >>> print(bins.array)
        [ 0.   1.1  5.5  9.9 11. ]
        >>> e = d.digitize(bins, closed_ends=True)
        >>> print(e.array)
        [[0 0 1 1]
         [1 1 2 2]
         [2 2 3 3]]

        """
        from dask.core import flatten

        # TODODASKAPI: interpolation -> method
        if interpolation is not None:
            _DEPRECATION_ERROR_KWARGS(
                self,
                "percentile",
                {"interpolation": None},
                message="Use the 'method' parameter instead.",
                version="3.14.0",
                removed_at="5.0.0",
            )  # pragma: no cover

        d = _inplace_enabled_define_and_cleanup(self)

        # Parse percentile ranks
        q = ranks
        if not (isinstance(q, np.ndarray) or is_dask_collection(q)):
            q = np.array(ranks)

        if q.ndim > 1:
            q = q.flatten()

        if not np.issubdtype(d.dtype, np.number):
            method = "nearest"

        if axes is None:
            axes = tuple(range(d.ndim))
        else:
            axes = tuple(sorted(d._parse_axes(axes)))

        # 'cf_percentile' has its own call to 'cfdm_to_memory', so we
        # can set '_force_to_memory=False'.
        dx = d.to_dask_array(_force_to_memory=False)
        dtype = dx.dtype
        shape = dx.shape

        # Rechunk the data so that the dimensions over which
        # percentiles are being calculated all have one chunk.
        #
        # Make sure that no new chunks are larger (in bytes) than any
        # original chunk.
        new_chunks = normalize_chunks(
            [-1 if i in axes else "auto" for i in range(dx.ndim)],
            shape=shape,
            dtype=dtype,
            limit=dtype.itemsize * reduce(mul, map(max, dx.chunks), 1),
        )
        dx = dx.rechunk(new_chunks)

        # Initialise the indices of each chunk of the result
        #
        # E.g. [(0, 0, 0), (0, 0, 1), (0, 1, 0), (0, 1, 1)]
        keys = [key[1:] for key in flatten(dx.__dask_keys__())]

        keepdims = not squeeze
        if not keepdims:
            # Remove axes that will be dropped in the result
            indices = [i for i in range(len(keys[0])) if i not in axes]
            keys = [tuple([k[i] for i in indices]) for k in keys]

        if q.ndim:
            # Insert a leading rank dimension for non-scalar input
            # percentile ranks
            keys = [(0,) + k for k in keys]

        # Create a new dask dictionary for the result
        name = "cf-percentile-" + tokenize(dx, axes, q, method)
        name = (name,)
        dsk = {
            name
            + chunk_index: (
                cf_percentile,
                dask_key,
                q,
                axes,
                method,
                keepdims,
                mtol,
            )
            for chunk_index, dask_key in zip(keys, flatten(dx.__dask_keys__()))
        }

        # Define the chunks for the result
        if q.ndim:
            out_chunks = [(q.size,)]
        else:
            out_chunks = []

        for i, c in enumerate(dx.chunks):
            if i in axes:
                if keepdims:
                    out_chunks.append((1,))
            else:
                out_chunks.append(c)

        name = name[0]
        graph = HighLevelGraph.from_collections(name, dsk, dependencies=[dx])
        dx = da.Array(graph, name, chunks=out_chunks, dtype=float)

        d._set_dask(dx)

        # Add a new axis identifier for a leading rank axis
        if q.ndim:
            axes = d._axes
            d._axes = (new_axis_identifier(axes),) + axes

        d._update_deterministic(q)

        return d

    @_deprecated_kwarg_check("i", version="3.0.0", removed_at="4.0.0")
    @_inplace_enabled(default=False)
    def ceil(self, inplace=False, i=False):
        """The ceiling of the data, element-wise.

        The ceiling of ``x`` is the smallest integer ``n``, such that
        ``n>=x``.

        .. versionadded:: 1.0

        .. seealso:: `floor`, `rint`, `trunc`

        :Parameters:

            {{inplace: `bool`, optional}}

            {{i: deprecated at version 3.0.0}}

        :Returns:

            `Data` or `None`
                The ceiling of the data. If the operation was in-place
                then `None` is returned.

        **Examples**

        >>> d = cf.Data([-1.9, -1.5, -1.1, -1, 0, 1, 1.1, 1.5 , 1.9])
        >>> print(d.array)
        [-1.9 -1.5 -1.1 -1.   0.   1.   1.1  1.5  1.9]
        >>> print(d.ceil().array)
        [-1. -1. -1. -1.  0.  1.  2.  2.  2.]

        """
        d = _inplace_enabled_define_and_cleanup(self)
        dx = d.to_dask_array()
        dx = da.ceil(dx)
        d._set_dask(dx)
        return d

    @_inplace_enabled(default=False)
    def convolution_filter(
        self,
        window=None,
        axis=None,
        mode=None,
        cval=None,
        origin=0,
        inplace=False,
    ):
        """Return the data convolved along the given axis with the
        specified filter.

        The magnitude of the integral of the filter (i.e. the sum of the
        weights defined by the *weights* parameter) affects the convolved
        values. For example, filter weights of ``[0.2, 0.2 0.2, 0.2,
        0.2]`` will produce a non-weighted 5-point running mean; and
        weights of ``[1, 1, 1, 1, 1]`` will produce a 5-point running
        sum. Note that the weights returned by functions of the
        `scipy.signal.windows` package do not necessarily sum to 1 (see
        the examples for details).

        .. versionadded:: 3.3.0

        :Parameters:

            window: sequence of numbers
                Specify the window of weights to use for the filter.

                *Parameter example:*
                  An unweighted 5-point moving average can be computed
                  with ``weights=[0.2, 0.2, 0.2, 0.2, 0.2]``

                Note that the `scipy.signal.windows` package has suite of
                window functions for creating weights for filtering (see
                the examples for details).

            axis: `int`
                Select the axis over which the filter is to be applied.
                removed. The *axis* parameter is an integer that selects
                the axis corresponding to the given position in the list
                of axes of the data.

                *Parameter example:*
                  Convolve the second axis: ``axis=1``.

                *Parameter example:*
                  Convolve the last axis: ``axis=-1``.

            mode: `str`, optional
                The *mode* parameter determines how the input array is
                extended when the filter overlaps an array border. The
                default value is ``'constant'`` or, if the dimension being
                convolved is cyclic (as ascertained by the `iscyclic`
                method), ``'wrap'``. The valid values and their behaviours
                are as follows:

                ==============  ==========================  ============================
                *mode*          Description                 Behaviour
                ==============  ==========================  ============================
                ``'reflect'``   The input is extended by    ``(c b a | a b c | c b a)``
                                reflecting about the edge

                ``'constant'``  The input is extended by    ``(k k k | a b c | k k k)``
                                filling all values beyond
                                the edge with the same
                                constant value (``k``),
                                defined by the *cval*
                                parameter.

                ``'nearest'``   The input is extended by    ``(a a a | a b c | c c c )``
                                replicating the last point

                ``'mirror'``    The input is extended by    ``(c b | a b c | b a)``
                                reflecting about the
                                centre of the last point.

                ``'wrap'``      The input is extended by    ``(a b c | a b c | a b c)``
                                wrapping around to the
                                opposite edge.

                ``'periodic'``  This is a synonym for
                                ``'wrap'``.
                ==============  ==========================  ============================

                The position of the window relative to each value can be
                changed by using the *origin* parameter.

            cval: scalar, optional
                Value to fill past the edges of the array if *mode* is
                ``'constant'``. Defaults to `None`, in which case the
                edges of the array will be filled with missing data.

                *Parameter example:*
                   To extend the input by filling all values beyond the
                   edge with zero: ``cval=0``

            origin: `int`, optional
                Controls the placement of the filter. Defaults to 0, which
                is the centre of the window. If the window has an even
                number of weights then then a value of 0 defines the index
                defined by ``width/2 -1``.

                *Parameter example:*
                  For a weighted moving average computed with a weights
                  window of ``[0.1, 0.15, 0.5, 0.15, 0.1]``, if
                  ``origin=0`` then the average is centred on each
                  point. If ``origin=-2`` then the average is shifted to
                  include the previous four points. If ``origin=1`` then
                  the average is shifted to include the previous point and
                  the and the next three points.

            {{inplace: `bool`, optional}}

        :Returns:

            `Data` or `None`
                The convolved data, or `None` if the operation was
                in-place.

        """
        from .dask_utils import cf_convolve1d

        d = _inplace_enabled_define_and_cleanup(self)

        iaxis = d._parse_axes(axis)
        if len(iaxis) != 1:
            raise ValueError(
                "Must specify a unique domain axis with the 'axis' "
                f"parameter. {axis!r} specifies axes {iaxis!r}"
            )

        iaxis = iaxis[0]

        if mode is None:
            # Default mode is 'wrap' if the axis is cyclic, or else
            # 'constant'.
            if iaxis in d.cyclic():
                boundary = "periodic"
            else:
                boundary = cval
        elif mode == "wrap":
            boundary = "periodic"
        elif mode == "constant":
            boundary = cval
        elif mode == "mirror":
            raise ValueError(
                "'mirror' mode is no longer available. Please raise an "
                "issue at https://github.com/NCAS-CMS/cf-python/issues "
                "if you would like it to be re-implemented."
            )
            # This re-implementation would involve getting a 'mirror'
            # function added to dask.array.overlap, along similar
            # lines to the existing 'reflect' function in that module.
        else:
            boundary = mode

        # Set the overlap depth large enough to accommodate the
        # filter.
        #
        # For instance, for a 5-point window, the calculated value at
        # each point requires 2 points either side if the filter is
        # centred (i.e. origin is 0) and (up to) 3 points either side
        # if origin is 1 or -1.
        #
        # It is a restriction of dask.array.map_overlap that we can't
        # use asymmetric halos for general 'boundary' types.
        size = len(window)
        depth = int(size / 2)
        if not origin and not size % 2:
            depth += 1

        depth += abs(origin)

        dx = d.to_dask_array()

        # Cast to float to ensure that NaNs can be stored (so
        # map_overlap can correctly assign the halos)
        if dx.dtype != float:
            dx = dx.astype(float, copy=False)

        # Convolve each chunk
        convolve1d = partial(
            cf_convolve1d, window=window, axis=iaxis, origin=origin
        )

        dx = dx.map_overlap(
            convolve1d,
            depth={iaxis: depth},
            boundary=boundary,
            trim=True,
            meta=np.array((), dtype=float),
        )

        d._set_dask(dx)

        return d

    @_inplace_enabled(default=False)
    def cumsum(
        self,
        axis=None,
        masked_as_zero=False,
        method="sequential",
        inplace=False,
    ):
        """Return the data cumulatively summed along the given axis.

        .. versionadded:: 3.0.0

        .. seealso:: `diff`, `sum`

        :Parameters:

            axis: `int`, optional
                Select the axis over which the cumulative sums are to
                be calculated. By default the cumulative sum is
                computed over the flattened array.

            method: `str`, optional
                Choose which method to use to perform the cumulative
                sum. See `dask.array.cumsum` for details.

                .. versionadded:: 3.14.0

            {{inplace: `bool`, optional}}

                .. versionadded:: 3.3.0

            masked_as_zero: deprecated at version 3.14.0
                See the examples for the new behaviour when there are
                masked values.

        :Returns:

             `Data` or `None`
                The data with the cumulatively summed axis, or `None`
                if the operation was in-place.

        **Examples**

        >>> d = cf.Data(numpy.arange(12).reshape(3, 4))
        >>> print(d.array)
        [[ 0  1  2  3]
         [ 4  5  6  7]
         [ 8  9 10 11]]
        >>> print(d.cumsum().array)
        [ 0  1  3  6 10 15 21 28 36 45 55 66]
        >>> print(d.cumsum(axis=0).array)
        [[ 0  1  2  3]
         [ 4  6  8 10]
         [12 15 18 21]]
        >>> print(d.cumsum(axis=1).array)
        [[ 0  1  3  6]
         [ 4  9 15 22]
         [ 8 17 27 38]]

        >>> d[0, 0] = cf.masked
        >>> d[1, [1, 3]] = cf.masked
        >>> d[2, 0:2] = cf.masked
        >>> print(d.array)
        [[-- 1 2 3]
         [4 -- 6 --]
         [-- -- 10 11]]
        >>> print(d.cumsum(axis=0).array)
        [[-- 1 2 3]
         [4 -- 8 --]
         [-- -- 18 14]]
        >>> print(d.cumsum(axis=1).array)
        [[-- 1 3 6]
         [4 -- 10 --]
         [-- -- 10 21]]

        """
        if masked_as_zero:
            _DEPRECATION_ERROR_KWARGS(
                self,
                "cumsum",
                {"masked_as_zero": None},
                message="",
                version="3.14.0",
                removed_at="5.0.0",
            )  # pragma: no cover

        d = _inplace_enabled_define_and_cleanup(self)

        dx = d.to_dask_array()
        dx = dx.cumsum(axis=axis, method=method)
        d._set_dask(dx)

        return d

    @_inplace_enabled(default=False)
    def _asdatetime(self, inplace=False):
        """Change the internal representation of data array elements
        from numeric reference times to datetime-like objects.

        If the calendar has not been set then the default CF calendar will
        be used and the units' and the `calendar` attribute will be
        updated accordingly.

        If the internal representations are already datetime-like objects
        then no change occurs.

        .. versionadded:: 1.3

        .. seealso:: `_asreftime`, `_isdatetime`

        :Parameters:

            {{inplace: `bool`, optional}}

            {{i: deprecated at version 3.0.0}}

        :Returns:

            `Data` or `None`

        **Examples**

        >>> d = cf.Data([[1.93, 5.17]], "days since 2000-12-29")
        >>> e = d._asdatetime()
        >>> print(e.array)
        [[cftime.DatetimeGregorian(2000, 12, 30, 22, 19, 12, 0, has_year_zero=False)
          cftime.DatetimeGregorian(2001, 1, 3, 4, 4, 48, 0, has_year_zero=False)]]
        >>> f = e._asreftime()
        >>> print(f.array)
        [[1.93 5.17]]

        """
        d = _inplace_enabled_define_and_cleanup(self)

        units = d.Units
        if not units.isreftime:
            raise ValueError(
                f"Can't convert {units!r} values to date-time objects"
            )

        if not d._isdatetime():
            # 'cf_rt2dt' has its own call to 'cfdm_to_memory', so we
            # can set '_force_to_memory=False'.
            dx = d.to_dask_array(_force_to_memory=False)
            dx = dx.map_blocks(cf_rt2dt, units=units, dtype=object)
            d._set_dask(dx)

        return d

    def _isdatetime(self):
        """True if the internal representation is a datetime object."""
        return self.dtype.kind == "O" and self.Units.isreftime

    @_inplace_enabled(default=False)
    def _asreftime(self, inplace=False):
        """Change the internal representation of data array elements
        from datetime-like objects to numeric reference times.

        If the calendar has not been set then the default CF calendar will
        be used and the units' and the `calendar` attribute will be
        updated accordingly.

        If the internal representations are already numeric reference
        times then no change occurs.

        .. versionadded:: 1.3

        .. seealso:: `_asdatetime`, `_isdatetime`

        :Parameters:

            {{inplace: `bool`, optional}}

        :Returns:

            `Data` or `None`

        **Examples**

        >>> d = cf.Data([[1.93, 5.17]], "days since 2000-12-29")
        >>> e = d._asdatetime()
        >>> print(e.array)
        [[cftime.DatetimeGregorian(2000, 12, 30, 22, 19, 12, 0, has_year_zero=False)
          cftime.DatetimeGregorian(2001, 1, 3, 4, 4, 48, 0, has_year_zero=False)]]
        >>> f = e._asreftime()
        >>> print(f.array)
        [[1.93 5.17]]

        """
        d = _inplace_enabled_define_and_cleanup(self)

        units = d.Units
        if not units.isreftime:
            raise ValueError(
                f"Can't convert {units!r} values to numeric reference times"
            )

        if d._isdatetime():
            # 'cf_dt2rt' has its own call to 'cfdm_to_memory', so we
            # can set '_force_to_memory=False'.
            dx = d.to_dask_array(_force_to_memory=False)
            dx = dx.map_blocks(cf_dt2rt, units=units, dtype=float)
            d._set_dask(dx)

        return d

<<<<<<< HEAD
=======
    def _clear_after_dask_update(self, clear=None):
        """Remove components invalidated by updating the `dask` array.

        Removes or modifies components that can't be guaranteed to be
        consistent with an updated `dask` array. See the *clear*
        parameter for details.

        .. versionadded:: 1.11.2.0

        .. seealso:: `_del_Array`, `_del_cached_elements`,
                     `_set_dask`, `_cfa_del_write`

        :Parameters:

            clear: `int` or `None`, optional
                Specify which components to remove, determined by
                sequentially combining an integer value of *clear*
                with the relevant class-level constants (such as
                ``Data._ARRAY``), using the bitwise AND (&)
                operator. If ``clear & <class-level constant>`` is
                True then the corresponding component is cleared. The
                default value of `None` is equivalent to *clear* being
                set to ``Data._ALL``.

                The bitwise OR (^) operator can be used to retain a
                component (or components) but remove all others. For
                instance, if *clear* is ``Data._ALL ^
                Data._CACHE`` then all components except the
                cached array values will be removed.

        :Returns:

            `None`

        """
        clear = super()._clear_after_dask_update(clear)

        if clear & self._CFA:
            # Set the CFA write status to False
            self._cfa_del_write()

>>>>>>> 3d3d8d02
    def _combined_units(self, data1, method, inplace):
        """Combines by given method the data's units with other units.

        :Parameters:

            data1: `Data`

            method: `str`

            {{inplace: `bool`, optional}}

        :Returns:

            `Data` or `None`, `Data` or `None`, `Units`

        **Examples**

        >>> d._combined_units(e, '__sub__')
        >>> d._combined_units(e, '__imul__')
        >>> d._combined_units(e, '__irdiv__')
        >>> d._combined_units(e, '__lt__')
        >>> d._combined_units(e, '__rlshift__')
        >>> d._combined_units(e, '__iand__')

        """
        method_type = method[-5:-2]

        data0 = self

        units0 = data0.Units
        units1 = data1.Units

        if not units0 and not units1:
            return data0, data1, units0
        if (
            units0.isreftime
            and units1.isreftime
            and not units0.equivalent(units1)
        ):
            # Both are reference_time, but have non-equivalent
            # calendars
            if units0._canonical_calendar and not units1._canonical_calendar:
                data1 = data1._asdatetime()
                data1.override_units(units0, inplace=True)
                data1._asreftime(inplace=True)
                units1 = units0
            elif units1._canonical_calendar and not units0._canonical_calendar:
                if not inplace:
                    inplace = True
                    data0 = data0.copy()
                data0._asdatetime(inplace=True)
                data0.override_units(units1, inplace=True)
                data0._asreftime(inplace=True)
                units0 = units1
        # --- End: if

        if method_type in ("_eq", "_ne", "_lt", "_le", "_gt", "_ge"):
            # ---------------------------------------------------------
            # Operator is one of ==, !=, >=, >, <=, <
            # ---------------------------------------------------------
            if units0.equivalent(units1):
                # Units are equivalent
                if not units0.equals(units1):
                    data1 = data1.copy()
                    data1.Units = units0
                return data0, data1, _units_None
            elif not units1 or not units0:
                # At least one of the units is undefined
                return data0, data1, _units_None
            else:
                raise ValueError(
                    "Can't compare {0!r} to {1!r}".format(units0, units1)
                )
        # --- End: if

        # still here?
        if method_type in ("and", "_or", "ior", "ror", "xor", "ift"):
            # ---------------------------------------------------------
            # Operation is one of &, |, ^, >>, <<
            # ---------------------------------------------------------
            if units0.equivalent(units1):
                # Units are equivalent
                if not units0.equals(units1):
                    data1 = data1.copy()
                    data1.Units = units0
                return data0, data1, units0
            elif not units1:
                # units1 is undefined
                return data0, data1, units0
            elif not units0:
                # units0 is undefined
                return data0, data1, units1
            else:
                # Both units are defined and not equivalent
                raise ValueError(
                    "Can't operate with {} on data with {!r} to {!r}".format(
                        method, units0, units1
                    )
                )
        # --- End: if

        # Still here?
        if units0.isreftime:
            # ---------------------------------------------------------
            # units0 is reference time
            # ---------------------------------------------------------
            if method_type == "sub":
                if units1.isreftime:
                    if units0.equivalent(units1):
                        # Equivalent reference_times: the output units
                        # are time
                        if not units0.equals(units1):
                            data1 = data1.copy()
                            data1.Units = units0
                        return (
                            data0,
                            data1,
                            self._Units_class(_ut_unit=units0._ut_unit),
                        )
                    else:
                        # Non-equivalent reference_times: raise an
                        # exception
                        getattr(units0, method)(units1)
                elif units1.istime:
                    # reference_time minus time: the output units are
                    # reference_time
                    time0 = self._Units_class(_ut_unit=units0._ut_unit)
                    if not units1.equals(time0):
                        data1 = data1.copy()
                        data1.Units = time0
                    return data0, data1, units0
                elif not units1:
                    # reference_time minus no_units: the output units
                    # are reference_time
                    return data0, data1, units0
                else:
                    # reference_time minus something not yet accounted
                    # for: raise an exception
                    getattr(units0, method)(units1)

            elif method_type in ("add", "mul", "div", "mod"):
                if units1.istime:
                    # reference_time plus regular_time: the output
                    # units are reference_time
                    time0 = Units(_ut_unit=units0._ut_unit)
                    if not units1.equals(time0):
                        data1 = data1.copy()
                        data1.Units = time0
                    return data0, data1, units0
                elif not units1:
                    # reference_time plus no_units: the output units
                    # are reference_time
                    return data0, data1, units0
                else:
                    # reference_time plus something not yet accounted
                    # for: raise an exception
                    getattr(units0, method)(units1)

            else:
                # Raise an exception
                getattr(units0, method)(units1)

        elif units1.isreftime:
            # ---------------------------------------------------------
            # units1 is reference time
            # ---------------------------------------------------------
            if method_type == "add":
                if units0.istime:
                    # Time plus reference_time: the output units are
                    # reference_time
                    time1 = self._Units_class(_ut_unit=units1._ut_unit)
                    if not units0.equals(time1):
                        if not inplace:
                            data0 = data0.copy()
                        data0.Units = time1
                    return data0, data1, units1
                elif not units0:
                    # No_units plus reference_time: the output units
                    # are reference_time
                    return data0, data1, units1
                else:
                    # Raise an exception
                    getattr(units0, method)(units1)
        # --- End: if

        # Still here?
        if method_type in ("mul", "div"):
            # ---------------------------------------------------------
            # Method is one of *, /, //
            # ---------------------------------------------------------
            if not units1:
                # units1 is undefined
                return data0, data1, getattr(units0, method)(_units_1)
            elif not units0:
                # units0 is undefined
                return data0, data1, getattr(_units_1, method)(units1)
                #  !!!!!!! units0*units0 YOWSER
            else:
                # Both units are defined (note: if the units are
                # noncombinable then this will raise an exception)
                return data0, data1, getattr(units0, method)(units1)
        # --- End: if

        # Still here?
        if method_type in ("sub", "add", "mod"):
            # ---------------------------------------------------------
            # Operator is one of +, -
            # ---------------------------------------------------------
            if units0.equivalent(units1):
                # Units are equivalent
                if not units0.equals(units1):
                    data1 = data1.copy()
                    data1.Units = units0
                return data0, data1, units0
            elif not units1:
                # units1 is undefined
                return data0, data1, units0
            elif not units0:
                # units0 is undefined
                return data0, data1, units1
            else:
                # Both units are defined and not equivalent (note: if
                # the units are noncombinable then this will raise an
                # exception)
                return data0, data1, getattr(units0, method)(units1)
        # --- End: if

        # Still here?
        if method_type == "pow":
            if method == "__rpow__":
                # -----------------------------------------------------
                # Operator is __rpow__
                # -----------------------------------------------------
                if not units1:
                    # units1 is undefined
                    if not units0:
                        # units0 is undefined
                        return data0, data1, _units_None
                    elif units0.isdimensionless:
                        # units0 is dimensionless
                        if not units0.equals(_units_1):
                            if not inplace:
                                data0 = data0.copy()
                            data0.Units = _units_1

                        return data0, data1, _units_None
                elif units1.isdimensionless:
                    # units1 is dimensionless
                    if not units1.equals(_units_1):
                        data1 = data1.copy()
                        data1.Units = _units_1

                    if not units0:
                        # units0 is undefined
                        return data0, data1, _units_1
                    elif units0.isdimensionless:
                        # units0 is dimensionless
                        if not units0.equals(_units_1):
                            if not inplace:
                                data0 = data0.copy()
                            data0.Units = _units_1

                        return data0, data1, _units_1
                else:
                    # units1 is defined and is not dimensionless
                    if data0.size > 1:
                        raise ValueError(
                            "Can only raise units to the power of a single "
                            "value at a time. Asking to raise to the power of "
                            "{}".format(data0)
                        )

                    if not units0:
                        # Check that the units are not shifted, as
                        # raising this to a power is a nonlinear
                        # operation
                        p = data0.datum(0)
                        if units0 != (units0**p) ** (1.0 / p):
                            raise ValueError(
                                "Can't raise shifted units {!r} to the "
                                "power {}".format(units0, p)
                            )

                        return data0, data1, units1**p
                    elif units0.isdimensionless:
                        # units0 is dimensionless
                        if not units0.equals(_units_1):
                            if not inplace:
                                data0 = data0.copy()
                            data0.Units = _units_1

                        # Check that the units are not shifted, as
                        # raising this to a power is a nonlinear
                        # operation
                        p = data0.datum(0)
                        if units0 != (units0**p) ** (1.0 / p):
                            raise ValueError(
                                "Can't raise shifted units {!r} to the "
                                "power {}".format(units0, p)
                            )

                        return data0, data1, units1**p
                # --- End: if

                # This will deliberately raise an exception
                units1**units0
            else:
                # -----------------------------------------------------
                # Operator is __pow__
                # -----------------------------------------------------
                if not units0:
                    # units0 is undefined
                    if not units1:
                        # units0 is undefined
                        return data0, data1, _units_None
                    elif units1.isdimensionless:
                        # units0 is dimensionless
                        if not units1.equals(_units_1):
                            data1 = data1.copy()
                            data1.Units = _units_1

                        return data0, data1, _units_None
                elif units0.isdimensionless:
                    # units0 is dimensionless
                    if not units0.equals(_units_1):
                        if not inplace:
                            data0 = data0.copy()
                        data0.Units = _units_1

                    if not units1:
                        # units1 is undefined
                        return data0, data1, _units_1
                    elif units1.isdimensionless:
                        # units1 is dimensionless
                        if not units1.equals(_units_1):
                            data1 = data1.copy()
                            data1.Units = _units_1

                        return data0, data1, _units_1
                else:
                    # units0 is defined and is not dimensionless
                    if data1.size > 1:
                        raise ValueError(
                            "Can only raise units to the power of a single "
                            "value at a time. Asking to raise to the power of "
                            "{}".format(data1)
                        )

                    if not units1:
                        # Check that the units are not shifted, as
                        # raising this to a power is a nonlinear
                        # operation
                        p = data1.datum(0)
                        if units0 != (units0**p) ** (1.0 / p):
                            raise ValueError(
                                "Can't raise shifted units {!r} to the "
                                "power {}".format(units0, p)
                            )

                        return data0, data1, units0**p
                    elif units1.isdimensionless:
                        # units1 is dimensionless
                        if not units1.equals(_units_1):
                            data1 = data1.copy()
                            data1.Units = _units_1

                        # Check that the units are not shifted, as
                        # raising this to a power is a nonlinear
                        # operation
                        p = data1.datum(0)
                        if units0 != (units0**p) ** (1.0 / p):
                            raise ValueError(
                                "Can't raise shifted units {!r} to the "
                                "power {}".format(units0, p)
                            )

                        return data0, data1, units0**p
                # --- End: if

                # This will deliberately raise an exception
                units0**units1
            # --- End: if
        # --- End: if

        # Still here?
        raise ValueError(
            "Can't operate with {} on data with {!r} to {!r}".format(
                method, units0, units1
            )
        )

    @classmethod
    def _binary_operation(cls, data, other, method):
        """Implement binary arithmetic and comparison operations with
        the numpy broadcasting rules.

        It is called by the binary arithmetic and comparison
        methods, such as `__sub__`, `__imul__`, `__rdiv__`, `__lt__`, etc.

        .. seealso:: `_unary_operation`

        :Parameters:

            other:
                The object on the right hand side of the operator.

            method: `str`
                The binary arithmetic or comparison method name (such as
                ``'__imul__'`` or ``'__ge__'``).

        :Returns:

            `Data`
                A new data object, or if the operation was in place, the
                same data object.

        **Examples**

        >>> d = cf.Data([0, 1, 2, 3])
        >>> e = cf.Data([1, 1, 3, 4])

        >>> f = d._binary_operation(e, '__add__')
        >>> print(f.array)
        [1 2 5 7]

        >>> e = d._binary_operation(e, '__lt__')
        >>> print(e.array)
        [ True False  True  True]

        >>> d._binary_operation(2, '__imul__')
        >>> print(d.array)
        [0 2 4 6]

        """
        if getattr(other, "_NotImplemented_RHS_Data_op", False):
            return NotImplemented

        inplace = method[2] == "i"

        # ------------------------------------------------------------
        # Ensure other is an independent Data object, for example
        # so that combination with cf.Query objects works.
        # ------------------------------------------------------------
        if not isinstance(other, cls):
            if (
                isinstance(other, cftime.datetime)
                and other.calendar == ""
                and data.Units.isreftime
            ):
                other = cf_dt(
                    other, calendar=getattr(data.Units, "calendar", "standard")
                )
            elif other is None:
                # Can't sensibly initialise a Data object from a bare
                # `None` (issue #281)
                other = np.array(None, dtype=object)

            other = cls.asdata(other)

        # ------------------------------------------------------------
        # Prepare data0 (i.e. self copied) and data1 (i.e. other)
        # ------------------------------------------------------------
        data0 = data.copy()

        # Parse units
        data0, other, new_Units = data0._combined_units(other, method, True)

        d = super()._binary_operation(data0, other, method)

        d.override_units(new_Units, inplace=True)

        if inplace:
            data.__dict__ = d.__dict__
        else:
            data = d

        return data

    def _parse_indices(self, *args, **kwargs):
        """'cf.Data._parse_indices' is not available.

        Use function `cf.parse_indices` instead.

        """
        raise NotImplementedError(
            "'cf.Data._parse_indices' is no longer available. "
            "Use function 'cf.parse_indices' instead."
        )

    def _regrid(
        self,
        method=None,
        operator=None,
        regrid_axes=None,
        regridded_sizes=None,
        min_weight=None,
    ):
        """Regrid the data.

        See `cf.regrid.regrid` for details.

        .. versionadded:: 3.14.0

        .. seealso:: `cf.Field.regridc`, `cf.Field.regrids`

        :Parameters:

            {{method: `str` or `None`, optional}}

            operator: `RegridOperator`
                The definition of the source and destination grids and
                the regridding weights.

            regrid_axes: sequence of `int`
                The positions of the regrid axes in the data, given in
                the relative order expected by the regrid
                operator. For spherical regridding this order is [Y,
                X] or [Z, Y, X].

                *Parameter example:*
                  ``[2, 3]``

            regridded_sizes: `dict`
                Mapping of the regrid axes, defined by the integer
                elements of *regrid_axes*, to their regridded sizes.

                *Parameter example:*
                  ``{3: 128, 2: 64}``

            {{min_weight: float, optional}}

        :Returns:

            `Data`
                The regridded data.

        """
        from .dask_regrid import regrid, regrid_weights

        shape = self.shape
        ndim = self.ndim
        src_shape = tuple(shape[i] for i in regrid_axes)
        if src_shape != operator.src_shape:
            raise ValueError(
                f"Regrid axes shape {src_shape} does not match "
                f"the shape of the regrid operator: {operator.src_shape}"
            )

        # 'regrid' has its own calls to 'cfdm_to_memory', so we can set
        # '_force_to_memory=False'.
        dx = self.to_dask_array(_force_to_memory=False)

        # Rechunk so that each chunk contains data in the form
        # expected by the regrid operator, i.e. the regrid axes all
        # have chunksize -1.
        numblocks = dx.numblocks
        if not all(numblocks[i] == 1 for i in regrid_axes):
            chunks = [
                -1 if i in regrid_axes else c for i, c in enumerate(dx.chunks)
            ]
            dx = dx.rechunk(chunks)

        # Define the regridded chunksizes (allowing for the regridded
        # data to have more/fewer axes).
        regridded_chunks = []  # The 'chunks' parameter to `map_blocks`
        drop_axis = []  # The 'drop_axis' parameter to `map_blocks`
        new_axis = []  # The 'new_axis' parameter to `map_blocks`
        n = 0
        for i, c in enumerate(dx.chunks):
            if i in regridded_sizes:
                sizes = regridded_sizes[i]
                n_sizes = len(sizes)
                if not n_sizes:
                    drop_axis.append(i)
                    continue

                regridded_chunks.extend(sizes)
                if n_sizes > 1:
                    new_axis.extend(range(n + 1, n + n_sizes))
                    n += n_sizes - 1
            else:
                regridded_chunks.append(c)

            n += 1

        # Update the axis identifiers.
        #
        # This is necessary when regridding changes the number of data
        # dimensions (e.g. as happens when regridding a mesh topology
        # axis to/from separate lat and lon axes).
        if new_axis:
            axes = list(self._axes)
            for i in new_axis:
                axes.insert(i, new_axis_identifier(tuple(axes)))

            self._axes = axes
        elif drop_axis:
            axes = self._axes
            axes = [axes[i] for i in range(ndim) if i not in drop_axis]
            self._axes = axes

        # Set the output data type
        if method in ("nearest_dtos", "nearest_stod"):
            dst_dtype = dx.dtype
        else:
            dst_dtype = float

        non_regrid_axes = [i for i in range(ndim) if i not in regrid_axes]

        src_mask = operator.src_mask
        if src_mask is not None:
            src_mask = da.asanyarray(src_mask)

        weights_dst_mask = delayed(regrid_weights, pure=True)(
            operator=operator, dst_dtype=dst_dtype
        )

        # Create a regridding function to apply to each chunk
        cf_regrid_func = partial(
            regrid,
            method=method,
            src_shape=src_shape,
            dst_shape=operator.dst_shape,
            axis_order=non_regrid_axes + list(regrid_axes),
            min_weight=min_weight,
        )

        # Performance note:
        #
        # The function 'regrid_func' is copied into every Dask
        # task. If we included the large 'weights_dst_mask' in the
        # 'partial' definition then it would also be copied to every
        # task, which "will start to be a pain in a few parts of the
        # pipeline" definition. Instead we can pass it in via a
        # keyword argument to 'map_blocks'.
        # github.com/pangeo-data/pangeo/issues/334#issuecomment-403787663

        dx = dx.map_blocks(
            cf_regrid_func,
            weights_dst_mask=weights_dst_mask,
            ref_src_mask=src_mask,
            chunks=regridded_chunks,
            drop_axis=drop_axis,
            new_axis=new_axis,
            meta=np.array((), dtype=dst_dtype),
        )

        d = self.copy()
        d._set_dask(dx)

        # Don't know (yet) if 'operator' has a deterministic name
        d._update_deterministic(False)

        return d

    def __add__(self, other):
        """The binary arithmetic operation ``+``

        x.__add__(y) <==> x+y

        """
        return self._binary_operation(self, other, "__add__")

    def __iadd__(self, other):
        """The augmented arithmetic assignment ``+=``

        x.__iadd__(y) <==> x+=y

        """
        return self._binary_operation(self, other, "__iadd__")

    def __radd__(self, other):
        """The binary arithmetic operation ``+`` with reflected
        operands.

        x.__radd__(y) <==> y+x

        """
        return self._binary_operation(self, other, "__radd__")

    def __sub__(self, other):
        """The binary arithmetic operation ``-``

        x.__sub__(y) <==> x-y

        """
        return self._binary_operation(self, other, "__sub__")

    def __isub__(self, other):
        """The augmented arithmetic assignment ``-=``

        x.__isub__(y) <==> x-=y

        """
        return self._binary_operation(self, other, "__isub__")

    def __rsub__(self, other):
        """The binary arithmetic operation ``-`` with reflected
        operands.

        x.__rsub__(y) <==> y-x

        """
        return self._binary_operation(self, other, "__rsub__")

    def __mul__(self, other):
        """The binary arithmetic operation ``*``

        x.__mul__(y) <==> x*y

        """
        return self._binary_operation(self, other, "__mul__")

    def __imul__(self, other):
        """The augmented arithmetic assignment ``*=``

        x.__imul__(y) <==> x*=y

        """
        return self._binary_operation(self, other, "__imul__")

    def __rmul__(self, other):
        """The binary arithmetic operation ``*`` with reflected
        operands.

        x.__rmul__(y) <==> y*x

        """
        return self._binary_operation(self, other, "__rmul__")

    def __div__(self, other):
        """The binary arithmetic operation ``/``

        x.__div__(y) <==> x/y

        """
        return self._binary_operation(self, other, "__div__")

    def __idiv__(self, other):
        """The augmented arithmetic assignment ``/=``

        x.__idiv__(y) <==> x/=y

        """
        return self._binary_operation(self, other, "__idiv__")

    def __rdiv__(self, other):
        """The binary arithmetic operation ``/`` with reflected
        operands.

        x.__rdiv__(y) <==> y/x

        """
        return self._binary_operation(self, other, "__rdiv__")

    def __floordiv__(self, other):
        """The binary arithmetic operation ``//``

        x.__floordiv__(y) <==> x//y

        """
        return self._binary_operation(self, other, "__floordiv__")

    def __ifloordiv__(self, other):
        """The augmented arithmetic assignment ``//=``

        x.__ifloordiv__(y) <==> x//=y

        """
        return self._binary_operation(self, other, "__ifloordiv__")

    def __rfloordiv__(self, other):
        """The binary arithmetic operation ``//`` with reflected
        operands.

        x.__rfloordiv__(y) <==> y//x

        """
        return self._binary_operation(self, other, "__rfloordiv__")

    def __truediv__(self, other):
        """The binary arithmetic operation ``/`` (true division)

        x.__truediv__(y) <==> x/y

        """
        return self._binary_operation(self, other, "__truediv__")

    def __itruediv__(self, other):
        """The augmented arithmetic assignment ``/=`` (true division)

        x.__itruediv__(y) <==> x/=y

        """
        return self._binary_operation(self, other, "__itruediv__")

    def __rtruediv__(self, other):
        """The binary arithmetic operation ``/`` (true division) with
        reflected operands.

        x.__rtruediv__(y) <==> y/x

        """
        return self._binary_operation(self, other, "__rtruediv__")

    def __pow__(self, other, modulo=None):
        """The binary arithmetic operations ``**`` and ``pow``

        x.__pow__(y) <==> x**y

        """
        if modulo is not None:
            raise NotImplementedError(
                "3-argument power not supported for {!r}".format(
                    self.__class__.__name__
                )
            )

        return self._binary_operation(self, other, "__pow__")

    def __ipow__(self, other, modulo=None):
        """The augmented arithmetic assignment ``**=``

        x.__ipow__(y) <==> x**=y

        """
        if modulo is not None:
            raise NotImplementedError(
                "3-argument power not supported for {!r}".format(
                    self.__class__.__name__
                )
            )

        return self._binary_operation(self, other, "__ipow__")

    def __rpow__(self, other, modulo=None):
        """The binary arithmetic operations ``**`` and ``pow`` with
        reflected operands.

        x.__rpow__(y) <==> y**x

        """
        if modulo is not None:
            raise NotImplementedError(
                "3-argument power not supported for {!r}".format(
                    self.__class__.__name__
                )
            )

        return self._binary_operation(self, other, "__rpow__")

    def __mod__(self, other):
        """The binary arithmetic operation ``%``

        x.__mod__(y) <==> x % y

        """
        return self._binary_operation(self, other, "__mod__")

    def __imod__(self, other):
        """The binary arithmetic operation ``%=``

        x.__imod__(y) <==> x %= y

        """
        return self._binary_operation(self, other, "__imod__")

    def __rmod__(self, other):
        """The binary arithmetic operation ``%`` with reflected
        operands.

        x.__rmod__(y) <==> y % x

        """
        return self._binary_operation(self, other, "__rmod__")

    def __query_isclose__(self, value, rtol, atol):
        """Query interface method for an "is close" condition.

        :Parameters:

            value:
                The object to test against.

            rtol: number
                The tolerance on relative numerical differences.

            atol: number
                The tolerance on absolute numerical differences.

        .. versionadded:: 3.15.2

        """
        return self.isclose(value, rtol=rtol, atol=atol)

    @property
    def _cyclic(self):
        """Storage for axis cyclicity.

        Contains a `set` that identifies which axes are cyclic (and
        therefore allows cyclic slicing). The set contains a subset of
        the axis identifiers defined by the `_axes` attribute.

        .. warning:: Never change the value of the `_cyclic` attribute
                     in-place.

        .. note:: When an axis identifier is removed from the `_axes`
                  attribute then it is automatically also removed from
                  the `_cyclic` attribute.

        """
        return self._custom.get("_cyclic", _empty_set)

    @_cyclic.setter
    def _cyclic(self, value):
        self._custom["_cyclic"] = value

    @_cyclic.deleter
    def _cyclic(self):
        self._custom["_cyclic"] = _empty_set

    @property
    def _axes(self):
        """Storage for the axis identifiers.

        Contains a `tuple` of identifiers, one for each array axis.

        """
        return super()._axes

    @_axes.setter
    def _axes(self, value):
        self._set_component("axes", tuple(value), copy=False)

        # Remove cyclic axes that are not in the new axes
        cyclic = self._cyclic
        if cyclic:
            # Never change the value of the _cyclic attribute in-place
            self._cyclic = cyclic.intersection(value)

    @property
    def Units(self):
        """The `Units` object containing the units of the data array.

        **Examples**

        >>> d = cf.Data([1, 2, 3], units='m')
        >>> d.Units
        <Units: m>
        >>> d.Units = cf.Units('kilometres')
        >>> d.Units
        <Units: kilometres>
        >>> d.Units = cf.Units('km')
        >>> d.Units
        <Units: km>

        """
        return self._Units

    @Units.setter
    def Units(self, value):
        try:
            old_units = self._Units
        except ValueError:
            pass
        else:
            if not old_units or self.Units.equals(value):
                self._Units = value
                return

            if old_units and not old_units.equivalent(value):
                raise ValueError(
                    f"Can't set Units to {value!r} that are not "
                    f"equivalent to the current units {old_units!r}. "
                    "Consider using the override_units method instead."
                )

        try:
            dtype = self.dtype
        except ValueError:
            dtype = None

        if dtype is not None:
            if dtype.kind in "iu":
                if dtype.char in "iI":
                    dtype = _dtype_float32
                else:
                    dtype = _dtype_float

            cf_func = partial(cf_units, from_units=old_units, to_units=value)

            # 'cf_units' has its own call to 'cfdm_to_memory', so we
            # can set '_force_to_memory=False'.
            dx = self.to_dask_array(_force_to_memory=False)
            dx = dx.map_blocks(cf_func, dtype=dtype)

            # Setting equivalent units doesn't affect the CFA write
            # status. Nor does it invalidate any cached values, but
            # only because we'll adjust those, too.
            self._set_dask(dx, clear=self._ALL ^ self._CACHE ^ self._CFA)

            # Adjust cached values for the new units
            cache = self._get_cached_elements()
            if cache:
                self._set_cached_elements(
                    {index: cf_func(value) for index, value in cache.items()}
                )

        self._Units = value

    @Units.deleter
    def Units(self):
        raise ValueError(
            "Can't delete the Units attribute. "
            "Consider using the override_units method instead."
        )

    @property
    def is_masked(self):
        """True if the data array has any masked values.

        **Performance**

        `is_masked` causes all delayed operations to be executed.

        **Examples**

        >>> d = cf.Data([[1, 2, 3], [4, 5, 6]])
        >>> print(d.is_masked)
        False
        >>> d[0, ...] = cf.masked
        >>> d.is_masked
        True

        """
        # 'cf_is_masked' has its own call to 'cfdm_to_memory', so we
        # can set '_force_to_memory=False'.
        dx = self.to_dask_array(_force_to_memory=False)

        out_ind = tuple(range(dx.ndim))
        dx_ind = out_ind

        dx = da.blockwise(
            cf_is_masked,
            out_ind,
            dx,
            dx_ind,
            adjust_chunks={i: 1 for i in out_ind},
            dtype=bool,
        )

        return bool(dx.any())

    @classmethod
    def _concatenate_conform_units(cls, data1, units0, relaxed_units, copy):
        """Check and conform the units of data prior to concatenation.

        This is a helper function for `concatenate` that may be easily
        overridden in sublcasses, to allow for customisation of the
        concatenation process.

        .. versionadded:: NEXTVERSION

        .. seealso:: `concatenate`

        :Parameters:

            data1: `Data`
                Data with units.

            units0: `Units`
                The units to conform *data1* to.

            {{relaxed_units: `bool`, optional}}

            copy: `bool`
                If False then modify *data1* in-place. Otherwise a
                copy of it is modified.

        :Returns:

            `Data`
                Returns *data1*, possibly modified so that it conforms
                to *units0*. If *copy* is False and *data1* is
                modified, then it is done so in-place.

        """
        # Check and conform, if necessary, the units of all inputs
        units1 = data1.Units
        if (
            relaxed_units
            and not units0.isvalid
            and not units1.isvalid
            and units0.__dict__ == units1.__dict__
        ):
            # Allow identical invalid units to be equal
            pass
        elif units0.equals(units1):
            pass
        elif units0.equivalent(units1):
            if copy:
                data1 = data1.copy()

            data1.Units = units0
        else:
            raise ValueError(
                "Can't concatenate: All the input arrays must have "
                "equivalent units. Got {units0!r} and {units1!r}"
            )

        return data1

    @classmethod
    def _concatenate_post_process(
        cls, concatenated_data, axis, conformed_data
    ):
        """Post-process concatenated data.

        This is a helper function for `concatenate` that may be easily
        overridden in sublcasses, to allow for customisation of the
        concatenation process.

        .. versionadded:: NEXTVERSION

        .. seealso:: `concatenate`

        :Parameters:

            concatenated_data: `Data`
                The concatenated data array.

            axis: `int`
                The axis of concatenation.

            conformed_data: sequence of `Data`
                The ordered sequence of data arrays that were
                concatenated.

        :Returns:

            `Data`
                Returns *concatenated_data*, possibly modified
                in-place.

        """
        concatenated_data = super()._concatenate_post_process(
            concatenated_data, axis, conformed_data
        )

        # Manage cyclicity of axes: if join axis was cyclic, it is no
        # longer.
        axis = concatenated_data._parse_axes(axis)[0]
        if axis in concatenated_data.cyclic():
            logger.warning(
                f"Concatenating along a cyclic axis ({axis}) therefore the "
                "axis has been set as non-cyclic in the output."
            )
            concatenated_data.cyclic(axes=axis, iscyclic=False)

        #        # Set whether or not the concatenated name is deterministic
        #        deterministic = True
        #        for d in conformed_data:
        #            if not d.has_deterministic_name():
        #                deterministic = False
        #               break#
        #
        #        concatenated_data._update_deterministic(deterministic)

        return concatenated_data

    @_inplace_enabled(default=False)
    def arctan(self, inplace=False):
        """Take the trigonometric inverse tangent of the data element-
        wise.

        Units are ignored in the calculation. The result has units of radians.

        .. versionadded:: 3.0.7

        .. seealso:: `tan`, `arcsin`, `arccos`, `arctanh`, `arctan2`

        :Parameters:

            {{inplace: `bool`, optional}}

        :Returns:

            `Data` or `None`

        **Examples**

        >>> print(d.array)
        [[0.5 0.7]
         [0.9 1.1]]
        >>> e = d.arctan()
        >>> e.Units
        <Units: radians>
        >>> print(e.array)
        [[0.46364761 0.61072596]
         [0.7328151  0.83298127]]

        >>> print(d.array)
        [1.2 1.0 0.8 0.6 --]
        >>> d.arctan(inplace=True)
        >>> print(d.array)
        [0.8760580505981934 0.7853981633974483 0.6747409422235527
         0.5404195002705842 --]

        """
        d = _inplace_enabled_define_and_cleanup(self)

        dx = d.to_dask_array()
        dx = da.arctan(dx)
        d._set_dask(dx)

        d.override_units(_units_radians, inplace=True)

        return d

    @_inplace_enabled(default=False)
    def arctanh(self, inplace=False):
        """Take the inverse hyperbolic tangent of the data element-wise.

        Units are ignored in the calculation. The result has units of radians.

        .. versionadded:: 3.2.0

        .. seealso::  `tanh`, `arcsinh`, `arccosh`, `arctan`

        :Parameters:

            {{inplace: `bool`, optional}}

        :Returns:

            `Data` or `None`

        **Examples**

        >>> print(d.array)
        [[0.5 0.7]
         [0.9 1.1]]
        >>> e = d.arctanh()
        >>> e.Units
        <Units: radians>
        >>> print(e.array)
        [[0.54930614 0.86730053]
         [1.47221949        nan]]

        >>> print(d.array)
        [1.2 1.0 0.8 0.6 --]
        >>> d.arctanh(inplace=True)
        >>> print(d.array)
        [nan inf 1.0986122886681098 0.6931471805599453 --]
        >>> d.masked_invalid(inplace=True)
        >>> print(d.array)
        [-- -- 1.0986122886681098 0.6931471805599453 --]

        """
        d = _inplace_enabled_define_and_cleanup(self)

        # Data.func is used instead of the Dask built-in in this case because
        # arctanh has a restricted domain therefore it is necessary to use our
        # custom logic implemented via the `preserve_invalid` keyword to func.
        d.func(
            np.arctanh,
            units=_units_radians,
            inplace=True,
            preserve_invalid=True,
        )

        return d

    @_inplace_enabled(default=False)
    def arcsin(self, inplace=False):
        """Take the trigonometric inverse sine of the data element-wise.

        Units are ignored in the calculation. The result has units of radians.

        .. versionadded:: 3.2.0

        .. seealso::  `sin`, `arccos`, `arctan`, `arcsinh`

        :Parameters:

            {{inplace: `bool`, optional}}

        :Returns:

            `Data` or `None`

        **Examples**

        >>> print(d.array)
        [[0.5 0.7]
         [0.9 1.1]]
        >>> e = d.arcsin()
        >>> e.Units
        <Units: radians>
        >>> print(e.array)
        [[0.52359878 0.7753975 ]
         [1.11976951        nan]]

        >>> print(d.array)
        [1.2 1.0 0.8 0.6 --]
        >>> d.arcsin(inplace=True)
        >>> print(d.array)
        [nan 1.5707963267948966 0.9272952180016123 0.6435011087932844 --]
        >>> d.masked_invalid(inplace=True)
        >>> print(d.array)
        [-- 1.5707963267948966 0.9272952180016123 0.6435011087932844 --]

        """
        d = _inplace_enabled_define_and_cleanup(self)

        # Data.func is used instead of the Dask built-in in this case because
        # arcsin has a restricted domain therefore it is necessary to use our
        # custom logic implemented via the `preserve_invalid` keyword to func.
        d.func(
            np.arcsin,
            units=_units_radians,
            inplace=True,
            preserve_invalid=True,
        )

        return d

    @_inplace_enabled(default=False)
    def arcsinh(self, inplace=False):
        """Take the inverse hyperbolic sine of the data element-wise.

        Units are ignored in the calculation. The result has units of radians.

        .. versionadded:: 3.1.0

        .. seealso:: `sinh`, `arccosh`, `arctanh`, `arcsin`

        :Parameters:

            {{inplace: `bool`, optional}}

        :Returns:

            `Data` or `None`

        **Examples**

        >>> print(d.array)
        [[0.5 0.7]
         [0.9 1.1]]
        >>> e = d.arcsinh()
        >>> e.Units
        <Units: radians>
        >>> print(e.array)
        [[0.48121183 0.65266657]
         [0.80886694 0.95034693]]

        >>> print(d.array)
        [1.2 1.0 0.8 0.6 --]
        >>> d.arcsinh(inplace=True)
        >>> print(d.array)
        [1.015973134179692 0.881373587019543 0.732668256045411 0.5688248987322475
         --]

        """
        d = _inplace_enabled_define_and_cleanup(self)

        dx = d.to_dask_array()
        dx = da.arcsinh(dx)
        d._set_dask(dx)

        d.override_units(_units_radians, inplace=True)

        return d

    @_inplace_enabled(default=False)
    def arccos(self, inplace=False):
        """Take the trigonometric inverse cosine of the data element-
        wise.

        Units are ignored in the calculation. The result has units of radians.

        .. versionadded:: 3.2.0

        .. seealso:: `cos`, `arcsin`, `arctan`, `arccosh`

        :Parameters:

            {{inplace: `bool`, optional}}

        :Returns:

            `Data` or `None`

        **Examples**

        >>> print(d.array)
        [[0.5 0.7]
         [0.9 1.1]]
        >>> e = d.arccos()
        >>> e.Units
        <Units: radians>
        >>> print(e.array)
        [[1.04719755 0.79539883]
         [0.45102681        nan]]

        >>> print(d.array)
        [1.2 1.0 0.8 0.6 --]
        >>> d.arccos(inplace=True)
        >>> print(d.array)
        [nan 0.0 0.6435011087932843 0.9272952180016123 --]
        >>> d.masked_invalid(inplace=True)
        >>> print(d.array)
        [-- 0.0 0.6435011087932843 0.9272952180016123 --]

        """
        d = _inplace_enabled_define_and_cleanup(self)

        # Data.func is used instead of the Dask built-in in this case because
        # arccos has a restricted domain therefore it is necessary to use our
        # custom logic implemented via the `preserve_invalid` keyword to func.
        d.func(
            np.arccos,
            units=_units_radians,
            inplace=True,
            preserve_invalid=True,
        )

        return d

    @_inplace_enabled(default=False)
    def arccosh(self, inplace=False):
        """Take the inverse hyperbolic cosine of the data element-wise.

        Units are ignored in the calculation. The result has units of radians.

        .. versionadded:: 3.2.0

        .. seealso::  `cosh`, `arcsinh`, `arctanh`, `arccos`

        :Parameters:

            {{inplace: `bool`, optional}}

        :Returns:

            `Data` or `None`

        **Examples**

        >>> print(d.array)
        [[0.5 0.7]
         [0.9 1.1]]
        >>> e = d.arccosh()
        >>> e.Units
        <Units: radians>
        >>> print(e.array)
        [[       nan        nan]
         [       nan 0.44356825]]

        >>> print(d.array)
        [1.2 1.0 0.8 0.6 --]
        >>> d.arccosh(inplace=True)
        >>> print(d.array)
        [0.6223625037147786 0.0 nan nan --]
        >>> d.masked_invalid(inplace=True)
        >>> print(d.array)
        [0.6223625037147786 0.0 -- -- --]

        """
        d = _inplace_enabled_define_and_cleanup(self)

        # Data.func is used instead of the Dask built-in in this case because
        # arccosh has a restricted domain therefore it is necessary to use our
        # custom logic implemented via the `preserve_invalid` keyword to func.
        d.func(
            np.arccosh,
            units=_units_radians,
            inplace=True,
            preserve_invalid=True,
        )

        return d

    def allclose(self, y, rtol=None, atol=None):
        """Whether an array is element-wise equal within a tolerance.

        Return True if the data is broadcastable to array *y* and
        element-wise equal within a tolerance.

        {{equals tolerance}}

        .. seealso:: `all`, `any`, `isclose`

        :Parameters:

            y: data_like
                The data to compare.

            {{rtol: number, optional}}

            {{atol: number, optional}}

        :Returns:

            `Data`
                A scalar boolean array that is `True` if the two arrays
                are equal within the given tolerance, or `False`
                otherwise.

        **Examples**

        >>> d = cf.Data([1000, 2500], 'metre')
        >>> e = cf.Data([1, 2.5], 'km')
        >>> bool(d.allclose(e))
        True

        >>> d = cf.Data(['ab', 'cdef'])
        >>> bool(d.allclose([[['ab', 'cdef']]]))
        True

        >>> d = cf.Data([[1000, 2500], [1000, 2500]], 'metre')
        >>> e = cf.Data([1, 2.5], 'km')
        >>> bool(d.allclose(e))
        True

        >>> d = cf.Data([1, 1, 1], 's')
        >>> bool(d.allclose(1))
        True

        """
        return self.isclose(y, rtol=rtol, atol=atol).all()

    def argmax(self, axis=None, unravel=False):
        """Return the indices of the maximum values along an axis.

        If no axis is specified then the returned index locates the
        maximum of the whole data.

        In case of multiple occurrences of the maximum values, the
        indices corresponding to the first occurrence are returned.

        **Performance**

        If the data index is returned as a `tuple` (see the *unravel*
        parameter) then all delayed operations are computed.

        .. versionadded:: 3.0.0

        .. seealso:: `argmin`

        :Parameters:

            axis: `int`, optional
                The specified axis over which to locate the maximum
                values. By default the maximum over the flattened data
                is located.

            unravel: `bool`, optional
                If True then when locating the maximum over the whole
                data, return the location as an integer index for each
                axis as a `tuple`. By default an index to the
                flattened array is returned in this case. Ignored if
                locating the maxima over a subset of the axes.

        :Returns:

            `Data` or `tuple` of `int`
                The location of the maximum, or maxima.

        **Examples**

        >>> d = cf.Data(np.arange(6).reshape(2, 3))
        >>> print(d.array)
        [[0 1 2]
         [3 4 5]]
        >>> a = d.argmax()
        >>> a
        <CF Data(): 5>
        >>> print(a.array)
        5

        >>> index = d.argmax(unravel=True)
        >>> index
        (1, 2)
        >>> d[index]
        <CF Data(1, 1): [[5]]>

        >>> d.argmax(axis=0)
        <CF Data(3): [1, 1, 1]>
        >>> d.argmax(axis=1)
        <CF Data(2): [2, 2]>

        Only the location of the first occurrence is returned:

        >>> d = cf.Data([0, 4, 2, 3, 4])
        >>> d.argmax()
        <CF Data(): 1>

        >>> d = cf.Data(np.arange(6).reshape(2, 3))
        >>> d[1, 1] = 5
        >>> print(d.array)
        [[0 1 2]
         [3 5 5]]
        >>> d.argmax(axis=1)
        <CF Data(2): [2, 1]>

        """
        dx = self.to_dask_array()
        a = dx.argmax(axis=axis)

        if unravel and (axis is None or self.ndim <= 1):
            # Return a multidimensional index tuple
            return tuple(np.array(da.unravel_index(a, self.shape)))

        return type(self)(a)

    def argmin(self, axis=None, unravel=False):
        """Return the indices of the minimum values along an axis.

        If no axis is specified then the returned index locates the
        minimum of the whole data.

        In case of multiple occurrences of the minimum values, the
        indices corresponding to the first occurrence are returned.

        **Performance**

        If the data index is returned as a `tuple` (see the *unravel*
        parameter) then all delayed operations are computed.

        .. versionadded:: 3.15.1

        .. seealso:: `argmax`

        :Parameters:

            axis: `int`, optional
                The specified axis over which to locate the minimum
                values. By default the minimum over the flattened data
                is located.

            unravel: `bool`, optional
                If True then when locating the minimum over the whole
                data, return the location as an integer index for each
                axis as a `tuple`. By default an index to the
                flattened array is returned in this case. Ignored if
                locating the minima over a subset of the axes.

        :Returns:

            `Data` or `tuple` of `int`
                The location of the minimum, or minima.

        **Examples**

        >>> d = cf.Data(np.arange(5, -1, -1).reshape(2, 3))
        >>> print(d.array)
        [[5 4 3]
         [2 1 0]]
        >>> a = d.argmin()
        >>> a
        <CF Data(): 5>
        >>> print(a.array)
        5

        >>> index = d.argmin(unravel=True)
        >>> index
        (1, 2)
        >>> d[index]
        <CF Data(1, 1): [[0]]>

        >>> d.argmin(axis=0)
        <CF Data(3): [1, 1, 1]>
        >>> d.argmin(axis=1)
        <CF Data(2): [2, 2]>

        Only the location of the first occurrence is returned:

        >>> d = cf.Data([4, 0, 2, 3, 0])
        >>> d.argmin()
        <CF Data(): 1>

        >>> d = cf.Data(np.arange(5, -1, -1).reshape(2, 3))
        >>> d[1, 1] = 0
        >>> print(d.array)
        [[5 4 3]
         [2 0 0]]
        >>> d.argmin(axis=1)
        <CF Data(2): [2, 1]>

        """
        dx = self.to_dask_array()
        a = dx.argmin(axis=axis)

        if unravel and (axis is None or self.ndim <= 1):
            # Return a multidimensional index tuple
            return tuple(np.array(da.unravel_index(a, self.shape)))

        return type(self)(a)

    @_inplace_enabled(default=False)
    def convert_reference_time(
        self,
        units=None,
        calendar_months=False,
        calendar_years=False,
        inplace=False,
    ):
        """Convert reference time data values to have new units.

        Conversion is done by decoding the reference times to
        date-time objects and then re-encoding them for the new units.

        Any conversions are possible, but this method is primarily for
        conversions which require a change in the date-times
        originally encoded. For example, use this method to
        reinterpret data values in units of "months" since a reference
        time to data values in "calendar months" since a reference
        time. This is often necessary when units of "calendar months"
        were intended but encoded as "months", which have special
        definition. See the note and examples below for more details.

        .. note:: It is recommended that the units "year" and "month"
                  be used with caution, as explained in the following
                  excerpt from the CF conventions: "The Udunits
                  package defines a year to be exactly 365.242198781
                  days (the interval between 2 successive passages of
                  the sun through vernal equinox). It is not a
                  calendar year. Udunits includes the following
                  definitions for years: a common_year is 365 days, a
                  leap_year is 366 days, a Julian_year is 365.25 days,
                  and a Gregorian_year is 365.2425 days. For similar
                  reasons the unit ``month``, which is defined to be
                  exactly year/12, should also be used with caution.

        **Performance**

        For conversions which do not require a change in the
        date-times implied by the data orginal values, this method
        will be considerably slower than a simple reassignment of the
        units. For example, if the original units are ``'days since
        2000-12-1'`` then ``d.Units = cf.Units('days since
        1901-1-1')`` will give the same result and be considerably
        faster than ``d.convert_reference_time(cf.Units('days since
        1901-1-1'))``.

        .. versionadded:: 3.14.0

        .. seeealso:: `change_calendar`, `datetime_array`, `Units`

        :Parameters:

            units: `Units`, optional
                The reference time units to convert to. By default the
                units are days since the original reference time in
                the original calendar.

                *Parameter example:*
                  If the original units are ``'months since
                  2000-1-1'`` in the Gregorian calendar then the
                  default units to convert to are ``'days since
                  2000-1-1'`` in the Gregorian calendar.

            calendar_months: `bool`, optional
                If True then treat units of ``'months'`` as if they
                were calendar months (in whichever calendar is
                originally specified), rather than a 12th of the
                interval between two successive passages of the sun
                through vernal equinox (i.e. 365.242198781/12 days).

            calendar_years: `bool`, optional
                If True then treat units of ``'years'`` as if they
                were calendar years (in whichever calendar is
                originally specified), rather than the interval
                between two successive passages of the sun through
                vernal equinox (i.e. 365.242198781 days).

            {{inplace: `bool`, optional}}

            {{i: deprecated at version 3.0.0}}

        :Returns:

            `Data` or `None`
                The data with converted reference time values, or
                `None` if the operation was in-place.

        **Examples**

        >>> d = cf.Data([1, 2, 3, 4], units="months since 2004-1-1")
        >>> d.Units
        <Units: months since 2004-1-1>
        >>> print(d.datetime_array)
        [cftime.DatetimeGregorian(2003, 12, 1, 0, 0, 0, 0, has_year_zero=False)
         cftime.DatetimeGregorian(2003, 12, 31, 10, 29, 3, 831223, has_year_zero=False)
         cftime.DatetimeGregorian(2004, 1, 30, 20, 58, 7, 662446, has_year_zero=False)
         cftime.DatetimeGregorian(2004, 3, 1, 7, 27, 11, 493670, has_year_zero=False)]
        >>> print(d.array)
        [0 1 2 3]
        >>> e = d.convert_reference_time(calendar_months=True)
        >>> e.Units
        <Units: days since 2004-1-1>
        >>> print(e.datetime_array)
        [cftime.DatetimeGregorian(2003, 12, 1, 0, 0, 0, 0, has_year_zero=False)
         cftime.DatetimeGregorian(2004, 1, 1, 0, 0, 0, 0, has_year_zero=False)
         cftime.DatetimeGregorian(2004, 2, 1, 0, 0, 0, 0, has_year_zero=False)
         cftime.DatetimeGregorian(2004, 3, 1, 0, 0, 0, 0, has_year_zero=False)]
        >>> print(e.array)
        [ 0 31 62 91]

        """
        units0 = self.Units

        if not units0.isreftime:
            raise ValueError(
                f"{self.__class__.__name__} must have reference time units. "
                f"Got {units0!r}"
            )

        d = _inplace_enabled_define_and_cleanup(self)

        if units is None:
            # By default, set the target units to "days since
            # <reference time of units0>, calendar=<calendar of
            # units0>"
            units = self._Units_class(
                "days since " + units0.units.split(" since ")[1],
                calendar=units0._calendar,
            )
        elif not getattr(units, "isreftime", False):
            raise ValueError(
                f"New units must be reference time units, not {units!r}"
            )

        units0_since_reftime = units0._units_since_reftime
        if units0_since_reftime in _month_units:
            if calendar_months:
                units0 = self._Units_class(
                    "calendar_" + units0.units, calendar=units0._calendar
                )
            else:
                units0 = self._Units_class(
                    "days since " + units0.units.split(" since ")[1],
                    calendar=units0._calendar,
                )
                d.Units = units0
        elif units0_since_reftime in _year_units:
            if calendar_years:
                units0 = self._Units_class(
                    "calendar_" + units0.units, calendar=units0._calendar
                )
            else:
                units0 = self._Units_class(
                    "days since " + units0.units.split(" since ")[1],
                    calendar=units0._calendar,
                )
                d.Units = units0

        # 'cf_rt2dt' its own call to 'cfdm_to_memory', so we can set
        # '_force_to_memory=False'.
        dx = d.to_dask_array(_force_to_memory=False)

        # Convert to the correct date-time objects
        dx = dx.map_blocks(cf_rt2dt, units=units0, dtype=object)

        # Convert the date-time objects to reference times
        dx = dx.map_blocks(cf_dt2rt, units=units, dtype=float)

        d._set_dask(dx)
        d.override_units(units, inplace=True)

        return d

    def set_units(self, value):
        """Set the units.

        .. seealso:: `override_units`, `del_units`, `get_units`,
                     `has_units`, `Units`

        :Parameters:

            value: `str`
                The new units.

        :Returns:

            `None`

        **Examples**

        >>> d.set_units('watt')
        >>> d.get_units()
        'watt'
        >>> d.del_units()
        >>> d.get_units()
        ValueError: Can't get non-existent units
        >>> print(d.get_units(None))
        None

        """
        self.Units = self._Units_class(value, self.get_calendar(default=None))

    @_inplace_enabled(default=False)
    def masked_where(self, condition, inplace=False):
        """Mask the data where a condition is met.

        ``d.masked_where(condition)`` is equivalent to
        ``d.where(condition, cf.masked)``.

        **Performance**

        `masked_where` causes all delayed operations to be executed.

        .. versionadded:: 1.11.2.0

        .. seealso:: `mask`, `masked_values`, `where`

        :Parameters:

            condition: array_like
                The masking condition. The data is masked where
                *condition* is True. Any masked values already in the
                data are also masked in the result.

            {{inplace: `bool`, optional}}

        :Returns:

            {{inplace: `bool`, optional}}

        :Returns:

            `Data` or `None`
                The result of masking the data, or `None` if the
                operation was in-place.

        **Examples**

        >>> d = cf.Data([1, 2, 3, 4, 5])
        >>> e = d.masked_where([0, 1, 0, 1, 0])
        >>> print(e.array)
        [1 -- 3 -- 5]

        """
        return self.where(condition, masked, None, inplace=inplace)

    @_inplace_enabled(default=False)
    @_deprecated_kwarg_check("i", version="3.0.0", removed_at="4.0.0")
    def max(
        self,
        axes=None,
        squeeze=False,
        mtol=1,
        split_every=None,
        inplace=False,
        i=False,
    ):
        """Calculate maximum values.

        Calculates the maximum value or the maximum values along axes.

        See
        https://ncas-cms.github.io/cf-python/analysis.html#collapse-methods
        for mathematical definitions.

         ..seealso:: `sample_size`, `maximum_absolute_value`, `min`

        :Parameters:

            {{collapse axes: (sequence of) `int`, optional}}

            {{collapse squeeze: `bool`, optional}}

            {{mtol: number, optional}}

            {{split_every: `int` or `dict`, optional}}

                .. versionadded:: 3.14.0

            {{inplace: `bool`, optional}}

            {{i: deprecated at version 3.0.0}}

        :Returns:

            `Data` or `None`
                The collapsed data, or `None` if the operation was
                in-place.

        **Examples**

        >>> a = np.ma.arange(12).reshape(4, 3)
        >>> d = cf.Data(a, 'K')
        >>> d[1, 1] = cf.masked
        >>> print(d.array)
        [[0 1 2]
         [3 -- 5]
         [6 7 8]
         [9 10 11]]
        >>> d.max()
        <CF Data(1, 1): [[11]] K>

        """
        d = _inplace_enabled_define_and_cleanup(self)
        d, _ = collapse(
            Collapse().max,
            d,
            axis=axes,
            keepdims=not squeeze,
            split_every=split_every,
            mtol=mtol,
        )

        return d

    @_inplace_enabled(default=False)
    def maximum_absolute_value(
        self, axes=None, squeeze=False, mtol=1, split_every=None, inplace=False
    ):
        """Calculate maximum absolute values.

        Calculates the maximum absolute value or the maximum absolute
        values along axes.

        See
        https://ncas-cms.github.io/cf-python/analysis.html#collapse-methods
        for mathematical definitions.

         ..seealso:: `sample_size`, `max`, `minimum_absolute_value`

        :Parameters:

            {{collapse axes: (sequence of) `int`, optional}}

            {{collapse squeeze: `bool`, optional}}

            {{mtol: number, optional}}

            {{split_every: `int` or `dict`, optional}}

                .. versionadded:: 3.14.0

            {{inplace: `bool`, optional}}

            {{i: deprecated at version 3.0.0}}

        :Returns:

            `Data` or `None`
                The collapsed data, or `None` if the operation was
                in-place.

        **Examples**

        >>> a = np.ma.arange(12).reshape(4, 3)
        >>> d = cf.Data(a, 'K')
        >>> d[1, 1] = cf.masked
        >>> print(d.array)
        [[-99 1 2]
         [3 -- 5]
         [6 7 8]
         [9 10 11]]
        >>> d.maximum_absolute_value()
        <CF Data(1, 1): [[99]] K>

        """
        d = _inplace_enabled_define_and_cleanup(self)
        d, _ = collapse(
            Collapse().max_abs,
            d,
            axis=axes,
            keepdims=not squeeze,
            split_every=split_every,
            mtol=mtol,
        )
        return d

    @_inplace_enabled(default=False)
    @_deprecated_kwarg_check("i", version="3.0.0", removed_at="4.0.0")
    def min(
        self,
        axes=None,
        squeeze=False,
        mtol=1,
        split_every=None,
        inplace=False,
        i=False,
    ):
        """Calculate minimum values.

        Calculates the minimum value or the minimum values along axes.

        See
        https://ncas-cms.github.io/cf-python/analysis.html#collapse-methods
        for mathematical definitions.

         ..seealso:: `sample_size`, `max`, `minimum_absolute_value`

        :Parameters:

            {{collapse axes: (sequence of) `int`, optional}}

            {{collapse squeeze: `bool`, optional}}

            {{mtol: number, optional}}

            {{split_every: `int` or `dict`, optional}}

                .. versionadded:: 3.14.0

            {{inplace: `bool`, optional}}

            {{i: deprecated at version 3.0.0}}

        :Returns:

            `Data` or `None`
                The collapsed data, or `None` if the operation was
                in-place.

        **Examples**

        >>> a = np.ma.arange(12).reshape(4, 3)
        >>> d = cf.Data(a, 'K')
        >>> d[1, 1] = cf.masked
        >>> print(d.array)
        [[0 1 2]
         [3 -- 5]
         [6 7 8]
         [9 10 11]]
        >>> d.min()
        <CF Data(1, 1): [[0]] K>

        """
        d = _inplace_enabled_define_and_cleanup(self)
        d, _ = collapse(
            Collapse().min,
            d,
            axis=axes,
            keepdims=not squeeze,
            split_every=split_every,
            mtol=mtol,
        )
        return d

    @_inplace_enabled(default=False)
    def minimum_absolute_value(
        self, axes=None, squeeze=False, mtol=1, split_every=None, inplace=False
    ):
        """Calculate minimum absolute values.

        Calculates the minimum absolute value or the minimum absolute
        values along axes.

        See
        https://ncas-cms.github.io/cf-python/analysis.html#collapse-methods
        for mathematical definitions.

         ..seealso:: `sample_size`, `maximum_absolute_value`, `min`

        :Parameters:

            {{collapse axes: (sequence of) `int`, optional}}

            {{collapse squeeze: `bool`, optional}}

            {{mtol: number, optional}}

            {{split_every: `int` or `dict`, optional}}

                .. versionadded:: 3.14.0

            {{inplace: `bool`, optional}}

            {{i: deprecated at version 3.0.0}}

        :Returns:

            `Data` or `None`
                The collapsed data, or `None` if the operation was
                in-place.

        **Examples**

        >>> a = np.ma.arange(12).reshape(4, 3)
        >>> d = cf.Data(a, 'K')
        >>> d[0, 0] = -99
        >>> d[1, 1] = cf.masked
        >>> print(d.array)
        [[-99 1 2]
         [3 -- 5]
         [6 7 8]
         [9 10 11]]
        >>> d.minimum_absolute_value()
        <CF Data(1, 1): [[1]] K>

        """
        d = _inplace_enabled_define_and_cleanup(self)
        d, _ = collapse(
            Collapse().min_abs,
            d,
            axis=axes,
            keepdims=not squeeze,
            split_every=split_every,
            mtol=mtol,
        )
        return d

    @_inplace_enabled(default=False)
    @_deprecated_kwarg_check("i", version="3.0.0", removed_at="4.0.0")
    def mean(
        self,
        axes=None,
        weights=None,
        squeeze=False,
        mtol=1,
        split_every=None,
        inplace=False,
        i=False,
    ):
        """Calculate mean values.

        Calculates the mean value or the mean values along axes.

        See
        https://ncas-cms.github.io/cf-python/analysis.html#collapse-methods
        for mathematical definitions.

         ..seealso:: `sample_size`, `mean_abslute_value`, `sd`, `sum`

        :Parameters:

            {{collapse axes: (sequence of) `int`, optional}}

            {{weights: data_like, `dict`, or `None`, optional}}

            {{collapse squeeze: `bool`, optional}}

            {{mtol: number, optional}}

            {{split_every: `int` or `dict`, optional}}

                .. versionadded:: 3.14.0

            {{inplace: `bool`, optional}}

            {{i: deprecated at version 3.0.0}}

        :Returns:

            `Data` or `None`
                The collapsed data, or `None` if the operation was
                in-place.

        **Examples**

        >>> a = np.ma.arange(12).reshape(4, 3)
        >>> d = cf.Data(a, 'K')
        >>> d[1, 1] = cf.masked
        >>> print(d.array)
        [[0 1 2]
         [3 -- 5]
         [6 7 8]
         [9 10 11]]
        >>> d.mean()
        <CF Data(1, 1): [[5.636363636363637]] K>

        >>> w = np.linspace(1, 2, 3)
        >>> print(w)
        [1.  1.5 2. ]
        >>> d.mean(weights=w)
        <CF Data(1, 1): [[5.878787878787879]] K>

        """
        d = _inplace_enabled_define_and_cleanup(self)
        d, _ = collapse(
            Collapse().mean,
            d,
            axis=axes,
            weights=weights,
            keepdims=not squeeze,
            split_every=split_every,
            mtol=mtol,
        )
        return d

    @_inplace_enabled(default=False)
    def mean_absolute_value(
        self,
        axes=None,
        squeeze=False,
        mtol=1,
        weights=None,
        split_every=None,
        inplace=False,
    ):
        """Calculate mean absolute values.

        Calculates the mean absolute value or the mean absolute values
        along axes.

        See
        https://ncas-cms.github.io/cf-python/analysis.html#collapse-methods
        for mathematical definitions.

         ..seealso:: `sample_size`, `mean`, `sd`, `sum`

        :Parameters:

            {{collapse axes: (sequence of) `int`, optional}}

            {{weights: data_like, `dict`, or `None`, optional}}

            {{collapse squeeze: `bool`, optional}}

            {{mtol: number, optional}}

            {{split_every: `int` or `dict`, optional}}

                .. versionadded:: 3.14.0

            {{inplace: `bool`, optional}}

        :Returns:

            `Data` or `None`
                The collapsed data, or `None` if the operation was
                in-place.

        **Examples**

        >>> a = np.ma.arange(12).reshape(4, 3)
        >>> d = cf.Data(a, 'K')
        >>> d[0, 0] = -99
        >>> d[1, 1] = cf.masked
        >>> print(d.array)
        [[-99 1 2]
         [3 -- 5]
         [6 7 8]
         [9 10 11]]
        >>> d.mean_absolute_value()
        <CF Data(1, 1): [[14.636363636363637]] K>

        >>> w = np.linspace(1, 2, 3)
        >>> print(w)
        [1.  1.5 2. ]
        >>> d.mean_absolute_value(weights=w)
        <CF Data(1, 1): [[11.878787878787879]] K>

        """
        d = _inplace_enabled_define_and_cleanup(self)
        d, _ = collapse(
            Collapse().mean_abs,
            d,
            axis=axes,
            weights=weights,
            keepdims=not squeeze,
            split_every=split_every,
            mtol=mtol,
        )
        return d

    @_inplace_enabled(default=False)
    def integral(
        self,
        axes=None,
        squeeze=False,
        mtol=1,
        weights=None,
        split_every=None,
        inplace=False,
    ):
        """Calculate summed values.

        Calculates the sum value or the sum values along axes.

        See
        https://ncas-cms.github.io/cf-python/analysis.html#collapse-methods
        for mathematical definitions.

         ..seealso:: `sample_size`, `mean`, `sd`, `sum`

        :Parameters:

            {{collapse axes: (sequence of) `int`, optional}}

            {{weights: data_like, `dict`, or `None`, optional}}

            {{collapse squeeze: `bool`, optional}}

            {{mtol: number, optional}}

            {{split_every: `int` or `dict`, optional}}

                .. versionadded:: 3.14.0

            {{inplace: `bool`, optional}}

            {{i: deprecated at version 3.0.0}}

        :Returns:

            `Data` or `None`
                The collapsed data, or `None` if the operation was
                in-place.

        **Examples**

        >>> a = np.ma.arange(12).reshape(4, 3)
        >>> d = cf.Data(a, 'K')
        >>> d[1, 1] = cf.masked
        >>> print(d.array)
        [[0 1 2]
         [3 -- 5]
         [6 7 8]
         [9 10 11]]
        >>> d.integral()
        <CF Data(1, 1): [[62]] K>

        >>> w = np.linspace(1, 2, 3)
        >>> print(w)
        [1.  1.5 2. ]
        >>> d.integral(weights=w)
        <CF Data(1, 1): [[97.0]] K>

        >>> d.integral(weights=cf.Data(w, 'm'))
        <CF Data(1, 1): [[97.0]] m.K>

        """
        d = _inplace_enabled_define_and_cleanup(self)
        d, weights = collapse(
            Collapse().sum,
            d,
            axis=axes,
            weights=weights,
            keepdims=not squeeze,
            split_every=split_every,
            mtol=mtol,
        )

        new_units = None
        if weights is not None:
            weights_units = getattr(weights, "Units", None)
            if weights_units:
                units = self.Units
                if units:
                    new_units = units * weights_units
                else:
                    new_units = weights_units

        if new_units is not None:
            d.override_units(new_units, inplace=True)

        return d

    @_inplace_enabled(default=False)
    @_deprecated_kwarg_check("i", version="3.0.0", removed_at="4.0.0")
    def sample_size(
        self,
        axes=None,
        squeeze=False,
        mtol=1,
        split_every=None,
        inplace=False,
        i=False,
    ):
        """Calculate sample size values.

        The sample size is the number of non-missing values.

        Calculates the sample size value or the sample size values
        along axes.

        .. seealso:: `sum_of_weights`

        :Parameters:

            {{collapse axes: (sequence of) `int`, optional}}

            {{collapse squeeze: `bool`, optional}}

            {{mtol: number, optional}}

            {{split_every: `int` or `dict`, optional}}

                .. versionadded:: 3.14.0

            {{inplace: `bool`, optional}}

            {{i: deprecated at version 3.0.0}}

        :Returns:

            `Data` or `None`
                The collapsed data, or `None` if the operation was
                in-place.

        **Examples**

        >>> a = np.ma.arange(12).reshape(4, 3)
        >>> d = cf.Data(a, 'K')
        >>> d[1, 1] = cf.masked
        >>> print(d.array)
        [[0 1 2]
         [3 -- 5]
         [6 7 8]
         [9 10 11]]
        >>> d.sample_size()
        <CF Data(1, 1): [[11]]>

        """
        d = _inplace_enabled_define_and_cleanup(self)
        d, _ = collapse(
            Collapse().sample_size,
            d,
            axis=axes,
            keepdims=not squeeze,
            split_every=split_every,
            mtol=mtol,
        )
        d.override_units(_units_None, inplace=True)

        return d

    @property
    def binary_mask(self):
        """A binary (0 and 1) mask of the data array.

        The binary mask's data array comprises dimensionless 32-bit
        integers and has 0 where the data array has missing data and 1
        otherwise.

        .. seealso:: `mask`

        :Returns:

            `Data`
                The binary mask.

        **Examples**

        >>> d = cf.Data([[0, 1, 2, 3]], 'm')
        >>> m = d.binary_mask
        >>> m
        <CF Data(1, 4): [[0, ..., 0]] 1>
        >>> print(m.array)
        [[0 0 0 0]]
        >>> d[0, 1] = cf.masked
        >>> print(d.binary_mask.array)
        [[0 1 0 0]]

        """
        m = self.mask
        m.dtype = "int32"
        m.override_units(_units_1, inplace=True)
        return m

    @_deprecated_kwarg_check("i", version="3.0.0", removed_at="4.0.0")
    @_inplace_enabled(default=False)
    def clip(self, a_min, a_max, units=None, inplace=False, i=False):
        """Clip (limit) the values in the data array in place.

        Given an interval, values outside the interval are clipped to
        the interval edges. For example, if an interval of [0, 1] is
        specified then values smaller than 0 become 0 and values
        larger than 1 become 1.

        :Parameters:

            a_min: number
                Minimum value. If `None`, clipping is not performed on
                lower interval edge. Not more than one of `a_min` and
                `a_max` may be `None`.

            a_max: number
                Maximum value. If `None`, clipping is not performed on
                upper interval edge. Not more than one of `a_min` and
                `a_max` may be `None`.

            units: `str` or `Units`
                Specify the units of *a_min* and *a_max*. By default the
                same units as the data are assumed.

            {{inplace: `bool`, optional}}

            {{i: deprecated at version 3.0.0}}

        :Returns:

            `Data` or `None`
                The clipped data. If the operation was in-place then
                `None` is returned.


        **Examples**

        >>> d = cf.Data(np.arange(12).reshape(3, 4), 'm')
        >>> print(d.array)
        [[ 0  1  2  3]
         [ 4  5  6  7]
         [ 8  9 10 11]]
        >>> print(d.clip(2, 10).array)
        [[ 2  2  2  3]
         [ 4  5  6  7]
         [ 8  9 10 10]]
        >>> print(d.clip(0.003, 0.009, 'km').array)
        [[3. 3. 3. 3.]
         [4. 5. 6. 7.]
         [8. 9. 9. 9.]]

        """
        if units is not None:
            # Convert the limits to the same units as the data array
            units = self._Units_class(units)
            self_units = self.Units
            if self_units != units:
                a_min = Units.conform(np.asanyarray(a_min), units, self_units)
                a_max = Units.conform(np.asanyarray(a_max), units, self_units)

        d = _inplace_enabled_define_and_cleanup(self)
        dx = self.to_dask_array()
        dx = da.clip(dx, a_min, a_max)
        d._set_dask(dx)
        return d

    @classmethod
    def arctan2(cls, x1, x2):
        """Element-wise arc tangent of ``x1/x2`` with correct quadrant.

        The quadrant (i.e. branch) is chosen so that ``arctan2(y, x)``
        is the signed angle in radians between the ray ending at the
        origin and passing through the point ``(1, 0)``, and the ray
        ending at the origin and passing through the point ``(x, y)``.
        (Note the role reversal: the "y-coordinate" is the first
        function parameter, the "x-coordinate" is the second.) By IEEE
        convention, this function is defined for ``x = +/-0`` and for
        either or both of ``y = +/-inf`` and ``x = +/-inf`` (see Notes
        for specific values).

        `arctan2` is identical to the ``atan2`` function of the
        underlying C library. The following special values are defined
        in the C standard:

        ======  ======  ===================
        *x1*    *x2*    ``arctan2(x1, x2)``
        ======  ======  ===================
        +/- 0   +0      +/- 0
        +/- 0   -0      +/- pi
        > 0     +/-inf  +0 / +pi
        < 0     +/-inf  -0 / -pi
        +/-inf  +inf    +/- (pi/4)
        +/-inf  -inf    +/- (3*pi/4)
        ======  ======  ===================

        Note that ``+0`` and ``-0`` are distinct floating point
        numbers, as are ``+inf`` and ``-inf``.

        .. versionadded:: 3.16.0

        .. seealso:: `arctan`, `tan`

        :Parameters:

            x1: array_like
                Y coordinates.

            x2: array_like
                X coordinates. *x1* and *x2* must be broadcastable to
                a common shape (which becomes the shape of the
                output).

        :Returns:

            `Data`
                Array of angles in radians, in the range ``(-pi,
                pi]``.

        **Examples**

        >>> import numpy as np
        >>> x = cf.Data([-1, +1, +1, -1])
        >>> y = cf.Data([-1, -1, +1, +1])
        >>> print((cf.Data.arctan2(y, x) * 180 / np.pi).array)
        [-135.0 -45.0 45.0 135.0]
        >>> x[1] = cf.masked
        >>> y[1] = cf.masked
        >>> print((cf.Data.arctan2(y, x) * 180 / np.pi).array)
        [-135.0 -- 45.0 135.0]

        >>> print(cf.Data.arctan2([0, 0, np.inf], [+0., -0., np.inf]).array)
        [0.0 3.141592653589793 0.7853981633974483]

        >>> print((cf.Data.arctan2([1, -1], [0, 0]) * 180 / np.pi).array)
        [90.0 -90.0]

        """
        try:
            y = x1.to_dask_array()
        except AttributeError:
            y = cls.asdata(x1).to_dask_array()

        try:
            x = x2.to_dask_array()
        except AttributeError:
            x = cls.asdata(x2).to_dask_array()

        mask = da.ma.getmaskarray(y) | da.ma.getmaskarray(x)
        y = da.ma.filled(y, 1)
        x = da.ma.filled(x, 1)

        dx = da.arctan2(y, x)
        dx = da.ma.masked_array(dx, mask=mask)

        return cls(dx, units=_units_radians)

    @_inplace_enabled(default=False)
    def compressed(self, inplace=False):
        """Return all non-masked values in a one dimensional data array.

        Not to be confused with compression by convention (see the
        `uncompress` method).

        .. versionadded:: 3.2.0

        .. seealso:: `flatten`

        :Parameters:

            {{inplace: `bool`, optional}}

        :Returns:

            `Data` or `None`
                The non-masked values, or `None` if the operation was
                in-place.

        **Examples**

        >>> d = cf.Data(numpy.arange(12).reshape(3, 4), 'm')
        >>> print(d.array)
        [[ 0  1  2  3]
         [ 4  5  6  7]
         [ 8  9 10 11]]
        >>> print(d.compressed().array)
        [ 0  1  2  3  4  5  6  7  8  9 10 11]
        >>> d[1, 1] = cf.masked
        >>> d[2, 3] = cf.masked
        >>> print(d.array)
        [[0  1  2  3]
         [4 --  6  7]
         [8  9 10 --]]
        >>> print(d.compressed().array)
        [ 0  1  2  3  4  6  7  8  9 10]

        >>> d = cf.Data(9)
        >>> print(d.compressed().array)
        [9]

        """
        d = _inplace_enabled_define_and_cleanup(self)

        dx = d.to_dask_array()
        dx = da.blockwise(
            np.ma.compressed,
            "i",
            dx.ravel(),
            "i",
            adjust_chunks={"i": lambda n: np.nan},
            dtype=dx.dtype,
            meta=np.array((), dtype=dx.dtype),
        )

        d._set_dask(dx)
        return d

    @_deprecated_kwarg_check("i", version="3.0.0", removed_at="4.0.0")
    @_inplace_enabled(default=False)
    def cos(self, inplace=False, i=False):
        """Take the trigonometric cosine of the data element-wise.

        Units are accounted for in the calculation. If the units are not
        equivalent to radians (such as Kelvin) then they are treated as if
        they were radians. For example, the cosine of 90 degrees_east
        is 0.0, as is the cosine of 1.57079632 kg m-2.

        The output units are changed to '1' (nondimensional).

        .. seealso:: `arccos`, `sin`, `tan`, `cosh`

        :Parameters:

            {{inplace: `bool`, optional}}

            {{i: deprecated at version 3.0.0}}

        :Returns:

            `Data` or `None`

        **Examples**

        >>> d.Units
        <Units: degrees_east>
        >>> print(d.array)
        [[-90 0 90 --]]
        >>> e = d.cos()
        >>> e.Units
        <Units: 1>
        >>> print(e.array)
        [[0.0 1.0 0.0 --]]

        >>> d.Units
        <Units: m s-1>
        >>> print(d.array)
        [[1 2 3 --]]
        >>> d.cos(inplace=True)
        >>> d.Units
        <Units: 1>
        >>> print(d.array)
        [[0.540302305868 -0.416146836547 -0.9899924966 --]]

        """
        d = _inplace_enabled_define_and_cleanup(self)

        if d.Units.equivalent(_units_radians):
            d.Units = _units_radians

        dx = d.to_dask_array()
        dx = da.cos(dx)
        d._set_dask(dx)

        d.override_units(_units_1, inplace=True)

        return d

    def count(self, axis=None, keepdims=True, split_every=None):
        """Count the non-masked elements of the data.

        .. seealso:: `count_masked`

        :Parameters:

            axis: (sequence of) `int`, optional
                Axis or axes along which the count is performed. The
                default (`None`) performs the count over all the
                dimensions of the input array. *axis* may be negative,
                in which case it counts from the last to the first
                axis.

            {{collapse keepdims: `bool`, optional}}

            {{split_every: `int` or `dict`, optional}}

        :Returns:

            `Data`
                The count of non-missing elements.

        **Examples**

        >>> d = cf.Data(numpy.arange(12).reshape(3, 4))
        >>> print(d.array)
        [[ 0  1  2  3]
         [ 4  5  6  7]
         [ 8  9 10 11]]
        >>> d.count()
        <CF Data(1, 1): [[12]]>

        >>> d[0, :] = cf.masked
        >>> print(d.array)
        [[-- -- -- --]
         [ 4  5  6  7]
         [ 8  9 10 11]]
        >>> d.count()
        <CF Data(1, 1): [[8]]>

        >>> print(d.count(0).array)
        [[2 2 2 2]]
        >>> print(d.count(1).array)
        [[0]
         [4]
         [4]]
        >>> print(d.count([0, 1], keepdims=False).array)
        8

        """
        d = self.copy(array=False)
        dx = self.to_dask_array()
        dx = da.ma.count(
            dx, axis=axis, keepdims=keepdims, split_every=split_every
        )
        d._set_dask(dx)
        d.hardmask = self._DEFAULT_HARDMASK
        d.override_units(_units_None, inplace=True)
        return d

    def count_masked(self, split_every=None):
        """Count the masked elements of the data.

        .. seealso:: `count`

        :Parameters:

            {{split_every: `int` or `dict`, optional}}

        :Returns:

            `Data`
                The count of missing elements.

        **Examples**

        >>> d = cf.Data(numpy.arange(12).reshape(3, 4))
        >>> print(d.array)
        [[ 0  1  2  3]
         [ 4  5  6  7]
         [ 8  9 10 11]]
        >>> d.count_masked()
        <CF Data(1, 1): [[0]]>

        >>> d[0, :] = cf.masked
        >>> print(d.array)
        [[-- -- -- --]
         [ 4  5  6  7]
         [ 8  9 10 11]]
        >>> d.count_masked()
        <CF Data(1, 1): [[4]]>

        """
        return self.size - self.count(split_every=split_every)

    def cyclic(self, axes=None, iscyclic=True):
        """Get or set the cyclic axes.

        Some methods treat the first and last elements of a cyclic
        axis as adjacent and physically connected, such as
        `convolution_filter`, `__getitem__` and `__setitem__`. Some
        methods may make a cyclic axis non-cyclic, such as `halo`.

        :Parameters:

            axes: (sequence of) `int`, optional
                Select the axes to have their cyclicity set. By
                default, or if *axes* is `None` or an empty sequence,
                no axes are modified.

            iscyclic: `bool`
                Specify whether to make the axes cyclic or
                non-cyclic. By default (True), the axes are set as
                cyclic.

        :Returns:

            `set`
                The cyclic axes prior to the change, or the current
                cyclic axes if no axes are specified.

        **Examples**

        >>> d = cf.Data(np.arange(12).reshape(3, 4))
        >>> d.cyclic()
        set()
        >>> d.cyclic(0)
        set()
        >>> d.cyclic()
        {0}
        >>> d.cyclic(0, iscyclic=False)
        {0}
        >>> d.cyclic()
        set()
        >>> d.cyclic([0, 1])
        set()
        >>> d.cyclic()
        {0, 1}
        >>> d.cyclic([0, 1], iscyclic=False)
        {0, 1}
        >>> d.cyclic()
        set()

        >>> print(d.array)
        [[ 0  1  2  3]
         [ 4  5  6  7]
         [ 8  9 10 11]]
        >>> d[0, -1:2]
        Traceback (most recent call last):
            ...
        IndexError: Can't take a cyclic slice of a non-cyclic axis
        >>> d.cyclic(1)
        set()
        >>> d[0, -1:2]
        <CF Data(1, 2): [[3, 0, 1]]>

        """
        cyclic_axes = self._cyclic
        data_axes = self._axes

        old = set([data_axes.index(axis) for axis in cyclic_axes])

        if axes is None:
            return old

        axes = [data_axes[i] for i in self._parse_axes(axes)]

        # Never change the value of the _cyclic attribute in-place
        if iscyclic:
            self._cyclic = cyclic_axes.union(axes)
        else:
            self._cyclic = cyclic_axes.difference(axes)

        return old

    @property
    def year(self):
        """The year of each date-time value.

        Only applicable for data with reference time units. The
        returned `Data` will have the same mask hardness as the
        original array.

        .. seealso:: `~cf.Data.month`, `~cf.Data.day`, `~cf.Data.hour`,
                     `~cf.Data.minute`, `~cf.Data.second`

        **Examples**

        >>> d = cf.Data([[1.93, 5.17]], 'days since 2000-12-29')
        >>> d
        <CF Data(1, 2): [[2000-12-30 22:19:12, 2001-01-03 04:04:48]] >
        >>> d.year
        <CF Data(1, 2): [[2000, 2001]] >

        """
        return YMDhms(self, "year")

    @property
    def month(self):
        """The month of each date-time value.

        Only applicable for data with reference time units. The
        returned `Data` will have the same mask hardness as the
        original array.

        .. seealso:: `~cf.Data.year`, `~cf.Data.day`, `~cf.Data.hour`,
                     `~cf.Data.minute`, `~cf.Data.second`

        **Examples**

        >>> d = cf.Data([[1.93, 5.17]], 'days since 2000-12-29')
        >>> d
        <CF Data(1, 2): [[2000-12-30 22:19:12, 2001-01-03 04:04:48]] >
        >>> d.month
        <CF Data(1, 2): [[12, 1]] >

        """
        return YMDhms(self, "month")

    @property
    def day(self):
        """The day of each date-time value.

        Only applicable for data with reference time units. The
        returned `Data` will have the same mask hardness as the
        original array.

        .. seealso:: `~cf.Data.year`, `~cf.Data.month`, `~cf.Data.hour`,
                     `~cf.Data.minute`, `~cf.Data.second`

        **Examples**

        >>> d = cf.Data([[1.93, 5.17]], 'days since 2000-12-29')
        >>> d
        <CF Data(1, 2): [[2000-12-30 22:19:12, 2001-01-03 04:04:48]] >
        >>> d.day
        <CF Data(1, 2): [[30, 3]] >

        """
        return YMDhms(self, "day")

    @property
    def hour(self):
        """The hour of each date-time value.

        Only applicable for data with reference time units. The
        returned `Data` will have the same mask hardness as the
        original array.

        .. seealso:: `~cf.Data.year`, `~cf.Data.month`, `~cf.Data.day`,
                     `~cf.Data.minute`, `~cf.Data.second`

        **Examples**

        >>> d = cf.Data([[1.93, 5.17]], 'days since 2000-12-29')
        >>> d
        <CF Data(1, 2): [[2000-12-30 22:19:12, 2001-01-03 04:04:48]] >
        >>> d.hour
        <CF Data(1, 2): [[22, 4]] >

        """
        return YMDhms(self, "hour")

    @property
    def minute(self):
        """The minute of each date-time value.

        Only applicable for data with reference time units. The
        returned `Data` will have the same mask hardness as the
        original array.

        .. seealso:: `~cf.Data.year`, `~cf.Data.month`, `~cf.Data.day`,
                     `~cf.Data.hour`, `~cf.Data.second`

        **Examples**

        >>> d = cf.Data([[1.93, 5.17]], 'days since 2000-12-29')
        >>> d
        <CF Data(1, 2): [[2000-12-30 22:19:12, 2001-01-03 04:04:48]] >
        >>> d.minute
        <CF Data(1, 2): [[19, 4]] >

        """
        return YMDhms(self, "minute")

    @property
    def second(self):
        """The second of each date-time value.

        Only applicable for data with reference time units. The
        returned `Data` will have the same mask hardness as the
        original array.

        .. seealso:: `~cf.Data.year`, `~cf.Data.month`, `~cf.Data.day`,
                     `~cf.Data.hour`, `~cf.Data.minute`

        **Examples**

        >>> d = cf.Data([[1.93, 5.17]], 'days since 2000-12-29')
        >>> d
        <CF Data(1, 2): [[2000-12-30 22:19:12, 2001-01-03 04:04:48]] >
        >>> d.second
        <CF Data(1, 2): [[12, 48]] >

        """
        return YMDhms(self, "second")

    def unique(self, split_every=None):
        """The unique elements of the data.

        Returns the sorted unique elements of the array.

        :Parameters:

            {{split_every: `int` or `dict`, optional}}

        :Returns:

            `Data`
                The unique values in a 1-d array.

        **Examples**

        >>> d = cf.Data([[4, 2, 1], [1, 2, 3]], 'metre')
        >>> print(d.array)
        [[4 2 1]
         [1 2 3]]
        >>> e = d.unique()
        >>> e
        <CF Data(4): [1, ..., 4] metre>
        >>> print(e.array)
        [1 2 3 4]
        >>> d[0, 0] = cf.masked
        >>> print(d.array)
        [[-- 2 1]
         [1 2 3]]
        >>> e = d.unique()
        >>> print(e.array)
        [1 2 3 --]

        """
        d = self.copy()

        # Soften the hardmask so that the result doesn't contain a
        # seperate missing value for each input chunk that contains
        # missing values. For any number greater than 0 of missing
        # values in the original data, we only want one missing value
        # in the result.
        d.soften_mask()

        # The applicable chunk function will have its own call to
        # 'cfdm_to_memory', so we can set '_force_to_memory=False'.
        dx = d.to_dask_array(_force_to_memory=False)
        dx = Collapse().unique(dx, split_every=split_every)

        d._set_dask(dx)

        d.hardmask = self._DEFAULT_HARDMASK

        return d

    @_display_or_return
    def dump(self, display=True, prefix=None):
        """Return a string containing a full description of the
        instance.

        :Parameters:

            display: `bool`, optional
                If False then return the description as a string. By
                default the description is printed, i.e. ``d.dump()`` is
                equivalent to ``print(d.dump(display=False))``.

            prefix: `str`, optional
               Set the common prefix of component names. By default the
               instance's class name is used.

        :Returns:

            `None` or `str`
                A string containing the description.

        """
        if prefix is None:
            prefix = self.__class__.__name__

        string = [f"{prefix}.shape = {self.shape}"]

        if self.size == 1:
            string.append(f"{prefix}.first_datum = {self.datum(0)}")
        else:
            string.append(f"{prefix}.first_datum = {self.datum(0)}")
            string.append(f"{prefix}.last_datum  = {self.datum(-1)}")

        for attr in ("fill_value", "Units"):
            string.append(f"{prefix}.{attr} = {getattr(self, attr)!r}")

        return "\n".join(string)

    def ndindex(self):
        """Return an iterator over the N-dimensional indices of the data
        array.

        At each iteration a tuple of indices is returned, the last
        dimension is iterated over first.

        :Returns:

            `itertools.product`
                An iterator over tuples of indices of the data array.

        **Examples**

        >>> d = cf.Data(np.arange(6).reshape(2, 3))
        >>> print(d.array)
        [[0 1 2]
         [3 4 5]]
        >>> for i in d.ndindex():
        ...     print(i, d[i])
        ...
        (0, 0) [[0]]
        (0, 1) [[1]]
        (0, 2) [[2]]
        (1, 0) [[3]]
        (1, 1) [[4]]
        (1, 2) [[5]]

        >>> d = cf.Data(9)
        >>> for i in d.ndindex():
        ...     print(i, d[i])
        ...
        () 9

        """
        return product(*[range(0, r) for r in self.shape])

    @_deprecated_kwarg_check("i", version="3.0.0", removed_at="4.0.0")
    @_inplace_enabled(default=False)
    def exp(self, inplace=False, i=False):
        """Take the exponential of the data array.

        :Parameters:

            {{inplace: `bool`, optional}}

            {{i: deprecated at version 3.0.0}}

        :Returns:

            `Data` or `None`

        **Examples**

        """
        d = _inplace_enabled_define_and_cleanup(self)

        units = self.Units
        if units and not units.isdimensionless:
            raise ValueError(
                "Can't take exponential of dimensional "
                f"quantities: {units!r}"
            )

        if d.Units:
            d.Units = _units_1

        dx = d.to_dask_array()
        dx = da.exp(dx)
        d._set_dask(dx)

        return d

    @_deprecated_kwarg_check("size", version="3.14.0", removed_at="5.0.0")
    @_inplace_enabled(default=False)
    @_manage_log_level_via_verbosity
    def halo(
        self,
        depth,
        axes=None,
        tripolar=None,
        fold_index=-1,
        inplace=False,
        verbose=None,
        size=None,
    ):
        """Expand the data by adding a halo.

        The halo contains the adjacent values up to the given
        depth(s). See the example for details.

        The halo may be applied over a subset of the data dimensions
        and each dimension may have a different halo size (including
        zero). The halo region is populated with a copy of the
        proximate values from the original data.

        **Cyclic axes**

        A cyclic axis that is expanded with a halo of at least size 1
        is no longer considered to be cyclic.

        **Tripolar domains**

        Data for global tripolar domains are a special case in that a
        halo added to the northern end of the "Y" axis must be filled
        with values that are flipped in "X" direction. Such domains
        need to be explicitly indicated with the *tripolar* parameter.

        .. versionadded:: 3.5.0

        :Parameters:

            depth: `int` or `dict`
                Specify the size of the halo for each axis.

                If *depth* is a non-negative `int` then this is the
                halo size that is applied to all of the axes defined
                by the *axes* parameter.

                Alternatively, halo sizes may be assigned to axes
                individually by providing a `dict` for which a key
                specifies an axis (defined by its integer position in
                the data) with a corresponding value of the halo size
                for that axis. Axes not specified by the dictionary
                are not expanded, and the *axes* parameter must not
                also be set.

                *Parameter example:*
                  Specify a halo size of 1 for all otherwise selected
                  axes: ``depth=1``.

                *Parameter example:*
                  Specify a halo size of zero ``depth=0``. This
                  results in no change to the data shape.

                *Parameter example:*
                  For data with three dimensions, specify a halo size
                  of 3 for the first dimension and 1 for the second
                  dimension: ``depth={0: 3, 1: 1}``. This is
                  equivalent to ``depth={0: 3, 1: 1, 2: 0}``.

                *Parameter example:*
                  Specify a halo size of 2 for the first and last
                  dimensions `depth=2, axes=[0, -1]`` or equivalently
                  ``depth={0: 2, -1: 2}``.

            axes: (sequence of) `int`
                Select the domain axes to be expanded, defined by
                their integer positions in the data. By default, or if
                *axes* is `None`, all axes are selected. No axes are
                expanded if *axes* is an empty sequence.

            tripolar: `dict`, optional
                A dictionary defining the "X" and "Y" axes of a global
                tripolar domain. This is necessary because in the
                global tripolar case the "X" and "Y" axes need special
                treatment, as described above. It must have keys
                ``'X'`` and ``'Y'``, whose values identify the
                corresponding domain axis construct by their integer
                positions in the data.

                The "X" and "Y" axes must be a subset of those
                identified by the *depth* or *axes* parameter.

                See the *fold_index* parameter.

                *Parameter example:*
                  Define the "X" and Y" axes by positions 2 and 1
                  respectively of the data: ``tripolar={'X': 2, 'Y':
                  1}``

            fold_index: `int`, optional
                Identify which index of the "Y" axis corresponds to
                the fold in "X" axis of a tripolar grid. The only
                valid values are ``-1`` for the last index, and ``0``
                for the first index. By default it is assumed to be
                the last index. Ignored if *tripolar* is `None`.

            {{inplace: `bool`, optional}}

            {{verbose: `int` or `str` or `None`, optional}}

            size: deprecated at version 3.14.0
                Use the *depth* parameter instead.

        :Returns:

            `Data` or `None`
                The expanded data, or `None` if the operation was
                in-place.

        **Examples**

        >>> d = cf.Data(numpy.arange(12).reshape(3, 4), 'm')
        >>> d[-1, -1] = cf.masked
        >>> d[1, 1] = cf.masked
        >>> print(d.array)
        [[0 1 2 3]
         [4 -- 6 7]
         [8 9 10 --]]

        >>> e = d.halo(1)
        >>> print(e.array)
        [[0 0 1 2 3 3]
         [0 0 1 2 3 3]
         [4 4 -- 6 7 7]
         [8 8 9 10 -- --]
         [8 8 9 10 -- --]]

        >>> d.equals(e[1:-1, 1:-1])
        True

        >>> e = d.halo(2)
        >>> print(e.array)
        [[0 1 0 1 2 3 2 3]
         [4 -- 4 -- 6 7 6 7]
         [0 1 0 1 2 3 2 3]
         [4 -- 4 -- 6 7 6 7]
         [8 9 8 9 10 -- 10 --]
         [4 -- 4 -- 6 7 6 7]
         [8 9 8 9 10 -- 10 --]]
        >>> d.equals(e[2:-2, 2:-2])
        True

        >>> e = d.halo(0)
        >>> d.equals(e)
        True

        >>> e = d.halo(1, axes=0)
        >>> print(e.array)
        [[0 1 2 3]
         [0 1 2 3]
         [4 -- 6 7]
         [8 9 10 --]
         [8 9 10 --]]

        >>> d.equals(e[1:-1, :])
        True
        >>> f = d.halo({0: 1})
        >>> f.equals(e)
        True

        >>> e = d.halo(1, tripolar={'X': 1, 'Y': 0})
        >>> print(e.array)
        [[0 0 1 2 3 3]
         [0 0 1 2 3 3]
         [4 4 -- 6 7 7]
         [8 8 9 10 -- --]
         [-- -- 10 9 8 8]]

        >>> e = d.halo(1, tripolar={'X': 1, 'Y': 0}, fold_index=0)
        >>> print(e.array)
        [[3 3 2 1 0 0]
         [0 0 1 2 3 3]
         [4 4 -- 6 7 7]
         [8 8 9 10 -- --]
         [8 8 9 10 -- --]]

        """
        from dask.array.core import concatenate

        if size is not None:
            _DEPRECATION_ERROR_KWARGS(
                self,
                "halo",
                {"size": None},
                message="Use the 'depth' parameter instead.",
                version="3.14.0",
                removed_at="5.0.0",
            )  # pragma: no cover

        d = _inplace_enabled_define_and_cleanup(self)

        ndim = d.ndim
        shape = d.shape

        # Parse the depth and axes parameters
        if isinstance(depth, dict):
            if axes is not None:
                raise ValueError(
                    "Can't set the axes parameter when the "
                    "depth parameter is a dictionary"
                )

            # Check that the dictionary keys are OK and remove size
            # zero depths
            axes = self._parse_axes(tuple(depth))
            depth = {i: size for i, size in depth.items() if size}
        else:
            if axes is None:
                axes = list(range(ndim))
            else:
                axes = d._parse_axes(axes)

            depth = {i: depth for i in axes}

        # Return if all axis depths are zero
        if not any(depth.values()):
            return d

        # Parse the tripolar parameter
        if tripolar:
            if fold_index not in (0, -1):
                raise ValueError(
                    "fold_index parameter must be -1 or 0. "
                    f"Got {fold_index!r}"
                )

            # Find the X and Y axes of a tripolar grid
            tripolar = tripolar.copy()
            X_axis = tripolar.pop("X", None)
            Y_axis = tripolar.pop("Y", None)

            if tripolar:
                raise ValueError(
                    f"Can not set key {tripolar.popitem()[0]!r} in the "
                    "tripolar dictionary."
                )

            if X_axis is None:
                raise ValueError("Must provide a tripolar 'X' axis.")

            if Y_axis is None:
                raise ValueError("Must provide a tripolar 'Y' axis.")

            X = d._parse_axes(X_axis)
            Y = d._parse_axes(Y_axis)

            if len(X) != 1:
                raise ValueError(
                    "Must provide exactly one tripolar 'X' axis. "
                    f"Got {X_axis!r}"
                )

            if len(Y) != 1:
                raise ValueError(
                    "Must provide exactly one tripolar 'Y' axis. "
                    f"Got {Y_axis!r}"
                )

            X_axis = X[0]
            Y_axis = Y[0]

            if X_axis == Y_axis:
                raise ValueError(
                    "Tripolar 'X' and 'Y' axes must be different. "
                    f"Got {X_axis!r}, {Y_axis!r}"
                )

            for A, axis in zip(("X", "Y"), (X_axis, Y_axis)):
                if axis not in axes:
                    raise ValueError(
                        "If dimensions have been identified with the "
                        "axes or depth parameters then they must include "
                        f"the tripolar {A!r} axis: {axis!r}"
                    )

            tripolar = Y_axis in depth

        # Create the halo
        dx = d.to_dask_array()

        indices = [slice(None)] * ndim
        for axis, size in sorted(depth.items()):
            if not size:
                continue

            if size > shape[axis]:
                raise ValueError(
                    f"Halo depth {size} is too large for axis of size "
                    f"{shape[axis]}"
                )

            left_indices = indices[:]
            right_indices = indices[:]

            left_indices[axis] = slice(0, size)
            right_indices[axis] = slice(-size, None)

            left = dx[tuple(left_indices)]
            right = dx[tuple(right_indices)]

            dx = concatenate([left, dx, right], axis=axis)

        d._set_dask(dx)

        # Special case for tripolar: The northern Y axis halo contains
        # the values that have been flipped in the X direction.
        if tripolar:
            # Make sure that we can overwrite any missing values in
            # the northern Y axis halo
            d.soften_mask()

            indices1 = indices[:]
            if fold_index == -1:
                # The last index of the Y axis corresponds to the fold
                # in X axis of a tripolar grid
                indices1[Y_axis] = slice(-depth[Y_axis], None)
            else:
                # The first index of the Y axis corresponds to the
                # fold in X axis of a tripolar grid
                indices1[Y_axis] = slice(0, depth[Y_axis])

            indices2 = indices1[:]
            indices2[X_axis] = slice(None, None, -1)

            dx = d.to_dask_array()
            dx[tuple(indices1)] = dx[tuple(indices2)]

            d._set_dask(dx)

            # Reset the mask hardness
            d.hardmask = self.hardmask

        # Set expanded axes to be non-cyclic
        d.cyclic(axes=tuple(depth), iscyclic=False)

        return d

    def flat(self, ignore_masked=True):
        """Return a flat iterator over elements of the data array.

        **Performance**

        Any delayed operations and/or disk interactions will be
        executed during *each* iteration, possibly leading to poor
        performance. If possible, consider bringing the values into
        memory first with `persist` or using ``d.array.flat``.

        .. seealso:: `flatten`, `persist`

        :Parameters:

            ignore_masked: `bool`, optional
                If False then masked and unmasked elements will be
                returned. By default only unmasked elements are
                returned

        :Returns:

            generator
                An iterator over elements of the data array.

        **Examples**

        >>> d = cf.Data([[1, 2], [3,4]], mask=[[0, 1], [0, 0]])
        >>> print(d.array)
        [[1 --]
         [3 4]]
        >>> list(d.flat())
        [1, 3, 4]
        >>> list(d.flat(ignore_masked=False))
        [1, masked, 3, 4]

        """
        mask = self.mask

        if ignore_masked:
            for index in self.ndindex():
                if not mask[index]:
                    yield self[index].array.item()
        else:
            for index in self.ndindex():
                if not mask[index]:
                    yield self[index].array.item()
                else:
                    yield masked

    @_deprecated_kwarg_check("i", version="3.0.0", removed_at="4.0.0")
    @_inplace_enabled(default=False)
    def floor(self, inplace=False, i=False):
        """Return the floor of the data array.

        .. versionadded:: 1.0

        .. seealso:: `ceil`, `rint`, `trunc`

        :Parameters:

            {{inplace: `bool`, optional}}

            {{i: deprecated at version 3.0.0}}

        :Returns:

            `Data` or `None`

        **Examples**

        >>> d = cf.Data([-1.9, -1.5, -1.1, -1, 0, 1, 1.1, 1.5 , 1.9])
        >>> print(d.array)
        [-1.9 -1.5 -1.1 -1.   0.   1.   1.1  1.5  1.9]
        >>> print(d.floor().array)
        [-2. -2. -2. -1.  0.  1.  1.  1.  1.]

        """
        d = _inplace_enabled_define_and_cleanup(self)
        dx = d.to_dask_array()
        d._set_dask(da.floor(dx))
        return d

    @_inplace_enabled(default=False)
    @_deprecated_kwarg_check("i", version="3.0.0", removed_at="4.0.0")
    def outerproduct(self, a, inplace=False, i=False):
        """Compute the outer product with another data array.

        The axes of result will be the combined axes of the two input
        arrays.

        .. seealso:: `np.multiply.outer`

        :Parameters:

            a: array_like
                The data with which to form the outer product.

            {{inplace: `bool`, optional}}

            {{i: deprecated at version 3.0.0}}

        :Returns:

            `Data` or `None`
                The outer product, or `None` if the operation was
                in-place.

        **Examples**

        >>> d = cf.Data([1, 2, 3], 'm')
        >>> d
        <CF Data(3): [1, 2, 3] m>
        >>> f = d.outerproduct([4, 5, 6, 7])
        >>> f
        <CF Data(3, 4): [[4, ..., 21]] m>
        >>> print(f.array)
        [[ 4  5  6  7]
         [ 8 10 12 14]
         [12 15 18 21]]

        >>> e = cf.Data([[4, 5, 6, 7], [6, 7, 8, 9]], 's-1')
        >>> e
        <CF Data(2, 4): [[4, ..., 9]] s-1>
        >>> f = d.outerproduct(e)
        >>> f
        <CF Data(3, 2, 4): [[[4, ..., 27]]] m.s-1>
        >>> print(f.array)
        [[[ 4  5  6  7]
          [ 6  7  8  9]]

         [[ 8 10 12 14]
          [12 14 16 18]]

         [[12 15 18 21]
          [18 21 24 27]]]

        """
        d = _inplace_enabled_define_and_cleanup(self)

        shape = d.shape
        chunksizes0 = d.nc_hdf5_chunksizes()

        # Cast 'a' as a Data object so that it definitely has sensible
        # Units. We don't mind if the units of 'a' are incompatible
        # with those of 'self', but if they are then it's nice if the
        # units are conformed.
        a = self.asdata(a)
        try:
            a = conform_units(a, d.Units, message="")
        except ValueError:
            pass

        dx = d.to_dask_array()
        ndim = dx.ndim

        dx = da.ufunc.multiply.outer(dx, a)
        d._set_dask(dx)

        d.override_units(d.Units * a.Units, inplace=True)

        # Include axis names for the new dimensions
        axes = d._axes
        for i, a_axis in enumerate(a._axes):
            axes += (new_axis_identifier(axes),)

        d._axes = axes

        # Make sure that cyclic axes in 'a' are still cyclic in 'd'
        for a_axis in a._cyclic:
            d.cyclic(ndim + a._axes.index(a_axis))

        # Update the HDF5 chunking strategy
        chunksizes1 = a.nc_hdf5_chunksizes()
        if chunksizes0 or chunksizes1:
            if isinstance(chunksizes0, tuple):
                if isinstance(chunksizes1, tuple):
                    chunksizes = chunksizes0 + chunksizes1
                else:
                    chunksizes = chunksizes0 + a.shape

                d.nc_set_hdf5_chunksizes(chunksizes)
            elif isinstance(chunksizes1, tuple):
                chunksizes = shape + chunksizes1
                d.nc_set_hdf5_chunksizes(chunksizes)

        d._update_deterministic(a)
        return d

    @_deprecated_kwarg_check("i", version="3.0.0", removed_at="4.0.0")
    @_inplace_enabled(default=False)
    def change_calendar(self, calendar, inplace=False, i=False):
        """Change the calendar of date-time array elements.

        Reinterprets the existing date-times for the new calendar by
        adjusting the underlying numerical values relative to the
        reference date-time defined by the units.

        If a date-time value is not allowed in the new calendar then
        an exception is raised when the data array is accessed.

        .. seealso:: `override_calendar`, `Units`

        :Parameters:

            calendar: `str`
                The new calendar, as recognised by the CF conventions.

                *Parameter example:*
                  ``'proleptic_gregorian'``

            {{inplace: `bool`, optional}}

            {{i: deprecated at version 3.0.0}}

        :Returns:

            `Data` or `None`
                The new data with updated calendar, or `None` if the
                operation was in-place.

        **Examples**

        >>> d = cf.Data([0, 1, 2, 3, 4], 'days since 2004-02-27')
        >>> print(d.array)
        [0 1 2 3 4]
        >>> print(d.datetime_as_string)
        ['2004-02-27 00:00:00' '2004-02-28 00:00:00' '2004-02-29 00:00:00'
         '2004-03-01 00:00:00' '2004-03-02 00:00:00']
        >>> e = d.change_calendar('360_day')
        >>> print(e.array)
        [0 1 2 4 5]
        >>> print(e.datetime_as_string)
        ['2004-02-27 00:00:00' '2004-02-28 00:00:00' '2004-02-29 00:00:00'
        '2004-03-01 00:00:00' '2004-03-02 00:00:00']

        >>> d.change_calendar('noleap').array
        Traceback (most recent call last):
            ...
        ValueError: invalid day number provided in cftime.DatetimeNoLeap(2004, 2, 29, 0, 0, 0, 0, has_year_zero=True)

        """
        d = _inplace_enabled_define_and_cleanup(self)

        units = self.Units
        if not units.isreftime:
            raise ValueError(
                "Can't change calendar of non-reference time "
                f"units: {units!r}"
            )

        d._asdatetime(inplace=True)
        d.override_calendar(calendar, inplace=True)
        d._asreftime(inplace=True)

        return d

    @_deprecated_kwarg_check("i", version="3.0.0", removed_at="4.0.0")
    @_inplace_enabled(default=False)
    def override_units(self, units, inplace=False, i=False):
        """Override the data array units.

        Not to be confused with setting the `Units` attribute to units
        which are equivalent to the original units. This is different
        because in this case the new units need not be equivalent to the
        original ones and the data array elements will not be changed to
        reflect the new units.

        :Parameters:

            units: `str` or `Units`
                The new units for the data array.

            {{inplace: `bool`, optional}}

            {{i: deprecated at version 3.0.0}}

        :Returns:

            `Data` or `None`
                The new data, or `None` if the operation was in-place.

        **Examples**

        >>> d = cf.Data(1012.0, 'hPa')
        >>> e = d.override_units('km')
        >>> e.Units
        <Units: km>
        >>> e.datum()
        1012.0
        >>> d.override_units(cf.Units('watts'), inplace=True)
        >>> d.Units
        <Units: watts>
        >>> d.datum()
        1012.0

        """
        d = _inplace_enabled_define_and_cleanup(self)
        d._Units = self._Units_class(units)
        return d

    @_deprecated_kwarg_check("i", version="3.0.0", removed_at="4.0.0")
    @_inplace_enabled(default=False)
    def override_calendar(self, calendar, inplace=False, i=False):
        """Override the calendar of the data array elements.

        Not to be confused with using the `change_calendar` method or
        setting the `d.Units.calendar`. `override_calendar` is different
        because the new calendar need not be equivalent to the original
        ones and the data array elements will not be changed to reflect
        the new units.

        :Parameters:

            calendar: `str`
                The new calendar.

            {{inplace: `bool`, optional}}

            {{i: deprecated at version 3.0.0}}

        :Returns:

            `Data` or `None`
                The new data, or `None` if the operation was in-place.

        **Examples**

        >>> d = cf.Data(1, 'days since 2020-02-28')
        >>> d
        <CF Data(): 2020-02-29 00:00:00>
        >>> d.datum()
        1
        >>> e = d.override_calendar('noleap')
        <CF Data(): 2020-03-01 00:00:00 noleap>
        >>> e.datum()
        1

        """
        d = _inplace_enabled_define_and_cleanup(self)
        d._Units = d._Units_class(d.Units._units, calendar)
        return d

    def datum(self, *index):
        """Return an element of the data array as a standard Python
        scalar.

        The first and last elements are always returned with
        ``d.datum(0)`` and ``d.datum(-1)`` respectively, even if the data
        array is a scalar array or has two or more dimensions.

        The returned object is of the same type as is stored internally.

        .. seealso:: `array`, `datetime_array`

        :Parameters:

            index: *optional*
                Specify which element to return. When no positional
                arguments are provided, the method only works for data
                arrays with one element (but any number of dimensions),
                and the single element is returned. If positional
                arguments are given then they must be one of the
                fdlowing:

                * An integer. This argument is interpreted as a flat index
                  into the array, specifying which element to copy and
                  return.

                  *Parameter example:*
                    If the data array shape is ``(2, 3, 6)`` then:
                    * ``d.datum(0)`` is equivalent to ``d.datum(0, 0, 0)``.
                    * ``d.datum(-1)`` is equivalent to ``d.datum(1, 2, 5)``.
                    * ``d.datum(16)`` is equivalent to ``d.datum(0, 2, 4)``.

                  If *index* is ``0`` or ``-1`` then the first or last data
                  array element respectively will be returned, even if the
                  data array is a scalar array.

                * Two or more integers. These arguments are interpreted as a
                  multidimensional index to the array. There must be the
                  same number of integers as data array dimensions.

                * A tuple of integers. This argument is interpreted as a
                  multidimensional index to the array. There must be the
                  same number of integers as data array dimensions.

                  *Parameter example:*
                    ``d.datum((0, 2, 4))`` is equivalent to ``d.datum(0,
                    2, 4)``; and ``d.datum(())`` is equivalent to
                    ``d.datum()``.

        :Returns:

                A copy of the specified element of the array as a suitable
                Python scalar.

        **Examples**

        >>> d = cf.Data(2)
        >>> d.datum()
        2
        >>> 2 == d.datum(0) == d.datum(-1) == d.datum(())
        True

        >>> d = cf.Data([[2]])
        >>> 2 == d.datum() == d.datum(0) == d.datum(-1)
        True
        >>> 2 == d.datum(0, 0) == d.datum((-1, -1)) == d.datum(-1, 0)
        True

        >>> d = cf.Data([[4, 5, 6], [1, 2, 3]], 'metre')
        >>> d[0, 1] = cf.masked
        >>> print(d)
        [[4 -- 6]
         [1  2 3]]
        >>> d.datum(0)
        4
        >>> d.datum(-1)
        3
        >>> d.datum(1)
        masked
        >>> d.datum(4)
        2
        >>> d.datum(-2)
        2
        >>> d.datum(0, 0)
        4
        >>> d.datum(-2, -1)
        6
        >>> d.datum(1, 2)
        3
        >>> d.datum((0, 2))
        6

        """
        # TODODASKAPI: consider renaming/aliasing to 'item'. Might depend
        # on whether or not the APIs are the same.

        if index:
            n_index = len(index)
            if n_index == 1:
                index = index[0]
                if index == 0:
                    # This also works for scalar arrays
                    index = (slice(0, 1),) * self.ndim
                elif index == -1:
                    # This also works for scalar arrays
                    index = (slice(-1, None),) * self.ndim
                elif isinstance(index, int):
                    if index < 0:
                        index += self.size

                    index = np.unravel_index(index, self.shape)
                elif len(index) == self.ndim:
                    index = tuple(index)
                else:
                    raise ValueError(
                        f"Incorrect number of indices ({n_index}) for "
                        f"{self.ndim}-d {self.__class__.__name__} data"
                    )
            elif n_index != self.ndim:
                raise ValueError(
                    f"Incorrect number of indices ({n_index}) for "
                    f"{self.ndim}-d {self.__class__.__name__} data"
                )

            array = self[index].array

        elif self.size == 1:
            array = self.array

        else:
            raise ValueError(
                f"For size {self.size} data, must provide an index of "
                "the element to be converted to a Python scalar"
            )

        if not np.ma.isMA(array):
            return array.item()

        mask = array.mask
        if mask is np.ma.nomask or not mask.item():
            return array.item()

        return masked

    @_inplace_enabled(default=False)
    def masked_invalid(self, inplace=False):
        """Mask the array where invalid values occur (NaN or inf).

        .. seealso:: `where`, `numpy.ma.masked_invalid`

        :Parameters:

            {{inplace: `bool`, optional}}

        :Returns:

            `Data` or `None`
                The masked data, or `None` if the operation was
                in-place.

        **Examples**

        >>> d = cf.Data([0, 1, 2])
        >>> e = cf.Data([0, 2, 0])
        >>> f = d / e
        >>> f
        <CF Data(3): [nan, 0.5, inf]>
        >>> f.masked_invalid()
        <CF Data(3): [--, 0.5, --]>

        """
        d = _inplace_enabled_define_and_cleanup(self)
        dx = self.to_dask_array()
        dx = da.ma.masked_invalid(dx)
        d._set_dask(dx)
        return d

    @classmethod
    def masked_all(
        cls, shape, dtype=None, units=None, calendar=None, chunks="auto"
    ):
        """Return an empty masked array with all elements masked.

        .. seealso:: `empty`, `ones`, `zeros`, `masked_invalid`

        :Parameters:

            shape: `int` or `tuple` of `int`
                The shape of the new array. e.g. ``(2, 3)`` or ``2``.

            dtype: data-type
                The desired output data-type for the array, e.g.
                `numpy.int8`. The default is `numpy.float64`.

            units: `str` or `Units`
                The units for the new data array.

            calendar: `str`, optional
                The calendar for reference time units.

            {{chunks: `int`, `tuple`, `dict` or `str`, optional}}

                .. versionadded:: 3.14.0

        :Returns:

            `Data`
                A masked array with all data masked.

        **Examples**

        >>> d = cf.Data.masked_all((2, 2))
        >>> print(d.array)
        [[-- --]
         [-- --]]

        >>> d = cf.Data.masked_all((), dtype=bool)
        >>> d.array
        masked_array(data=--,
                     mask=True,
               fill_value=True,
                    dtype=bool)

        """
        d = cls.empty(
            shape=shape,
            dtype=dtype,
            units=units,
            calendar=calendar,
            chunks=chunks,
        )
        dx = d.to_dask_array()
        dx = dx.map_blocks(partial(np.ma.array, mask=True, copy=False))
        d._set_dask(dx)
        return d

    @_inplace_enabled(default=False)
    @_deprecated_kwarg_check("i", version="3.0.0", removed_at="4.0.0")
    def mid_range(
        self,
        axes=None,
        squeeze=False,
        mtol=1,
        split_every=None,
        inplace=False,
        i=False,
    ):
        """Calculate mid-range values.

        The mid-range is half of the maximum plus the minimum.

        Calculates the mid-range value or the mid-range values along
        axes.

        See
        https://ncas-cms.github.io/cf-python/analysis.html#collapse-methods
        for mathematical definitions.

         ..seealso:: `sample_size`, `max`, `min`, `range`

        :Parameters:

            {{collapse axes: (sequence of) `int`, optional}}

            {{collapse squeeze: `bool`, optional}}

            {{mtol: number, optional}}

            {{split_every: `int` or `dict`, optional}}

                .. versionadded:: 3.14.0

            {{inplace: `bool`, optional}}

            {{i: deprecated at version 3.0.0}}

        :Returns:

            `Data` or `None`
                The collapsed array.

        **Examples**

        >>> a = np.ma.arange(12).reshape(4, 3)
        >>> d = cf.Data(a, 'K')
        >>> d[1, 1] = cf.masked
        >>> print(d.array)
        [[0 1 2]
         [3 -- 5]
         [6 7 8]
         [9 10 11]]
        >>> d.mid_range()
        <CF Data(1, 1): [[5.5]] K>

        """
        d = _inplace_enabled_define_and_cleanup(self)
        d, _ = collapse(
            Collapse().mid_range,
            d,
            axis=axes,
            keepdims=not squeeze,
            split_every=split_every,
            mtol=mtol,
        )
        return d

    @_deprecated_kwarg_check("i", version="3.0.0", removed_at="4.0.0")
    @_inplace_enabled(default=False)
    def flip(self, axes=None, inplace=False, i=False):
        """Reverse the direction of axes of the data array.

        .. seealso:: `flatten', `insert_dimension`, `squeeze`, `swapaxes`,
                     `transpose`

        :Parameters:

            axes: (sequence of) `int`
                Select the axes. By default all axes are flipped. Each
                axis is identified by its integer position. No axes
                are flipped if *axes* is an empty sequence.

            {{inplace: `bool`, optional}}

            {{i: deprecated at version 3.0.0}}

        :Returns:

            `Data` or `None`

        **Examples**

        >>> d.flip()
        >>> d.flip(1)
        >>> d.flip([0, 1])
        >>> d.flip([])

        >>> e = d[::-1, :, ::-1]
        >>> d.flip((2, 0)).equals(e)
        True

        """
        d = _inplace_enabled_define_and_cleanup(self)

        if axes is not None and not axes and axes != 0:  # i.e. empty sequence
            return d

        if axes is None:
            iaxes = range(d.ndim)
        else:
            iaxes = d._parse_axes(axes)

        if not iaxes:
            return d

        index = [
            slice(None, None, -1) if i in iaxes else slice(None)
            for i in range(d.ndim)
        ]

        dx = d.to_dask_array()
        dx = dx[tuple(index)]
        d._set_dask(dx)

        return d

    def inspect(self):
        """Inspect the object for debugging.

        .. seealso:: `cf.inspect`

        :Returns:

            `None`

        """
        from ..functions import inspect

        inspect(self)

    def isclose(self, y, rtol=None, atol=None):
        """Return where data are element-wise equal within a tolerance.

        {{equals tolerance}}

        For numeric data arrays, ``d.isclose(e, rtol, atol)`` is
        equivalent to ``abs(d - e) <= atol + rtol*abs(e)``,
        otherwise it is equivalent to ``d == e``.

        :Parameters:

            y: data_like
                The array to compare.

            atol: `float`, optional
                The absolute tolerance for all numerical comparisons. By
                default the value returned by the `atol` function is used.

            rtol: `float`, optional
                The relative tolerance for all numerical comparisons. By
                default the value returned by the `rtol` function is used.

        :Returns:

             `bool`
                 A boolean array of where the data are close to *y*.

        **Examples**

        >>> d = cf.Data([1000, 2500], 'metre')
        >>> e = cf.Data([1, 2.5], 'km')
        >>> print(d.isclose(e).array)
        [ True  True]

        >>> d = cf.Data(['ab', 'cdef'])
        >>> print(d.isclose([[['ab', 'cdef']]]).array)
        [[[ True  True]]]

        >>> d = cf.Data([[1000, 2500], [1000, 2500]], 'metre')
        >>> e = cf.Data([1, 2.5], 'km')
        >>> print(d.isclose(e).array)
        [[ True  True]
         [ True  True]]

        >>> d = cf.Data([1, 1, 1], 's')
        >>> print(d.isclose(1).array)
        [ True  True  True]

        """
        a = np.empty((), dtype=self.dtype)
        b = np.empty((), dtype=da.asanyarray(y).dtype)
        try:
            # Check if a numerical isclose is possible
            np.isclose(a, b)
        except TypeError:
            # self and y do not have suitable numeric data types
            # (e.g. both are strings)
            return self == y
        else:
            # self and y have suitable numeric data types
            if atol is None:
                atol = self._atol

            if rtol is None:
                rtol = self._rtol

            y = conform_units(y, self.Units)

            dx = da.isclose(self, y, atol=atol, rtol=rtol)

            d = self.copy()
            d._set_dask(dx)
            d.hardmask = self._DEFAULT_HARDMASK
            d.override_units(_units_None, inplace=True)
            d._update_deterministic(y)

            return d

    @_inplace_enabled(default=False)
    def reshape(self, *shape, merge_chunks=True, limit=None, inplace=False):
        """Change the shape of the data without changing its values.

        It assumes that the array is stored in row-major order, and
        only allows for reshapings that collapse or merge dimensions
        like ``(1, 2, 3, 4) -> (1, 6, 4)`` or ``(64,) -> (4, 4, 4)``.

        :Parameters:

            shape: `tuple` of `int`, or any number of `int`
                The new shape for the data, which should be compatible
                with the original shape. If an integer, then the
                result will be a 1-d array of that length. One shape
                dimension can be -1, in which case the value is
                inferred from the length of the array and remaining
                dimensions.

            merge_chunks: `bool`
                When True (the default) merge chunks using the logic
                in `dask.array.rechunk` when communication is
                necessary given the input array chunking and the
                output shape. When False, the input array will be
                rechunked to a chunksize of 1, which can create very
                many tasks. See `dask.array.reshape` for details.

            limit: int, optional
                The maximum block size to target in bytes. If no limit
                is provided, it defaults to a size in bytes defined by
                the `cf.chunksize` function.

        :Returns:

            `Data` or `None`
                 The reshaped data, or `None` if the operation was
                 in-place.

        **Examples**

        >>> d = cf.Data(np.arange(12))
        >>> print(d.array)
        [ 0  1  2  3  4  5  6  7  8  9 10 11]
        >>> print(d.reshape(3, 4).array)
        [[ 0  1  2  3]
         [ 4  5  6  7]
         [ 8  9 10 11]]
        >>> print(d.reshape((4, 3)).array)
        [[ 0  1  2]
         [ 3  4  5]
         [ 6  7  8]
         [ 9 10 11]]
        >>> print(d.reshape(-1, 6).array)
        [[ 0  1  2  3  4  5]
         [ 6  7  8  9 10 11]]
        >>>  print(d.reshape(1, 1, 2, 6).array)
        [[[[ 0  1  2  3  4  5]
           [ 6  7  8  9 10 11]]]]
        >>> print(d.reshape(1, 1, -1).array)
        [[[[ 0  1  2  3  4  5  6  7  8  9 10 11]]]]

        """
        d = _inplace_enabled_define_and_cleanup(self)
        super(Data, d).reshape(
            *shape, merge_chunks=merge_chunks, limit=limit, inplace=True
        )

        # Clear cyclic axes, as we can't help but lose them in this
        # operation
        d._cyclic = _empty_set

        return d

    @_deprecated_kwarg_check("i", version="3.0.0", removed_at="4.0.0")
    @_inplace_enabled(default=False)
    def rint(self, inplace=False, i=False):
        """Round the data to the nearest integer, element-wise.

        .. versionadded:: 1.0

        .. seealso:: `ceil`, `floor`, `trunc`

        :Parameters:

            {{inplace: `bool`, optional}}

            {{i: deprecated at version 3.0.0}}

        :Returns:

            `Data` or `None`
                The rounded data. If the operation was in-place then
                `None` is returned.

        **Examples**

        >>> d = cf.Data([-1.9, -1.5, -1.1, -1, 0, 1, 1.1, 1.5 , 1.9])
        >>> print(d.array)
        [-1.9 -1.5 -1.1 -1.   0.   1.   1.1  1.5  1.9]
        >>> print(d.rint().array)
        [-2. -2. -1. -1.  0.  1.  1.  2.  2.]

        """
        d = _inplace_enabled_define_and_cleanup(self)
        dx = d.to_dask_array()
        d._set_dask(da.rint(dx))
        return d

    @_inplace_enabled(default=False)
    def root_mean_square(
        self,
        axes=None,
        squeeze=False,
        mtol=1,
        weights=None,
        split_every=None,
        inplace=False,
    ):
        """Calculate root mean square (RMS) values.

        Calculates the RMS value or the RMS values along axes.

        See
        https://ncas-cms.github.io/cf-python/analysis.html#collapse-methods
        for mathematical definitions.

         ..seealso:: `sample_size`, `mean`, `sum`,

        :Parameters:

            {{collapse axes: (sequence of) `int`, optional}}

            {{weights: data_like, `dict`, or `None`, optional}}

            {{collapse squeeze: `bool`, optional}}

            {{mtol: number, optional}}

            {{split_every: `int` or `dict`, optional}}

                .. versionadded:: 3.14.0

            {{inplace: `bool`, optional}}

        :Returns:

            `Data` or `None`
                The collapsed array.

        **Examples**

        >>> a = np.ma.arange(12).reshape(4, 3)
        >>> d = cf.Data(a, 'K')
        >>> d[1, 1] = cf.masked
        >>> print(d.array)
        [[0 1 2]
         [3 -- 5]
         [6 7 8]
         [9 10 11]]
        >>> d.root_mean_square()
        <CF Data(1, 1): [[6.674238124719146]] K>

        >>> w = np.linspace(1, 2, 3)
        >>> print(w)
        [1.  1.5 2. ]
        >>> d.root_mean_square(weights=w)
        <CF Data(1, 1): [[6.871107713616576]] K>

        """
        d = _inplace_enabled_define_and_cleanup(self)
        d, _ = collapse(
            Collapse().rms,
            d,
            axis=axes,
            weights=weights,
            keepdims=not squeeze,
            split_every=split_every,
            mtol=mtol,
        )
        return d

    @_deprecated_kwarg_check("i", version="3.0.0", removed_at="4.0.0")
    @_inplace_enabled(default=False)
    def round(self, decimals=0, inplace=False, i=False):
        """Evenly round elements of the data array to the given number
        of decimals.

        Values exactly halfway between rounded decimal values are rounded
        to the nearest even value. Thus 1.5 and 2.5 round to 2.0, -0.5 and
        0.5 round to 0.0, etc. Results may also be surprising due to the
        inexact representation of decimal fractions in the IEEE floating
        point standard and errors introduced when scaling by powers of
        ten.

        .. versionadded:: 1.1.4

        .. seealso:: `ceil`, `floor`, `rint`, `trunc`

        :Parameters:

            decimals : `int`, optional
                Number of decimal places to round to (default: 0). If
                decimals is negative, it specifies the number of positions
                to the left of the decimal point.

            {{inplace: `bool`, optional}}

            {{i: deprecated at version 3.0.0}}

        :Returns:

            `Data` or `None`

        **Examples**

        >>> d = cf.Data([-1.81, -1.41, -1.01, -0.91, 0.09, 1.09, 1.19, 1.59, 1.99])
        >>> print(d.array)
        [-1.81 -1.41 -1.01 -0.91  0.09  1.09  1.19  1.59  1.99]
        >>> print(d.round().array)
        [-2., -1., -1., -1.,  0.,  1.,  1.,  2.,  2.]
        >>> print(d.round(1).array)
        [-1.8, -1.4, -1. , -0.9,  0.1,  1.1,  1.2,  1.6,  2. ]
        >>> print(d.round(-1).array)
        [-0., -0., -0., -0.,  0.,  0.,  0.,  0.,  0.]

        """
        d = _inplace_enabled_define_and_cleanup(self)
        dx = d.to_dask_array()
        d._set_dask(da.round(dx, decimals=decimals))
        return d

    def stats(
        self,
        all=False,
        values=True,
        minimum=True,
        mean=True,
        median=True,
        maximum=True,
        range=True,
        mid_range=True,
        standard_deviation=True,
        root_mean_square=True,
        sample_size=True,
        minimum_absolute_value=False,
        maximum_absolute_value=False,
        mean_absolute_value=False,
        mean_of_upper_decile=False,
        sum=False,
        sum_of_squares=False,
        variance=False,
        weights=None,
    ):
        """Calculate statistics of the data.

        By default the minimum, mean, median, maximum, range, mid-range,
        standard deviation, root mean square, and sample size are
        calculated. But this selection may be edited, and other metrics
        are available.

        .. seealso:: `minimum`, `mean`, `median`, `maximum`, `range`,
                     `mid_range`, `standard_deviation`,
                     `root_mean_square`, `sample_size`,
                     `minimum_absolute_value`, `maximum_absolute_value`,
                     `mean_absolute_value`, `mean_of_upper_decile`, `sum`,
                     `sum_of_squares`, `variance`

        :Parameters:

            all: `bool`, optional
                Calculate all possible statistics, regardless of the value
                of individual metric parameters.

            values: `bool`, optional
                If True (the default), returned values for the statistical
                calculations in the output dictionary are computed, else
                each is given in the form of a delayed `Data` operation.

            minimum: `bool`, optional
                Calculate the minimum of the values.

            maximum: `bool`, optional
                Calculate the maximum of the values.

            maximum_absolute_value: `bool`, optional
                Calculate the maximum of the absolute values.

            minimum_absolute_value: `bool`, optional
                Calculate the minimum of the absolute values.

            mid_range: `bool`, optional
                Calculate the average of the maximum and the minimum of
                the values.

            median: `bool`, optional
                Calculate the median of the values.

            range: `bool`, optional
                Calculate the absolute difference between the maximum and
                the minimum of the values.

            sum: `bool`, optional
                Calculate the sum of the values.

            sum_of_squares: `bool`, optional
                Calculate the sum of the squares of values.

            sample_size: `bool`, optional
                Calculate the sample size, i.e. the number of non-missing
                values.

            mean: `bool`, optional
                Calculate the weighted or unweighted mean of the values.

            mean_absolute_value: `bool`, optional
                Calculate the mean of the absolute values.

            mean_of_upper_decile: `bool`, optional
                Calculate the mean of the upper group of data values
                defined by the upper tenth of their distribution.

            variance: `bool`, optional
                Calculate the weighted or unweighted variance of the
                values, with a given number of degrees of freedom.

            standard_deviation: `bool`, optional
                Calculate the square root of the weighted or unweighted
                variance.

            root_mean_square: `bool`, optional
                Calculate the square root of the weighted or unweighted
                mean of the squares of the values.

            {{weights: data_like, `dict`, or `None`, optional}}

        :Returns:

            `dict`
                The statistics, with keys giving the operation names
                and values being the result of the corresponding
                statistical calculation, which are either the computed
                numerical values if *values*` is True, else the
                delayed `Data` operations which encapsulate those.

        **Examples**

        >>> d = cf.Data([[0, 1, 2], [3, -99, 5]], mask=[[0, 0, 0], [0, 1, 0]])
        >>> print(d.array)
        [[0  1  2]
         [3 --  5]]
        >>> d.stats()
        {'minimum': 0,
         'mean': 2.2,
         'median': 2.0,
         'maximum': 5,
         'range': 5,
         'mid_range': 2.5,
         'standard_deviation': 1.7204650534085255,
         'root_mean_square': 2.792848008753788,
         'sample_size': 5}
        >>> d.stats(all=True)
        {'minimum': 0,
         'mean': 2.2,
         'median': 2.0,
         'maximum': 5,
         'range': 5,
         'mid_range': 2.5,
         'standard_deviation': 1.7204650534085255,
         'root_mean_square': 2.792848008753788,
         'minimum_absolute_value': 0,
         'maximum_absolute_value': 5,
         'mean_absolute_value': 2.2,
         'mean_of_upper_decile': 5.0,
         'sum': 11,
         'sum_of_squares': 39,
         'variance': 2.9600000000000004,
         'sample_size': 5}
        >>> d.stats(mean_of_upper_decile=True, range=False)
        {'minimum': 0,
         'mean': 2.2,
         'median': 2.0,
         'maximum': 5,
         'mid_range': 2.5,
         'standard_deviation': 1.7204650534085255,
         'root_mean_square': 2.792848008753788,
         'mean_of_upper_decile': 5.0,
         'sample_size': 5}

        To ask for delayed operations instead of computed values:

        >>> d.stats(values=False)
        {'minimum': <CF Data(): 0>,
         'mean': <CF Data(): 2.2>,
         'median': <CF Data(): 2.0>,
         'maximum': <CF Data(): 5>,
         'range': <CF Data(): 5>,
         'mid_range': <CF Data(): 2.5>,
         'standard_deviation': <CF Data(): 1.7204650534085255>,
         'root_mean_square': <CF Data(): 2.792848008753788>,
         'sample_size': <CF Data(1, 1): [[5]]>}

        """
        no_weights = (
            "minimum",
            "median",
            "maximum",
            "range",
            "mid_range",
            "minimum_absolute_value",
            "maximum_absolute_value",
        )

        out = {}
        for stat in (
            "minimum",
            "mean",
            "median",
            "maximum",
            "range",
            "mid_range",
            "standard_deviation",
            "root_mean_square",
            "minimum_absolute_value",
            "maximum_absolute_value",
            "mean_absolute_value",
            "mean_of_upper_decile",
            "sum",
            "sum_of_squares",
            "variance",
        ):
            if all or locals()[stat]:
                func = getattr(self, stat)
                if stat in no_weights:
                    value = delayed(func)(squeeze=True)
                else:
                    value = delayed(func)(squeeze=True, weights=weights)

                out[stat] = value

        if all or sample_size:
            out["sample_size"] = delayed(lambda: self.sample_size())()

        data_values = compute(out)[0]
        if values:
            # Convert cf.Data objects holding the scalars (or scalar array
            # for the case of sample_size only) to scalar values
            return {op: val.array.item() for op, val in data_values.items()}
        else:
            return data_values

    @_deprecated_kwarg_check("i", version="3.0.0", removed_at="4.0.0")
    @_inplace_enabled(default=False)
    def swapaxes(self, axis0, axis1, inplace=False, i=False):
        """Interchange two axes of an array.

        .. seealso:: `flatten', `flip`, 'insert_dimension`, `squeeze`,
                     `transpose`

        :Parameters:

            axis0, axis1 : `int`, `int`
                Select the axes to swap. Each axis is identified by its
                original integer position.

            {{inplace: `bool`, optional}}

            {{i: deprecated at version 3.0.0}}

        :Returns:

            `Data` or `None`
                The data with swapped axis positions.

        **Examples**

        >>> d = cf.Data([[[1, 2, 3], [4, 5, 6]]])
        >>> d
        <CF Data(1, 2, 3): [[[1, ..., 6]]]>
        >>> d.swapaxes(1, 0)
        <CF Data(2, 1, 3): [[[1, ..., 6]]]>
        >>> d.swapaxes(0, -1)
        <CF Data(3, 2, 1): [[[1, ..., 6]]]>
        >>> d.swapaxes(1, 1)
        <CF Data(1, 2, 3): [[[1, ..., 6]]]>
        >>> d.swapaxes(-1, -1)
        <CF Data(1, 2, 3): [[[1, ..., 6]]]>

        """
        d = _inplace_enabled_define_and_cleanup(self)
        dx = self.to_dask_array()
        dx = da.swapaxes(dx, axis0, axis1)
        d._set_dask(dx)
        return d

    def fits_in_memory(self):
        """Return True if the array is small enough to be retained in
        memory.

        Returns True if the size of the computed array, always
        including space for a full boolean mask, is small enough to be
        retained in available memory.

        **Performance**

        The delayed operations are actually not computed by
        `fits_in_memory`, so it is possible that an intermediate
        operation may require more than the available memory, even if
        the final array does not.

        .. seealso:: `array`, `compute`, `nbytes`, `persist`,
                     `cf.free_memory`

        :Parameters:

            itemsize: deprecated at version 3.14.0
                The number of bytes per word of the master data array.

        :Returns:

            `bool`
                Whether or not the computed array fits in memory.

        **Examples**

        >>> d = cf.Data([1], 'm')
        >>> d.fits_in_memory()
        True

        Create a double precision (8 bytes per word) array that is
        approximately twice the size of the available memory:

        >>> size = int(2 * cf.free_memory() / 8)
        >>> d = cf.Data.empty((size,), dtype=float)
        >>> d.fits_in_memory()
        False
        >>> d.nbytes * (1 + 1/8) > cf.free_memory()
        True

        """
        return self.size * (self.dtype.itemsize + 1) <= free_memory()

    @_deprecated_kwarg_check("i", version="3.0.0", removed_at="4.0.0")
    @_inplace_enabled(default=False)
    @_manage_log_level_via_verbosity
    def where(
        self, condition, x=None, y=None, inplace=False, i=False, verbose=None
    ):
        """Assign array elements depending on a condition.

        The elements to be changed are identified by a
        condition. Different values can be assigned according to where
        the condition is True (assignment from the *x* parameter) or
        False (assignment from the *y* parameter).

        **Missing data**

        Array elements may be set to missing values if either *x* or
        *y* are the `cf.masked` constant, or by assignment from any
        missing data elements in *x* or *y*.

        If the data mask is hard (see the `hardmask` attribute) then
        missing data values in the array will not be overwritten,
        regardless of the content of *x* and *y*.

        If the *condition* contains missing data then the
        corresponding elements in the array will not be assigned to,
        regardless of the contents of *x* and *y*.

        **Broadcasting**

        The array and the *condition*, *x* and *y* parameters must all
        be broadcastable across the original array, such that the size
        of the result is identical to the original size of the
        array. Leading size 1 dimensions of these parameters are
        ignored, thereby also ensuring that the shape of the result is
        identical to the original shape of the array.

        If *condition* is a `Query` object then for the purposes of
        broadcasting, the condition is considered to be that which is
        produced by applying the query to the array.

        **Performance**

        If any of the shapes of the *condition*, *x*, or *y*
        parameters, or the array, is unknown, then there is a
        possibility that an unknown shape will need to be calculated
        immediately by executing all delayed operations on that
        object.

        .. seealso:: `cf.masked`, `hardmask`, `__setitem__`

        :Parameters:

            condition: array_like or `Query`
                The condition which determines how to assign values to
                the data.

                Assignment from the *x* and *y* parameters will be
                done where elements of the condition evaluate to
                `True` and `False` respectively.

                If *condition* is a `Query` object then this implies a
                condition defined by applying the query to the data.

                *Parameter example:*
                  ``d.where(d < 0, x=-999)`` will set all data
                  values that are less than zero to -999.

                *Parameter example:*
                  ``d.where(True, x=-999)`` will set all data values
                  to -999. This is equivalent to ``d[...] = -999``.

                *Parameter example:*
                  ``d.where(False, y=-999)`` will set all data values
                  to -999. This is equivalent to ``d[...] = -999``.

                *Parameter example:*
                  If ``d`` has shape ``(5, 3)`` then ``d.where([True,
                  False, True], x=-999, y=cf.masked)`` will set data
                  values in columns 0 and 2 to -999, and data values
                  in column 1 to missing data. This works because the
                  condition has shape ``(3,)`` which broadcasts to the
                  data shape.

                *Parameter example:*
                  ``d.where(cf.lt(0), x=-999)`` will set all data
                  values that are less than zero to -999. This is
                  equivalent to ``d.where(d < 0, x=-999)``.

            x, y: array-like or `None`
                Specify the assignment values. Where the condition is
                True assign to the data from *x*, and where the
                condition is False assign to the data from *y*.

                If *x* is `None` (the default) then no assignment is
                carried out where the condition is True.

                If *y* is `None` (the default) then no assignment is
                carried out where the condition is False.

                *Parameter example:*
                  ``d.where(condition)``, for any ``condition``, returns
                  data with identical data values.

                *Parameter example:*
                  ``d.where(cf.lt(0), x=-d, y=cf.masked)`` will change the
                  sign of all negative data values, and set all other data
                  values to missing data.

                *Parameter example:*
                  ``d.where(cf.lt(0), x=-d)`` will change the sign of
                  all negative data values, and leave all other data
                  values unchanged. This is equivalent to, but faster
                  than, ``d.where(cf.lt(0), x=-d, y=d)``

            {{inplace: `bool`, optional}}

            {{verbose: `int` or `str` or `None`, optional}}

            {{i: deprecated at version 3.0.0}}

        :Returns:

            `Data` or `None`
                The new data with updated values, or `None` if the
                operation was in-place.

        **Examples**

        >>> d = cf.Data([0, 1, 2, 3, 4, 5, 6, 7, 8, 9])
        >>> e = d.where(d < 5, d, 10 * d)
        >>> print(e.array)
        [ 0  1  2  3  4 50 60 70 80 90]

        >>> d = cf.Data([0, 1, 2, 3, 4, 5, 6, 7, 8, 9], 'km')
        >>> e = d.where(d < 5, cf.Data(10000 * d, 'metre'))
        >>> print(e.array)
        [ 0. 10. 20. 30. 40.  5.  6.  7.  8.  9.]

        >>> e = d.where(d < 5, cf.masked)
        >>> print(e.array)
        [-- -- -- -- -- 5 6 7 8 9]

        >>> d = cf.Data([[1, 2,],
        ...              [3, 4]])
        >>> e = d.where([[True, False], [True, True]], d, [[9, 8], [7, 6]])
        >>> print(e.array)
        [[1 8]
         [3 4]]
        >>> e = d.where([[True, False], [True, True]], [[9, 8], [7, 6]])
        >>> print(e.array)
        [[9 2]
         [7 6]]

        The shape of the result must have the same shape as the
        original data:

        >>> e = d.where([True, False], [9, 8])
        >>> print(e.array)
        [[9 2]
         [9 4]]

        >>> d = cf.Data(np.array([[0, 1, 2],
        ...                       [0, 2, 4],
        ...                       [0, 3, 6]]))
        >>> d.where(d < 4, None, -1)
        >>> print(e.array)
        [[ 0  1  2]
         [ 0  2 -1]
         [ 0  3 -1]]

        >>> x, y = np.ogrid[:3, :4]
        >>> print(x)
        [[0]
         [1]
         [2]]
        >>> print(y)
        [[0 1 2 3]]
        >>> condition = x < y
        >>> print(condition)
        [[False  True  True  True]
         [False False  True  True]
         [False False False  True]]
        >>> d = cf.Data(x)
        >>> e = d.where(condition, d, 10 + y)
            ...
        ValueError: where: 'condition' parameter with shape (3, 4) can not be broadcast across data with shape (3, 1) when the result will have a different shape to the data

        >>> d = cf.Data(np.arange(9).reshape(3, 3))
        >>> e = d.copy()
        >>> e[1, 0] = cf.masked
        >>> f = e.where(d > 5, None, -3.1416)
        >>> print(f.array)
        [[-3.1416 -3.1416 -3.1416]
         [-- -3.1416 -3.1416]
         [6.0 7.0 8.0]]
        >>> e.soften_mask()
        >>> f = e.where(d > 5, None, -3.1416)
        >>> print(f.array)
        [[-3.1416 -3.1416 -3.1416]
         [-3.1416 -3.1416 -3.1416]
         [ 6.      7.      8.    ]]

        """
        from .utils import where_broadcastable

        d = _inplace_enabled_define_and_cleanup(self)

        # Missing values could be affected, so make sure that the mask
        # hardness has been applied.
        #
        # 'cf_where' has its own calls to 'cfdm_to_memory', so we can
        # set '_force_to_memory=False'.
        dx = d.to_dask_array(_force_to_memory=False)

        units = d.Units

        # Parse condition
        if getattr(condition, "isquery", False):
            # Condition is a cf.Query object: Make sure that the
            # condition units are OK, and convert the condition to a
            # boolean Data instance with the same shape as the data.
            condition = condition.copy()
            condition.set_condition_units(units)
            condition = condition.evaluate(d)

        condition = type(self).asdata(condition)
        condition = where_broadcastable(d, condition, "condition")
        # 'cf_where' has its own calls to 'cfdm_to_memory', so we can
        # set '_force_to_memory=False'.
        condition = condition.to_dask_array(_force_to_memory=False)

        # If x or y is self then change it to None. This prevents an
        # unnecessary copy; and, at compute time, an unncessary numpy
        # where.
        if x is self:
            x = None

        if y is self:
            y = None

        if x is None and y is None:
            # The data is unchanged regardless of the condition
            return d

        # Parse x and y
        xy = []
        for arg, name in zip((x, y), ("x", "y")):
            if arg is None:
                xy.append(arg)
                continue

            if arg is masked:
                # Replace masked constant with array
                xy.append(scalar_masked_array(self.dtype))
                continue

            arg = type(self).asdata(arg)
            arg = where_broadcastable(d, arg, name)

            arg_units = arg.Units
            if arg_units:
                arg = conform_units(
                    arg,
                    units,
                    message=f"where: {name!r} parameter units {arg_units!r} "
                    f"are not equivalent to data units {units!r}",
                )

            xy.append(arg.to_dask_array())

        x, y = xy

        # Apply the where operation
        dx = da.core.elemwise(cfdm_where, dx, condition, x, y, d.hardmask)
        d._set_dask(dx)

        # Don't know (yet) if 'x' and 'y' have a deterministic names
        d._update_deterministic(False)

        return d

    @_deprecated_kwarg_check("i", version="3.0.0", removed_at="4.0.0")
    @_inplace_enabled(default=False)
    def sin(self, inplace=False, i=False):
        """Take the trigonometric sine of the data element-wise.

        Units are accounted for in the calculation. If the units are not
        equivalent to radians (such as Kelvin) then they are treated as if
        they were radians. For example, the sine of 90 degrees_east
        is 1.0, as is the sine of 1.57079632 radians.

        The output units are changed to '1' (nondimensional).

        .. seealso:: `arcsin`, `cos`, `tan`, `sinh`

        :Parameters:

            {{inplace: `bool`, optional}}

            {{i: deprecated at version 3.0.0}}

        :Returns:

            `Data` or `None`

        **Examples**

        >>> d.Units
        <Units: degrees_north>
        >>> print(d.array)
        [[-90 0 90 --]]
        >>> e = d.sin()
        >>> e.Units
        <Units: 1>
        >>> print(e.array)
        [[-1.0 0.0 1.0 --]]

        >>> d.Units
        <Units: m s-1>
        >>> print(d.array)
        [[1 2 3 --]]
        >>> d.sin(inplace=True)
        >>> d.Units
        <Units: 1>
        >>> print(d.array)
        [[0.841470984808 0.909297426826 0.14112000806 --]]

        """
        d = _inplace_enabled_define_and_cleanup(self)

        if d.Units.equivalent(_units_radians):
            d.Units = _units_radians

        dx = d.to_dask_array()
        dx = da.sin(dx)
        d._set_dask(dx)

        d.override_units(_units_1, inplace=True)

        return d

    @_deprecated_kwarg_check("i", version="3.0.0", removed_at="4.0.0")
    @_inplace_enabled(default=False)
    def sinh(self, inplace=False):
        """Take the hyperbolic sine of the data element-wise.

        Units are accounted for in the calculation. If the units are not
        equivalent to radians (such as Kelvin) then they are treated as if
        they were radians. For example, the the hyperbolic sine of 90
        degrees_north is 2.30129890, as is the hyperbolic sine of
        1.57079632 radians.

        The output units are changed to '1' (nondimensional).

        .. versionadded:: 3.1.0

        .. seealso:: `arcsinh`, `cosh`, `tanh`, `sin`

        :Parameters:

            {{inplace: `bool`, optional}}

        :Returns:

            `Data` or `None`

        **Examples**

        >>> d.Units
        <Units: degrees_north>
        >>> print(d.array)
        [[-90 0 90 --]]
        >>> e = d.sinh()
        >>> e.Units
        <Units: 1>
        >>> print(e.array)
        [[-2.3012989023072947 0.0 2.3012989023072947 --]]

        >>> d.Units
        <Units: m s-1>
        >>> print(d.array)
        [[1 2 3 --]]
        >>> d.sinh(inplace=True)
        >>> d.Units
        <Units: 1>
        >>> print(d.array)
        [[1.1752011936438014 3.626860407847019 10.017874927409903 --]]

        """
        d = _inplace_enabled_define_and_cleanup(self)

        if d.Units.equivalent(_units_radians):
            d.Units = _units_radians

        dx = d.to_dask_array()
        dx = da.sinh(dx)
        d._set_dask(dx)

        d.override_units(_units_1, inplace=True)

        return d

    @_inplace_enabled(default=False)
    def cosh(self, inplace=False):
        """Take the hyperbolic cosine of the data element-wise.

        Units are accounted for in the calculation. If the units are not
        equivalent to radians (such as Kelvin) then they are treated as if
        they were radians. For example, the the hyperbolic cosine of 0
        degrees_east is 1.0, as is the hyperbolic cosine of 1.57079632 radians.

        The output units are changed to '1' (nondimensional).

        .. versionadded:: 3.1.0

        .. seealso:: `arccosh`, `sinh`, `tanh`, `cos`

        :Parameters:

            {{inplace: `bool`, optional}}

        :Returns:

            `Data` or `None`

        **Examples**

        >>> d.Units
        <Units: degrees_north>
        >>> print(d.array)
        [[-90 0 90 --]]
        >>> e = d.cosh()
        >>> e.Units
        <Units: 1>
        >>> print(e.array)
        [[2.5091784786580567 1.0 2.5091784786580567 --]]

        >>> d.Units
        <Units: m s-1>
        >>> print(d.array)
        [[1 2 3 --]]
        >>> d.cosh(inplace=True)
        >>> d.Units
        <Units: 1>
        >>> print(d.array)
        [[1.5430806348152437 3.7621956910836314 10.067661995777765 --]]

        """
        d = _inplace_enabled_define_and_cleanup(self)

        if d.Units.equivalent(_units_radians):
            d.Units = _units_radians

        dx = d.to_dask_array()
        dx = da.cosh(dx)
        d._set_dask(dx)

        d.override_units(_units_1, inplace=True)

        return d

    @_deprecated_kwarg_check("i", version="3.0.0", removed_at="4.0.0")
    @_inplace_enabled(default=False)
    def tanh(self, inplace=False):
        """Take the hyperbolic tangent of the data element-wise.

        Units are accounted for in the calculation. If the units are not
        equivalent to radians (such as Kelvin) then they are treated as if
        they were radians. For example, the the hyperbolic tangent of 90
        degrees_east is 0.91715234, as is the hyperbolic tangent of
        1.57079632 radians.

        The output units are changed to '1' (nondimensional).

        .. versionadded:: 3.1.0

        .. seealso:: `arctanh`, `sinh`, `cosh`, `tan`, `arctan2`


        :Parameters:

            {{inplace: `bool`, optional}}

        :Returns:

            `Data` or `None`

        **Examples**

        >>> d.Units
        <Units: degrees_north>
        >>> print(d.array)
        [[-90 0 90 --]]
        >>> e = d.tanh()
        >>> e.Units
        <Units: 1>
        >>> print(e.array)
        [[-0.9171523356672744 0.0 0.9171523356672744 --]]

        >>> d.Units
        <Units: m s-1>
        >>> print(d.array)
        [[1 2 3 --]]
        >>> d.tanh(inplace=True)
        >>> d.Units
        <Units: 1>
        >>> print(d.array)
        [[0.7615941559557649 0.9640275800758169 0.9950547536867305 --]]

        """
        d = _inplace_enabled_define_and_cleanup(self)

        if d.Units.equivalent(_units_radians):
            d.Units = _units_radians

        dx = d.to_dask_array()
        dx = da.tanh(dx)
        d._set_dask(dx)

        d.override_units(_units_1, inplace=True)

        return d

    @_deprecated_kwarg_check("i", version="3.0.0", removed_at="4.0.0")
    @_inplace_enabled(default=False)
    def log(self, base=None, inplace=False, i=False):
        """Takes the logarithm of the data array.

        :Parameters:

            base:

            {{inplace: `bool`, optional}}

            {{i: deprecated at version 3.0.0}}

        :Returns:

            `Data` or `None`

        """
        d = _inplace_enabled_define_and_cleanup(self)
        dx = d.to_dask_array()

        if base is None:
            dx = da.log(dx)
        elif base == 10:
            dx = da.log10(dx)
        elif base == 2:
            dx = da.log2(dx)
        else:
            dx = da.log(dx)
            dx /= da.log(base)

        d._set_dask(dx)

        d.override_units(
            _units_1, inplace=True
        )  # all logarithm outputs are unitless

        return d

    @_deprecated_kwarg_check("i", version="3.0.0", removed_at="4.0.0")
    @_inplace_enabled(default=False)
    def tan(self, inplace=False, i=False):
        """Take the trigonometric tangent of the data element-wise.

        Units are accounted for in the calculation. If the units are not
        equivalent to radians (such as Kelvin) then they are treated as if
        they were radians. For example, the tangents of 45
        degrees_east, 0.78539816 radians and 0.78539816 Kelvin are all
        1.0.

        The output units are changed to '1' (nondimensional).

        .. seealso:: `arctan`, `cos`, `sin`, `tanh`

        :Parameters:

            {{inplace: `bool`, optional}}

            {{i: deprecated at version 3.0.0}}

        :Returns:

            `Data` or `None`

        **Examples**

        >>> d.Units
        <Units: degrees_north>
        >>> print(d.array)
        [[-45 0 45 --]]
        >>> e = d.tan()
        >>> e.Units
        <Units: 1>
        >>> print(e.array)
        [[-1.0 0.0 1.0 --]]

        >>> d.Units
        <Units: m s-1>
        >>> print(d.array)
        [[1 2 3 --]]
        >>> d.tan(inplace=True)
        >>> d.Units
        <Units: 1>
        >>> print(d.array)
        [[1.55740772465 -2.18503986326 -0.142546543074 --]]

        """
        d = _inplace_enabled_define_and_cleanup(self)

        if d.Units.equivalent(_units_radians):
            d.Units = _units_radians

        dx = d.to_dask_array()
        dx = da.tan(dx)
        d._set_dask(dx)

        d.override_units(_units_1, inplace=True)

        return d

    def to_memory(self):
        """Bring data on disk into memory.

        Not implemented. Consider using `persist` instead.

        """
        raise NotImplementedError(
            "'Data.to_memory' is not available. "
            "Consider using 'Data.persist' instead."
        )

    @_deprecated_kwarg_check("i", version="3.0.0", removed_at="4.0.0")
    @_inplace_enabled(default=False)
    def trunc(self, inplace=False, i=False):
        """Return the truncated values of the data array.

        The truncated value of the number, ``x``, is the nearest integer
        which is closer to zero than ``x`` is. In short, the fractional
        part of the signed number ``x`` is discarded.

        .. versionadded:: 1.0

        .. seealso:: `ceil`, `floor`, `rint`

        :Parameters:

            {{inplace: `bool`, optional}}

            {{i: deprecated at version 3.0.0}}

        :Returns:

            `Data` or `None`

        **Examples**

        >>> d = cf.Data([-1.9, -1.5, -1.1, -1, 0, 1, 1.1, 1.5 , 1.9])
        >>> print(d.array)
        [-1.9 -1.5 -1.1 -1.   0.   1.   1.1  1.5  1.9]
        >>> print(d.trunc().array)
        [-1. -1. -1. -1.  0.  1.  1.  1.  1.]

        """
        d = _inplace_enabled_define_and_cleanup(self)
        dx = d.to_dask_array()
        dx = da.trunc(dx)
        d._set_dask(dx)
        return d

    @_deprecated_kwarg_check("out", version="3.14.0", removed_at="5.0.0")
    @_deprecated_kwarg_check("i", version="3.0.0", removed_at="4.0.0")
    @_inplace_enabled(default=False)
    def func(
        self,
        f,
        units=None,
        out=False,
        inplace=False,
        preserve_invalid=False,
        i=False,
        **kwargs,
    ):
        """Apply an element-wise array operation to the data array.

        :Parameters:

            f: `function`
                The function to be applied.

            units: `Units`, optional

            out: deprecated at version 3.14.0

            {{inplace: `bool`, optional}}

            preserve_invalid: `bool`, optional
                For MaskedArray arrays only, if True any invalid values produced
                by the operation will be preserved, otherwise they are masked.

            {{i: deprecated at version 3.0.0}}

        :Returns:

            `Data` or `None`

        **Examples**

        >>> d.Units
        <Units: radians>
        >>> print(d.array)
        [[ 0.          1.57079633]
         [ 3.14159265  4.71238898]]
        >>> import numpy
        >>> e = d.func(numpy.cos)
        >>> e.Units
        <Units: 1>
        >>> print(e.array)
        [[ 1.0  0.0]
         [-1.0  0.0]]
        >>> d.func(numpy.sin, inplace=True)
        >>> print(d.array)
        [[0.0   1.0]
         [0.0  -1.0]]

        >>> d = cf.Data([-2, -1, 1, 2], mask=[0, 0, 0, 1])
        >>> f = d.func(numpy.arctanh, preserve_invalid=True)
        >>> f.array
        masked_array(data=[nan, -inf, inf, --],
                     mask=[False, False, False,  True],
               fill_value=1e+20)
        >>> e = d.func(numpy.arctanh)  # default preserve_invalid is False
        >>> e.array
        masked_array(data=[--, --, --, --],
                     mask=[ True,  True,  True,  True],
               fill_value=1e+20,
                    dtype=float64)

        """
        d = _inplace_enabled_define_and_cleanup(self)

        dx = d.to_dask_array()

        if preserve_invalid:
            # Assume all inputs are masked, as checking for a mask to confirm
            # is expensive. If unmasked, effective mask will be all False.
            dx_mask = da.ma.getmaskarray(dx)  # store original mask
            dx = da.ma.getdata(dx)

        # Step 2: apply operation to data alone
        axes = tuple(range(dx.ndim))
        dx = da.blockwise(f, axes, dx, axes, **kwargs)

        if preserve_invalid:
            # Step 3: reattach original mask onto the output data
            dx = da.ma.masked_array(dx, mask=dx_mask)

        d._set_dask(dx)

        if units is not None:
            d.override_units(units, inplace=True)

        return d

    @_inplace_enabled(default=False)
    @_deprecated_kwarg_check("i", version="3.0.0", removed_at="4.0.0")
    def range(
        self,
        axes=None,
        squeeze=False,
        mtol=1,
        split_every=None,
        inplace=False,
        i=False,
    ):
        """Calculate range values.

        The range is the maximum minus the minimum.

        Calculates the range value or the range values along axes.

        See
        https://ncas-cms.github.io/cf-python/analysis.html#collapse-methods
        for mathematical definitions.

         ..seealso:: `sample_size`, `max`, `min`, `mid_range`

        :Parameters:

            {{collapse axes: (sequence of) `int`, optional}}

            {{collapse squeeze: `bool`, optional}}

            {{mtol: number, optional}}

            {{split_every: `int` or `dict`, optional}}

                .. versionadded:: 3.14.0

            {{inplace: `bool`, optional}}

            {{i: deprecated at version 3.0.0}}

        :Returns:

            `Data` or `None`
                The collapsed array.

        **Examples**

        >>> a = np.ma.arange(12).reshape(4, 3)
        >>> d = cf.Data(a, 'K')
        >>> d[1, 1] = cf.masked
        >>> print(d.array)
        [[0 1 2]
         [3 -- 5]
         [6 7 8]
         [9 10 11]]
        >>> d.range()
        <CF Data(1, 1): [[11]] K>

        """
        d = _inplace_enabled_define_and_cleanup(self)
        d, _ = collapse(
            Collapse().range,
            d,
            axis=axes,
            keepdims=not squeeze,
            split_every=split_every,
            mtol=mtol,
        )
        return d

    @_inplace_enabled(default=False)
    @_deprecated_kwarg_check("i", version="3.0.0", removed_at="4.0.0")
    def roll(self, axis, shift, inplace=False, i=False):
        """Roll array elements along one or more axes.

        Elements that roll beyond the last position are re-introduced
        at the first.

        .. seealso:: `flatten`, `insert_dimension`, `flip`, `squeeze`,
                     `transpose`

        :Parameters:

            axis: `int`, or `tuple` of `int`
                Axis or axes along which elements are shifted.

                *Parameter example:*
                  Roll the second axis: ``axis=1``.

                *Parameter example:*
                  Roll the last axis: ``axis=-1``.

                *Parameter example:*
                  Roll the first and last axes: ``axis=(0, -1)``.

            shift: `int`, or `tuple` of `int`
                The number of places by which elements are shifted.
                If a `tuple`, then *axis* must be a tuple of the same
                size, and each of the given axes is shifted by the
                corresponding number. If an `int` while *axis* is a
                `tuple` of `int`, then the same value is used for all
                given axes.

            {{inplace: `bool`, optional}}

            {{i: deprecated at version 3.0.0}}

        :Returns:

            `Data` or `None`
                The rolled data.

        **Examples**

        >>> d = cf.Data([0, 1, 2, 3, 4, 5, 6, 7, 8, 9, 10, 11])
        >>> print(d.roll(0, 2).array)
        [10 11  0  1  2  3  4  5  6  7  8  9]
        >>> print(d.roll(0, -2).array)
        [ 2  3  4  5  6  7  8  9 10 11  0  1]

        >>> d2 = d.reshape(3, 4)
        >>> print(d2.array)
        [[ 0  1  2  3]
         [ 4  5  6  7]
         [ 8  9 10 11]]
        >>> print(d2.roll(0, 1).array)
        [[ 8  9 10 11]
         [ 0  1  2  3]
         [ 4  5  6  7]]
        >>> print(d2.roll(0, -1).array)
        [[ 4  5  6  7]
         [ 8  9 10 11]
         [ 0  1  2  3]]
        >>> print(d2.roll(1, 1).array)
        [[ 3  0  1  2]
         [ 7  4  5  6]
         [11  8  9 10]]
        >>> print(d2.roll(1, -1).array)
        [[ 1  2  3  0]
         [ 5  6  7  4]
         [ 9 10 11  8]]
        >>> print(d2.roll((1, 0), (1, 1)).array)
        [[11  8  9 10]
         [ 3  0  1  2]
         [ 7  4  5  6]]
        >>> print(d2.roll((1, 0), (2, 1)).array)
        [[10 11  8  9]
         [ 2  3  0  1]
         [ 6  7  4  5]]

        """
        # TODODASKAPI - consider matching the numpy/dask api:
        #               "shift,axis=", and the default axis behaviour
        #               of a flattened roll followed by shape
        #               restore

        d = _inplace_enabled_define_and_cleanup(self)

        dx = d.to_dask_array()
        dx = da.roll(dx, shift, axis=axis)
        d._set_dask(dx)

        return d

    @_inplace_enabled(default=False)
    @_deprecated_kwarg_check("i", version="3.0.0", removed_at="4.0.0")
    def sum(
        self,
        axes=None,
        weights=None,
        squeeze=False,
        mtol=1,
        split_every=None,
        inplace=False,
        i=False,
    ):
        """Calculate sum values.

        Calculates the sum value or the sum values along axes.

        See
        https://ncas-cms.github.io/cf-python/analysis.html#collapse-methods
        for mathematical definitions.

         ..seealso:: `sample_size`, `integral`, `mean`, `sd`,
                     `sum_of_squares`, `sum_of_weights`

        :Parameters:

            {{collapse axes: (sequence of) `int`, optional}}

            {{weights: data_like, `dict`, or `None`, optional}}

            {{collapse squeeze: `bool`, optional}}

            {{mtol: number, optional}}

            {{split_every: `int` or `dict`, optional}}

                .. versionadded:: 3.14.0

            {{inplace: `bool`, optional}}

            {{i: deprecated at version 3.0.0}}

        :Returns:

            `Data` or `None`
                The collapsed data, or `None` if the operation was
                in-place.

        **Examples**

        >>> a = np.ma.arange(12).reshape(4, 3)
        >>> d = cf.Data(a, 'K')
        >>> d[1, 1] = cf.masked
        >>> print(d.array)
        [[0 1 2]
         [3 -- 5]
         [6 7 8]
         [9 10 11]]
        >>> d.sum()
        <CF Data(1, 1): [[62]] K>

        >>> w = np.linspace(1, 2, 3)
        >>> print(w)
        [1.  1.5 2. ]
        >>> d.sum(weights=cf.Data(w, 'm'))
        <CF Data(1, 1): [[97.0]] K>

        """
        d = _inplace_enabled_define_and_cleanup(self)
        d, _ = collapse(
            Collapse().sum,
            d,
            axis=axes,
            weights=weights,
            keepdims=not squeeze,
            split_every=split_every,
            mtol=mtol,
        )
        return d

    @_inplace_enabled(default=False)
    def sum_of_squares(
        self,
        axes=None,
        weights=None,
        squeeze=False,
        mtol=1,
        split_every=None,
        inplace=False,
    ):
        """Calculate sums of squares.

        Calculates the sum of squares or the sum of squares values
        along axes.

        See
        https://ncas-cms.github.io/cf-python/analysis.html#collapse-methods
        for mathematical definitions.

         ..seealso:: `sample_size`, `sum`, `sum_of_squares`,
                     `sum_of_weights2`

        :Parameters:

            {{collapse axes: (sequence of) `int`, optional}}

            {{weights: data_like, `dict`, or `None`, optional}}

            {{collapse squeeze: `bool`, optional}}

            {{mtol: number, optional}}

            {{split_every: `int` or `dict`, optional}}

                .. versionadded:: 3.14.0

            {{inplace: `bool`, optional}}

        :Returns:

            `Data` or `None`
                The collapsed data, or `None` if the operation was
                in-place.

        **Examples**

        >>> a = np.ma.arange(12).reshape(4, 3)
        >>> d = cf.Data(a, 'K')
        >>> d[1, 1] = cf.masked
        >>> print(d.array)
        [[0 1 2]
         [3 -- 5]
         [6 7 8]
         [9 10 11]]
        >>> d.sum_of_squares()
        <CF Data(1, 1): [[490]] K2>

        >>> w = np.linspace(1, 2, 3)
        >>> print(w)
        [1.  1.5 2. ]
        >>> d.sum_of_squares(weights=w)
        <CF Data(1, 1): [[779.0]] K2>

        """
        d = _inplace_enabled_define_and_cleanup(self)
        d.square(inplace=True)
        d.sum(
            axes=axes,
            weights=weights,
            squeeze=squeeze,
            mtol=mtol,
            split_every=split_every,
            inplace=True,
        )
        return d

    @_deprecated_kwarg_check("i", version="3.0.0", removed_at="4.0.0")
    @_inplace_enabled(default=False)
    def sum_of_weights(
        self,
        axes=None,
        weights=None,
        squeeze=False,
        mtol=1,
        split_every=None,
        inplace=False,
        i=False,
    ):
        """Calculate sums of weights.

        Calculates the sum of weights or the sum of weights values
        along axes.

        The weights given by the *weights* parameter are internally
        broadcast to the shape of the data, and those weights that are
        missing data, or that correspond to the missing elements of
        the data, are assigned a weight of 0. It is these processed
        weights that are summed.

        See
        https://ncas-cms.github.io/cf-python/analysis.html#collapse-methods
        for mathematical definitions.

         ..seealso:: `sample_size`, `sum`, `sum_of_squares`,
                     `sum_of_weights2`

        :Parameters:

            {{collapse axes: (sequence of) `int`, optional}}

            {{weights: data_like, `dict`, or `None`, optional}}

            {{collapse squeeze: `bool`, optional}}

            {{mtol: number, optional}}

            {{split_every: `int` or `dict`, optional}}

                .. versionadded:: 3.14.0

            {[inplace: `bool`, optional}}

            {{i: deprecated at version 3.0.0}}

        :Returns:

            `Data` or `None`
                The collapsed data, or `None` if the operation was
                in-place.

        **Examples**

        >>> a = np.ma.arange(12).reshape(4, 3)
        >>> d = cf.Data(a, 'K')
        >>> d[1, 1] = cf.masked
        >>> print(d.array)
        [[0 1 2]
         [3 -- 5]
         [6 7 8]
         [9 10 11]]
        >>> d.sum_of_weights()
        <CF Data(1, 1): [[11]]>

        >>> w = np.linspace(1, 2, 3)
        >>> print(w)
        [1.  1.5 2. ]
        >>> d.sum_of_weights(weights=w)
        <CF Data(1, 1): [[16.5]]>

        >>> d.sum_of_weights(weights=cf.Data(w, 'm'))
        <CF Data(1, 1): [[16.5]] m>

        """
        d = _inplace_enabled_define_and_cleanup(self)
        d, weights = collapse(
            Collapse().sum_of_weights,
            d,
            axis=axes,
            weights=weights,
            keepdims=not squeeze,
            split_every=split_every,
            mtol=mtol,
        )

        units = _units_None
        if weights is not None:
            units = getattr(weights, "Units", None)
            if units is None:
                units = _units_None

        d.override_units(units, inplace=True)

        return d

    @_deprecated_kwarg_check("i", version="3.0.0", removed_at="4.0.0")
    @_inplace_enabled(default=False)
    def sum_of_weights2(
        self,
        axes=None,
        weights=None,
        squeeze=False,
        mtol=1,
        split_every=None,
        inplace=False,
        i=False,
    ):
        """Calculate sums of squares of weights.

        Calculates the sum of squares of weights or the sum of squares
        of weights values along axes.

        The weights given by the *weights* parameter are internally
        broadcast to the shape of the data, and those weights that
        are missing data, or that correspond to the missing elements
        of the data, are assigned a weight of 0. It is these processed
        weights that are squared and summed.

        See
        https://ncas-cms.github.io/cf-python/analysis.html#collapse-methods
        for mathematical definitions.

         ..seealso:: `sample_size`, `sum`, `sum_of_squares`,
                     `sum_of_weights`

        :Parameters:

            {{collapse axes: (sequence of) `int`, optional}}

            {{weights: data_like, `dict`, or `None`, optional}}

            {{collapse squeeze: `bool`, optional}}

            {{mtol: number, optional}}

            {{split_every: `int` or `dict`, optional}}

                .. versionadded:: 3.14.0

            {[inplace: `bool`, optional}}

            {{i: deprecated at version 3.0.0}}

        :Returns:

            `Data` or `None`
                The collapsed data, or `None` if the operation was
                in-place.

        **Examples**

        >>> a = np.ma.arange(12).reshape(4, 3)
        >>> d = cf.Data(a, 'K')
        >>> d[1, 1] = cf.masked
        >>> print(d.array)
        [[0 1 2]
         [3 -- 5]
         [6 7 8]
         [9 10 11]]
        >>> d.sum_of_weights2()
        <CF Data(1, 1): [[11]]>

        >>> w = np.linspace(1, 2, 3)
        >>> print(w)
        [1.  1.5 2. ]
        >>> d.sum_of_weights2(weights=w)
        <CF Data(1, 1): [[26.75]]>

        >>> d.sum_of_weights2(weights=cf.Data(w, 'm'))
        <CF Data(1, 1): [[26.75]] m2>

        """
        d = _inplace_enabled_define_and_cleanup(self)
        d, weights = collapse(
            Collapse().sum_of_weights2,
            d,
            axis=axes,
            weights=weights,
            keepdims=not squeeze,
            split_every=split_every,
            mtol=mtol,
        )

        units = _units_None
        if weights is not None:
            units = getattr(weights, "Units", None)
            if not units:
                units = _units_None
            else:
                units = units**2

        d.override_units(units, inplace=True)

        return d

    @_deprecated_kwarg_check("i", version="3.0.0", removed_at="4.0.0")
    @_inplace_enabled(default=False)
    def std(
        self,
        axes=None,
        squeeze=False,
        mtol=1,
        weights=None,
        ddof=0,
        split_every=None,
        inplace=False,
        i=False,
    ):
        r"""Calculate standard deviations.

        Calculates the standard deviation of an array or the standard
        deviations along axes.

        See
        https://ncas-cms.github.io/cf-python/analysis.html#collapse-methods
        for mathematical definitions.

         ..seealso:: `sample_size`, `mean`, `sum`, `var`

        :Parameters:

            {{collapse axes: (sequence of) `int`, optional}}

            {{weights: data_like, `dict`, or `None`, optional}}

            {{collapse squeeze: `bool`, optional}}

            {{mtol: number, optional}}

            {{ddof: number}}

                 By default *ddof* is 0.

            {{split_every: `int` or `dict`, optional}}

                .. versionadded:: 3.14.0

            {{inplace: `bool`, optional}}

            {{i: deprecated at version 3.0.0}}

        :Returns:

            `Data` or `None`
                The collapsed data, or `None` if the operation was
                in-place.

        **Examples**

        >>> a = np.ma.arange(12).reshape(4, 3)
        >>> d = cf.Data(a, 'K')
        >>> d[1, 1] = cf.masked
        >>> print(d.array)
        [[0 1 2]
         [3 -- 5]
         [6 7 8]
         [9 10 11]]
        >>> d.std()
        <CF Data(1, 1): [[3.5744733184250004]] K>
        >>> d.std(ddof=1)
        <CF Data(1, 1): [[3.7489392439122637]] K>

        >>> w = np.linspace(1, 2, 3)
        >>> print(w)
        [1.  1.5 2. ]
        >>> d.std(ddof=1, weights=w)
        <CF Data(1, 1): [[3.7457375639741506]] K>

        """
        d = _inplace_enabled_define_and_cleanup(self)
        d.var(
            axes=axes,
            weights=weights,
            squeeze=squeeze,
            mtol=mtol,
            ddof=ddof,
            split_every=split_every,
            inplace=True,
        )
        d.sqrt(inplace=True)
        return d

    @_inplace_enabled(default=False)
    @_deprecated_kwarg_check("i", version="3.0.0", removed_at="4.0.0")
    def var(
        self,
        axes=None,
        weights=None,
        squeeze=False,
        mtol=1,
        ddof=0,
        split_every=None,
        inplace=False,
        i=False,
    ):
        """Calculate variances.

        Calculates the variance of an array or the variance values
        along axes.

        See
        https://ncas-cms.github.io/cf-python/analysis.html#collapse-methods
        for mathematical definitions.

         ..seealso:: `sample_size`, `mean`, `sd`, `sum`

        :Parameters:

            {{collapse axes: (sequence of) `int`, optional}}

            {{weights: data_like, `dict`, or `None`, optional}}

            {{collapse squeeze: `bool`, optional}}

            {{mtol: number, optional}}

            {{ddof: number}}

                 By default *ddof* is 0.

            {{split_every: `int` or `dict`, optional}}

                .. versionadded:: 3.14.0

            {{inplace: `bool`, optional}}

            {{i: deprecated at version 3.0.0}}

        :Returns:

            `Data` or `None`
                The collapsed data, or `None` if the operation was
                in-place.

        **Examples**

        >>> a = np.ma.arange(12).reshape(4, 3)
        >>> d = cf.Data(a, 'K')
        >>> d[1, 1] = cf.masked
        >>> print(d.array)
        [[0 1 2]
         [3 -- 5]
         [6 7 8]
         [9 10 11]]
        >>> d.var()
        <CF Data(1, 1): [[12.776859504132233]] K2>
        >>> d.var(ddof=1)
        <CF Data(1, 1): [[14.054545454545456]] K2>

        >>> w = np.linspace(1, 2, 3)
        >>> print(w)
        [1.  1.5 2. ]
        >>> d.var(ddof=1, weights=w)
        <CF Data(1, 1): [[14.030549898167004]] K2>

        """
        d = _inplace_enabled_define_and_cleanup(self)
        d, _ = collapse(
            Collapse().var,
            d,
            axis=axes,
            weights=weights,
            keepdims=not squeeze,
            mtol=mtol,
            ddof=ddof,
            split_every=split_every,
        )

        units = d.Units
        if units:
            d.override_units(units**2, inplace=True)

        return d

    def section(
        self, axes, stop=None, chunks=False, min_step=1, mode="dictionary"
    ):
        """Returns a dictionary of sections of the `Data` object.

        Specifically, returns a dictionary of Data objects which are the
        m-dimensional sections of this n-dimensional Data object, where
        m <= n. The dictionary keys are the indices of the sections
        in the original Data object. The m dimensions that are not
        sliced are marked with None as a placeholder making it possible
        to reconstruct the original data object. The corresponding
        values are the resulting sections of type `Data`.

        :Parameters:

            axes: (sequence of) `int`
                This is should be one or more integers of the m indices of
                the m axes that define the sections of the `Data`
                object. If axes is `None` (the default) or an empty
                sequence then all axes are selected.

                Note that the axes specified by the *axes* parameter are
                the one which are to be kept whole. All other axes are
                sectioned.

            stop: `int`, optional
                Deprecated at version 3.14.0.

                Stop after this number of sections and return. If stop is
                None all sections are taken.

            chunks: `bool`, optional
                Deprecated at version 3.14.0. Consider using
                `cf.Data.rechunk` instead.

                If True return sections that are of the maximum possible
                size that will fit in one chunk of memory instead of
                sectioning into slices of size 1 along the dimensions that
                are being sectioned.


            min_step: `int`, optional
                The minimum step size when making chunks. By default this
                is 1. Can be set higher to avoid size 1 dimensions, which
                are problematic for linear regridding.

        :Returns:

            `dict`
                The dictionary of m dimensional sections of the Data
                object.

        **Examples**

        >>> d = cf.Data(np.arange(120).reshape(2, 6, 10))
        >>> d
        <CF Data(2, 6, 10): [[[0, ..., 119]]]>
        >>> d.section([1, 2])
        {(0, None, None): <CF Data(1, 6, 10): [[[0, ..., 59]]]>,
         (1, None, None): <CF Data(1, 6, 10): [[[60, ..., 119]]]>}
        >>> d.section([0, 1], min_step=2)
        {(None, None, 0): <CF Data(2, 6, 2): [[[0, ..., 111]]]>,
         (None, None, 2): <CF Data(2, 6, 2): [[[2, ..., 113]]]>,
         (None, None, 4): <CF Data(2, 6, 2): [[[4, ..., 115]]]>,
         (None, None, 6): <CF Data(2, 6, 2): [[[6, ..., 117]]]>,
         (None, None, 8): <CF Data(2, 6, 2): [[[8, ..., 119]]]>}

        """
        if chunks:
            _DEPRECATION_ERROR_KWARGS(
                self,
                "section",
                {"chunks": chunks},
                message="Consider using Data.rechunk() instead.",
                version="3.14.0",
                removed_at="5.0.0",
            )  # pragma: no cover

        if stop is not None:
            _DEPRECATION_ERROR_KWARGS(
                self,
                "section",
                {"stop": stop},
                version="3.14.0",
                removed_at="5.0.0",
            )  # pragma: no cover

        return _section(self, axes, min_step=min_step)

    @_inplace_enabled(default=False)
    def square(self, dtype=None, inplace=False):
        """Calculate the element-wise square.

        .. versionadded:: 3.14.0

        .. seealso:: `sqrt`, `sum_of_squares`

        :Parameters:

            dtype: data-type, optional
                Overrides the data type of the output arrays. A
                matching precision of the calculation should be
                chosen. For example, a *dtype* of ``'int32'`` is only
                allowed when the input values are integers.

             {{inplace: `bool`, optional}}

        :Returns:

            `Data` or `None`
                The element-wise square of the data, or `None` if the
                operation was in-place.

        **Examples**

        >>> d = cf.Data([[0, 1, 2.5, 3, 4]], 'K', mask=[[0, 0, 0, 1, 0]])
        >>> print(d.array)
        [[0.0 1.0 2.5 -- 4.0]]
        >>> e = d.square()
        >>> e
        <CF Data(1, 5): [[0.0, ..., 16.0]] K2>
        >>> print(e.array)
        [[0.0 1.0 6.25 -- 16.0]]

        """
        d = _inplace_enabled_define_and_cleanup(self)
        dx = d.to_dask_array()
        dx = da.square(dx, dtype=dtype)
        d._set_dask(dx)

        units = d.Units
        if units:
            d.override_units(units**2, inplace=True)

        return d

    @_inplace_enabled(default=False)
    def sqrt(self, dtype=None, inplace=False):
        """Calculate the non-negative square root.

        .. versionadded:: 3.14.0

        .. seealso:: `square`

        :Parameters:

            dtype: data-type, optional
                Overrides the data type of the output arrays. A
                matching precision of the calculation should be
                chosen. For example, a *dtype* of ``'int32'` is not
                allowed, even if the input values are perfect squares.

             {{inplace: `bool`, optional}}

        :Returns:

            `Data` or `None`
                The element-wise positive square root of the data, or
                `None` if the operation was in-place.

        **Examples**

        >>> d = cf.Data([[0, 1, 2, 3, 4]], 'K2', mask=[[0, 0, 0, 1, 0]])
        >>>print(d.array)
        [[0 1 2 -- 4]]
        >>> e = d.sqrt()
        >>> e
        <CF Data(1, 5): [[0.0, ..., 2.0]] K>
        >>> print(e.array)
        [[0.0 1.0 1.4142135623730951 -- 2.0]]

        Negative input values raise a warning but nonetheless result in NaN
        or, if there are already missing values, missing data:

        >>> import warnings
        >>> d = cf.Data([0, 1, -4])
        >>> print(d.array)
        [ 0  1 -4]
        >>> with warnings.catch_warnings():
        ...     warnings.simplefilter("ignore")
        ...     print(d.sqrt().array)
        ...
        [ 0.  1. nan]

        >>> d = cf.Data([0, 1, -4], mask=[1, 0, 0])
        >>> print(d.array)
        [-- 1 -4]
        >>> with warnings.catch_warnings():
        ...     warnings.simplefilter("ignore")
        ...     print(d.sqrt().array)
        ...
        [-- 1.0 --]

        """
        d = _inplace_enabled_define_and_cleanup(self)
        dx = d.to_dask_array()
        dx = da.sqrt(dx, dtype=dtype)
        d._set_dask(dx)

        units = d.Units
        if units:
            try:
                d.override_units(units**0.5, inplace=True)
            except ValueError as e:
                raise type(e)(
                    f"Incompatible units for taking a square root: {units!r}"
                )

        return d

    # ----------------------------------------------------------------
    # Aliases
    # ----------------------------------------------------------------
    @_inplace_enabled(default=False)
    @_deprecated_kwarg_check("i", version="3.0.0", removed_at="4.0.0")
    def maximum(
        self,
        axes=None,
        squeeze=False,
        mtol=1,
        split_every=None,
        inplace=False,
        i=False,
    ):
        """Alias for `max`"""
        return self.max(
            axes=axes,
            squeeze=squeeze,
            mtol=mtol,
            split_every=split_every,
            inplace=inplace,
            i=i,
        )

    @_inplace_enabled(default=False)
    @_deprecated_kwarg_check("i", version="3.0.0", removed_at="4.0.0")
    def minimum(
        self,
        axes=None,
        squeeze=False,
        mtol=1,
        split_every=None,
        inplace=False,
        i=False,
    ):
        """Alias for `min`"""
        return self.min(
            axes=axes,
            squeeze=squeeze,
            mtol=mtol,
            split_every=split_every,
            inplace=inplace,
            i=i,
        )

    @_inplace_enabled(default=False)
    @_deprecated_kwarg_check("i", version="3.0.0", removed_at="4.0.0")
    def sd(
        self,
        axes=None,
        squeeze=False,
        mtol=1,
        weights=None,
        ddof=0,
        split_every=None,
        inplace=False,
        i=False,
    ):
        """Alias for `std`"""
        return self.std(
            axes=axes,
            squeeze=squeeze,
            weights=weights,
            mtol=mtol,
            ddof=ddof,
            split_every=split_every,
            inplace=inplace,
            i=i,
        )

    @_inplace_enabled(default=False)
    @_deprecated_kwarg_check("i", version="3.0.0", removed_at="4.0.0")
    def standard_deviation(
        self,
        axes=None,
        squeeze=False,
        mtol=1,
        weights=None,
        ddof=0,
        split_every=None,
        inplace=False,
        i=False,
    ):
        """Alias for `std`"""
        return self.std(
            axes=axes,
            squeeze=squeeze,
            weights=weights,
            mtol=mtol,
            ddof=ddof,
            split_every=split_every,
            inplace=inplace,
            i=i,
        )

    @_inplace_enabled(default=False)
    @_deprecated_kwarg_check("i", version="3.0.0", removed_at="4.0.0")
    def variance(
        self,
        axes=None,
        squeeze=False,
        weights=None,
        mtol=1,
        ddof=0,
        split_every=None,
        inplace=False,
        i=False,
    ):
        """Alias for `var`"""
        return self.var(
            axes=axes,
            squeeze=squeeze,
            weights=weights,
            mtol=mtol,
            ddof=ddof,
            split_every=split_every,
            inplace=inplace,
            i=i,
        )


def _size_of_index(index, size=None):
    """Return the number of elements resulting in applying an index to a
    sequence.

    :Parameters:

        index: `slice` or `list` of `int`
            The index being applied to the sequence.

        size: `int`, optional
            The number of elements in the sequence being indexed. Only
            required if *index* is a slice object.

    :Returns:

        `int`
            The length of the sequence resulting from applying the index.

    **Examples**

    >>> _size_of_index(slice(None, None, -2), 10)
    5
    >>> _size_of_index([1, 4, 9])
    3

    """
    if isinstance(index, slice):
        # Index is a slice object
        start, stop, step = index.indices(size)
        div, mod = divmod(stop - start, step)
        if mod != 0:
            div += 1
        return div
    else:
        # Index is a list of integers
        return len(index)<|MERGE_RESOLUTION|>--- conflicted
+++ resolved
@@ -1746,50 +1746,6 @@
 
         return d
 
-<<<<<<< HEAD
-=======
-    def _clear_after_dask_update(self, clear=None):
-        """Remove components invalidated by updating the `dask` array.
-
-        Removes or modifies components that can't be guaranteed to be
-        consistent with an updated `dask` array. See the *clear*
-        parameter for details.
-
-        .. versionadded:: 1.11.2.0
-
-        .. seealso:: `_del_Array`, `_del_cached_elements`,
-                     `_set_dask`, `_cfa_del_write`
-
-        :Parameters:
-
-            clear: `int` or `None`, optional
-                Specify which components to remove, determined by
-                sequentially combining an integer value of *clear*
-                with the relevant class-level constants (such as
-                ``Data._ARRAY``), using the bitwise AND (&)
-                operator. If ``clear & <class-level constant>`` is
-                True then the corresponding component is cleared. The
-                default value of `None` is equivalent to *clear* being
-                set to ``Data._ALL``.
-
-                The bitwise OR (^) operator can be used to retain a
-                component (or components) but remove all others. For
-                instance, if *clear* is ``Data._ALL ^
-                Data._CACHE`` then all components except the
-                cached array values will be removed.
-
-        :Returns:
-
-            `None`
-
-        """
-        clear = super()._clear_after_dask_update(clear)
-
-        if clear & self._CFA:
-            # Set the CFA write status to False
-            self._cfa_del_write()
-
->>>>>>> 3d3d8d02
     def _combined_units(self, data1, method, inplace):
         """Combines by given method the data's units with other units.
 
