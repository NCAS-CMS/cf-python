import logging
import math
import operator
from functools import partial, reduce
from itertools import product
from numbers import Integral
from operator import mul
from os import sep

import cfdm
import cftime
import dask.array as da
import numpy as np
from dask import compute, delayed  # noqa: F401
from dask.array import Array
from dask.array.core import normalize_chunks
from dask.base import collections_to_dsk, is_dask_collection, tokenize
from dask.highlevelgraph import HighLevelGraph
from dask.optimization import cull

from ..cfdatetime import dt as cf_dt
from ..constants import masked as cf_masked
from ..decorators import (
    _deprecated_kwarg_check,
    _display_or_return,
    _inplace_enabled,
    _inplace_enabled_define_and_cleanup,
    _manage_log_level_via_verbosity,
)
from ..functions import (
    _DEPRECATION_ERROR_KWARGS,
    _section,
    abspath,
    atol,
    default_netCDF_fillvals,
    free_memory,
    parse_indices,
    rtol,
)

# from ..mixin_container import Container
from ..mixin2 import CFANetCDF, Container
from ..units import Units
from .collapse import Collapse
from .creation import (  # is_file_array,
    generate_axis_identifiers,
    is_abstract_Array_subclass,
    to_dask,
)
from .dask_utils import (
    _da_ma_allclose,
    cf_contains,
    cf_dt2rt,
    cf_harden_mask,
    cf_percentile,
    cf_rt2dt,
    cf_soften_mask,
    cf_units,
    cf_where,
)
from .mixin import DataClassDeprecationsMixin
from .utils import (
    YMDhms,
    collapse,
    conform_units,
    convert_to_datetime,
    convert_to_reftime,
    first_non_missing_value,
    is_numeric_dtype,
    new_axis_identifier,
    scalar_masked_array,
)

logger = logging.getLogger(__name__)

# --------------------------------------------------------------------
# Constants
# --------------------------------------------------------------------
_year_length = 365.242198781
_month_length = _year_length / 12

_empty_set = set()

_units_None = Units()
_units_1 = Units("1")
_units_radians = Units("radians")

_month_units = ("month", "months")
_year_units = ("year", "years", "yr")

_dtype_float32 = np.dtype("float32")
_dtype_float = np.dtype(float)
_dtype_bool = np.dtype(bool)

_DEFAULT_CHUNKS = "auto"
_DEFAULT_HARDMASK = True

# Contstants used to specify which `Data` components should be cleared
<<<<<<< HEAD
# when the dask array is updated. See `Data._clear_after_dask_update`
# for details.
_NONE = 0  # =  0b000000
_ARRAY = 1  # = 0b000001
_CACHE = 2  # = 0b000010
_CFA = 4  # =   0b000100
_ALL = 7  # =   0b000111
=======
# when a new dask array is set. See `Data._clear_after_dask_update`
# for details.
_NONE = 0  # =  0b0000
_ARRAY = 1  # = 0b0001
_CACHE = 2  # = 0b0010
_ALL = 15  # =  0b1111
>>>>>>> 8d88e682


class Data(DataClassDeprecationsMixin, CFANetCDF, Container, cfdm.Data):
    """An N-dimensional data array with units and masked values.

    * Contains an N-dimensional, indexable and broadcastable array with
      many similarities to a `numpy` array.

    * Contains the units of the array elements.

    * Supports masked arrays, regardless of whether or not it was
      initialised with a masked array.

    * Stores and operates on data arrays which are larger than the
      available memory.

    **Indexing**

    A data array is indexable in a similar way to numpy array:

    >>> d.shape
    (12, 19, 73, 96)
    >>> d[...].shape
    (12, 19, 73, 96)
    >>> d[slice(0, 9), 10:0:-2, :, :].shape
    (9, 5, 73, 96)

    There are three extensions to the numpy indexing functionality:

    * Size 1 dimensions are never removed by indexing.

      An integer index i takes the i-th element but does not reduce the
      rank of the output array by one:

      >>> d.shape
      (12, 19, 73, 96)
      >>> d[0, ...].shape
      (1, 19, 73, 96)
      >>> d[:, 3, slice(10, 0, -2), 95].shape
      (12, 1, 5, 1)

      Size 1 dimensions may be removed with the `squeeze` method.

    * The indices for each axis work independently.

      When more than one dimension's slice is a 1-d boolean sequence or
      1-d sequence of integers, then these indices work independently
      along each dimension (similar to the way vector subscripts work in
      Fortran), rather than by their elements:

      >>> d.shape
      (12, 19, 73, 96)
      >>> d[0, :, [0, 1], [0, 13, 27]].shape
      (1, 19, 2, 3)

    * Boolean indices may be any object which exposes the numpy array
      interface.

      >>> d.shape
      (12, 19, 73, 96)
      >>> d[..., d[0, 0, 0]>d[0, 0, 0].min()]

    **Cyclic axes**

    """

    def __init__(
        self,
        array=None,
        units=None,
        calendar=None,
        fill_value=None,
        hardmask=_DEFAULT_HARDMASK,
        chunks=_DEFAULT_CHUNKS,
        dt=False,
        source=None,
        copy=True,
        dtype=None,
        mask=None,
        to_memory=False,
        init_options=None,
        _use_array=True,
    ):
        """**Initialisation**

        :Parameters:

            array: optional
                The array of values. May be any scalar or array-like
                object, including another `Data` instance.

                *Parameter example:*
                  ``array=[34.6]``

                *Parameter example:*
                  ``array=[[1, 2], [3, 4]]``

                *Parameter example:*
                  ``array=numpy.ma.arange(10).reshape(2, 1, 5)``

            units: `str` or `Units`, optional
                The physical units of the data. if a `Units` object is
                provided then this an also set the calendar.

                The units (without the calendar) may also be set after
                initialisation with the `set_units` method.

                *Parameter example:*
                  ``units='km hr-1'``

                *Parameter example:*
                  ``units='days since 2018-12-01'``

            calendar: `str`, optional
                The calendar for reference time units.

                The calendar may also be set after initialisation with the
                `set_calendar` method.

                *Parameter example:*
                  ``calendar='360_day'``

            fill_value: optional
                The fill value of the data. By default, or if set to
                `None`, the `numpy` fill value appropriate to the array's
                data-type will be used (see
                `numpy.ma.default_fill_value`).

                The fill value may also be set after initialisation with
                the `set_fill_value` method.

                *Parameter example:*
                  ``fill_value=-999.``

            dtype: data-type, optional
                The desired data-type for the data. By default the
                data-type will be inferred form the *array*
                parameter.

                The data-type may also be set after initialisation with
                the `dtype` attribute.

                *Parameter example:*
                    ``dtype=float``

                *Parameter example:*
                    ``dtype='float32'``

                *Parameter example:*
                    ``dtype=numpy.dtype('i2')``

                .. versionadded:: 3.0.4

            mask: optional
                Apply this mask to the data given by the *array*
                parameter. By default, or if *mask* is `None`, no mask
                is applied. May be any scalar or array-like object
                (such as a `list`, `numpy` array or `Data` instance)
                that is broadcastable to the shape of *array*. Masking
                will be carried out where the mask elements evaluate
                to `True`.

                This mask will applied in addition to any mask already
                defined by the *array* parameter.

                .. versionadded:: 3.0.5

            {{init source: optional}}

            hardmask: `bool`, optional
                If False then the mask is soft. By default the mask is
                hard.

            dt: `bool`, optional
                If True then strings (such as ``'1990-12-01 12:00'``)
                given by the *array* parameter are re-interpreted as
                date-time objects. By default they are not.

            {{init copy: `bool`, optional}}

            {{chunks: `int`, `tuple`, `dict` or `str`, optional}}

                .. versionadded:: 3.14.0

            to_memory: `bool`, optional
                If True then ensure that the original data are in
                memory, rather than on disk.

                If the original data are on disk, then reading data
                into memory during initialisation will slow down the
                initialisation process, but can considerably improve
                downstream performance by avoiding the need for
                independent reads for every dask chunk, each time the
                data are computed.

                In general, setting *to_memory* to True is not the same
                as calling the `persist` of the newly created `Data`
                object, which also decompresses data compressed by
                convention and computes any data type, mask and
                date-time modifications.

                If the input *array* is a `dask.array.Array` object
                then *to_memory* is ignored.

                .. versionadded:: 3.14.0

            init_options: `dict`, optional
                Provide optional keyword arguments to methods and
                functions called during the initialisation process. A
                dictionary key identifies a method or function. The
                corresponding value is another dictionary whose
                key/value pairs are the keyword parameter names and
                values to be applied.

                Supported keys are:

                * ``'from_array'``: Provide keyword arguments to
                  the `dask.array.from_array` function. This is used
                  when initialising data that is not already a dask
                  array and is not compressed by convention.

                * ``'first_non_missing_value'``: Provide keyword
                  arguments to the
                  `cf.data.utils.first_non_missing_value`
                  function. This is used when the input array contains
                  date-time strings or objects, and may affect
                  performance.

                 *Parameter example:*
                   ``{'from_array': {'inline_array': True}}``

            chunk: deprecated at version 3.14.0
                Use the *chunks* parameter instead.

        **Examples**

        >>> d = cf.Data(5)
        >>> d = cf.Data([1,2,3], units='K')
        >>> import numpy
        >>> d = cf.Data(numpy.arange(10).reshape(2,5),
        ...             units=Units('m/s'), fill_value=-999)
        >>> d = cf.Data('fly')
        >>> d = cf.Data(tuple('fly'))

        """
        if source is None and isinstance(array, self.__class__):
            source = array

        if init_options is None:
            init_options = {}

        if source is not None:
            try:
                array = source._get_Array(None)
            except AttributeError:
                array = None

            super().__init__(
                source=source, _use_array=_use_array and array is not None
            )

            if _use_array:
                try:
                    array = source.to_dask_array()
                except (AttributeError, TypeError):
                    pass
                else:
                    self._set_dask(array, copy=copy, clear=_NONE)
            else:
                self._del_dask(None)

            # Set the mask hardness
            self.hardmask = getattr(source, "hardmask", _DEFAULT_HARDMASK)

            return

        super().__init__(
            array=array,
            fill_value=fill_value,
            _use_array=False,
        )

        # Set the units
        units = Units(units, calendar=calendar)
        self._Units = units

        # Set the mask hardness
        self.hardmask = hardmask

        if array is None:
            # No data has been set
            return

        try:
            ndim = array.ndim
        except AttributeError:
            ndim = np.ndim(array)

        # Create the _cyclic attribute: identifies which axes are
        # cyclic (and therefore allow cyclic slicing). It must be a
        # subset of the axes given by the _axes attribute. If an axis
        # is removed from _axes then it must also be removed from
        # _cyclic.
        #
        # Never change the value of the _cyclic attribute in-place.
        self._cyclic = _empty_set

        # Create the _axes attribute: an ordered sequence of unique
        # (within this `Data` instance) names for each array axis.
        self._axes = generate_axis_identifiers(ndim)

        if not _use_array:
            return

        # Still here? Then create a dask array and store it.

        # Find out if the input data is compressed by convention
        try:
            compressed = array.get_compression_type()
        except AttributeError:
            compressed = ""

        if compressed and init_options.get("from_array"):
            raise ValueError(
                "Can't define 'from_array' initialisation options "
                "for compressed input arrays"
            )

        if to_memory:  # and is_file_array(array):
            try:
                array = array.to_memory()
            except AttributeError:
                pass

        if is_abstract_Array_subclass(array):
            # Save the input array in case it's useful later. For
            # compressed input arrays this will contain extra information,
            # such as a count or index variable.
            self._set_Array(array)

        # Cast the input data as a dask array
        kwargs = init_options.get("from_array", {})
        if "chunks" in kwargs:
            raise TypeError(
                "Can't define 'chunks' in the 'from_array' initialisation "
                "options. Use the 'chunks' parameter instead."
            )

        array = to_dask(array, chunks, **kwargs)

        # Find out if we have an array of date-time objects
        if units.isreftime:
            dt = True

        first_value = None
        if not dt and array.dtype.kind == "O":
            kwargs = init_options.get("first_non_missing_value", {})
            first_value = first_non_missing_value(array, **kwargs)

            if first_value is not None:
                dt = hasattr(first_value, "timetuple")

        # Convert string or object date-times to floating point
        # reference times
        if dt and array.dtype.kind in "USO":
            array, units = convert_to_reftime(array, units, first_value)
            # Reset the units
            self._Units = units

        # Store the dask array
        self._set_dask(array, clear=_NONE)

        # Override the data type
        if dtype is not None:
            self.dtype = dtype

        # Apply a mask
        if mask is not None:
            self.where(mask, cf_masked, inplace=True)

    @property
    def dask_compressed_array(self):
        """Returns a dask array of the compressed data.

        .. versionadded:: 3.14.0

        :Returns:

            `dask.array.Array`
                The compressed data.

        **Examples**

        >>> a = d.dask_compressed_array

        """
        ca = self.source(None)

        if ca is None or not ca.get_compression_type():
            raise ValueError("not compressed: can't get compressed dask array")

        return ca.to_dask_array()

    def __contains__(self, value):
        """Membership test operator ``in``

        x.__contains__(y) <==> y in x

        Returns True if the scalar *value* is contained anywhere in
        the data. If *value* is not scalar then an exception is
        raised.

        **Performance**

        `__contains__` causes all delayed operations to be computed
        unless *value* is a `Data` object with incompatible units, in
        which case `False` is always returned.

        **Examples**

        >>> d = cf.Data([[0, 1, 2], [3, 4, 5]], 'm')
        >>> 4 in d
        True
        >>> 4.0 in d
        True
        >>> cf.Data(5) in d
        True
        >>> cf.Data(5, 'm') in d
        True
        >>> cf.Data(0.005, 'km') in d
        True

        >>> 99 in d
        False
        >>> cf.Data(2, 'seconds') in d
        False

        >>> [1] in d
        Traceback (most recent call last):
            ...
        TypeError: elementwise comparison failed; must test against a scalar, not [1]
        >>> [1, 2] in d
        Traceback (most recent call last):
            ...
        TypeError: elementwise comparison failed; must test against a scalar, not [1, 2]

        >>> d = cf.Data(["foo", "bar"])
        >>> 'foo' in d
        True
        >>> 'xyz' in d
        False

        """
        # Check that value is scalar by seeing if its shape is ()
        shape = getattr(value, "shape", None)
        if shape is None:
            if isinstance(value, str):
                # Strings are scalars, even though they have a len().
                shape = ()
            else:
                try:
                    len(value)
                except TypeError:
                    # value has no len() so assume that it is a scalar
                    shape = ()
                else:
                    # value has a len() so assume that it is not a scalar
                    shape = True
        elif is_dask_collection(value) and math.isnan(value.size):
            # value is a dask array with unknown size, so calculate
            # the size. This is acceptable, as we're going to compute
            # it anyway at the end of this method.
            value.compute_chunk_sizes()
            shape = value.shape

        if shape:
            raise TypeError(
                "elementwise comparison failed; must test against a scalar, "
                f"not {value!r}"
            )

        # If value is a scalar Data object then conform its units
        if isinstance(value, self.__class__):
            self_units = self.Units
            value_units = value.Units
            if value_units.equivalent(self_units):
                if not value_units.equals(self_units):
                    value = value.copy()
                    value.Units = self_units
            elif value_units:
                # No need to check the dask array if the value units
                # are incompatible
                return False

            value = value.to_dask_array()

        dx = self.to_dask_array()

        out_ind = tuple(range(dx.ndim))
        dx_ind = out_ind

        dx = da.blockwise(
            cf_contains,
            out_ind,
            dx,
            dx_ind,
            value,
            (),
            adjust_chunks={i: 1 for i in out_ind},
            dtype=bool,
        )

        return bool(dx.any())

    @property
    def _atol(self):
        """Return the current value of the `cf.atol` function."""
        return atol().value

    @property
    def _rtol(self):
        """Return the current value of the `cf.rtol` function."""
        return rtol().value

    def __data__(self):
        """Returns a new reference to self."""
        return self

    def __float__(self):
        """Called to implement the built-in function `float`

        x.__float__() <==> float(x)

        **Performance**

        `__float__` causes all delayed operations to be executed,
        unless the dask array size is already known to be greater than
        1.

        """
        return float(self.to_dask_array())

    def __int__(self):
        """Called to implement the built-in function `int`

        x.__int__() <==> int(x)

        **Performance**

        `__int__` causes all delayed operations to be executed, unless
        the dask array size is already known to be greater than 1.

        """
        return int(self.to_dask_array())

    def __iter__(self):
        """Called when an iterator is required.

        x.__iter__() <==> iter(x)

        **Performance**

        If the shape of the data is unknown then it is calculated
        immediately by executing all delayed operations.

        **Examples**

        >>> d = cf.Data([1, 2, 3], 'metres')
        >>> for e in d:
        ...     print(repr(e))
        ...
        <CF Data(1): [1] metres>
        <CF Data(1): [2] metres>
        <CF Data(1): [3] metres>

        >>> d = cf.Data([[1, 2], [3, 4]], 'metres')
        >>> for e in d:
        ...     print(repr(e))
        ...
        <CF Data: [1, 2] metres>
        <CF Data: [3, 4] metres>

        >>> d = cf.Data(99, 'metres')
        >>> for e in d:
        ...     print(repr(e))
        ...
        Traceback (most recent call last):
            ...
        TypeError: iteration over a 0-d Data

        """
        try:
            n = len(self)
        except TypeError:
            raise TypeError(f"iteration over a 0-d {self.__class__.__name__}")

        if self.__keepdims_indexing__:
            for i in range(n):
                out = self[i]
                out.reshape(out.shape[1:], inplace=True)
                yield out
        else:
            for i in range(n):
                yield self[i]

    def __len__(self):
        """Called to implement the built-in function `len`.

        x.__len__() <==> len(x)

        **Performance**

        If the shape of the data is unknown then it is calculated
        immediately by executing all delayed operations.

        **Examples**

        >>> len(cf.Data([1, 2, 3]))
        3
        >>> len(cf.Data([[1, 2, 3]]))
        1
        >>> len(cf.Data([[1, 2, 3], [4, 5, 6]]))
        2
        >>> len(cf.Data(1))
        Traceback (most recent call last):
            ...
        TypeError: len() of unsized object

        """
        dx = self.to_dask_array()
        if math.isnan(dx.size):
            logger.debug("Computing data len: Performance may be degraded")
            dx.compute_chunk_sizes()

        return len(dx)

    def __bool__(self):
        """Truth value testing and the built-in operation `bool`

        x.__bool__() <==> bool(x)

        **Performance**

        `__bool__` causes all delayed operations to be computed.

        **Examples**

        >>> bool(cf.Data(1.5))
        True
        >>> bool(cf.Data([[False]]))
        False

        """
        size = self.size
        if size != 1:
            raise ValueError(
                f"The truth value of a {self.__class__.__name__} with {size} "
                "elements is ambiguous. Use d.any() or d.all()"
            )

        return bool(self.to_dask_array())

    def __repr__(self):
        """Called by the `repr` built-in function.

        x.__repr__() <==> repr(x)

        """
        return super().__repr__().replace("<", "<CF ", 1)

    def __getitem__(self, indices):
        """Return a subspace of the data defined by indices.

        d.__getitem__(indices) <==> d[indices]

        Indexing follows rules that are very similar to the numpy indexing
        rules, the only differences being:

        * An integer index i takes the i-th element but does not reduce
          the rank by one.

        * When two or more dimensions' indices are sequences of integers
          then these indices work independently along each dimension
          (similar to the way vector subscripts work in Fortran). This is
          the same behaviour as indexing on a `netCDF4.Variable` object.

        **Performance**

        If the shape of the data is unknown then it is calculated
        immediately by executing all delayed operations.

        . seealso:: `__setitem__`, `__keepdims_indexing__`,
                    `__orthogonal_indexing__`

        :Returns:

            `Data`
                The subspace of the data.

        **Examples**

        >>> import numpy
        >>> d = Data(numpy.arange(100, 190).reshape(1, 10, 9))
        >>> d.shape
        (1, 10, 9)
        >>> d[:, :, 1].shape
        (1, 10, 1)
        >>> d[:, 0].shape
        (1, 1, 9)
        >>> d[..., 6:3:-1, 3:6].shape
        (1, 3, 3)
        >>> d[0, [2, 9], [4, 8]].shape
        (1, 2, 2)
        >>> d[0, :, -2].shape
        (1, 10, 1)

        """
        if indices is Ellipsis:
            return self.copy()

        ancillary_mask = ()
        try:
            arg = indices[0]
        except (IndexError, TypeError):
            pass
        else:
            if isinstance(arg, str) and arg == "mask":
                ancillary_mask = indices[1]
                indices = indices[2:]

        shape = self.shape
        keepdims = self.__keepdims_indexing__

        indices, roll = parse_indices(
            shape, indices, cyclic=True, keepdims=keepdims
        )

        axes = self._axes
        cyclic_axes = self._cyclic

        # ------------------------------------------------------------
        # Roll axes with cyclic slices
        # ------------------------------------------------------------
        if roll:
            # For example, if slice(-2, 3) has been requested on a
            # cyclic axis, then we roll that axis by two points and
            # apply the slice(0, 5) instead.
            if not cyclic_axes.issuperset([axes[i] for i in roll]):
                raise IndexError(
                    "Can't take a cyclic slice of a non-cyclic axis"
                )

            new = self.roll(
                axis=tuple(roll.keys()), shift=tuple(roll.values())
            )
            dx = new.to_dask_array()
        else:
            new = self.copy(array=False)
            dx = self.to_dask_array()

        # ------------------------------------------------------------
        # Subspace the dask array
        # ------------------------------------------------------------
        if self.__orthogonal_indexing__:
            # Apply 'orthogonal indexing': indices that are 1-d arrays
            # or lists subspace along each dimension
            # independently. This behaviour is similar to Fortran, but
            # different to dask.
            axes_with_list_indices = [
                i
                for i, x in enumerate(indices)
                if isinstance(x, list) or getattr(x, "shape", False)
            ]
            n_axes_with_list_indices = len(axes_with_list_indices)

            if n_axes_with_list_indices < 2:
                # At most one axis has a list/1-d array index so do a
                # normal dask subspace
                dx = dx[tuple(indices)]
            else:
                # At least two axes have list/1-d array indices so we
                # can't do a normal dask subspace

                # Subspace axes which have list/1-d array indices
                for axis in axes_with_list_indices:
                    dx = da.take(dx, indices[axis], axis=axis)

                if n_axes_with_list_indices < len(indices):
                    # Subspace axes which don't have list/1-d array
                    # indices. (Do this after subspacing axes which do
                    # have list/1-d array indices, in case
                    # __keepdims_indexing__ is False.)
                    slice_indices = [
                        slice(None) if i in axes_with_list_indices else x
                        for i, x in enumerate(indices)
                    ]
                    dx = dx[tuple(slice_indices)]
        else:
            raise NotImplementedError(
                "Non-orthogonal indexing has not yet been implemented"
            )

        # ------------------------------------------------------------
        # Set the subspaced dask array
        # ------------------------------------------------------------
        new._set_dask(dx)

        # ------------------------------------------------------------
        # Get the axis identifiers for the subspace
        # ------------------------------------------------------------
        shape0 = shape
        if keepdims:
            new_axes = axes
        else:
            new_axes = [
                axis
                for axis, x in zip(axes, indices)
                if not isinstance(x, Integral) and getattr(x, "shape", True)
            ]
            if new_axes != axes:
                new._axes = new_axes
                cyclic_axes = new._cyclic
                if cyclic_axes:
                    shape0 = [
                        n for n, axis in zip(shape, axes) if axis in new_axes
                    ]

        # ------------------------------------------------------------
        # Cyclic axes that have been reduced in size are no longer
        # considered to be cyclic
        # ------------------------------------------------------------
        if cyclic_axes:
            x = [
                axis
                for axis, n0, n1 in zip(new_axes, shape0, new.shape)
                if axis in cyclic_axes and n0 != n1
            ]
            if x:
                # Never change the value of the _cyclic attribute
                # in-place
                new._cyclic = cyclic_axes.difference(x)

        # ------------------------------------------------------------
        # Apply ancillary masks
        # ------------------------------------------------------------
        for mask in ancillary_mask:
            new.where(mask, cf_masked, None, inplace=True)

        if new.shape != self.shape:
            # Delete hdf5 chunksizes when the shape has changed.
            new.nc_clear_hdf5_chunksizes()

        return new

    def __setitem__(self, indices, value):
        """Implement indexed assignment.

        x.__setitem__(indices, y) <==> x[indices]=y

        Assignment to data array elements defined by indices.

        Elements of a data array may be changed by assigning values to
        a subspace. See `__getitem__` for details on how to define
        subspace of the data array.

        .. note:: Currently at most one dimension's assignment index
                  may be a 1-d array of integers or booleans. This is
                  is different to `__getitem__`, which by default
                  applies 'orthogonal indexing' when multiple indices
                  of 1-d array of integers or booleans are present.

        **Missing data**

        The treatment of missing data elements during assignment to a
        subspace depends on the value of the `hardmask` attribute. If
        it is True then masked elements will not be unmasked,
        otherwise masked elements may be set to any value.

        In either case, unmasked elements may be set, (including
        missing data).

        Unmasked elements may be set to missing data by assignment to
        the `cf.masked` constant or by assignment to a value which
        contains masked elements.

        **Performance**

        If the shape of the data is unknown then it is calculated
        immediately by executing all delayed operations.

        If indices for two or more dimensions are lists or 1-d arrays
        of Booleans or integers, and any of these are dask
        collections, then these dask collections will be
        computed immediately.

        .. seealso:: `__getitem__`, `__keedims_indexing__`,
                     `__orthogonal_indexing__`, `cf.masked`,
                     `hardmask`, `where`

        """
        shape = self.shape

        ancillary_mask = ()
        try:
            arg = indices[0]
        except (IndexError, TypeError):
            pass
        else:
            if isinstance(arg, str) and arg == "mask":
                # The indices include an ancillary mask that defines
                # elements which are protected from assignment
                original_self = self.copy()
                ancillary_mask = indices[1]
                indices = indices[2:]

        indices, roll = parse_indices(
            shape,
            indices,
            cyclic=True,
            keepdims=self.__keepdims_indexing__,
        )

        axes_with_list_indices = [
            i
            for i, x in enumerate(indices)
            if isinstance(x, list) or getattr(x, "shape", False)
        ]

        # When there are two or more 1-d array indices of Booleans or
        # integers, convert them to slices, if possible.
        #
        # Note: If any of these 1-d arrays is a dask collection, then
        #       this will be computed.
        if len(axes_with_list_indices) > 1:
            for i, index in enumerate(indices):
                if not (
                    isinstance(index, list) or getattr(index, "shape", False)
                ):
                    # Not a 1-d array
                    continue

                index = np.array(index)

                size = shape[i]
                if index.dtype == bool:
                    # Convert True values to integers
                    index = np.arange(size)[index]
                else:
                    # Make sure all integer values are non-negative
                    index = np.where(index < 0, index + size, index)

                if size == 1:
                    start = index[0]
                    index = slice(start, start + 1)
                else:
                    steps = index[1:] - index[:-1]
                    step = steps[0]
                    if step and not (steps - step).any():
                        # Array has a regular step, and so can be
                        # converted to a slice.
                        if step > 0:
                            start, stop = index[0], index[-1] + 1
                        elif step < 0:
                            start, stop = index[0], index[-1] - 1

                        if stop < 0:
                            stop = None

                        index = slice(start, stop, step)

                indices[i] = index

        # Roll axes with cyclic slices
        if roll:
            # For example, if assigning to slice(-2, 3) has been
            # requested on a cyclic axis (and we're not using numpy
            # indexing), then we roll that axis by two points and
            # assign to slice(0, 5) instead. The axis is then unrolled
            # by two points afer the assignment has been made.
            axes = self._axes
            if not self._cyclic.issuperset([axes[i] for i in roll]):
                raise IndexError(
                    "Can't do a cyclic assignment to a non-cyclic axis"
                )

            roll_axes = tuple(roll.keys())
            shifts = tuple(roll.values())
            self.roll(shift=shifts, axis=roll_axes, inplace=True)

        # Make sure that the units of value are the same as self
        value = conform_units(value, self.Units)

        # Missing values could be affected, so make sure that the mask
        # hardness has been applied.
        dx = self.to_dask_array(apply_mask_hardness=True)

        # Do the assignment
        self._set_subspace(dx, indices, value)

        # Unroll any axes that were rolled to enable a cyclic
        # assignment
        if roll:
            shifts = [-shift for shift in shifts]
            self.roll(shift=shifts, axis=roll_axes, inplace=True)

        # Reset the original array values at locations that are
        # excluded from the assignment by True values in any ancillary
        # masks
        if ancillary_mask:
            indices = tuple(indices)
            original_self = original_self[indices]
            reset = self[indices]
            for mask in ancillary_mask:
                reset.where(mask, original_self, inplace=True)

            self[indices] = reset

<<<<<<< HEAD
        # Remove componenets made invalid by updating the `dask` array
=======
        # Remove elements made invalid by updating the `dask` array
>>>>>>> 8d88e682
        # in-place
        self._clear_after_dask_update(_ALL)

        return

    # ----------------------------------------------------------------
    # Indexing behaviour attributes
    # ----------------------------------------------------------------
    @property
    def __orthogonal_indexing__(self):
        """Flag to indicate that orthogonal indexing is supported.

        Always True, indicating that 'orthogonal indexing' is
        applied. This means that when indices are 1-d arrays or lists
        then they subspace along each dimension independently. This
        behaviour is similar to Fortran, but different to `numpy`.

        .. versionadded:: 3.14.0

        .. seealso:: `__keepdims_indexing__`, `__getitem__`,
                     `__setitem__`,
                     `netCDF4.Variable.__orthogonal_indexing__`

        **Examples**

        >>> d = cf.Data([[1, 2, 3],
        ...              [4, 5, 6]])
        >>> e = d[[0], [0, 2]]
        >>> e.shape
        (1, 2)
        >>> print(e.array)
        [[1 3]]
        >>> e = d[[0, 1], [0, 2]]
        >>> e.shape
        (2, 2)
        >>> print(e.array)
        [[1 3]
         [4 6]]

        """
        return True

    @property
    def __keepdims_indexing__(self):
        """Flag to indicate whether dimensions indexed with integers are
        kept.

        If set to True (the default) then providing a single integer
        as a single-axis index does *not* reduce the number of array
        dimensions by 1. This behaviour is different to `numpy`.

        If set to False then providing a single integer as a
        single-axis index reduces the number of array dimensions by
        1. This behaviour is the same as `numpy`.

        .. versionadded:: 3.14.0

        .. seealso:: `__orthogonal_indexing__`, `__getitem__`,
                     `__setitem__`

        **Examples**

        >>> d = cf.Data([[1, 2, 3],
        ...              [4, 5, 6]])
        >>> d.__keepdims_indexing__
        True
        >>> e = d[0]
        >>> e.shape
        (1, 3)
        >>> print(e.array)
        [[1 2 3]]

        >>> d.__keepdims_indexing__
        True
        >>> e = d[:, 1]
        >>> e.shape
        (2, 1)
        >>> print(e.array)
        [[2]
         [5]]

        >>> d.__keepdims_indexing__
        True
        >>> e = d[0, 1]
        >>> e.shape
        (1, 1)
        >>> print(e.array)
        [[2]]

        >>> d.__keepdims_indexing__ = False
        >>> e = d[0]
        >>> e.shape
        (3,)
        >>> print(e.array)
        [1 2 3]

        >>> d.__keepdims_indexing__
        False
        >>> e = d[:, 1]
        >>> e.shape
        (2,)
        >>> print(e.array)
        [2 5]

        >>> d.__keepdims_indexing__
        False
        >>> e = d[0, 1]
        >>> e.shape
        ()
        >>> print(e.array)
        2

        """
        return self._custom.get("__keepdims_indexing__", True)

    @__keepdims_indexing__.setter
    def __keepdims_indexing__(self, value):
        self._custom["__keepdims_indexing__"] = bool(value)

<<<<<<< HEAD
    def _cfa_del_write(self):
        """Set the CFA write status of the data to `False`.

        .. versionadded:: TODOCFAVER

        .. seealso:: `cfa_get_write`, `_cfa_set_write`

        :Returns:

            `bool`
                The CFA status prior to deletion.

        """
        return self._custom.pop("cfa_write", False)

    def _cfa_set_term(self, value):
        """TODOCFADOCS Set the CFA write status of the data to `False`.

        .. versionadded:: TODOCFAVER

        .. seealso:: `cfa_get_term`, `cfa_set_term`

        :Returns:

            `None`

        """
        if not value:
            self._custom.pop("cfa_term", None)

        self._custom["cfa_term"] = bool(value)

    def _clear_after_dask_update(self, clear=_ALL):
        """Remove components invalidated by updating the `dask` array.

        Removes or modifies components that can't be guaranteed to be
        consistent with an updated `dask` array`. See the *clear*
=======
    def _clear_after_dask_update(self, clear=_ALL):
        """Remove components invalidated by updating the `dask` array.

        Removes or modifies components that can't be guaranteed to be
        consistent with an updated `dask` array. See the *clear*
>>>>>>> 8d88e682
        parameter for details.

        .. versionadded:: 3.14.0

<<<<<<< HEAD
        .. seealso:: `_del_Array`, `_del_cached_elements`,
                     `_cfa_del_write`, `_set_dask`
=======
        .. seealso:: `_del_Array`, `_del_cached_elements`, `_set_dask`
>>>>>>> 8d88e682

        :Parameters:

            clear: `int`, optional
                Specify which components should be removed. Which
                components are removed is determined by sequentially
<<<<<<< HEAD
                combining *clear* with the ``_ARRAY``, ``_CACHE`` and
                ``_CFA`` integer-valued contants, using the bitwise
                AND operator:
=======
                combining *clear* with the ``_ARRAY`` and ``_CACHE``
                integer-valued contants, using the bitwise AND
                operator:
>>>>>>> 8d88e682

                * If ``clear & _ARRAY`` is non-zero then a source
                  array is deleted.

                * If ``clear & _CACHE`` is non-zero then cached
                  element values are deleted.

<<<<<<< HEAD
                * If ``clear & _CFA`` is non-zero then the CFA write
                  status is set to `False`.

                * If ``clear`` is non-zero then the CFA term status is
                  set to False.

=======
>>>>>>> 8d88e682
                By default *clear* is the ``_ALL`` integer-valued
                constant, which results in all components being
                removed.

                If *clear* is the ``_NONE`` integer-valued constant
                then no components are removed.

                To retain a component and remove all others, use
                ``_ALL`` with the bitwise OR operator. For instance,
                if *clear* is ``_ALL ^ _CACHE`` then the cached
                element values will be kept but all other components
                will be removed.

<<<<<<< HEAD
                .. versionadded:: TODOCFAVER
=======
                .. versionadded:: 3.14.1
>>>>>>> 8d88e682

        :Returns:

            `None`

        """
        if not clear:
            return
<<<<<<< HEAD

        if clear & _ARRAY:
            # Delete a source array
            self._del_Array(None)

        if clear & _CACHE:
            # Delete cached element values
            self._del_cached_elements()

        if clear & _CFA:
            # Set the CFA write status to False
            self._cfa_del_write()
=======

        if clear & _ARRAY:
            # Delete a source array
            self._del_Array(None)

        if clear & _CACHE:
            # Delete cached element values
            self._del_cached_elements()
>>>>>>> 8d88e682

    def _set_dask(self, array, copy=False, clear=_ALL):
        """Set the dask array.

        .. versionadded:: 3.14.0

        .. seealso:: `to_dask_array`, `_clear_after_dask_update`,
                     `_del_dask`

        :Parameters:

            array: `dask.array.Array`
                The array to be inserted.

            copy: `bool`, optional
                If True then copy *array* before setting it. By
                default it is not copied.

            clear: `int`, optional
                Specify which components should be removed. By default
                *clear* is the ``_ALL`` integer-valued constant, which
                results in all components being removed. See
                `_clear_after_dask_update` for details.

        :Returns:

            `None`

        """
        if array is NotImplemented:
            logger.warning(
                "WARNING: NotImplemented has been set in the place of a "
                "dask array."
                "\n\n"
                "This could occur if any sort of exception is raised "
                "by a function that is run on chunks (via, for "
                "instance, da.map_blocks or "
                "dask.array.core.elemwise). Such a function could get "
                "run at definition time in order to ascertain "
                "suitability (such as data type casting, "
                "broadcasting, etc.). Note that the exception may be "
                "difficult to diagnose, as dask will have silently "
                "trapped it and returned NotImplemented (for "
                "instance, see dask.array.core.elemwise). Print "
                "statements in a local copy of dask are possibly the "
                "way to go if the cause of the error is not obvious."
            )

        if copy:
            array = array.copy()

        self._custom["dask"] = array
        self._clear_after_dask_update(clear)

    def _del_dask(self, default=ValueError(), clear=_ALL):
        """Remove the dask array.

        .. versionadded:: 3.14.0

        .. seealso:: `to_dask_array`, `_clear_after_dask_update`,
                     `_set_dask`

        :Parameters:

            default: optional
                Return the value of the *default* parameter if the
                dask array axes has not been set. If set to an
                `Exception` instance then it will be raised instead.

            clear: `int`, optional
                Specify which components should be removed. By default
                *clear* is the ``_ALL`` integer-valued constant, which
                results in all components being removed. See
                `_clear_after_dask_update` for details.
<<<<<<< HEAD

=======
>>>>>>> 8d88e682
                If there is no dask array then no components are
                removed, regardless of the value of *clear*.

        :Returns:

            `dask.array.Array`
                The removed dask array.

        **Examples**

        >>> d = cf.Data([1, 2, 3])
        >>> dx = d._del_dask()
        >>> d._del_dask("No dask array")
        'No dask array'
        >>> d._del_dask()
        Traceback (most recent call last):
            ...
        ValueError: 'Data' has no dask array
        >>> d._del_dask(RuntimeError('No dask array'))
        Traceback (most recent call last):
            ...
        RuntimeError: No dask array
        """
        try:
            out = self._custom.pop("dask")
        except KeyError:
            return self._default(
                default, f"{self.__class__.__name__!r} has no dask array"
            )

        self._clear_after_dask_update(clear)
        return out

    def _del_cached_elements(self):
        """Delete any cached element values.

        Updates *data* in-place to remove the cached element values.

        .. versionadded:: 3.14.0

        .. seealso:: `_get_cached_elements`, `_set_cached_elements`

        :Returns:

            `None`

        """
        self._custom.pop("cached_elements", None)

    def _get_cached_elements(self):
        """Return the cache of selected element values.

        .. versionadded:: 3.14.1

        .. seealso:: `_del_cached_elements`, `_set_cached_elements`

        :Returns:

            `dict`
                The cached element values, where the keys are the element
                positions within the dask array and the values are the cached
                values for each position.

        **Examples**

        >>> d._get_cached_elements()
        {}

        >>> d._get_cached_elements()
        {0: 273.15, 1: 274.56, -1: 269.95}

        """
        cache = self._custom.get("cached_elements")
        if not cache:
            return {}

        return cache.copy()

    def _set_cached_elements(self, elements):
        """Cache selected element values.

        Updates *data* in-place to store the given element values
        within its ``custom`` dictionary.

        .. warning:: Never change ``_custom['cached_elements']``
                  in-place.

        .. versionadded:: 3.14.0

        .. seealso:: `_del_cached_elements`, `_get_cached_elements`

        :Parameters:

            elements: `dict`
               Zero or more element values to be cached, each keyed by
               a unique identifier to allow unambiguous retrieval.
               Existing cached elements not specified by *elements*
               will not be removed.

        :Returns:

            `None`

        **Examples**

        >>> d._set_cached_elements({0: 273.15})

        """
        cache = self._custom.get("cached_elements")
        if cache:
            cache = cache.copy()
            cache.update(elements)
        else:
            cache = elements.copy()

        self._custom["cached_elements"] = cache

    def _cfa_set_write(self, status):
        """Set the CFA write status of the data.

        This should only be set to `True` if it is known that the dask
        array is compatible with the requirements of a CFA-netCDF
        aggregation variable (or non-stan... TODOCFADOCS). Conversely,
        it should be set to `False` if it that compaibility can not be
        guaranteed.

        The CFA status may be set to `True` in `cf.read`. See
        `NetCDFRead._create_data` for details.

        If unset then the CFA write status defaults to `False`.

        .. versionadded:: TODOCFAVER

        .. seealso:: `cfa_get_write`, `cfa_set_write`,
                     `_cfa_del_write`, `cf.read`, `cf.write`,

        :Parameters:

            status: `bool`
                The new CFA write status.

        :Returns:

            `None`

        """
        self._custom["cfa_write"] = bool(status)

    @_inplace_enabled(default=False)
    def diff(self, axis=-1, n=1, inplace=False):
        """Calculate the n-th discrete difference along the given axis.

        The first difference is given by ``x[i+1] - x[i]`` along the
        given axis, higher differences are calculated by using `diff`
        recursively.

        The shape of the output is the same as the input except along
        the given axis, where the dimension is smaller by *n*. The
        data type of the output is the same as the type of the
        difference between any two elements of the input.

        .. versionadded:: 3.2.0

        .. seealso:: `cumsum`, `sum`

        :Parameters:

            axis: int, optional
                The axis along which the difference is taken. By
                default the last axis is used. The *axis* argument is
                an integer that selects the axis corresponding to the
                given position in the list of axes of the data array.

            n: int, optional
                The number of times values are differenced. If zero,
                the input is returned as-is. By default *n* is ``1``.

            {{inplace: `bool`, optional}}

        :Returns:

            `Data` or `None`
                The n-th differences, or `None` if the operation was
                in-place.

        **Examples**

        >>> d = cf.Data(numpy.arange(12.).reshape(3, 4))
        >>> d[1, 1] = 4.5
        >>> d[2, 2] = 10.5
        >>> print(d.array)
        [[ 0.   1.   2.   3. ]
         [ 4.   4.5  6.   7. ]
         [ 8.   9.  10.5 11. ]]
        >>> print(d.diff().array)
        [[1.  1.  1. ]
         [0.5 1.5 1. ]
         [1.  1.5 0.5]]
        >>> print(d.diff(n=2).array)
        [[ 0.   0. ]
         [ 1.  -0.5]
         [ 0.5 -1. ]]
        >>> print(d.diff(axis=0).array)
        [[4.  3.5 4.  4. ]
         [4.  4.5 4.5 4. ]]
        >>> print(d.diff(axis=0, n=2).array)
        [[0.  1.  0.5 0. ]]
        >>> d[1, 2] = cf.masked
        >>> print(d.array)
        [[0.0 1.0  2.0  3.0]
         [4.0 4.5   --  7.0]
         [8.0 9.0 10.5 11.0]]
        >>> print(d.diff().array)
        [[1.0 1.0 1.0]
         [0.5  --  --]
         [1.0 1.5 0.5]]
        >>> print(d.diff(n=2).array)
        [[0.0  0.0]
         [ --   --]
         [0.5 -1.0]]
        >>> print(d.diff(axis=0).array)
        [[4.0 3.5 -- 4.0]
         [4.0 4.5 -- 4.0]]
        >>> print(d.diff(axis=0, n=2).array)
        [[0.0 1.0 -- 0.0]]

        """
        d = _inplace_enabled_define_and_cleanup(self)

        dx = self.to_dask_array()
        dx = da.diff(dx, axis=axis, n=n)
        d._set_dask(dx)

        return d

    @_inplace_enabled(default=False)
    def digitize(
        self,
        bins,
        upper=False,
        open_ends=False,
        closed_ends=None,
        return_bins=False,
        inplace=False,
    ):
        """Return the indices of the bins to which each value belongs.

        Values (including masked values) that do not belong to any bin
        result in masked values in the output data.

        Bins defined by percentiles are easily created with the
        `percentiles` method

        *Example*:
          Find the indices for bins defined by the 10th, 50th and 90th
          percentiles:

          >>> bins = d.percentile([0, 10, 50, 90, 100], squeeze=True)
          >>> i = f.digitize(bins, closed_ends=True)

        .. versionadded:: 3.0.2

        .. seealso:: `percentile`

        :Parameters:

            bins: array_like
                The bin boundaries. One of:

                * An integer.

                  Create this many equally sized, contiguous bins spanning
                  the range of the data. I.e. the smallest bin boundary is
                  the minimum of the data and the largest bin boundary is
                  the maximum of the data. In order to guarantee that each
                  data value lies inside a bin, the *closed_ends*
                  parameter is assumed to be True.

                * A 1-d array of numbers.

                  When sorted into a monotonically increasing sequence,
                  each boundary, with the exception of the two end
                  boundaries, counts as the upper boundary of one bin and
                  the lower boundary of next. If the *open_ends* parameter
                  is True then the lowest lower bin boundary also defines
                  a left-open (i.e. not bounded below) bin, and the
                  largest upper bin boundary also defines a right-open
                  (i.e. not bounded above) bin.

                * A 2-d array of numbers.

                  The second dimension, that must have size 2, contains
                  the lower and upper bin boundaries. Different bins may
                  share a boundary, but may not overlap. If the
                  *open_ends* parameter is True then the lowest lower bin
                  boundary also defines a left-open (i.e. not bounded
                  below) bin, and the largest upper bin boundary also
                  defines a right-open (i.e. not bounded above) bin.

            upper: `bool`, optional
                If True then each bin includes its upper bound but not its
                lower bound. By default the opposite is applied, i.e. each
                bin includes its lower bound but not its upper bound.

            open_ends: `bool`, optional
                If True then create left-open (i.e. not bounded below) and
                right-open (i.e. not bounded above) bins from the lowest
                lower bin boundary and largest upper bin boundary
                respectively. By default these bins are not created

            closed_ends: `bool`, optional
                If True then extend the most extreme open boundary by a
                small amount so that its bin includes values that are
                equal to the unadjusted boundary value. This is done by
                multiplying it by ``1.0 - epsilon`` or ``1.0 + epsilon``,
                whichever extends the boundary in the appropriate
                direction, where ``epsilon`` is the smallest positive
                64-bit float such that ``1.0 + epsilson != 1.0``. I.e. if
                *upper* is False then the largest upper bin boundary is
                made slightly larger and if *upper* is True then the
                lowest lower bin boundary is made slightly lower.

                By default *closed_ends* is assumed to be True if *bins*
                is a scalar and False otherwise.

            return_bins: `bool`, optional
                If True then also return the bins in their 2-d form.

            {{inplace: `bool`, optional}}

        :Returns:

            `Data`, [`Data`]
                The indices of the bins to which each value belongs.

                If *return_bins* is True then also return the bins in
                their 2-d form.

        **Examples**

        >>> d = cf.Data(numpy.arange(12).reshape(3, 4))
        [[ 0  1  2  3]
         [ 4  5  6  7]
         [ 8  9 10 11]]

        Equivalant ways to create indices for the four bins ``[-inf, 2),
        [2, 6), [6, 10), [10, inf)``

        >>> e = d.digitize([2, 6, 10])
        >>> e = d.digitize([[2, 6], [6, 10]])
        >>> print(e.array)
        [[0 0 1 1]
         [1 1 2 2]
         [2 2 3 3]]

        Equivalant ways to create indices for the two bins ``(2, 6], (6, 10]``

        >>> e = d.digitize([2, 6, 10], upper=True, open_ends=False)
        >>> e = d.digitize([[2, 6], [6, 10]], upper=True, open_ends=False)
        >>> print(e.array)
        [[-- -- --  0]
         [ 0  0  0  1]
         [ 1  1  1 --]]

        Create indices for the two bins ``[2, 6), [8, 10)``, which are
        non-contiguous

        >>> e = d.digitize([[2, 6], [8, 10]])
        >>> print(e.array)
        [[ 0 0  1  1]
         [ 1 1 -- --]
         [ 2 2  3  3]]

        Masked values result in masked indices in the output array.

        >>> d[1, 1] = cf.masked
        >>> print(d.array)
        [[ 0  1  2  3]
         [ 4 --  6  7]
         [ 8  9 10 11]]
        >>> print(d.digitize([2, 6, 10], open_ends=True).array)
        [[ 0  0  1  1]
         [ 1 --  2  2]
         [ 2  2  3  3]]
        >>> print(d.digitize([2, 6, 10]).array)
        [[-- --  0  0]
         [ 0 --  1  1]
         [ 1  1 -- --]]
        >>> print(d.digitize([2, 6, 10], closed_ends=True).array)
        [[-- --  0  0]
         [ 0 --  1  1]
         [ 1  1  1 --]]

        """
        d = _inplace_enabled_define_and_cleanup(self)

        org_units = d.Units

        bin_units = getattr(bins, "Units", None)

        if bin_units:
            if not bin_units.equivalent(org_units):
                raise ValueError(
                    "Can't put data into bins that have units that are "
                    "not equivalent to the units of the data."
                )

            if not bin_units.equals(org_units):
                bins = bins.copy()
                bins.Units = org_units
        else:
            bin_units = org_units

        # Get bins as a numpy array
        if isinstance(bins, np.ndarray):
            bins = bins.copy()
        else:
            bins = np.asanyarray(bins)

        if bins.ndim > 2:
            raise ValueError(
                "The 'bins' parameter must be scalar, 1-d or 2-d. "
                f"Got: {bins!r}"
            )

        two_d_bins = None

        if bins.ndim == 2:
            # --------------------------------------------------------
            # 2-d bins: Make sure that each bin is increasing and sort
            #           the bins by lower bounds
            # --------------------------------------------------------
            if bins.shape[1] != 2:
                raise ValueError(
                    "The second dimension of the 'bins' parameter must "
                    f"have size 2. Got: {bins!r}"
                )

            bins.sort(axis=1)
            bins.sort(axis=0)

            # Check for overlaps
            for i, (u, l) in enumerate(zip(bins[:-1, 1], bins[1:, 0])):
                if u > l:
                    raise ValueError(
                        f"Overlapping bins: "
                        f"{tuple(bins[i])}, {tuple(bins[i + i])}"
                    )

            two_d_bins = bins
            bins = np.unique(bins)

            # Find the bins that were omitted from the original 2-d
            # bins array. Note that this includes the left-open and
            # right-open bins at the ends.
            delete_bins = [
                n + 1
                for n, (a, b) in enumerate(zip(bins[:-1], bins[1:]))
                if (a, b) not in two_d_bins
            ]
        elif bins.ndim == 1:
            # --------------------------------------------------------
            # 1-d bins:
            # --------------------------------------------------------
            bins.sort()
            delete_bins = []
        else:
            # --------------------------------------------------------
            # 0-d bins:
            # --------------------------------------------------------
            if closed_ends is None:
                closed_ends = True

            if not closed_ends:
                raise ValueError(
                    "Can't set closed_ends=False when specifying bins as "
                    "a scalar."
                )

            if open_ends:
                raise ValueError(
                    "Can't set open_ends=True when specifying bins as a "
                    "scalar."
                )

            mx = d.max().datum()
            mn = d.min().datum()
            bins = np.linspace(mn, mx, int(bins) + 1, dtype=float)

            delete_bins = []

        if closed_ends:
            # Adjust the lowest/largest bin boundary to be inclusive
            if open_ends:
                raise ValueError(
                    "Can't set open_ends=True when closed_ends is True."
                )

            if bins.dtype.kind != "f":
                bins = bins.astype(float, copy=False)

            epsilon = np.finfo(float).eps
            ndim = bins.ndim
            if upper:
                mn = bins[(0,) * ndim]
                bins[(0,) * ndim] -= abs(mn) * epsilon
            else:
                mx = bins[(-1,) * ndim]
                bins[(-1,) * ndim] += abs(mx) * epsilon

        if not open_ends:
            delete_bins.insert(0, 0)
            delete_bins.append(bins.size)

        # Digitise the array
        dx = d.to_dask_array()
        dx = da.digitize(dx, bins, right=upper)
        d._set_dask(dx)
        d.override_units(_units_None, inplace=True)

        # More elegant to handle 'delete_bins' in cf- rather than Dask- space
        # i.e. using cf.where with d in-place rather than da.where with dx
        # just after the digitize operation above (cf.where already applies
        # equivalent logic element-wise).
        if delete_bins:
            for n, db in enumerate(delete_bins):
                db -= n
                d.where(d == db, np.ma.masked, None, inplace=True)
                # x = d - 1 rather than = d here since there is one fewer bin
                # therefore we need to adjust to the new corresponding indices
                d.where(d > db, d - 1, None, inplace=True)

        if return_bins:
            if two_d_bins is None:
                two_d_bins = np.empty((bins.size - 1, 2), dtype=bins.dtype)
                two_d_bins[:, 0] = bins[:-1]
                two_d_bins[:, 1] = bins[1:]

            two_d_bins = type(self)(two_d_bins, units=bin_units)
            return d, two_d_bins

        return d

    def median(
        self,
        axes=None,
        squeeze=False,
        mtol=1,
        inplace=False,
    ):
        """Calculate median values.

        Calculates the median value or the median values along axes.

        See
        https://ncas-cms.github.io/cf-python/analysis.html#collapse-methods
        for mathematical definitions.

         ..seealso:: `mean_of_upper_decile`, `percentile`

        :Parameters:

            {{collapse axes: (sequence of) `int`, optional}}

            {{collapse squeeze: `bool`, optional}}

            {{mtol: number, optional}}

            {{inplace: `bool`, optional}}

        :Returns:

            `Data` or `None`
                The collapsed data, or `None` if the operation was
                in-place.

        **Examples**

        >>> a = np.ma.arange(12).reshape(4, 3)
        >>> d = cf.Data(a, 'K')
        >>> d[1, 1] = cf.masked
        >>> print(d.array)
        [[0 1 2])
         [3 -- 5]
         [6 7 8]
         [9 10 11]]
        >>> d.median()
        <CF Data(1, 1): [[6.0]] K>

        """
        return self.percentile(
            50, axes=axes, squeeze=squeeze, mtol=mtol, inplace=inplace
        )

    @_inplace_enabled(default=False)
    def mean_of_upper_decile(
        self,
        axes=None,
        weights=None,
        method="linear",
        squeeze=False,
        mtol=1,
        include_decile=True,
        split_every=None,
        inplace=False,
    ):
        """Mean of values defined by the upper tenth of their
        distribution.

        For the values defined by the upper tenth of their
        distribution, calculates their mean, or their mean along axes.

        See
        https://ncas-cms.github.io/cf-python/analysis.html#collapse-methods
        for mathematical definitions.

         ..seealso:: `mean`, `median`, `percentile`

        :Parameters:

            {{collapse axes: (sequence of) `int`, optional}}

            {{weights: data_like, `dict`, or `None`, optional}}

                .. note:: *weights* only applies to the calculation of
                          the mean defined by the upper tenth of their
                          distribution.

            {{percentile method: `str`, optional}}

                .. versionadded:: 3.14.0

            {{collapse squeeze: `bool`, optional}}

            {{mtol: number, optional}}

                .. note:: *mtol* only applies to the calculation of
                          the location of the 90th percentile.

            include_decile: `bool`, optional
                If True then include in the mean any values that are
                equal to the 90th percentile. By default these are
                excluded.

            {{split_every: `int` or `dict`, optional}}

                .. versionadded:: 3.14.0

            {{inplace: `bool`, optional}}

        :Returns:

            `Data` or `None`
                The collapsed data, or `None` if the operation was
                in-place.

        **Examples**

        >>> d = cf.Data(np.arange(20).reshape(4, 5), 'm')
        >>> print(d.array)
        [[ 0  1  2  3  4]
         [ 5  6  7  8  9]
         [10 11 12 13 14]
         [15 16 17 18 19]]
        >>> e = d.mean_of_upper_decile()
        >>> e
        <CF Data(1, 1): [[18.5]] m>

        """
        d = _inplace_enabled_define_and_cleanup(self)

        # Find the 90th percentile
        p90 = d.percentile(
            90, axes=axes, squeeze=False, mtol=mtol, inplace=False
        )

        # Mask all elements that are less than (or equal to) the 90th
        # percentile
        if include_decile:
            less_than_p90 = d < p90
        else:
            less_than_p90 = d <= p90

        if mtol < 1:
            # Set missing values to True to ensure that 'd' gets
            # masked at those locations
            less_than_p90.filled(True, inplace=True)

        d.where(less_than_p90, cf_masked, inplace=True)

        # Find the mean of elements greater than (or equal to) the
        # 90th percentile
        d.mean(
            axes=axes,
            weights=weights,
            squeeze=squeeze,
            mtol=1,
            split_every=split_every,
            inplace=True,
        )

        return d

    @_inplace_enabled(default=False)
    def percentile(
        self,
        ranks,
        axes=None,
        method="linear",
        squeeze=False,
        mtol=1,
        inplace=False,
        interpolation=None,
        interpolation2=None,
    ):
        """Compute percentiles of the data along the specified axes.

        The default is to compute the percentiles along a flattened
        version of the data.

        If the input data are integers, or floats smaller than float64, or
        the input data contains missing values, then output data-type is
        float64. Otherwise, the output data-type is the same as that of
        the input.

        If multiple percentile ranks are given then a new, leading data
        dimension is created so that percentiles can be stored for each
        percentile rank.

        **Accuracy**

        The `percentile` method returns results that are consistent
        with `numpy.percentile`, which may be different to those
        created by `dask.percentile`. The dask method uses an
        algorithm that calculates approximate percentiles which are
        likely to be different from the correct values when there are
        two or more dask chunks.

        >>> import numpy as np
        >>> import dask.array as da
        >>> import cf
        >>> a = np.arange(101)
        >>> dx = da.from_array(a, chunks=10)
        >>> da.percentile(dx, 40).compute()
        array([40.36])
        >>> np.percentile(a, 40)
        40.0
        >>> d = cf.Data(a, chunks=10)
        >>> d.percentile(40).array
        array([40.])

        .. versionadded:: 3.0.4

        .. seealso:: `digitize`, `median`, `mean_of_upper_decile`,
                     `where`

        :Parameters:

            ranks: (sequence of) number
                Percentile rank, or sequence of percentile ranks, to
                compute, which must be between 0 and 100 inclusive.

            axes: (sequence of) `int`, optional
                Select the axes. The *axes* argument may be one, or a
                sequence, of integers that select the axis corresponding to
                the given position in the list of axes of the data array.

                By default, of *axes* is `None`, all axes are selected.

            {{percentile method: `str`, optional}}

                .. versionadded:: 3.14.0

            squeeze: `bool`, optional
                If True then all axes over which percentiles are
                calculated are removed from the returned data. By default
                axes over which percentiles have been calculated are left
                in the result as axes with size 1, meaning that the result
                is guaranteed to broadcast correctly against the original
                data.

            {{mtol: number, optional}}

            {{split_every: `int` or `dict`, optional}}

                .. versionadded:: 3.14.0

            {{inplace: `bool`, optional}}

            interpolation: deprecated at version 3.14.0
                Use the *method* parameter instead.

        :Returns:

            `Data` or `None`
                The percentiles of the original data, or `None` if the
                operation was in-place.

        **Examples**

        >>> d = cf.Data(numpy.arange(12).reshape(3, 4), 'm')
        >>> print(d.array)
        [[ 0  1  2  3]
         [ 4  5  6  7]
         [ 8  9 10 11]]
        >>> p = d.percentile([20, 40, 50, 60, 80])
        >>> p
        <CF Data(5, 1, 1): [[[2.2, ..., 8.8]]] m>

        >>> p = d.percentile([20, 40, 50, 60, 80], squeeze=True)
        >>> print(p.array)
        [2.2 4.4 5.5 6.6 8.8]

        Find the standard deviation of the values above the 80th percentile:

        >>> p80 = d.percentile(80)
        <CF Data(1, 1): [[8.8]] m>
        >>> e = d.where(d<=p80, cf.masked)
        >>> print(e.array)
        [[-- -- -- --]
         [-- -- -- --]
         [-- 9 10 11]]
        >>> e.std()
        <CF Data(1, 1): [[0.816496580927726]] m>

        Find the mean of the values above the 45th percentile along the
        second axis:

        >>> p45 = d.percentile(45, axes=1)
        >>> print(p45.array)
        [[1.35],
         [5.35],
         [9.35]]
        >>> e = d.where(d<=p45, cf.masked)
        >>> print(e.array)
        [[-- -- 2 3]
         [-- -- 6 7]
         [-- -- 10 11]]
        >>> f = e.mean(axes=1)
        >>> f
        <CF Data(3, 1): [[2.5, ..., 10.5]] m>
        >>> print(f.array)
        [[ 2.5]
         [ 6.5]
         [10.5]]

        Find the histogram bin boundaries associated with given
        percentiles, and digitize the data based on these bins:

        >>> bins = d.percentile([0, 10, 50, 90, 100], squeeze=True)
        >>> print(bins.array)
        [ 0.   1.1  5.5  9.9 11. ]
        >>> e = d.digitize(bins, closed_ends=True)
        >>> print(e.array)
        [[0 0 1 1]
         [1 1 2 2]
         [2 2 3 3]]

        """
        from dask.core import flatten

        # TODODASKAPI: interpolation -> method
        if interpolation is not None:
            _DEPRECATION_ERROR_KWARGS(
                self,
                "percentile",
                {"interpolation": None},
                message="Use the 'method' parameter instead.",
                version="3.14.0",
                removed_at="5.0.0",
            )  # pragma: no cover

        d = _inplace_enabled_define_and_cleanup(self)

        # Parse percentile ranks
        q = ranks
        if not (isinstance(q, np.ndarray) or is_dask_collection(q)):
            q = np.array(ranks)

        if q.ndim > 1:
            q = q.flatten()

        if not np.issubdtype(d.dtype, np.number):
            method = "nearest"

        if axes is None:
            axes = tuple(range(d.ndim))
        else:
            axes = tuple(sorted(d._parse_axes(axes)))

        dx = d.to_dask_array()
        dtype = dx.dtype
        shape = dx.shape

        # Rechunk the data so that the dimensions over which
        # percentiles are being calculated all have one chunk.
        #
        # Make sure that no new chunks are larger (in bytes) than any
        # original chunk.
        new_chunks = normalize_chunks(
            [-1 if i in axes else "auto" for i in range(dx.ndim)],
            shape=shape,
            dtype=dtype,
            limit=dtype.itemsize * reduce(mul, map(max, dx.chunks), 1),
        )
        dx = dx.rechunk(new_chunks)

        # Initialise the indices of each chunk of the result
        #
        # E.g. [(0, 0, 0), (0, 0, 1), (0, 1, 0), (0, 1, 1)]
        keys = [key[1:] for key in flatten(dx.__dask_keys__())]

        keepdims = not squeeze
        if not keepdims:
            # Remove axes that will be dropped in the result
            indices = [i for i in range(len(keys[0])) if i not in axes]
            keys = [tuple([k[i] for i in indices]) for k in keys]

        if q.ndim:
            # Insert a leading rank dimension for non-scalar input
            # percentile ranks
            keys = [(0,) + k for k in keys]

        # Create a new dask dictionary for the result
        name = "cf-percentile-" + tokenize(dx, axes, q, method)
        name = (name,)
        dsk = {
            name
            + chunk_index: (
                cf_percentile,
                dask_key,
                q,
                axes,
                method,
                keepdims,
                mtol,
            )
            for chunk_index, dask_key in zip(keys, flatten(dx.__dask_keys__()))
        }

        # Define the chunks for the result
        if q.ndim:
            out_chunks = [(q.size,)]
        else:
            out_chunks = []

        for i, c in enumerate(dx.chunks):
            if i in axes:
                if keepdims:
                    out_chunks.append((1,))
            else:
                out_chunks.append(c)

        name = name[0]
        graph = HighLevelGraph.from_collections(name, dsk, dependencies=[dx])
        dx = Array(graph, name, chunks=out_chunks, dtype=float)

        d._set_dask(dx)

        # Add a new axis identifier for a leading rank axis
        if q.ndim:
            axes = d._axes
            d._axes = (new_axis_identifier(axes),) + axes

        return d

    @_inplace_enabled(default=False)
    def persist(self, inplace=False):
        """Persist the underlying dask array into memory.

        This turns an underlying lazy dask array into a equivalent
        chunked dask array, but now with the results fully computed.

        `persist` is particularly useful when using distributed
        systems, because the results will be kept in distributed
        memory, rather than returned to the local process.

        Compare with `compute` and `array`.

        **Performance**

        `persist` causes all delayed operations to be computed.

        .. versionadded:: 3.14.0

        .. seealso:: `compute`, `array`, `datetime_array`,
                     `dask.array.Array.persist`

        :Parameters:

            {{inplace: `bool`, optional}}

        :Returns:

            `Data` or `None`
                The persisted data. If the operation was in-place then
                `None` is returned.

        **Examples**

        >>> e = d.persist()

        """
        d = _inplace_enabled_define_and_cleanup(self)

        dx = self.to_dask_array()
        dx = dx.persist()
        d._set_dask(dx, clear=_ALL ^ _ARRAY ^ _CACHE)

        return d

    @_deprecated_kwarg_check("i", version="3.0.0", removed_at="4.0.0")
    @_inplace_enabled(default=False)
    def ceil(self, inplace=False, i=False):
        """The ceiling of the data, element-wise.

        The ceiling of ``x`` is the smallest integer ``n``, such that
        ``n>=x``.

        .. versionadded:: 1.0

        .. seealso:: `floor`, `rint`, `trunc`

        :Parameters:

            {{inplace: `bool`, optional}}

            {{i: deprecated at version 3.0.0}}

        :Returns:

            `Data` or `None`
                The ceiling of the data. If the operation was in-place
                then `None` is returned.

        **Examples**

        >>> d = cf.Data([-1.9, -1.5, -1.1, -1, 0, 1, 1.1, 1.5 , 1.9])
        >>> print(d.array)
        [-1.9 -1.5 -1.1 -1.   0.   1.   1.1  1.5  1.9]
        >>> print(d.ceil().array)
        [-1. -1. -1. -1.  0.  1.  2.  2.  2.]

        """
        d = _inplace_enabled_define_and_cleanup(self)
        dx = d.to_dask_array()
        d._set_dask(da.ceil(dx))
        return d

    def cfa_get_term(self):
        """The CFA aggregation instruction term status.

        .. versionadded:: TODOCFAVER

        .. seealso:: `cfa_set_term`

        :Returns:

            `bool`

        **Examples**

        >>> d = cf.Data([1, 2])
        >>> d.cfa_get_term()
        False

        """
        return bool(self._custom.get("cfa_term", False))

    def cfa_get_write(self):
        """The CFA write status of the data.

        If and only if the CFA write status is `True`, then this
        `Data` instance has the potential to be written to a
        CFA-netCDF file as aggregated data. In this case it is the
        choice of parameters to the `cf.write` function that
        determines if the data is actually written as aggregated data.

        .. versionadded:: TODOCFAVER

        .. seealso:: `cfa_set_write`, `cf.read`, `cf.write`

        :Returns:

            `bool`

        **Examples**

        >>> d = cf.Data([1, 2])
        >>> d.cfa_get_write()
        False

        """
        return bool(self._custom.get("cfa_write", False))

    def cfa_set_term(self, status):
        """Set the CFA aggregation instruction term status.

        .. versionadded:: TODOCFAVER

        .. seealso:: `cfa_get_term`

        :Parameters:

            status: `bool`
                The new CFA aggregation instruction term status.

        :Returns:

            `None`

        """
        if status:
            raise ValueError(
                "'cfa_set_term' only allows the CFA aggregation instruction "
                "term write status to be set to False"
            )

        self._custom.pop("cfa_term", False)

    def cfa_set_write(self, status):
        """Set the CFA write status of the data.

        TODOCFADOCS

        .. versionadded:: TODOCFAVER

        .. seealso:: `cfa_get_write`, `cf.read`, `cf.write`

        :Parameters:

            status: `bool`
                The new CFA write status.

        :Returns:

            `None`

        """
        if status:
            raise ValueError(
                "'cfa_set_write' only allows the CFA write status to be "
                "set to False"
            )

        self._cfa_del_write()

    def compute(self):  # noqa: F811
        """A numpy view the data.

        In-place changes to the returned numpy array *might* affect
        the underlying dask array, depending on how the dask array has
        been defined, including any delayed operations.

        The returned numpy array has the same mask hardness and fill
        values as the data.

        Compare with `array`.

        **Performance**

        `array` causes all delayed operations to be computed.

        .. versionadded:: 3.14.0

        .. seealso:: `persist`, `array`, `datetime_array`

        :Returns:

            `numpy.ndarray`
                The numpy view of the data.

        **Examples**

        >>> d = cf.Data([1, 2, 3.0], 'km')
        >>> d.compute()
        array([1., 2., 3.])

        """
        a = self.to_dask_array().compute()

        if np.ma.isMA(a):
            if self.hardmask:
                a.harden_mask()
            else:
                a.soften_mask()

            a.set_fill_value(self.fill_value)

        return a

    @_inplace_enabled(default=False)
    def convolution_filter(
        self,
        window=None,
        axis=None,
        mode=None,
        cval=None,
        origin=0,
        inplace=False,
    ):
        """Return the data convolved along the given axis with the
        specified filter.

        The magnitude of the integral of the filter (i.e. the sum of the
        weights defined by the *weights* parameter) affects the convolved
        values. For example, filter weights of ``[0.2, 0.2 0.2, 0.2,
        0.2]`` will produce a non-weighted 5-point running mean; and
        weights of ``[1, 1, 1, 1, 1]`` will produce a 5-point running
        sum. Note that the weights returned by functions of the
        `scipy.signal.windows` package do not necessarily sum to 1 (see
        the examples for details).

        .. versionadded:: 3.3.0

        :Parameters:

            window: sequence of numbers
                Specify the window of weights to use for the filter.

                *Parameter example:*
                  An unweighted 5-point moving average can be computed
                  with ``weights=[0.2, 0.2, 0.2, 0.2, 0.2]``

                Note that the `scipy.signal.windows` package has suite of
                window functions for creating weights for filtering (see
                the examples for details).

            axis: `int`
                Select the axis over which the filter is to be applied.
                removed. The *axis* parameter is an integer that selects
                the axis corresponding to the given position in the list
                of axes of the data.

                *Parameter example:*
                  Convolve the second axis: ``axis=1``.

                *Parameter example:*
                  Convolve the last axis: ``axis=-1``.

            mode: `str`, optional
                The *mode* parameter determines how the input array is
                extended when the filter overlaps an array border. The
                default value is ``'constant'`` or, if the dimension being
                convolved is cyclic (as ascertained by the `iscyclic`
                method), ``'wrap'``. The valid values and their behaviours
                are as follows:

                ==============  ==========================  ============================
                *mode*          Description                 Behaviour
                ==============  ==========================  ============================
                ``'reflect'``   The input is extended by    ``(c b a | a b c | c b a)``
                                reflecting about the edge

                ``'constant'``  The input is extended by    ``(k k k | a b c | k k k)``
                                filling all values beyond
                                the edge with the same
                                constant value (``k``),
                                defined by the *cval*
                                parameter.

                ``'nearest'``   The input is extended by    ``(a a a | a b c | c c c )``
                                replicating the last point

                ``'mirror'``    The input is extended by    ``(c b | a b c | b a)``
                                reflecting about the
                                centre of the last point.

                ``'wrap'``      The input is extended by    ``(a b c | a b c | a b c)``
                                wrapping around to the
                                opposite edge.

                ``'periodic'``  This is a synonym for
                                ``'wrap'``.
                ==============  ==========================  ============================

                The position of the window relative to each value can be
                changed by using the *origin* parameter.

            cval: scalar, optional
                Value to fill past the edges of the array if *mode* is
                ``'constant'``. Defaults to `None`, in which case the
                edges of the array will be filled with missing data.

                *Parameter example:*
                   To extend the input by filling all values beyond the
                   edge with zero: ``cval=0``

            origin: `int`, optional
                Controls the placement of the filter. Defaults to 0, which
                is the centre of the window. If the window has an even
                number of weights then then a value of 0 defines the index
                defined by ``width/2 -1``.

                *Parameter example:*
                  For a weighted moving average computed with a weights
                  window of ``[0.1, 0.15, 0.5, 0.15, 0.1]``, if
                  ``origin=0`` then the average is centred on each
                  point. If ``origin=-2`` then the average is shifted to
                  include the previous four points. If ``origin=1`` then
                  the average is shifted to include the previous point and
                  the and the next three points.

            {{inplace: `bool`, optional}}

        :Returns:

            `Data` or `None`
                The convolved data, or `None` if the operation was
                in-place.

        """
        from .dask_utils import cf_convolve1d

        d = _inplace_enabled_define_and_cleanup(self)

        iaxis = d._parse_axes(axis)
        if len(iaxis) != 1:
            raise ValueError(
                "Must specify a unique domain axis with the 'axis' "
                f"parameter. {axis!r} specifies axes {iaxis!r}"
            )

        iaxis = iaxis[0]

        if mode is None:
            # Default mode is 'wrap' if the axis is cyclic, or else
            # 'constant'.
            if iaxis in d.cyclic():
                boundary = "periodic"
            else:
                boundary = cval
        elif mode == "wrap":
            boundary = "periodic"
        elif mode == "constant":
            boundary = cval
        elif mode == "mirror":
            raise ValueError(
                "'mirror' mode is no longer available. Please raise an "
                "issue at https://github.com/NCAS-CMS/cf-python/issues "
                "if you would like it to be re-implemented."
            )
            # This re-implementation would involve getting a 'mirror'
            # function added to dask.array.overlap, along similar
            # lines to the existing 'reflect' function in that module.
        else:
            boundary = mode

        # Set the overlap depth large enough to accommodate the
        # filter.
        #
        # For instance, for a 5-point window, the calculated value at
        # each point requires 2 points either side if the filter is
        # centred (i.e. origin is 0) and (up to) 3 points either side
        # if origin is 1 or -1.
        #
        # It is a restriction of dask.array.map_overlap that we can't
        # use asymmetric halos for general 'boundary' types.
        size = len(window)
        depth = int(size / 2)
        if not origin and not size % 2:
            depth += 1

        depth += abs(origin)

        dx = d.to_dask_array()

        # Cast to float to ensure that NaNs can be stored (as required
        # by cf_convolve1d)
        if dx.dtype != float:
            dx = dx.astype(float, copy=False)

        # Convolve each chunk
        convolve1d = partial(
            cf_convolve1d, window=window, axis=iaxis, origin=origin
        )

        dx = dx.map_overlap(
            convolve1d,
            depth={iaxis: depth},
            boundary=boundary,
            trim=True,
            meta=np.array((), dtype=float),
        )

        d._set_dask(dx)

        return d

    @_inplace_enabled(default=False)
    def cumsum(
        self,
        axis=None,
        masked_as_zero=False,
        method="sequential",
        inplace=False,
    ):
        """Return the data cumulatively summed along the given axis.

        .. versionadded:: 3.0.0

        .. seealso:: `diff`, `sum`

        :Parameters:

            axis: `int`, optional
                Select the axis over which the cumulative sums are to
                be calculated. By default the cumulative sum is
                computed over the flattened array.

            method: `str`, optional
                Choose which method to use to perform the cumulative
                sum. See `dask.array.cumsum` for details.

                .. versionadded:: 3.14.0

            {{inplace: `bool`, optional}}

                .. versionadded:: 3.3.0

            masked_as_zero: deprecated at version 3.14.0
                See the examples for the new behaviour when there are
                masked values.

        :Returns:

             `Data` or `None`
                The data with the cumulatively summed axis, or `None`
                if the operation was in-place.

        **Examples**

        >>> d = cf.Data(numpy.arange(12).reshape(3, 4))
        >>> print(d.array)
        [[ 0  1  2  3]
         [ 4  5  6  7]
         [ 8  9 10 11]]
        >>> print(d.cumsum().array)
        [ 0  1  3  6 10 15 21 28 36 45 55 66]
        >>> print(d.cumsum(axis=0).array)
        [[ 0  1  2  3]
         [ 4  6  8 10]
         [12 15 18 21]]
        >>> print(d.cumsum(axis=1).array)
        [[ 0  1  3  6]
         [ 4  9 15 22]
         [ 8 17 27 38]]

        >>> d[0, 0] = cf.masked
        >>> d[1, [1, 3]] = cf.masked
        >>> d[2, 0:2] = cf.masked
        >>> print(d.array)
        [[-- 1 2 3]
         [4 -- 6 --]
         [-- -- 10 11]]
        >>> print(d.cumsum(axis=0).array)
        [[-- 1 2 3]
         [4 -- 8 --]
         [-- -- 18 14]]
        >>> print(d.cumsum(axis=1).array)
        [[-- 1 3 6]
         [4 -- 10 --]
         [-- -- 10 21]]

        """
        if masked_as_zero:
            _DEPRECATION_ERROR_KWARGS(
                self,
                "cumsum",
                {"masked_as_zero": None},
                message="",
                version="3.14.0",
                removed_at="5.0.0",
            )  # pragma: no cover

        d = _inplace_enabled_define_and_cleanup(self)

        dx = d.to_dask_array()
        dx = dx.cumsum(axis=axis, method=method)
        d._set_dask(dx)

        return d

    @_inplace_enabled(default=False)
    def rechunk(
        self,
        chunks=_DEFAULT_CHUNKS,
        threshold=None,
        block_size_limit=None,
        balance=False,
        inplace=False,
    ):
        """Change the chunk structure of the data.

        **Performance**

        Rechunking can sometimes be expensive and incur a lot of
        communication overheads.

        .. versionadded:: 3.14.0

        .. seealso:: `chunks`, `dask.array.rechunk`

        :Parameters:

            {{chunks: `int`, `tuple`, `dict` or `str`, optional}}

            {{threshold: `int`, optional}}

            {{block_size_limit: `int`, optional}}

            {{balance: `bool`, optional}}

        :Returns:

            `Data` or `None`
                The rechunked data, or `None` if the operation was
                in-place.

        **Examples**

        >>> x = cf.Data.ones((1000, 1000), chunks=(100, 100))

        Specify uniform chunk sizes with a tuple

        >>> y = x.rechunk((1000, 10))

        Or chunk only specific dimensions with a dictionary

        >>> y = x.rechunk({0: 1000})

        Use the value ``-1`` to specify that you want a single chunk
        along a dimension or the value ``"auto"`` to specify that dask
        can freely rechunk a dimension to attain blocks of a uniform
        block size.

        >>> y = x.rechunk({0: -1, 1: 'auto'}, block_size_limit=1e8)

        If a chunk size does not divide the dimension then rechunk
        will leave any unevenness to the last chunk.

        >>> x.rechunk(chunks=(400, -1)).chunks
        ((400, 400, 200), (1000,))

        However if you want more balanced chunks, and don't mind
        `dask` choosing a different chunksize for you then you can use
        the ``balance=True`` option.

        >>> x.rechunk(chunks=(400, -1), balance=True).chunks
        ((500, 500), (1000,))

        """
        d = _inplace_enabled_define_and_cleanup(self)

        dx = d.to_dask_array()
        dx = dx.rechunk(chunks, threshold, block_size_limit, balance)
        d._set_dask(dx, clear=_ALL ^ _ARRAY ^ _CACHE)

        return d

    @_inplace_enabled(default=False)
    def _asdatetime(self, inplace=False):
        """Change the internal representation of data array elements
        from numeric reference times to datetime-like objects.

        If the calendar has not been set then the default CF calendar will
        be used and the units' and the `calendar` attribute will be
        updated accordingly.

        If the internal representations are already datetime-like objects
        then no change occurs.

        .. versionadded:: 1.3

        .. seealso:: `_asreftime`, `_isdatetime`

        :Parameters:

            {{inplace: `bool`, optional}}

            {{i: deprecated at version 3.0.0}}

        :Returns:

            `Data` or `None`

        **Examples**

        >>> d = cf.Data([[1.93, 5.17]], "days since 2000-12-29")
        >>> e = d._asdatetime()
        >>> print(e.array)
        [[cftime.DatetimeGregorian(2000, 12, 30, 22, 19, 12, 0, has_year_zero=False)
          cftime.DatetimeGregorian(2001, 1, 3, 4, 4, 48, 0, has_year_zero=False)]]
        >>> f = e._asreftime()
        >>> print(f.array)
        [[1.93 5.17]]

        """
        d = _inplace_enabled_define_and_cleanup(self)

        units = d.Units
        if not units.isreftime:
            raise ValueError(
                f"Can't convert {units!r} values to date-time objects"
            )

        if not d._isdatetime():
            dx = d.to_dask_array()
            dx = dx.map_blocks(cf_rt2dt, units=units, dtype=object)
            d._set_dask(dx)

        return d

    def _isdatetime(self):
        """True if the internal representation is a datetime object."""
        return self.dtype.kind == "O" and self.Units.isreftime

    @_inplace_enabled(default=False)
    def _asreftime(self, inplace=False):
        """Change the internal representation of data array elements
        from datetime-like objects to numeric reference times.

        If the calendar has not been set then the default CF calendar will
        be used and the units' and the `calendar` attribute will be
        updated accordingly.

        If the internal representations are already numeric reference
        times then no change occurs.

        .. versionadded:: 1.3

        .. seealso:: `_asdatetime`, `_isdatetime`

        :Parameters:

            {{inplace: `bool`, optional}}

        :Returns:

            `Data` or `None`

        **Examples**

        >>> d = cf.Data([[1.93, 5.17]], "days since 2000-12-29")
        >>> e = d._asdatetime()
        >>> print(e.array)
        [[cftime.DatetimeGregorian(2000, 12, 30, 22, 19, 12, 0, has_year_zero=False)
          cftime.DatetimeGregorian(2001, 1, 3, 4, 4, 48, 0, has_year_zero=False)]]
        >>> f = e._asreftime()
        >>> print(f.array)
        [[1.93 5.17]]

        """
        d = _inplace_enabled_define_and_cleanup(self)

        units = d.Units
        if not units.isreftime:
            raise ValueError(
                f"Can't convert {units!r} values to numeric reference times"
            )

        if d._isdatetime():
            dx = d.to_dask_array()
            dx = dx.map_blocks(cf_dt2rt, units=units, dtype=float)
            d._set_dask(dx)

        return d

    def _combined_units(self, data1, method, inplace):
        """Combines by given method the data's units with other units.

        :Parameters:

            data1: `Data`

            method: `str`

            {{inplace: `bool`, optional}}

        :Returns:

            `Data` or `None`, `Data` or `None`, `Units`

        **Examples**

        >>> d._combined_units(e, '__sub__')
        >>> d._combined_units(e, '__imul__')
        >>> d._combined_units(e, '__irdiv__')
        >>> d._combined_units(e, '__lt__')
        >>> d._combined_units(e, '__rlshift__')
        >>> d._combined_units(e, '__iand__')

        """
        method_type = method[-5:-2]

        data0 = self

        units0 = data0.Units
        units1 = data1.Units

        if not units0 and not units1:
            return data0, data1, units0
        if (
            units0.isreftime
            and units1.isreftime
            and not units0.equivalent(units1)
        ):
            # Both are reference_time, but have non-equivalent
            # calendars
            if units0._canonical_calendar and not units1._canonical_calendar:
                data1 = data1._asdatetime()
                data1.override_units(units0, inplace=True)
                data1._asreftime(inplace=True)
                units1 = units0
            elif units1._canonical_calendar and not units0._canonical_calendar:
                if not inplace:
                    inplace = True
                    data0 = data0.copy()
                data0._asdatetime(inplace=True)
                data0.override_units(units1, inplace=True)
                data0._asreftime(inplace=True)
                units0 = units1
        # --- End: if

        if method_type in ("_eq", "_ne", "_lt", "_le", "_gt", "_ge"):
            # ---------------------------------------------------------
            # Operator is one of ==, !=, >=, >, <=, <
            # ---------------------------------------------------------
            if units0.equivalent(units1):
                # Units are equivalent
                if not units0.equals(units1):
                    data1 = data1.copy()
                    data1.Units = units0
                return data0, data1, _units_None
            elif not units1 or not units0:
                # At least one of the units is undefined
                return data0, data1, _units_None
            else:
                raise ValueError(
                    "Can't compare {0!r} to {1!r}".format(units0, units1)
                )
        # --- End: if

        # still here?
        if method_type in ("and", "_or", "ior", "ror", "xor", "ift"):
            # ---------------------------------------------------------
            # Operation is one of &, |, ^, >>, <<
            # ---------------------------------------------------------
            if units0.equivalent(units1):
                # Units are equivalent
                if not units0.equals(units1):
                    data1 = data1.copy()
                    data1.Units = units0
                return data0, data1, units0
            elif not units1:
                # units1 is undefined
                return data0, data1, units0
            elif not units0:
                # units0 is undefined
                return data0, data1, units1
            else:
                # Both units are defined and not equivalent
                raise ValueError(
                    "Can't operate with {} on data with {!r} to {!r}".format(
                        method, units0, units1
                    )
                )
        # --- End: if

        # Still here?
        if units0.isreftime:
            # ---------------------------------------------------------
            # units0 is reference time
            # ---------------------------------------------------------
            if method_type == "sub":
                if units1.isreftime:
                    if units0.equivalent(units1):
                        # Equivalent reference_times: the output units
                        # are time
                        if not units0.equals(units1):
                            data1 = data1.copy()
                            data1.Units = units0
                        return data0, data1, Units(_ut_unit=units0._ut_unit)
                    else:
                        # Non-equivalent reference_times: raise an
                        # exception
                        getattr(units0, method)(units1)
                elif units1.istime:
                    # reference_time minus time: the output units are
                    # reference_time
                    time0 = Units(_ut_unit=units0._ut_unit)
                    if not units1.equals(time0):
                        data1 = data1.copy()
                        data1.Units = time0
                    return data0, data1, units0
                elif not units1:
                    # reference_time minus no_units: the output units
                    # are reference_time
                    return data0, data1, units0
                else:
                    # reference_time minus something not yet accounted
                    # for: raise an exception
                    getattr(units0, method)(units1)

            elif method_type in ("add", "mul", "div", "mod"):
                if units1.istime:
                    # reference_time plus regular_time: the output
                    # units are reference_time
                    time0 = Units(_ut_unit=units0._ut_unit)
                    if not units1.equals(time0):
                        data1 = data1.copy()
                        data1.Units = time0
                    return data0, data1, units0
                elif not units1:
                    # reference_time plus no_units: the output units
                    # are reference_time
                    return data0, data1, units0
                else:
                    # reference_time plus something not yet accounted
                    # for: raise an exception
                    getattr(units0, method)(units1)

            else:
                # Raise an exception
                getattr(units0, method)(units1)

        elif units1.isreftime:
            # ---------------------------------------------------------
            # units1 is reference time
            # ---------------------------------------------------------
            if method_type == "add":
                if units0.istime:
                    # Time plus reference_time: the output units are
                    # reference_time
                    time1 = Units(_ut_unit=units1._ut_unit)
                    if not units0.equals(time1):
                        if not inplace:
                            data0 = data0.copy()
                        data0.Units = time1
                    return data0, data1, units1
                elif not units0:
                    # No_units plus reference_time: the output units
                    # are reference_time
                    return data0, data1, units1
                else:
                    # Raise an exception
                    getattr(units0, method)(units1)
        # --- End: if

        # Still here?
        if method_type in ("mul", "div"):
            # ---------------------------------------------------------
            # Method is one of *, /, //
            # ---------------------------------------------------------
            if not units1:
                # units1 is undefined
                return data0, data1, getattr(units0, method)(_units_1)
            elif not units0:
                # units0 is undefined
                return data0, data1, getattr(_units_1, method)(units1)
                #  !!!!!!! units0*units0 YOWSER
            else:
                # Both units are defined (note: if the units are
                # noncombinable then this will raise an exception)
                return data0, data1, getattr(units0, method)(units1)
        # --- End: if

        # Still here?
        if method_type in ("sub", "add", "mod"):
            # ---------------------------------------------------------
            # Operator is one of +, -
            # ---------------------------------------------------------
            if units0.equivalent(units1):
                # Units are equivalent
                if not units0.equals(units1):
                    data1 = data1.copy()
                    data1.Units = units0
                return data0, data1, units0
            elif not units1:
                # units1 is undefined
                return data0, data1, units0
            elif not units0:
                # units0 is undefined
                return data0, data1, units1
            else:
                # Both units are defined and not equivalent (note: if
                # the units are noncombinable then this will raise an
                # exception)
                return data0, data1, getattr(units0, method)(units1)
        # --- End: if

        # Still here?
        if method_type == "pow":
            if method == "__rpow__":
                # -----------------------------------------------------
                # Operator is __rpow__
                # -----------------------------------------------------
                if not units1:
                    # units1 is undefined
                    if not units0:
                        # units0 is undefined
                        return data0, data1, _units_None
                    elif units0.isdimensionless:
                        # units0 is dimensionless
                        if not units0.equals(_units_1):
                            if not inplace:
                                data0 = data0.copy()
                            data0.Units = _units_1

                        return data0, data1, _units_None
                elif units1.isdimensionless:
                    # units1 is dimensionless
                    if not units1.equals(_units_1):
                        data1 = data1.copy()
                        data1.Units = _units_1

                    if not units0:
                        # units0 is undefined
                        return data0, data1, _units_1
                    elif units0.isdimensionless:
                        # units0 is dimensionless
                        if not units0.equals(_units_1):
                            if not inplace:
                                data0 = data0.copy()
                            data0.Units = _units_1

                        return data0, data1, _units_1
                else:
                    # units1 is defined and is not dimensionless
                    if data0.size > 1:
                        raise ValueError(
                            "Can only raise units to the power of a single "
                            "value at a time. Asking to raise to the power of "
                            "{}".format(data0)
                        )

                    if not units0:
                        # Check that the units are not shifted, as
                        # raising this to a power is a nonlinear
                        # operation
                        p = data0.datum(0)
                        if units0 != (units0**p) ** (1.0 / p):
                            raise ValueError(
                                "Can't raise shifted units {!r} to the "
                                "power {}".format(units0, p)
                            )

                        return data0, data1, units1**p
                    elif units0.isdimensionless:
                        # units0 is dimensionless
                        if not units0.equals(_units_1):
                            if not inplace:
                                data0 = data0.copy()
                            data0.Units = _units_1

                        # Check that the units are not shifted, as
                        # raising this to a power is a nonlinear
                        # operation
                        p = data0.datum(0)
                        if units0 != (units0**p) ** (1.0 / p):
                            raise ValueError(
                                "Can't raise shifted units {!r} to the "
                                "power {}".format(units0, p)
                            )

                        return data0, data1, units1**p
                # --- End: if

                # This will deliberately raise an exception
                units1**units0
            else:
                # -----------------------------------------------------
                # Operator is __pow__
                # -----------------------------------------------------
                if not units0:
                    # units0 is undefined
                    if not units1:
                        # units0 is undefined
                        return data0, data1, _units_None
                    elif units1.isdimensionless:
                        # units0 is dimensionless
                        if not units1.equals(_units_1):
                            data1 = data1.copy()
                            data1.Units = _units_1

                        return data0, data1, _units_None
                elif units0.isdimensionless:
                    # units0 is dimensionless
                    if not units0.equals(_units_1):
                        if not inplace:
                            data0 = data0.copy()
                        data0.Units = _units_1

                    if not units1:
                        # units1 is undefined
                        return data0, data1, _units_1
                    elif units1.isdimensionless:
                        # units1 is dimensionless
                        if not units1.equals(_units_1):
                            data1 = data1.copy()
                            data1.Units = _units_1

                        return data0, data1, _units_1
                else:
                    # units0 is defined and is not dimensionless
                    if data1.size > 1:
                        raise ValueError(
                            "Can only raise units to the power of a single "
                            "value at a time. Asking to raise to the power of "
                            "{}".format(data1)
                        )

                    if not units1:
                        # Check that the units are not shifted, as
                        # raising this to a power is a nonlinear
                        # operation
                        p = data1.datum(0)
                        if units0 != (units0**p) ** (1.0 / p):
                            raise ValueError(
                                "Can't raise shifted units {!r} to the "
                                "power {}".format(units0, p)
                            )

                        return data0, data1, units0**p
                    elif units1.isdimensionless:
                        # units1 is dimensionless
                        if not units1.equals(_units_1):
                            data1 = data1.copy()
                            data1.Units = _units_1

                        # Check that the units are not shifted, as
                        # raising this to a power is a nonlinear
                        # operation
                        p = data1.datum(0)
                        if units0 != (units0**p) ** (1.0 / p):
                            raise ValueError(
                                "Can't raise shifted units {!r} to the "
                                "power {}".format(units0, p)
                            )

                        return data0, data1, units0**p
                # --- End: if

                # This will deliberately raise an exception
                units0**units1
            # --- End: if
        # --- End: if

        # Still here?
        raise ValueError(
            "Can't operate with {} on data with {!r} to {!r}".format(
                method, units0, units1
            )
        )

    def _binary_operation(self, other, method):
        """Implement binary arithmetic and comparison operations with
        the numpy broadcasting rules.

        It is called by the binary arithmetic and comparison
        methods, such as `__sub__`, `__imul__`, `__rdiv__`, `__lt__`, etc.

        .. seealso:: `_unary_operation`

        :Parameters:

            other:
                The object on the right hand side of the operator.

            method: `str`
                The binary arithmetic or comparison method name (such as
                ``'__imul__'`` or ``'__ge__'``).

        :Returns:

            `Data`
                A new data object, or if the operation was in place, the
                same data object.

        **Examples**

        >>> d = cf.Data([0, 1, 2, 3])
        >>> e = cf.Data([1, 1, 3, 4])

        >>> f = d._binary_operation(e, '__add__')
        >>> print(f.array)
        [1 2 5 7]

        >>> e = d._binary_operation(e, '__lt__')
        >>> print(e.array)
        [ True False  True  True]

        >>> d._binary_operation(2, '__imul__')
        >>> print(d.array)
        [0 2 4 6]

        """
        if getattr(other, "_NotImplemented_RHS_Data_op", False):
            return NotImplemented

        inplace = method[2] == "i"

        # ------------------------------------------------------------
        # Ensure other is an independent Data object, for example
        # so that combination with cf.Query objects works.
        # ------------------------------------------------------------
        if not isinstance(other, self.__class__):
            if (
                isinstance(other, cftime.datetime)
                and other.calendar == ""
                and self.Units.isreftime
            ):
                other = cf_dt(
                    other, calendar=getattr(self.Units, "calendar", "standard")
                )
            elif other is None:
                # Can't sensibly initialise a Data object from a bare
                # `None` (issue #281)
                other = np.array(None, dtype=object)

            other = type(self).asdata(other)

        # ------------------------------------------------------------
        # Prepare data0 (i.e. self copied) and data1 (i.e. other)
        # ------------------------------------------------------------
        data0 = self.copy()

        # Parse units
        data0, other, new_Units = data0._combined_units(other, method, True)

        # Cast as dask arrays
        dx0 = data0.to_dask_array()
        dx1 = other.to_dask_array()

        # Set if applicable the tolerance levels for the result
        if method in ("__eq__", "__ne__"):
            rtol = self._rtol
            atol = self._atol

        # ------------------------------------------------------------
        # Perform the binary operation with data0 (self) and data1
        # (other)
        # ------------------------------------------------------------
        if method == "__eq__":
            if dx0.dtype.kind in "US" or dx1.dtype.kind in "US":
                result = getattr(dx0, method)(dx1)
            else:
                result = da.isclose(dx0, dx1, rtol=rtol, atol=atol)
        elif method == "__ne__":
            if dx0.dtype.kind in "US" or dx1.dtype.kind in "US":
                result = getattr(dx0, method)(dx1)
            else:
                result = ~da.isclose(dx0, dx1, rtol=rtol, atol=atol)
        elif inplace:
            # Find non-in-place equivalent operator (remove 'i')
            equiv_method = method[:2] + method[3:]
            # Need to add check in here to ensure that the operation is not
            # trying to cast in a way which is invalid. For example, doing
            # [an int array] ** float value = [a float array] is fine, but
            # doing this in-place would try to chance an int array into a
            # float one, which isn't valid casting. Therefore we need to
            # catch cases where __i<op>__ isn't possible even if __<op>__
            # is due to datatype consistency rules.
            result = getattr(dx0, equiv_method)(dx1)
        else:
            result = getattr(dx0, method)(dx1)

        if result is NotImplemented:
            raise TypeError(
                f"Unsupported operands for {method}: {self!r} and {other!r}"
            )

        # Set axes when other has more dimensions than self
        axes = None
        ndim0 = dx0.ndim
        if not ndim0:
            axes = other._axes
        else:
            diff = dx1.ndim - ndim0
            if diff > 0:
                axes = list(self._axes)
                for _ in range(diff):
                    axes.insert(0, new_axis_identifier(tuple(axes)))

        if inplace:  # in-place so concerns original self
            self._set_dask(result)
            self.override_units(new_Units, inplace=True)
            if axes is not None:
                self._axes = axes

            return self
        else:  # not, so concerns a new Data object copied from self, data0
            data0._set_dask(result)
            data0.override_units(new_Units, inplace=True)
            if axes is not None:
                data0._axes = axes

            return data0

    def _parse_indices(self, *args, **kwargs):
        """'cf.Data._parse_indices' is not available.

        Use function `cf.parse_indices` instead.

        """
        raise NotImplementedError(
            "'cf.Data._parse_indices' is not available. "
            "Use function 'cf.parse_indices' instead."
        )

    def _regrid(
        self,
        method=None,
        operator=None,
        regrid_axes=None,
        regridded_sizes=None,
        min_weight=None,
    ):
        """Regrid the data.

        See `cf.regrid.regrid` for details.

        .. versionadded:: 3.14.0

        .. seealso:: `cf.Field.regridc`, `cf.Field.regrids`

        :Parameters:

            {{method: `str` or `None`, optional}}

            operator: `RegridOperator`
                The definition of the source and destination grids and
                the regridding weights.

            regrid_axes: sequence of `int`
                The positions of the regrid axes in the data, given in
                the relative order expected by the regrid
                operator. For spherical regridding this order is [Y,
                X].

                *Parameter example:*
                  ``[2, 3]``

            regridded_sizes: `dict`
                Mapping of the regrid axes, defined by the integer
                elements of *regrid_axes*, to their regridded sizes.

                *Parameter example:*
                  ``{3: 128, 2: 64}``

            {{min_weight: float, optional}}

        :Returns:

            `Data`
                The regridded data.

        """
        from dask import delayed

        from .dask_regrid import regrid, regrid_weights

        shape = self.shape
        src_shape = tuple(shape[i] for i in regrid_axes)
        if src_shape != operator.src_shape:
            raise ValueError(
                f"Regrid axes shape {src_shape} does not match "
                f"the shape of the regrid operator: {operator.src_shape}"
            )

        dx = self.to_dask_array()

        # Rechunk so that each chunk contains data in the form
        # expected by the regrid operator, i.e. the regrid axes all
        # have chunksize -1.
        numblocks = dx.numblocks
        if not all(numblocks[i] == 1 for i in regrid_axes):
            chunks = [
                (-1,) if i in regrid_axes else c
                for i, c in enumerate(dx.chunks)
            ]
            dx = dx.rechunk(chunks)

        # Define the regridded chunksizes
        regridded_chunks = tuple(
            (regridded_sizes[i],) if i in regridded_sizes else c
            for i, c in enumerate(dx.chunks)
        )

        # Set the output data type
        if method in ("nearest_dtos", "nearest_stod"):
            dst_dtype = dx.dtype
        else:
            dst_dtype = float

        non_regrid_axes = [i for i in range(self.ndim) if i not in regrid_axes]

        # Cast weights and mask arrays as dask arrays
        weights = da.asanyarray(operator.weights)
        row = da.asanyarray(operator.row)
        col = da.asanyarray(operator.col)

        src_mask = operator.src_mask
        if src_mask is not None:
            src_mask = da.asanyarray(src_mask)

        dst_mask = operator.dst_mask
        if dst_mask is not None:
            dst_mask = da.asanyarray(dst_mask)

        # Create a delayed object that calculates the weights
        # matrix
        weights_func = partial(
            regrid_weights,
            src_shape=src_shape,
            dst_shape=operator.dst_shape,
            dtype=dst_dtype,
            start_index=operator.start_index,
        )
        weights = delayed(weights_func, pure=True)(
            weights=weights,
            row=row,
            col=col,
            dst_mask=dst_mask,
        )

        # Create a regridding function to apply to each chunk
        regrid_func = partial(
            regrid,
            method=method,
            src_shape=src_shape,
            dst_shape=operator.dst_shape,
            axis_order=non_regrid_axes + list(regrid_axes),
            min_weight=min_weight,
        )

        dx = dx.map_blocks(
            regrid_func,
            weights=weights,
            ref_src_mask=src_mask,
            chunks=regridded_chunks,
            meta=np.array((), dtype=dst_dtype),
        )

        d = self.copy()
        d._set_dask(dx)
        return d

    @classmethod
    def concatenate(cls, data, axis=0, cull_graph=True, relaxed_units=False):
        """Join a sequence of data arrays together.

        .. seealso:: `cull_graph`

        :Parameters:

            data: sequence of `Data`
                The data arrays to be concatenated. Concatenation is
                carried out in the order given. Each data array must have
                equivalent units and the same shape, except in the
                concatenation axis. Note that scalar arrays are treated as
                if they were one dimensional.

            axis: `int`, optional
                The axis along which the arrays will be joined. The
                default is 0. Note that scalar arrays are treated as if
                they were one dimensional.

                .. note:: If the axis specified is cyclic, it will become
                          non-cyclic in the output.

            {{cull_graph: `bool`, optional}}

            relaxed_units: `bool`, optional
                If True then allow the concatenation of data arrays
                with invalid but otherwise equal units. By default, if
                any data array has invalid units then the
                concatenation will fail.

                A `Units` object is considered to be invalid if its
                `!isvalid` attribute is `False`:

                >>> d = cf.Data(9, 'metre')
                >>> d.Units.isvalid
                True
                >>> d = cf.Data(9)
                >>> d.Units.isvalid
                True
                >>> d = cf.Data(9, 'bad-units')
                >>> d.Units.isvalid
                False

                .. versionadded:: 3.14.1

        :Returns:

            `Data`
                The concatenated data.

        **Examples**

        >>> d = cf.Data([[1, 2], [3, 4]], 'km')
        >>> e = cf.Data([[5.0, 6.0]], 'metre')
        >>> f = cf.Data.concatenate((d, e))
        >>> print(f.array)
        [[ 1.     2.   ]
         [ 3.     4.   ]
         [ 0.005  0.006]]
        >>> f.equals(cf.Data.concatenate((d, e), axis=-2))
        True

        >>> e = cf.Data([[5.0], [6.0]], 'metre')
        >>> f = cf.Data.concatenate((d, e), axis=1)
        >>> print(f.array)
        [[ 1.     2.     0.005]
         [ 3.     4.     0.006]]

        >>> d = cf.Data(1, 'km')
        >>> e = cf.Data(50.0, 'metre')
        >>> f = cf.Data.concatenate((d, e))
        >>> print(f.array)
        [ 1.    0.05]

        >>> e = cf.Data([50.0, 75.0], 'metre')
        >>> f = cf.Data.concatenate((d, e))
        >>> print(f.array)
        [ 1.     0.05   0.075]

        """
        data = tuple(data)
        if len(data) < 2:
            raise ValueError(
                "Can't concatenate: Must provide at least two data arrays"
            )

        if cull_graph:
            # Remove unnecessary components from the graph, which may
            # improve performance, and because complicated task graphs
            # can sometimes confuse da.concatenate.
            for d in data:
                d.cull_graph()

        data0 = data[0].copy()

        processed_data = []
        units0 = data0.Units
        for index, data1 in enumerate(data):
            copied = False  # to avoid making two copies in a given case

            # Turn any scalar array into a 1-d array
            if not data1.ndim:
                data1 = data1.copy()
                copied = True
                data1.insert_dimension(inplace=True)

            # Check and conform, if necessary, the units of all inputs
            units1 = data1.Units
            if (
                relaxed_units
                and not units0.isvalid
                and not units1.isvalid
                and units0.__dict__ == units1.__dict__
            ):
                # Allow identical invalid units to be equal
                pass
            elif not units0.equivalent(units1):
                raise ValueError(
                    "Can't concatenate: All the input arrays must have "
                    "equivalent units"
                )
            elif not units0.equals(units1):
                if not copied:
                    data1 = data1.copy()

                data1.Units = units0

            processed_data.append(data1)

        # Get data as dask arrays and apply concatenation operation
        dxs = [d.to_dask_array() for d in processed_data]
        dx = da.concatenate(dxs, axis=axis)
<<<<<<< HEAD
=======

        # Set the new dask array, retaining the cached elements ...
        data0._set_dask(dx, clear=_ALL ^ _CACHE)

        # ... but now delete the cached second element, which might
        # now be incorrect.
        data0._custom.pop("second_element", None)
>>>>>>> 8d88e682

        # Set the CFA write status
        #
        # Assume at first that all input data instance have True
        # status, but ...
        cfa = _CFA
        for d in processed_data:
            if not d.cfa_get_write():
                # ... the CFA write status is False when any input
                # data instance has False status ...
                cfa = _NONE
                break

        if cfa != _NONE:
            non_concat_axis_chunks0 = list(processed_data[0].chunks)
            non_concat_axis_chunks0.pop(axis)
            for d in processed_data[1:]:
                non_concat_axis_chunks = list(d.chunks)
                non_concat_axis_chunks.pop(axis)
                if non_concat_axis_chunks != non_concat_axis_chunks0:
                    # ... the CFA write status is False when any two
                    # input data instances have different chunk
                    # patterns for the non-concatenated axes.
                    cfa = _NONE
                    break

        # Set the new dask array
        data0._set_dask(dx, clear=_ALL ^ cfa)

        # Set the CFA-netCDF aggregated data instructions and file
        # name substitutions by combining them from all of the input
        # data instances, giving precedence to those towards the left
        # hand side of the input list.
        if data0.cfa_get_write():
            aggregated_data = {}
            substitutions = {}
            for d in processed_data[::-1]:
                aggregated_data.update(d.cfa_get_aggregated_data({}))
                substitutions.update(d.cfa_file_substitutions())

            data0.cfa_set_aggregated_data(aggregated_data)
            data0.cfa_set_file_substitutions(substitutions)

        # Set the CFA aggregation instruction term status
        if data0.cfa_get_term():
            for d in processed_data[1:]:
                if not d.cfa_get_term():
                    data0.cfa_set_term(False)
                    break

        # Set the appropriate cached elements
        cached_elements = processed_data[0]._get_cached_elements()
        cached_elements.pop(-1, None)
        last_element = processed_data[-1]._get_cached_elements().get(-1)
        if last_element is not None:
            cached_elements[-1] = last_element

        data0._set_cached_elements(cached_elements)

        # Manage cyclicity of axes: if join axis was cyclic, it is no
        # longer.
        axis = data0._parse_axes(axis)[0]
        if axis in data0.cyclic():
            logger.warning(
                f"Concatenating along a cyclic axis ({axis}) therefore the "
                "axis has been set as non-cyclic in the output."
            )
            data0.cyclic(axes=axis, iscyclic=False)

        return data0

    def _unary_operation(self, operation):
        """Implement unary arithmetic operations.

        It is called by the unary arithmetic methods, such as
        __abs__().

        .. seealso:: `_binary_operation`

        :Parameters:

            operation: `str`
                The unary arithmetic method name (such as "__invert__").

        :Returns:

            `Data`
                A new Data array.

        **Examples**

        >>> d = cf.Data([[1, 2, -3, -4, -5]])

        >>> e = d._unary_operation('__abs__')
        >>> print(e.array)
        [[1 2 3 4 5]]

        >>> e = d.__abs__()
        >>> print(e.array)
        [[1 2 3 4 5]]

        >>> e = abs(d)
        >>> print(e.array)
        [[1 2 3 4 5]]

        """
        out = self.copy(array=False)

        dx = self.to_dask_array()
        dx = getattr(operator, operation)(dx)

        out._set_dask(dx)

        return out

    def __add__(self, other):
        """The binary arithmetic operation ``+``

        x.__add__(y) <==> x+y

        """
        return self._binary_operation(other, "__add__")

    def __iadd__(self, other):
        """The augmented arithmetic assignment ``+=``

        x.__iadd__(y) <==> x+=y

        """
        return self._binary_operation(other, "__iadd__")

    def __radd__(self, other):
        """The binary arithmetic operation ``+`` with reflected
        operands.

        x.__radd__(y) <==> y+x

        """
        return self._binary_operation(other, "__radd__")

    def __sub__(self, other):
        """The binary arithmetic operation ``-``

        x.__sub__(y) <==> x-y

        """
        return self._binary_operation(other, "__sub__")

    def __isub__(self, other):
        """The augmented arithmetic assignment ``-=``

        x.__isub__(y) <==> x-=y

        """
        return self._binary_operation(other, "__isub__")

    def __rsub__(self, other):
        """The binary arithmetic operation ``-`` with reflected
        operands.

        x.__rsub__(y) <==> y-x

        """
        return self._binary_operation(other, "__rsub__")

    def __mul__(self, other):
        """The binary arithmetic operation ``*``

        x.__mul__(y) <==> x*y

        """
        return self._binary_operation(other, "__mul__")

    def __imul__(self, other):
        """The augmented arithmetic assignment ``*=``

        x.__imul__(y) <==> x*=y

        """
        return self._binary_operation(other, "__imul__")

    def __rmul__(self, other):
        """The binary arithmetic operation ``*`` with reflected
        operands.

        x.__rmul__(y) <==> y*x

        """
        return self._binary_operation(other, "__rmul__")

    def __div__(self, other):
        """The binary arithmetic operation ``/``

        x.__div__(y) <==> x/y

        """
        return self._binary_operation(other, "__div__")

    def __idiv__(self, other):
        """The augmented arithmetic assignment ``/=``

        x.__idiv__(y) <==> x/=y

        """
        return self._binary_operation(other, "__idiv__")

    def __rdiv__(self, other):
        """The binary arithmetic operation ``/`` with reflected
        operands.

        x.__rdiv__(y) <==> y/x

        """
        return self._binary_operation(other, "__rdiv__")

    def __floordiv__(self, other):
        """The binary arithmetic operation ``//``

        x.__floordiv__(y) <==> x//y

        """
        return self._binary_operation(other, "__floordiv__")

    def __ifloordiv__(self, other):
        """The augmented arithmetic assignment ``//=``

        x.__ifloordiv__(y) <==> x//=y

        """
        return self._binary_operation(other, "__ifloordiv__")

    def __rfloordiv__(self, other):
        """The binary arithmetic operation ``//`` with reflected
        operands.

        x.__rfloordiv__(y) <==> y//x

        """
        return self._binary_operation(other, "__rfloordiv__")

    def __truediv__(self, other):
        """The binary arithmetic operation ``/`` (true division)

        x.__truediv__(y) <==> x/y

        """
        return self._binary_operation(other, "__truediv__")

    def __itruediv__(self, other):
        """The augmented arithmetic assignment ``/=`` (true division)

        x.__itruediv__(y) <==> x/=y

        """
        return self._binary_operation(other, "__itruediv__")

    def __rtruediv__(self, other):
        """The binary arithmetic operation ``/`` (true division) with
        reflected operands.

        x.__rtruediv__(y) <==> y/x

        """
        return self._binary_operation(other, "__rtruediv__")

    def __pow__(self, other, modulo=None):
        """The binary arithmetic operations ``**`` and ``pow``

        x.__pow__(y) <==> x**y

        """
        if modulo is not None:
            raise NotImplementedError(
                "3-argument power not supported for {!r}".format(
                    self.__class__.__name__
                )
            )

        return self._binary_operation(other, "__pow__")

    def __ipow__(self, other, modulo=None):
        """The augmented arithmetic assignment ``**=``

        x.__ipow__(y) <==> x**=y

        """
        if modulo is not None:
            raise NotImplementedError(
                "3-argument power not supported for {!r}".format(
                    self.__class__.__name__
                )
            )

        return self._binary_operation(other, "__ipow__")

    def __rpow__(self, other, modulo=None):
        """The binary arithmetic operations ``**`` and ``pow`` with
        reflected operands.

        x.__rpow__(y) <==> y**x

        """
        if modulo is not None:
            raise NotImplementedError(
                "3-argument power not supported for {!r}".format(
                    self.__class__.__name__
                )
            )

        return self._binary_operation(other, "__rpow__")

    def __mod__(self, other):
        """The binary arithmetic operation ``%``

        x.__mod__(y) <==> x % y

        """
        return self._binary_operation(other, "__mod__")

    def __imod__(self, other):
        """The binary arithmetic operation ``%=``

        x.__imod__(y) <==> x %= y

        """
        return self._binary_operation(other, "__imod__")

    def __rmod__(self, other):
        """The binary arithmetic operation ``%`` with reflected
        operands.

        x.__rmod__(y) <==> y % x

        """
        return self._binary_operation(other, "__rmod__")

    def __eq__(self, other):
        """The rich comparison operator ``==``

        x.__eq__(y) <==> x==y

        """
        return self._binary_operation(other, "__eq__")

    def __ne__(self, other):
        """The rich comparison operator ``!=``

        x.__ne__(y) <==> x!=y

        """
        return self._binary_operation(other, "__ne__")

    def __ge__(self, other):
        """The rich comparison operator ``>=``

        x.__ge__(y) <==> x>=y

        """
        return self._binary_operation(other, "__ge__")

    def __gt__(self, other):
        """The rich comparison operator ``>``

        x.__gt__(y) <==> x>y

        """
        return self._binary_operation(other, "__gt__")

    def __le__(self, other):
        """The rich comparison operator ``<=``

        x.__le__(y) <==> x<=y

        """
        return self._binary_operation(other, "__le__")

    def __lt__(self, other):
        """The rich comparison operator ``<``

        x.__lt__(y) <==> x<y

        """
        return self._binary_operation(other, "__lt__")

    def __and__(self, other):
        """The binary bitwise operation ``&``

        x.__and__(y) <==> x&y

        """
        return self._binary_operation(other, "__and__")

    def __iand__(self, other):
        """The augmented bitwise assignment ``&=``

        x.__iand__(y) <==> x&=y

        """
        return self._binary_operation(other, "__iand__")

    def __rand__(self, other):
        """The binary bitwise operation ``&`` with reflected operands.

        x.__rand__(y) <==> y&x

        """
        return self._binary_operation(other, "__rand__")

    def __or__(self, other):
        """The binary bitwise operation ``|``

        x.__or__(y) <==> x|y

        """
        return self._binary_operation(other, "__or__")

    def __ior__(self, other):
        """The augmented bitwise assignment ``|=``

        x.__ior__(y) <==> x|=y

        """
        return self._binary_operation(other, "__ior__")

    def __ror__(self, other):
        """The binary bitwise operation ``|`` with reflected operands.

        x.__ror__(y) <==> y|x

        """
        return self._binary_operation(other, "__ror__")

    def __xor__(self, other):
        """The binary bitwise operation ``^``

        x.__xor__(y) <==> x^y

        """
        return self._binary_operation(other, "__xor__")

    def __ixor__(self, other):
        """The augmented bitwise assignment ``^=``

        x.__ixor__(y) <==> x^=y

        """
        return self._binary_operation(other, "__ixor__")

    def __rxor__(self, other):
        """The binary bitwise operation ``^`` with reflected operands.

        x.__rxor__(y) <==> y^x

        """
        return self._binary_operation(other, "__rxor__")

    def __lshift__(self, y):
        """The binary bitwise operation ``<<``

        x.__lshift__(y) <==> x<<y

        """
        return self._binary_operation(y, "__lshift__")

    def __ilshift__(self, y):
        """The augmented bitwise assignment ``<<=``

        x.__ilshift__(y) <==> x<<=y

        """
        return self._binary_operation(y, "__ilshift__")

    def __rlshift__(self, y):
        """The binary bitwise operation ``<<`` with reflected operands.

        x.__rlshift__(y) <==> y<<x

        """
        return self._binary_operation(y, "__rlshift__")

    def __rshift__(self, y):
        """The binary bitwise operation ``>>``

        x.__lshift__(y) <==> x>>y

        """
        return self._binary_operation(y, "__rshift__")

    def __irshift__(self, y):
        """The augmented bitwise assignment ``>>=``

        x.__irshift__(y) <==> x>>=y

        """
        return self._binary_operation(y, "__irshift__")

    def __rrshift__(self, y):
        """The binary bitwise operation ``>>`` with reflected operands.

        x.__rrshift__(y) <==> y>>x

        """
        return self._binary_operation(y, "__rrshift__")

    def __abs__(self):
        """The unary arithmetic operation ``abs``

        x.__abs__() <==> abs(x)

        """
        return self._unary_operation("__abs__")

    def __neg__(self):
        """The unary arithmetic operation ``-``

        x.__neg__() <==> -x

        """
        return self._unary_operation("__neg__")

    def __invert__(self):
        """The unary bitwise operation ``~``

        x.__invert__() <==> ~x

        """
        return self._unary_operation("__invert__")

    def __pos__(self):
        """The unary arithmetic operation ``+``

        x.__pos__() <==> +x

        """
        return self._unary_operation("__pos__")

    # ----------------------------------------------------------------
    # Private attributes
    # ----------------------------------------------------------------
    @property
    def _Units(self):
        """Storage for the units.

        The units are stored in a `Units` object, and reflect the
        units of the (yet to be computed) elements of the underlying
        data.

        .. warning:: Assigning to `_Units` does *not* trigger a units
                     conversion of the underlying data
                     values. Therefore assigning to `_Units` should
                     only be done in cases when it is known that the
                     intrinsic units represented by the data values
                     are inconsistent with the existing value of
                     `_Units`. Before assigning to `_Units`, first
                     consider if assigning to `Units`, or calling the
                     `override_units` or `override_calendar` method is
                     a more appropriate course of action, and use one
                     of those if possible.

        """
        return self._custom["_Units"]

    @_Units.setter
    def _Units(self, value):
        self._custom["_Units"] = value

    @_Units.deleter
    def _Units(self):
        self._custom["_Units"] = _units_None

    @property
    def _cyclic(self):
        """Storage for axis cyclicity.

        Contains a `set` that identifies which axes are cyclic (and
        therefore allow cyclic slicing). The set contains a subset of
        the axis identifiers defined by the `_axes` attribute.

        .. warning:: Never change the value of the `_cyclic` attribute
                     in-place.

        .. note:: When an axis identifier is removed from the `_axes`
                  attribute then it is automatically also removed from
                  the `_cyclic` attribute.

        """
        return self._custom["_cyclic"]

    @_cyclic.setter
    def _cyclic(self, value):
        self._custom["_cyclic"] = value

    @_cyclic.deleter
    def _cyclic(self):
        self._custom["_cyclic"] = _empty_set

    @property
    def _axes(self):
        """Storage for the axis identifiers.

        Contains a `tuple` of identifiers, one for each array axis.

        .. note:: When the axis identifiers are reset, then any axis
                  identifier named by the `_cyclic` attribute which is
                  not in the new `_axes` set is automatically removed
                  from the `_cyclic` attribute.

        """
        return self._custom["_axes"]

    @_axes.setter
    def _axes(self, value):
        self._custom["_axes"] = tuple(value)

        # Remove cyclic axes that are not in the new axes
        cyclic = self._cyclic
        if cyclic:
            # Never change the value of the _cyclic attribute in-place
            self._cyclic = cyclic.intersection(value)

    # ----------------------------------------------------------------
    # Dask attributes
    # ----------------------------------------------------------------
    @property
    def chunks(self):
        """The chunk sizes for each dimension.

        .. versionadded:: 3.14.0

        .. seealso:: `npartitions`, `numblocks`, `rechunk`

        **Examples**

        >>> d = cf.Data.ones((6, 5), chunks=(2, 4))
        >>> d.chunks
        ((2, 2, 2), (4, 1))
        >>> d.numblocks
        (3, 2)
        >>> d.npartitions
        6

        """
        return self.to_dask_array().chunks

    # ----------------------------------------------------------------
    # Attributes
    # ----------------------------------------------------------------
    @property
    def Units(self):
        """The `cf.Units` object containing the units of the data array.

        Can be set to any units equivalent to the existing units.

        .. seealso `override_units`, `override_calendar`

        **Examples**

        >>> d = cf.Data([1, 2, 3], units='m')
        >>> d.Units
        <Units: m>
        >>> d.Units = cf.Units('kilmetres')
        >>> d.Units
        <Units: kilmetres>
        >>> d.Units = cf.Units('km')
        >>> d.Units
        <Units: km>

        """
        return self._Units

    @Units.setter
    def Units(self, value):
        try:
            old_units = self._Units
        except KeyError:
            pass
        else:
            if old_units and not old_units.equivalent(value):
                raise ValueError(
                    f"Can't set Units to {value!r} that are not "
                    f"equivalent to the current units {old_units!r}. "
                    "Consider using the override_units method instead."
                )

            if not old_units or self.Units.equals(value):
                self._Units = value
                return

        dtype = self.dtype
        if dtype.kind in "iu":
            if dtype.char in "iI":
                dtype = _dtype_float32
            else:
                dtype = _dtype_float

        dx = self.to_dask_array()
        dx = dx.map_blocks(
            partial(cf_units, from_units=old_units, to_units=value),
            dtype=dtype,
        )

        # Setting equivalent units doesn't affect the CFA write status
        self._set_dask(dx, clear=_ALL ^ _CFA)

        self._Units = value

    @Units.deleter
    def Units(self):
        raise ValueError(
            "Can't delete the Units attribute. "
            "Consider using the override_units method instead."
        )

    @property
    def data(self):
        """The data as an object identity.

        **Examples**

        >>> d = cf.Data([1, 2], 'm')
        >>> d.data is d
        True

        """
        return self

    @property
    def dtype(self):
        """The `numpy` data-type of the data.

        Always returned as a `numpy` data-type instance, but may be set
        as any object that converts to a `numpy` data-type.

        **Examples**

        >>> d = cf.Data([1, 2.5, 3.9])
        >>> d.dtype
        dtype('float64')
        >>> print(d.array)
        [1.  2.5 3.9]
        >>> d.dtype = int
        >>> d.dtype
        dtype('int64')
        >>> print(d.array)
        [1 2 3]
        >>> d.dtype = 'float32'
        >>> print(d.array)
        [1. 2. 3.]
        >>> import numpy as np
        >>> d.dtype = np.dtype('int32')
        >>> d.dtype
        dtype('int32')
        >>> print(d.array)
        [1 2 3]

        """
        dx = self.to_dask_array()
        return dx.dtype

    @dtype.setter
    def dtype(self, value):
        dx = self.to_dask_array()

        # Only change the datatype if it's different to that of the
        # dask array
        if dx.dtype != value:
            dx = dx.astype(value)
            self._set_dask(dx)

    @property
    def fill_value(self):
        """The data array missing data value.

        If set to `None` then the default `numpy` fill value appropriate to
        the data array's data-type will be used.

        Deleting this attribute is equivalent to setting it to None, so
        this attribute is guaranteed to always exist.

        **Examples**

        >>> d.fill_value = 9999.0
        >>> d.fill_value
        9999.0
        >>> del d.fill_value
        >>> d.fill_value
        None

        """
        return self.get_fill_value(None)

    @fill_value.setter
    def fill_value(self, value):
        self.set_fill_value(value)

    @fill_value.deleter
    def fill_value(self):
        self.del_fill_value(None)

    @property
    def hardmask(self):
        """Hardness of the mask.

        If the `hardmask` attribute is `True`, i.e. there is a hard
        mask, then unmasking an entry will silently not occur. This is
        the default, and prevents overwriting the mask.

        If the `hardmask` attribute is `False`, i.e. there is a soft
        mask, then masked entries may be overwritten with non-missing
        values.

        .. note:: Setting the `hardmask` attribute does not
                  immediately change the mask hardness, rather its
                  value indicates to other methods (such as `where`,
                  `transpose`, etc.) whether or not the mask needs
                  hardening or softening prior to an operation being
                  defined, and those methods will reset the mask
                  hardness if required.

                  By contrast, the `harden_mask` and `soften_mask`
                  methods immediately reset the mask hardness of the
                  underlying `dask` array, and also set the value of
                  the `hardmask` attribute.

        .. seealso:: `harden_mask`, `soften_mask`, `to_dask_array`,
                     `where`, `__setitem__`

        **Examples**

        >>> d = cf.Data([1, 2, 3])
        >>> d.hardmask
        True
        >>> d[0] = cf.masked
        >>> print(d.array)
        [-- 2 3]
        >>> d[...] = 999
        >>> print(d.array)
        [-- 999 999]
        >>> d.hardmask = False
        >>> d.hardmask
        False
        >>> d[...] = -1
        >>> print(d.array)
        [-1 -1 -1]

        """
        return self._custom.get("hardmask", _DEFAULT_HARDMASK)

    @hardmask.setter
    def hardmask(self, value):
        self._custom["hardmask"] = value

    @property
    def is_masked(self):
        """True if the data array has any masked values.

        **Performance**

        `is_masked` causes all delayed operations to be executed.

        **Examples**

        >>> d = cf.Data([[1, 2, 3], [4, 5, 6]])
        >>> print(d.is_masked)
        False
        >>> d[0, ...] = cf.masked
        >>> d.is_masked
        True

        """

        def is_masked(a):
            out = np.ma.is_masked(a)
            return np.array(out).reshape((1,) * a.ndim)

        dx = self.to_dask_array()

        out_ind = tuple(range(dx.ndim))
        dx_ind = out_ind

        dx = da.blockwise(
            is_masked,
            out_ind,
            dx,
            dx_ind,
            adjust_chunks={i: 1 for i in out_ind},
            dtype=bool,
        )

        return bool(dx.any())

    @property
    def nbytes(self):
        """Total number of bytes consumed by the elements of the array.

        Does not include bytes consumed by the array mask

        **Performance**

        If the number of bytes is unknown then it is calculated
        immediately by executing all delayed operations.

        **Examples**

        >>> d = cf.Data([[1, 1.5, 2]])
        >>> d.dtype
        dtype('float64')
        >>> d.size, d.dtype.itemsize
        (3, 8)
        >>> d.nbytes
        24
        >>> d[0] = cf.masked
        >>> print(d.array)
        [[-- 1.5 2.0]]
        >>> d.nbytes
        24

        """
        dx = self.to_dask_array()
        if math.isnan(dx.size):
            logger.debug("Computing data nbytes: Performance may be degraded")
            dx.compute_chunk_sizes()

        return dx.nbytes

    @property
    def ndim(self):
        """Number of dimensions in the data array.

        **Examples**

        >>> d = cf.Data([[1, 2, 3], [4, 5, 6]])
        >>> d.ndim
        2

        >>> d = cf.Data([[1, 2, 3]])
        >>> d.ndim
        2

        >>> d = cf.Data([[3]])
        >>> d.ndim
        2

        >>> d = cf.Data([3])
        >>> d.ndim
        1

        >>> d = cf.Data(3)
        >>> d.ndim
        0

        """
        dx = self.to_dask_array()
        return dx.ndim

    @property
    def npartitions(self):
        """The total number of chunks.

        .. versionadded:: 3.14.0

        .. seealso:: `chunks`, `numblocks`, `rechunk`

        **Examples**

        >>> d = cf.Data.ones((6, 5), chunks=(2, 4))
        >>> d.chunks
        ((2, 2, 2), (4, 1))
        >>> d.numblocks
        (3, 2)
        >>> d.npartitions
        6

        """
        return self.to_dask_array().npartitions

    @property
    def numblocks(self):
        """The number of chunks along each dimension.

        .. versionadded:: 3.14.0

        .. seealso:: `chunks`, `npartitions`, `rechunk`

        **Examples**

        >>> d = cf.Data.ones((6, 5), chunks=(2, 4))
        >>> d.chunks
        ((2, 2, 2), (4, 1))
        >>> d.numblocks
        (3, 2)
        >>> d.npartitions
        6

        """
        return self.to_dask_array().numblocks

    @property
    def shape(self):
        """Tuple of the data array's dimension sizes.

        **Performance**

        If the shape of the data is unknown then it is calculated
        immediately by executing all delayed operations.

        **Examples**

        >>> d = cf.Data([[1, 2, 3], [4, 5, 6]])
        >>> d.shape
        (2, 3)

        >>> d = cf.Data([[1, 2, 3]])
        >>> d.shape
        (1, 3)

        >>> d = cf.Data([[3]])
        >>> d.shape
        (1, 1)

        >>> d = cf.Data(3)
        >>> d.shape
        ()

        """
        dx = self.to_dask_array()
        if math.isnan(dx.size):
            logger.debug("Computing data shape: Performance may be degraded")
            dx.compute_chunk_sizes()

        return dx.shape

    @property
    def size(self):
        """Number of elements in the data array.

        **Performance**

        If the size of the data is unknown then it is calculated
        immediately by executing all delayed operations.

        **Examples**

        >>> d = cf.Data([[1, 2, 3], [4, 5, 6]])
        >>> d.size
        6

        >>> d = cf.Data([[1, 2, 3]])
        >>> d.size
        3

        >>> d = cf.Data([[3]])
        >>> d.size
        1

        >>> d = cf.Data([3])
        >>> d.size
        1

        >>> d = cf.Data(3)
        >>> d.size
        1

        """
        dx = self.to_dask_array()
        size = dx.size
        if math.isnan(size):
            logger.debug("Computing data size: Performance may be degraded")
            dx.compute_chunk_sizes()
            size = dx.size

        return size

    @property
    def array(self):
        """A numpy array copy of the data.

        In-place changes to the returned numpy array do not affect the
        underlying dask array.

        The returned numpy array has the same mask hardness and fill
        values as the data.

        Compare with `compute`.

        **Performance**

        `array` causes all delayed operations to be computed.

        .. seealso:: `datetime_array`, `compute`, `persist`

        **Examples**

        >>> d = cf.Data([1, 2, 3.0], 'km')
        >>> a = d.array
        >>> isinstance(a, numpy.ndarray)
        True
        >>> print(a)
        [ 1.  2.  3.]
        >>> d[0] = -99
        >>> print(a[0])
        1.0
        >>> a[0] = 88
        >>> print(d[0])
        -99.0 km

        >>> d = cf.Data('2000-12-1', units='days since 1999-12-1')
        >>> print(d.array)
        366
        >>> print(d.datetime_array)
        2000-12-01 00:00:00

        """
        array = self.compute().copy()
        if not isinstance(array, np.ndarray):
            array = np.asanyarray(array)

        return array

    @property
    def datetime_array(self):
        """An independent numpy array of date-time objects.

        Only applicable to data arrays with reference time units.

        If the calendar has not been set then the CF default calendar will
        be used and the units will be updated accordingly.

        The data-type of the data array is unchanged.

        .. seealso:: `array`, `compute`, `persist`

        **Performance**

        `datetime_array` causes all delayed operations to be computed.

        **Examples**

        """
        units = self.Units

        if not units.isreftime:
            raise ValueError(
                f"Can't create date-time array from units {self.Units!r}"
            )

        if getattr(units, "calendar", None) == "none":
            raise ValueError(
                f"Can't create date-time array from units {self.Units!r} "
                "because calendar is 'none'"
            )

        units1, reftime = units.units.split(" since ")

        # Convert months and years to days, because cftime won't work
        # otherwise.
        if units1 in ("months", "month"):
            d = self * _month_length
            d.override_units(
                Units(
                    f"days since {reftime}",
                    calendar=getattr(units, "calendar", None),
                ),
                inplace=True,
            )
        elif units1 in ("years", "year", "yr"):
            d = self * _year_length
            d.override_units(
                Units(
                    f"days since {reftime}",
                    calendar=getattr(units, "calendar", None),
                ),
                inplace=True,
            )
        else:
            d = self

        dx = d.to_dask_array()
        dx = convert_to_datetime(dx, d.Units)

        a = dx.compute()

        if np.ma.isMA(a):
            if self.hardmask:
                a.harden_mask()
            else:
                a.soften_mask()

            a.set_fill_value(self.fill_value)

        return a

    @property
    def mask(self):
        """The Boolean missing data mask of the data array.

        The Boolean mask has True where the data array has missing data
        and False otherwise.

        :Returns:

            `Data`

        **Examples**

        >>> d.shape
        (12, 73, 96)
        >>> m = d.mask
        >>> m.dtype
        dtype('bool')
        >>> m.shape
        (12, 73, 96)

        """
        mask_data_obj = self.copy(array=False)

        dx = self.to_dask_array()
        mask = da.ma.getmaskarray(dx)

        mask_data_obj._set_dask(mask)
        mask_data_obj.override_units(_units_None, inplace=True)
        mask_data_obj.hardmask = _DEFAULT_HARDMASK

        return mask_data_obj

    # `arctan2`, AT2 seealso
    @_inplace_enabled(default=False)
    def arctan(self, inplace=False):
        """Take the trigonometric inverse tangent of the data element-
        wise.

        Units are ignored in the calculation. The result has units of radians.

        .. versionadded:: 3.0.7

        .. seealso:: `tan`, `arcsin`, `arccos`, `arctanh`

        :Parameters:

            {{inplace: `bool`, optional}}

        :Returns:

            `Data` or `None`

        **Examples**

        >>> print(d.array)
        [[0.5 0.7]
         [0.9 1.1]]
        >>> e = d.arctan()
        >>> e.Units
        <Units: radians>
        >>> print(e.array)
        [[0.46364761 0.61072596]
         [0.7328151  0.83298127]]

        >>> print(d.array)
        [1.2 1.0 0.8 0.6 --]
        >>> d.arctan(inplace=True)
        >>> print(d.array)
        [0.8760580505981934 0.7853981633974483 0.6747409422235527
         0.5404195002705842 --]

        """
        d = _inplace_enabled_define_and_cleanup(self)

        dx = d.to_dask_array()
        d._set_dask(da.arctan(dx))

        d.override_units(_units_radians, inplace=True)

        return d

    # AT2
    #
    #    @classmethod
    #    def arctan2(cls, y, x):
    #        '''Take the "two-argument" trigonometric inverse tangent
    #    element-wise for `y`/`x`.
    #
    #    Explicitly this returns, for all corresponding elements, the angle
    #    between the positive `x` axis and the line to the point (`x`, `y`),
    #    where the signs of both `x` and `y` are taken into account to
    #    determine the quadrant. Such knowledge of the signs of `x` and `y`
    #    are lost when the quotient is input to the standard "one-argument"
    #    `arctan` function, such that use of `arctan` leaves the quadrant
    #    ambiguous. `arctan2` may therefore be preferred.
    #
    #    Units are ignored in the calculation. The result has units of radians.
    #
    #    .. versionadded:: 3.2.0
    #
    #    .. seealso:: `arctan`, `tan`
    #
    #    :Parameters:
    #
    #        y: `Data`
    #            The data array to provide the numerator elements, corresponding
    #            to the `y` coordinates in the `arctan2` definition.
    #
    #        x: `Data`
    #            The data array to provide the denominator elements,
    #            corresponding to the `x` coordinates in the `arctan2`
    #            definition.
    #
    #    :Returns:
    #
    #        `Data`
    #
    #    **Examples**
    #
    #        '''
    #        return cls(np.arctan2(y, x), units=_units_radians)

    @_inplace_enabled(default=False)
    def arctanh(self, inplace=False):
        """Take the inverse hyperbolic tangent of the data element-wise.

        Units are ignored in the calculation. The result has units of radians.

        .. versionadded:: 3.2.0

        .. seealso::  `tanh`, `arcsinh`, `arccosh`, `arctan`

        :Parameters:

            {{inplace: `bool`, optional}}

        :Returns:

            `Data` or `None`

        **Examples**

        >>> print(d.array)
        [[0.5 0.7]
         [0.9 1.1]]
        >>> e = d.arctanh()
        >>> e.Units
        <Units: radians>
        >>> print(e.array)
        [[0.54930614 0.86730053]
         [1.47221949        nan]]

        >>> print(d.array)
        [1.2 1.0 0.8 0.6 --]
        >>> d.arctanh(inplace=True)
        >>> print(d.array)
        [nan inf 1.0986122886681098 0.6931471805599453 --]
        >>> d.masked_invalid(inplace=True)
        >>> print(d.array)
        [-- -- 1.0986122886681098 0.6931471805599453 --]

        """
        d = _inplace_enabled_define_and_cleanup(self)

        # Data.func is used instead of the Dask built-in in this case because
        # arctanh has a restricted domain therefore it is necessary to use our
        # custom logic implemented via the `preserve_invalid` keyword to func.
        d.func(
            np.arctanh,
            units=_units_radians,
            inplace=True,
            preserve_invalid=True,
        )

        return d

    @_inplace_enabled(default=False)
    def arcsin(self, inplace=False):
        """Take the trigonometric inverse sine of the data element-wise.

        Units are ignored in the calculation. The result has units of radians.

        .. versionadded:: 3.2.0

        .. seealso::  `sin`, `arccos`, `arctan`, `arcsinh`

        :Parameters:

            {{inplace: `bool`, optional}}

        :Returns:

            `Data` or `None`

        **Examples**

        >>> print(d.array)
        [[0.5 0.7]
         [0.9 1.1]]
        >>> e = d.arcsin()
        >>> e.Units
        <Units: radians>
        >>> print(e.array)
        [[0.52359878 0.7753975 ]
         [1.11976951        nan]]

        >>> print(d.array)
        [1.2 1.0 0.8 0.6 --]
        >>> d.arcsin(inplace=True)
        >>> print(d.array)
        [nan 1.5707963267948966 0.9272952180016123 0.6435011087932844 --]
        >>> d.masked_invalid(inplace=True)
        >>> print(d.array)
        [-- 1.5707963267948966 0.9272952180016123 0.6435011087932844 --]

        """
        d = _inplace_enabled_define_and_cleanup(self)

        # Data.func is used instead of the Dask built-in in this case because
        # arcsin has a restricted domain therefore it is necessary to use our
        # custom logic implemented via the `preserve_invalid` keyword to func.
        d.func(
            np.arcsin,
            units=_units_radians,
            inplace=True,
            preserve_invalid=True,
        )

        return d

    @_inplace_enabled(default=False)
    def arcsinh(self, inplace=False):
        """Take the inverse hyperbolic sine of the data element-wise.

        Units are ignored in the calculation. The result has units of radians.

        .. versionadded:: 3.1.0

        .. seealso:: `sinh`, `arccosh`, `arctanh`, `arcsin`

        :Parameters:

            {{inplace: `bool`, optional}}

        :Returns:

            `Data` or `None`

        **Examples**

        >>> print(d.array)
        [[0.5 0.7]
         [0.9 1.1]]
        >>> e = d.arcsinh()
        >>> e.Units
        <Units: radians>
        >>> print(e.array)
        [[0.48121183 0.65266657]
         [0.80886694 0.95034693]]

        >>> print(d.array)
        [1.2 1.0 0.8 0.6 --]
        >>> d.arcsinh(inplace=True)
        >>> print(d.array)
        [1.015973134179692 0.881373587019543 0.732668256045411 0.5688248987322475
         --]

        """
        d = _inplace_enabled_define_and_cleanup(self)

        dx = d.to_dask_array()
        d._set_dask(da.arcsinh(dx))

        d.override_units(_units_radians, inplace=True)

        return d

    @_inplace_enabled(default=False)
    def arccos(self, inplace=False):
        """Take the trigonometric inverse cosine of the data element-
        wise.

        Units are ignored in the calculation. The result has units of radians.

        .. versionadded:: 3.2.0

        .. seealso:: `cos`, `arcsin`, `arctan`, `arccosh`

        :Parameters:

            {{inplace: `bool`, optional}}

        :Returns:

            `Data` or `None`

        **Examples**

        >>> print(d.array)
        [[0.5 0.7]
         [0.9 1.1]]
        >>> e = d.arccos()
        >>> e.Units
        <Units: radians>
        >>> print(e.array)
        [[1.04719755 0.79539883]
         [0.45102681        nan]]

        >>> print(d.array)
        [1.2 1.0 0.8 0.6 --]
        >>> d.arccos(inplace=True)
        >>> print(d.array)
        [nan 0.0 0.6435011087932843 0.9272952180016123 --]
        >>> d.masked_invalid(inplace=True)
        >>> print(d.array)
        [-- 0.0 0.6435011087932843 0.9272952180016123 --]

        """
        d = _inplace_enabled_define_and_cleanup(self)

        # Data.func is used instead of the Dask built-in in this case because
        # arccos has a restricted domain therefore it is necessary to use our
        # custom logic implemented via the `preserve_invalid` keyword to func.
        d.func(
            np.arccos,
            units=_units_radians,
            inplace=True,
            preserve_invalid=True,
        )

        return d

    @_inplace_enabled(default=False)
    def arccosh(self, inplace=False):
        """Take the inverse hyperbolic cosine of the data element-wise.

        Units are ignored in the calculation. The result has units of radians.

        .. versionadded:: 3.2.0

        .. seealso::  `cosh`, `arcsinh`, `arctanh`, `arccos`

        :Parameters:

            {{inplace: `bool`, optional}}

        :Returns:

            `Data` or `None`

        **Examples**

        >>> print(d.array)
        [[0.5 0.7]
         [0.9 1.1]]
        >>> e = d.arccosh()
        >>> e.Units
        <Units: radians>
        >>> print(e.array)
        [[       nan        nan]
         [       nan 0.44356825]]

        >>> print(d.array)
        [1.2 1.0 0.8 0.6 --]
        >>> d.arccosh(inplace=True)
        >>> print(d.array)
        [0.6223625037147786 0.0 nan nan --]
        >>> d.masked_invalid(inplace=True)
        >>> print(d.array)
        [0.6223625037147786 0.0 -- -- --]

        """
        d = _inplace_enabled_define_and_cleanup(self)

        # Data.func is used instead of the Dask built-in in this case because
        # arccosh has a restricted domain therefore it is necessary to use our
        # custom logic implemented via the `preserve_invalid` keyword to func.
        d.func(
            np.arccosh,
            units=_units_radians,
            inplace=True,
            preserve_invalid=True,
        )

        return d

    def all(self, axis=None, keepdims=True, split_every=None):
        """Test whether all data array elements evaluate to True.

        .. seealso:: `allclose`, `any`, `isclose`

        :Parameters:

            axis: (sequence of) `int`, optional
                Axis or axes along which a logical AND reduction is
                performed. The default (`None`) is to perform a
                logical AND over all the dimensions of the input
                array. *axis* may be negative, in which case it counts
                from the last to the first axis.

            {{collapse keepdims: `bool`, optional}}

            {{split_every: `int` or `dict`, optional}}

        :Returns:

            `Data`
                Whether or not all data array elements evaluate to True.

        **Examples**

        >>> d = cf.Data([[1, 2], [3, 4]])
        >>> d.all()
        <CF Data(1, 1): [[True]]>
        >>> d.all(keepdims=False)
        <CF Data(1, 1): True>
        >>> d.all(axis=0)
        <CF Data(1, 2): [[True, True]]>
        >>> d.all(axis=1)
        <CF Data(2, 1): [[True, True]]>
        >>> d.all(axis=())
        <CF Data(2, 2): [[True, ..., True]]>

        >>> d[0] = cf.masked
        >>> d[1, 0] = 0
        >>> print(d.array)
        [[-- --]
         [0 4]]
        >>> d.all(axis=0)
        <CF Data(1, 2): [[False, True]]>
        >>> d.all(axis=1)
        <CF Data(2, 1): [[--, False]]>

        >>> d[...] = cf.masked
        >>> d.all()
        <CF Data(1, 1): [[--]]>
        >>> bool(d.all())
        True
        >>> bool(d.all(keepdims=False))
        False

        """
        d = self.copy(array=False)
        dx = self.to_dask_array()
        dx = da.all(dx, axis=axis, keepdims=keepdims, split_every=split_every)
        d._set_dask(dx)
        d.hardmask = _DEFAULT_HARDMASK
        d.override_units(_units_None, inplace=True)
        return d

    def allclose(self, y, rtol=None, atol=None):
        """Whether an array is element-wise equal within a tolerance.

        Return True if the data is broadcastable to array *y* and
        element-wise equal within a tolerance.

        {{equals tolerance}}

        .. seealso:: `all`, `any`, `isclose`

        :Parameters:

            y: data_like
                The data to compare.

            {{rtol: number, optional}}

            {{atol: number, optional}}

        :Returns:

            `Data`
                A scalar boolean array that is `True` if the two arrays
                are equal within the given tolerance, or `False`
                otherwise.

        **Examples**

        >>> d = cf.Data([1000, 2500], 'metre')
        >>> e = cf.Data([1, 2.5], 'km')
        >>> bool(d.allclose(e))
        True

        >>> d = cf.Data(['ab', 'cdef'])
        >>> bool(d.allclose([[['ab', 'cdef']]]))
        True

        >>> d = cf.Data([[1000, 2500], [1000, 2500]], 'metre')
        >>> e = cf.Data([1, 2.5], 'km')
        >>> bool(d.allclose(e))
        True

        >>> d = cf.Data([1, 1, 1], 's')
        >>> bool(d.allclose(1))
        True

        """
        return self.isclose(y, rtol=rtol, atol=atol).all()

    def any(self, axis=None, keepdims=True, split_every=None):
        """Test whether any data array elements evaluate to True.

        .. seealso:: `all`, `allclose`, `isclose`

        :Parameters:

            axis: (sequence of) `int`, optional
                Axis or axes along which a logical OR reduction is
                performed. The default (`None`) is to perform a
                logical OR over all the dimensions of the input
                array. *axis* may be negative, in which case it counts
                from the last to the first axis.

            {{collapse keepdims: `bool`, optional}}

            {{split_every: `int` or `dict`, optional}}

        :Returns:

            `Data`
                Whether or any data array elements evaluate to True.

        **Examples**

        >>> d = cf.Data([[0, 2], [0, 4]])
        >>> d.any()
        <CF Data(1, 1): [[True]]>
        >>> d.any(keepdims=False)
        <CF Data(1, 1): True>
        >>> d.any(axis=0)
        <CF Data(1, 2): [[False, True]]>
        >>> d.any(axis=1)
        <CF Data(2, 1): [[True, True]]>
        >>> d.any(axis=())
        <CF Data(2, 2): [[False, ..., True]]>

        >>> d[0] = cf.masked
        >>> print(d.array)
        [[-- --]
         [0 4]]
        >>> d.any(axis=0)
        <CF Data(1, 2): [[False, True]]>
        >>> d.any(axis=1)
        <CF Data(2, 1): [[--, True]]>

        >>> d[...] = cf.masked
        >>> d.any()
        <CF Data(1, 1): [[--]]>
        >>> bool(d.any())
        False
        >>> bool(d.any(keepdims=False))
        False

        """
        d = self.copy(array=False)
        dx = self.to_dask_array()
        dx = da.any(dx, axis=axis, keepdims=keepdims, split_every=split_every)
        d._set_dask(dx)
        d.hardmask = _DEFAULT_HARDMASK
        d.override_units(_units_None, inplace=True)
        return d

    @_inplace_enabled(default=False)
    def apply_masking(
        self,
        fill_values=None,
        valid_min=None,
        valid_max=None,
        valid_range=None,
        inplace=False,
    ):
        """Apply masking.

        Masking is applied according to the values of the keyword
        parameters.

        Elements that are already masked remain so.

        .. versionadded:: 3.4.0

        .. seealso:: `get_fill_value`, `hardmask`, `mask`, `where`

        :Parameters:

            fill_values: `bool` or sequence of scalars, optional
                Specify values that will be set to missing data. Data
                elements exactly equal to any of the values are set to
                missing data.

                If True then the value returned by the
                `get_fill_value` method, if such a value exists, is
                used.

                Zero or more values may be provided in a sequence of
                scalars.

                *Parameter example:*
                  Specify a fill value of 999: ``fill_values=[999]``

                *Parameter example:*
                  Specify fill values of 999 and -1.0e30:
                  ``fill_values=[999, -1.0e30]``

                *Parameter example:*
                  Use the fill value already set for the data:
                  ``fill_values=True``

                *Parameter example:*
                  Use no fill values: ``fill_values=False`` or
                  ``fill_value=[]``

            valid_min: number, optional
                A scalar specifying the minimum valid value. Data
                elements strictly less than this number will be set to
                missing data.

            valid_max: number, optional
                A scalar specifying the maximum valid value. Data
                elements strictly greater than this number will be set
                to missing data.

            valid_range: (number, number), optional
                A vector of two numbers specifying the minimum and
                maximum valid values, equivalent to specifying values
                for both *valid_min* and *valid_max* parameters. The
                *valid_range* parameter must not be set if either
                *valid_min* or *valid_max* is defined.

                *Parameter example:*
                  ``valid_range=[-999, 10000]`` is equivalent to setting
                  ``valid_min=-999, valid_max=10000``

            {{inplace: `bool`, optional}}

        :Returns:

            `Data` or `None`
                The data with masked values. If the operation was in-place
                then `None` is returned.

        **Examples**

        >>> import numpy
        >>> d = cf.Data(numpy.arange(12).reshape(3, 4), 'm')
        >>> d[1, 1] = cf.masked
        >>> print(d.array)
        [[0 1 2 3]
         [4 -- 6 7]
         [8 9 10 11]]
        >>> print(d.apply_masking().array)
        [[0 1 2 3]
         [4 -- 6 7]
         [8 9 10 11]]
        >>> print(d.apply_masking(fill_values=[0]).array)
        [[-- 1 2 3]
         [4 -- 6 7]
         [8 9 10 11]]
        >>> print(d.apply_masking(fill_values=[0, 11]).array)
        [[-- 1 2 3]
         [4 -- 6 7]
         [8 9 10 --]]
        >>> print(d.apply_masking(valid_min=3).array)
        [[-- -- -- 3]
         [4 -- 6 7]
         [8 9 10 11]]
        >>> print(d.apply_masking(valid_max=6).array)
        [[0 1 2 3]
         [4 -- 6 --]
         [-- -- -- --]]
        >>> print(d.apply_masking(valid_range=[2, 8]).array)
        [[-- -- 2 3]
         [4 -- 6 7]
         [8 -- -- --]]
        >>> d.set_fill_value(7)
        >>> print(d.apply_masking(fill_values=True).array)
        [[0 1 2 3]
         [4 -- 6 --]
         [8 9 10 11]]
        >>> print(d.apply_masking(fill_values=True,
        ...                       valid_range=[2, 8]).array)
        [[-- -- 2 3]
         [4 -- 6 --]
         [8 -- -- --]]

        """
        # Parse valid_range
        if valid_range is not None:
            if valid_min is not None or valid_max is not None:
                raise ValueError(
                    "Can't set 'valid_range' parameter with either the "
                    "'valid_min' nor 'valid_max' parameters"
                )

            try:
                if len(valid_range) != 2:
                    raise ValueError(
                        "'valid_range' parameter must be a vector of "
                        "two elements"
                    )
            except TypeError:
                raise ValueError(
                    "'valid_range' parameter must be a vector of "
                    "two elements"
                )

            valid_min, valid_max = valid_range

        # Parse fill_values
        if fill_values is None:
            fill_values = False

        if isinstance(fill_values, bool):
            if fill_values:
                fill_value = self.get_fill_value(None)
                if fill_value is not None:
                    fill_values = (fill_value,)
                else:
                    fill_values = ()
            else:
                fill_values = ()
        else:
            try:
                iter(fill_values)
            except TypeError:
                raise TypeError(
                    "'fill_values' parameter must be a sequence or "
                    f"of type bool. Got type {type(fill_values)}"
                )
            else:
                if isinstance(fill_values, str):
                    raise TypeError(
                        "'fill_values' parameter must be a sequence or "
                        f"of type bool. Got type {type(fill_values)}"
                    )

        d = _inplace_enabled_define_and_cleanup(self)

        dx = self.to_dask_array()

        mask = None
        if fill_values:
            mask = dx == fill_values[0]

            for fill_value in fill_values[1:]:
                mask |= dx == fill_value

        if valid_min is not None:
            if mask is None:
                mask = dx < valid_min
            else:
                mask |= dx < valid_min

        if valid_max is not None:
            if mask is None:
                mask = dx > valid_max
            else:
                mask |= dx > valid_max

        if mask is not None:
            dx = da.ma.masked_where(mask, dx)

        d._set_dask(dx)

        return d

    def argmax(self, axis=None, unravel=False):
        """Return the indices of the maximum values along an axis.

        If no axis is specified then the returned index locates the
        maximum of the whole data.

        In case of multiple occurrences of the maximum values, the
        indices corresponding to the first occurrence are returned.

        **Performance**

        If the data index is returned as a `tuple` (see the *unravel*
        parameter) then all delayed operations are computed.

        :Parameters:

            axis: `int`, optional
                The specified axis over which to locate the maximum
                values. By default the maximum over the flattened data
                is located.

            unravel: `bool`, optional
                If True then when locating the maximum over the whole
                data, return the location as an integer index for each
                axis as a `tuple`. By default an index to the
                flattened array is returned in this case. Ignored if
                locating the maxima over a subset of the axes.

        :Returns:

            `Data` or `tuple` of `int`
                The location of the maximum, or maxima.

        **Examples**

        >>> d = cf.Data(np.arange(6).reshape(2, 3))
        >>> print(d.array)
        [[0 1 2]
         [3 4 5]]
        >>> a = d.argmax()
        >>> a
        <CF Data(): 5>
        >>> a.array
        5

        >>> index = d.argmax(unravel=True)
        >>> index
        (1, 2)
        >>> d[index]
        <CF Data(1, 1): [[5]]>

        >>> d.argmax(axis=0)
        <CF Data(3): [1, 1, 1]>
        >>> d.argmax(axis=1)
        <CF Data(2): [2, 2]>

        Only the location of the first occurrence is returned:

        >>> d = cf.Data([0, 4, 2, 3, 4])
        >>> d.argmax()
        <CF Data(): 1>

        >>> d = cf.Data(np.arange(6).reshape(2, 3))
        >>> d[1, 1] = 5
        >>> print(d.array)
        [[0 1 2]
         [3 5 5]]
        >>> d.argmax(1)
        <CF Data(2): [2, 1]>

        """
        dx = self.to_dask_array()
        a = dx.argmax(axis=axis)

        if unravel and (axis is None or self.ndim <= 1):
            # Return a multidimensional index tuple
            return tuple(np.array(da.unravel_index(a, self.shape)))

        return type(self)(a)

    @_inplace_enabled(default=False)
    def convert_reference_time(
        self,
        units=None,
        calendar_months=False,
        calendar_years=False,
        inplace=False,
    ):
        """Convert reference time data values to have new units.

        Conversion is done by decoding the reference times to
        date-time objects and then re-encoding them for the new units.

        Any conversions are possible, but this method is primarily for
        conversions which require a change in the date-times
        originally encoded. For example, use this method to
        reinterpret data values in units of "months" since a reference
        time to data values in "calendar months" since a reference
        time. This is often necessary when units of "calendar months"
        were intended but encoded as "months", which have special
        definition. See the note and examples below for more details.

        .. note:: It is recommended that the units "year" and "month"
                  be used with caution, as explained in the following
                  excerpt from the CF conventions: "The Udunits
                  package defines a year to be exactly 365.242198781
                  days (the interval between 2 successive passages of
                  the sun through vernal equinox). It is not a
                  calendar year. Udunits includes the following
                  definitions for years: a common_year is 365 days, a
                  leap_year is 366 days, a Julian_year is 365.25 days,
                  and a Gregorian_year is 365.2425 days. For similar
                  reasons the unit ``month``, which is defined to be
                  exactly year/12, should also be used with caution.

        **Performance**

        For conversions which do not require a change in the
        date-times implied by the data orginal values, this method
        will be considerably slower than a simple reassignment of the
        units. For example, if the original units are ``'days since
        2000-12-1'`` then ``d.Units = cf.Units('days since
        1901-1-1')`` will give the same result and be considerably
        faster than ``d.convert_reference_time(cf.Units('days since
        1901-1-1'))``.

        .. versionadded:: 3.14.0

        .. seeealso:: `change_calendar`, `datetime_array`, `Units`

        :Parameters:

            units: `Units`, optional
                The reference time units to convert to. By default the
                units are days since the original reference time in
                the original calendar.

                *Parameter example:*
                  If the original units are ``'months since
                  2000-1-1'`` in the Gregorian calendar then the
                  default units to convert to are ``'days since
                  2000-1-1'`` in the Gregorian calendar.

            calendar_months: `bool`, optional
                If True then treat units of ``'months'`` as if they
                were calendar months (in whichever calendar is
                originally specified), rather than a 12th of the
                interval between two successive passages of the sun
                through vernal equinox (i.e. 365.242198781/12 days).

            calendar_years: `bool`, optional
                If True then treat units of ``'years'`` as if they
                were calendar years (in whichever calendar is
                originally specified), rather than the interval
                between two successive passages of the sun through
                vernal equinox (i.e. 365.242198781 days).

            {{inplace: `bool`, optional}}

            {{i: deprecated at version 3.0.0}}

        :Returns:

            `{{class}}` or `None`
                The data with converted reference time values, or
                `None` if the operation was in-place.

        **Examples**

        >>> d = cf.Data([1, 2, 3, 4], units="months since 2004-1-1")
        >>> d.Units
        <Units: months since 2004-1-1>
        >>> print(d.datetime_array)
        [cftime.DatetimeGregorian(2003, 12, 1, 0, 0, 0, 0, has_year_zero=False)
         cftime.DatetimeGregorian(2003, 12, 31, 10, 29, 3, 831223, has_year_zero=False)
         cftime.DatetimeGregorian(2004, 1, 30, 20, 58, 7, 662446, has_year_zero=False)
         cftime.DatetimeGregorian(2004, 3, 1, 7, 27, 11, 493670, has_year_zero=False)]
        >>> print(d.array)
        [0 1 2 3]
        >>> e = d.convert_reference_time(calendar_months=True)
        >>> e.Units
        <Units: days since 2004-1-1>
        >>> print(e.datetime_array)
        [cftime.DatetimeGregorian(2003, 12, 1, 0, 0, 0, 0, has_year_zero=False)
         cftime.DatetimeGregorian(2004, 1, 1, 0, 0, 0, 0, has_year_zero=False)
         cftime.DatetimeGregorian(2004, 2, 1, 0, 0, 0, 0, has_year_zero=False)
         cftime.DatetimeGregorian(2004, 3, 1, 0, 0, 0, 0, has_year_zero=False)]
        >>> print(e.array)
        [ 0 31 62 91]

        """
        units0 = self.Units

        if not units0.isreftime:
            raise ValueError(
                f"{self.__class__.__name__} must have reference time units. "
                f"Got {units0!r}"
            )

        d = _inplace_enabled_define_and_cleanup(self)

        if units is None:
            # By default, set the target units to "days since
            # <reference time of units0>, calendar=<calendar of
            # units0>"
            units = Units(
                "days since " + units0.units.split(" since ")[1],
                calendar=units0._calendar,
            )
        elif not getattr(units, "isreftime", False):
            raise ValueError(
                f"New units must be reference time units, not {units!r}"
            )

        units0_since_reftime = units0._units_since_reftime
        if units0_since_reftime in _month_units:
            if calendar_months:
                units0 = Units(
                    "calendar_" + units0.units, calendar=units0._calendar
                )
            else:
                units0 = Units(
                    "days since " + units0.units.split(" since ")[1],
                    calendar=units0._calendar,
                )
                d.Units = units0
        elif units0_since_reftime in _year_units:
            if calendar_years:
                units0 = Units(
                    "calendar_" + units0.units, calendar=units0._calendar
                )
            else:
                units0 = Units(
                    "days since " + units0.units.split(" since ")[1],
                    calendar=units0._calendar,
                )
                d.Units = units0

        dx = d.to_dask_array()

        # Convert to the correct date-time objects
        dx = dx.map_blocks(cf_rt2dt, units=units0, dtype=object)

        # Convert the date-time objects to reference times
        dx = dx.map_blocks(cf_dt2rt, units=units, dtype=float)

        d._set_dask(dx)
        d.override_units(units, inplace=True)

        return d

    def get_filenames(self):
        """The names of files containing parts of the data array.

        Returns the names of any files that are required to deliver
        the computed data array. This list may contain fewer names
        than the collection of file names that defined the data when
        it was first instantiated, as could be the case after the data
        has been subspaced.

        **Implementation**

        A `dask` chunk that contributes to the computed array is
        assumed to reference data within a file if that chunk's array
        object has a callable `get_filenames` method, the output of
        which is added to the returned `set`.

        :Returns:

            `set`
                The file names. If no files are required to compute
                the data then an empty `set` is returned.

        **Examples**

        >>> d = cf.Data.full((5, 8), 1, chunks=4)
        >>> d.get_filenames()
        set()

        >>> f = cf.example_field(0)
        >>> cf.write(f, "file_A.nc")
        >>> cf.write(f, "file_B.nc")

        >>> a = cf.read("file_A.nc", chunks=4)[0].data
        >>> a += 999
        >>> b = cf.read("file_B.nc", chunks=4)[0].data
        >>> c = cf.Data(b.array, units=b.Units, chunks=4)
        >>> print(a.shape, b.shape, c.shape)
        (5, 8) (5, 8) (5, 8)
        >>> d = cf.Data.concatenate([a, a.copy(), b, c], axis=1)
        >>> print(d.shape)
        (5, 32)

        >>> d.get_filenames()
        {'file_A.nc', 'file_B.nc'}
        >>> d[:, 2:7].get_filenames()
        {'file_A.nc'}
        >>> d[:, 2:14].get_filenames()
        {'file_A.nc', 'file_B.nc'}
        >>> d[:, 2:20].get_filenames()
        {'file_A.nc', 'file_B.nc'}
        >>> d[:, 2:30].get_filenames()
        {'file_A.nc', 'file_B.nc'}
        >>> d[:, 29:30].get_filenames()
        set()
        >>> d[2, 3] = -99
        >>> d[2, 3].get_filenames()
        {'file_A.nc'}

        """
        out = set()
        for a in self.todict().values():
            try:
                out.update(a.get_filenames())
            except AttributeError:
                pass

        return out

    def get_units(self, default=ValueError()):
        """Return the units.

        .. seealso:: `del_units`, `set_units`

        :Parameters:

            default: optional
                Return the value of the *default* parameter if the units
                have not been set. If set to an `Exception` instance then
                it will be raised instead.

        :Returns:

                The units.

        **Examples**

        >>> d.set_units('metres')
        >>> d.get_units()
        'metres'
        >>> d.del_units()
        >>> d.get_units()
        ValueError: Can't get non-existent units
        >>> print(d.get_units(None))
        None

        """
        try:
            return self.Units.units
        except AttributeError:
            return super().get_units(default=default)

    def get_calendar(self, default=ValueError()):
        """Return the calendar.

        .. seealso:: `del_calendar`, `set_calendar`

        :Parameters:

            default: optional
                Return the value of the *default* parameter if the
                calendar has not been set. If set to an `Exception`
                instance then it will be raised instead.

        :Returns:

                The calendar.

        **Examples**

        >>> d.set_calendar('julian')
        >>> d.get_calendar
        'metres'
        >>> d.del_calendar()
        >>> d.get_calendar()
        ValueError: Can't get non-existent calendar
        >>> print(d.get_calendar(None))
        None

        """
        try:
            return self.Units.calendar
        except (AttributeError, KeyError):
            return super().get_calendar(default=default)

    def set_calendar(self, calendar):
        """Set the calendar.

        .. seealso:: `override_calendar`, `override_units`,
                     `del_calendar`, `get_calendar`

        :Parameters:

            value: `str`
                The new calendar.

        :Returns:

            `None`

        **Examples**

        >>> d.set_calendar('none')
        >>> d.get_calendar
        'none'
        >>> d.del_calendar()
        >>> d.get_calendar()
        ValueError: Can't get non-existent calendar
        >>> print(d.get_calendar(None))
        None

        """
        self.Units = Units(self.get_units(default=None), calendar)

    def set_file_location(self, location):
        """TODOCFADOCS

        .. versionadded:: TODOCFAVER

        .. seealso:: `del_file_location`, `file_locations`

        :Parameters:

            location: `str`
                TODOCFADOCS

        :Returns:

            `None`

        **Examples**

        >>> d.set_file_location('/data/model')

        """

        location = abspath(location).rstrip(sep)

        updated = False
        dsk = self.todict()
        for key, a in dsk.items():
            try:
                dsk[key] = a.set_file_location(location)
            except AttributeError:
                # This chunk doesn't contain a file array
                continue

            # This chunk contains a file array and the dask graph has
            # been updated
            updated = True

        if not updated:
            raise ValueError("TODOCFADOCS")

        dx = self.to_dask_array()
        dx = da.Array(dsk, dx.name, dx.chunks, dx.dtype, dx._meta)
        self._set_dask(dx, clear=_NONE)

    def set_units(self, value):
        """Set the units.

        .. seealso:: `override_units`, `del_units`, `get_units`,
                     `has_units`, `Units`

        :Parameters:

            value: `str`
                The new units.

        :Returns:

            `None`

        **Examples**

        >>> d.set_units('watt')
        >>> d.get_units()
        'watt'
        >>> d.del_units()
        >>> d.get_units()
        ValueError: Can't get non-existent units
        >>> print(d.get_units(None))
        None

        """
        self.Units = Units(value, self.get_calendar(default=None))

    @_inplace_enabled(default=False)
    @_deprecated_kwarg_check("i", version="3.0.0", removed_at="4.0.0")
    def max(
        self,
        axes=None,
        squeeze=False,
        mtol=1,
        split_every=None,
        inplace=False,
        i=False,
    ):
        """Calculate maximum values.

        Calculates the maximum value or the maximum values along axes.

        See
        https://ncas-cms.github.io/cf-python/analysis.html#collapse-methods
        for mathematical definitions.

         ..seealso:: `sample_size`, `maximum_absolute_value`, `min`

        :Parameters:

            {{collapse axes: (sequence of) `int`, optional}}

            {{collapse squeeze: `bool`, optional}}

            {{mtol: number, optional}}

            {{split_every: `int` or `dict`, optional}}

                .. versionadded:: 3.14.0

            {{inplace: `bool`, optional}}

            {{i: deprecated at version 3.0.0}}

        :Returns:

            `Data` or `None`
                The collapsed data, or `None` if the operation was
                in-place.

        **Examples**

        >>> a = np.ma.arange(12).reshape(4, 3)
        >>> d = cf.Data(a, 'K')
        >>> d[1, 1] = cf.masked
        >>> print(d.array)
        [[0 1 2]
         [3 -- 5]
         [6 7 8]
         [9 10 11]]
        >>> d.max()
        <CF Data(1, 1): [[11]] K>

        """
        d = _inplace_enabled_define_and_cleanup(self)
        d, _ = collapse(
            Collapse().max,
            d,
            axis=axes,
            keepdims=not squeeze,
            split_every=split_every,
            mtol=mtol,
        )

        return d

    @_inplace_enabled(default=False)
    def maximum_absolute_value(
        self, axes=None, squeeze=False, mtol=1, split_every=None, inplace=False
    ):
        """Calculate maximum absolute values.

        Calculates the maximum absolute value or the maximum absolute
        values along axes.

        See
        https://ncas-cms.github.io/cf-python/analysis.html#collapse-methods
        for mathematical definitions.

         ..seealso:: `sample_size`, `max`, `minimum_absolute_value`

        :Parameters:

            {{collapse axes: (sequence of) `int`, optional}}

            {{collapse squeeze: `bool`, optional}}

            {{mtol: number, optional}}

            {{split_every: `int` or `dict`, optional}}

                .. versionadded:: 3.14.0

            {{inplace: `bool`, optional}}

            {{i: deprecated at version 3.0.0}}

        :Returns:

            `Data` or `None`
                The collapsed data, or `None` if the operation was
                in-place.

        **Examples**

        >>> a = np.ma.arange(12).reshape(4, 3)
        >>> d = cf.Data(a, 'K')
        >>> d[1, 1] = cf.masked
        >>> print(d.array)
        [[-99 1 2]
         [3 -- 5]
         [6 7 8]
         [9 10 11]]
        >>> d.maximum_absolute_value()
        <CF Data(1, 1): [[99]] K>

        """
        d = _inplace_enabled_define_and_cleanup(self)
        d, _ = collapse(
            Collapse().max_abs,
            d,
            axis=axes,
            keepdims=not squeeze,
            split_every=split_every,
            mtol=mtol,
        )
        return d

    @_inplace_enabled(default=False)
    @_deprecated_kwarg_check("i", version="3.0.0", removed_at="4.0.0")
    def min(
        self,
        axes=None,
        squeeze=False,
        mtol=1,
        split_every=None,
        inplace=False,
        i=False,
    ):
        """Calculate minimum values.

        Calculates the minimum value or the minimum values along axes.

        See
        https://ncas-cms.github.io/cf-python/analysis.html#collapse-methods
        for mathematical definitions.

         ..seealso:: `sample_size`, `max`, `minimum_absolute_value`

        :Parameters:

            {{collapse axes: (sequence of) `int`, optional}}

            {{collapse squeeze: `bool`, optional}}

            {{mtol: number, optional}}

            {{split_every: `int` or `dict`, optional}}

                .. versionadded:: 3.14.0

            {{inplace: `bool`, optional}}

            {{i: deprecated at version 3.0.0}}

        :Returns:

            `Data` or `None`
                The collapsed data, or `None` if the operation was
                in-place.

        **Examples**

        >>> a = np.ma.arange(12).reshape(4, 3)
        >>> d = cf.Data(a, 'K')
        >>> d[1, 1] = cf.masked
        >>> print(d.array)
        [[0 1 2]
         [3 -- 5]
         [6 7 8]
         [9 10 11]]
        >>> d.min()
        <CF Data(1, 1): [[0]] K>

        """
        d = _inplace_enabled_define_and_cleanup(self)
        d, _ = collapse(
            Collapse().min,
            d,
            axis=axes,
            keepdims=not squeeze,
            split_every=split_every,
            mtol=mtol,
        )
        return d

    @_inplace_enabled(default=False)
    def minimum_absolute_value(
        self, axes=None, squeeze=False, mtol=1, split_every=None, inplace=False
    ):
        """Calculate minimum absolute values.

        Calculates the minimum absolute value or the minimum absolute
        values along axes.

        See
        https://ncas-cms.github.io/cf-python/analysis.html#collapse-methods
        for mathematical definitions.

         ..seealso:: `sample_size`, `maximum_absolute_value`, `min`

        :Parameters:

            {{collapse axes: (sequence of) `int`, optional}}

            {{collapse squeeze: `bool`, optional}}

            {{mtol: number, optional}}

            {{split_every: `int` or `dict`, optional}}

                .. versionadded:: 3.14.0

            {{inplace: `bool`, optional}}

            {{i: deprecated at version 3.0.0}}

        :Returns:

            `Data` or `None`
                The collapsed data, or `None` if the operation was
                in-place.

        **Examples**

        >>> a = np.ma.arange(12).reshape(4, 3)
        >>> d = cf.Data(a, 'K')
        >>> d[0, 0] = -99
        >>> d[1, 1] = cf.masked
        >>> print(d.array)
        [[-99 1 2]
         [3 -- 5]
         [6 7 8]
         [9 10 11]]
        >>> d.minimum_absolute_value()
        <CF Data(1, 1): [[1]] K>

        """
        d = _inplace_enabled_define_and_cleanup(self)
        d, _ = collapse(
            Collapse().min_abs,
            d,
            axis=axes,
            keepdims=not squeeze,
            split_every=split_every,
            mtol=mtol,
        )
        return d

    @_inplace_enabled(default=False)
    @_deprecated_kwarg_check("i", version="3.0.0", removed_at="4.0.0")
    def mean(
        self,
        axes=None,
        weights=None,
        squeeze=False,
        mtol=1,
        split_every=None,
        inplace=False,
        i=False,
    ):
        """Calculate mean values.

        Calculates the mean value or the mean values along axes.

        See
        https://ncas-cms.github.io/cf-python/analysis.html#collapse-methods
        for mathematical definitions.

         ..seealso:: `sample_size`, `mean_abslute_value`, `sd`, `sum`

        :Parameters:

            {{collapse axes: (sequence of) `int`, optional}}

            {{weights: data_like, `dict`, or `None`, optional}}

            {{collapse squeeze: `bool`, optional}}

            {{mtol: number, optional}}

            {{split_every: `int` or `dict`, optional}}

                .. versionadded:: 3.14.0

            {{inplace: `bool`, optional}}

            {{i: deprecated at version 3.0.0}}

        :Returns:

            `Data` or `None`
                The collapsed data, or `None` if the operation was
                in-place.

        **Examples**

        >>> a = np.ma.arange(12).reshape(4, 3)
        >>> d = cf.Data(a, 'K')
        >>> d[1, 1] = cf.masked
        >>> print(d.array)
        [[0 1 2]
         [3 -- 5]
         [6 7 8]
         [9 10 11]]
        >>> d.mean()
        <CF Data(1, 1): [[5.636363636363637]] K>

        >>> w = np.linspace(1, 2, 3)
        >>> print(w)
        [1.  1.5 2. ]
        >>> d.mean(weights=w)
        <CF Data(1, 1): [[5.878787878787879]] K>

        """
        d = _inplace_enabled_define_and_cleanup(self)
        d, _ = collapse(
            Collapse().mean,
            d,
            axis=axes,
            weights=weights,
            keepdims=not squeeze,
            split_every=split_every,
            mtol=mtol,
        )
        return d

    @_inplace_enabled(default=False)
    def mean_absolute_value(
        self,
        axes=None,
        squeeze=False,
        mtol=1,
        weights=None,
        split_every=None,
        inplace=False,
    ):
        """Calculate mean absolute values.

        Calculates the mean absolute value or the mean absolute values
        along axes.

        See
        https://ncas-cms.github.io/cf-python/analysis.html#collapse-methods
        for mathematical definitions.

         ..seealso:: `sample_size`, `mean`, `sd`, `sum`

        :Parameters:

            {{collapse axes: (sequence of) `int`, optional}}

            {{weights: data_like, `dict`, or `None`, optional}}

            {{collapse squeeze: `bool`, optional}}

            {{mtol: number, optional}}

            {{split_every: `int` or `dict`, optional}}

                .. versionadded:: 3.14.0

            {{inplace: `bool`, optional}}

        :Returns:

            `Data` or `None`
                The collapsed data, or `None` if the operation was
                in-place.

        **Examples**

        >>> a = np.ma.arange(12).reshape(4, 3)
        >>> d = cf.Data(a, 'K')
        >>> d[0, 0] = -99
        >>> d[1, 1] = cf.masked
        >>> print(d.array)
        [[-99 1 2]
         [3 -- 5]
         [6 7 8]
         [9 10 11]]
        >>> d.mean_absolute_value()
        <CF Data(1, 1): [[14.636363636363637]] K>

        >>> w = np.linspace(1, 2, 3)
        >>> print(w)
        [1.  1.5 2. ]
        >>> d.mean_absolute_value(weights=w)
        <CF Data(1, 1): [[11.878787878787879]] K>

        """
        d = _inplace_enabled_define_and_cleanup(self)
        d, _ = collapse(
            Collapse().mean_abs,
            d,
            axis=axes,
            weights=weights,
            keepdims=not squeeze,
            split_every=split_every,
            mtol=mtol,
        )
        return d

    @_inplace_enabled(default=False)
    def integral(
        self,
        axes=None,
        squeeze=False,
        mtol=1,
        weights=None,
        split_every=None,
        inplace=False,
    ):
        """Calculate summed values.

        Calculates the sum value or the sum values along axes.

        See
        https://ncas-cms.github.io/cf-python/analysis.html#collapse-methods
        for mathematical definitions.

         ..seealso:: `sample_size`, `mean`, `sd`, `sum`

        :Parameters:

            {{collapse axes: (sequence of) `int`, optional}}

            {{weights: data_like, `dict`, or `None`, optional}}

            {{collapse squeeze: `bool`, optional}}

            {{mtol: number, optional}}

            {{split_every: `int` or `dict`, optional}}

                .. versionadded:: 3.14.0

            {{inplace: `bool`, optional}}

            {{i: deprecated at version 3.0.0}}

        :Returns:

            `Data` or `None`
                The collapsed data, or `None` if the operation was
                in-place.

        **Examples**

        >>> a = np.ma.arange(12).reshape(4, 3)
        >>> d = cf.Data(a, 'K')
        >>> d[1, 1] = cf.masked
        >>> print(d.array)
        [[0 1 2]
         [3 -- 5]
         [6 7 8]
         [9 10 11]]
        >>> d.integral()
        <CF Data(1, 1): [[62]] K>

        >>> w = np.linspace(1, 2, 3)
        >>> print(w)
        [1.  1.5 2. ]
        >>> d.integral(weights=w)
        <CF Data(1, 1): [[97.0]] K>

        >>> d.integral(weights=cf.Data(w, 'm'))
        <CF Data(1, 1): [[97.0]] m.K>

        """
        d = _inplace_enabled_define_and_cleanup(self)
        d, weights = collapse(
            Collapse().sum,
            d,
            axis=axes,
            weights=weights,
            keepdims=not squeeze,
            split_every=split_every,
            mtol=mtol,
        )

        new_units = None
        if weights is not None:
            weights_units = getattr(weights, "Units", None)
            if weights_units:
                units = self.Units
                if units:
                    new_units = units * weights_units
                else:
                    new_units = weights_units

        if new_units is not None:
            d.override_units(new_units, inplace=True)

        return d

    @_inplace_enabled(default=False)
    @_deprecated_kwarg_check("i", version="3.0.0", removed_at="4.0.0")
    def sample_size(
        self,
        axes=None,
        squeeze=False,
        mtol=1,
        split_every=None,
        inplace=False,
        i=False,
    ):
        """Calculate sample size values.

        The sample size is the number of non-missing values.

        Calculates the sample size value or the sample size values
        along axes.

        .. seealso:: `sum_of_weights`

        :Parameters:

            {{collapse axes: (sequence of) `int`, optional}}

            {{collapse squeeze: `bool`, optional}}

            {{mtol: number, optional}}

            {{split_every: `int` or `dict`, optional}}

                .. versionadded:: 3.14.0

            {{inplace: `bool`, optional}}

            {{i: deprecated at version 3.0.0}}

        :Returns:

            `Data` or `None`
                The collapsed data, or `None` if the operation was
                in-place.

        **Examples**

        >>> a = np.ma.arange(12).reshape(4, 3)
        >>> d = cf.Data(a, 'K')
        >>> d[1, 1] = cf.masked
        >>> print(d.array)
        [[0 1 2]
         [3 -- 5]
         [6 7 8]
         [9 10 11]]
        >>> d.sample_size()
        <CF Data(1, 1): [[11]]>

        """
        d = _inplace_enabled_define_and_cleanup(self)
        d, _ = collapse(
            Collapse().sample_size,
            d,
            axis=axes,
            keepdims=not squeeze,
            split_every=split_every,
            mtol=mtol,
        )
        d.override_units(_units_None, inplace=True)

        return d

    @property
    def binary_mask(self):
        """A binary (0 and 1) mask of the data array.

        The binary mask's data array comprises dimensionless 32-bit
        integers and has 0 where the data array has missing data and 1
        otherwise.

        .. seealso:: `mask`

        :Returns:

            `Data`
                The binary mask.

        **Examples**

        >>> d = cf.Data([[0, 1, 2, 3]], 'm')
        >>> m = d.binary_mask
        >>> m
        <CF Data(1, 4): [[0, ..., 0]] 1>
        >>> print(m.array)
        [[0 0 0 0]]
        >>> d[0, 1] = cf.masked
        >>> print(d.binary_mask.array)
        [[0 1 0 0]]

        """
        m = self.mask
        m.dtype = "int32"
        m.override_units(_units_1, inplace=True)
        return m

    @_deprecated_kwarg_check("i", version="3.0.0", removed_at="4.0.0")
    @_inplace_enabled(default=False)
    def clip(self, a_min, a_max, units=None, inplace=False, i=False):
        """Clip (limit) the values in the data array in place.

        Given an interval, values outside the interval are clipped to
        the interval edges. For example, if an interval of [0, 1] is
        specified then values smaller than 0 become 0 and values
        larger than 1 become 1.

        :Parameters:

            a_min: number
                Minimum value. If `None`, clipping is not performed on
                lower interval edge. Not more than one of `a_min` and
                `a_max` may be `None`.

            a_max: number
                Maximum value. If `None`, clipping is not performed on
                upper interval edge. Not more than one of `a_min` and
                `a_max` may be `None`.

            units: `str` or `Units`
                Specify the units of *a_min* and *a_max*. By default the
                same units as the data are assumed.

            {{inplace: `bool`, optional}}

            {{i: deprecated at version 3.0.0}}

        :Returns:

            `Data` or `None`
                The clipped data. If the operation was in-place then
                `None` is returned.


        **Examples**

        >>> d = cf.Data(np.arange(12).reshape(3, 4), 'm')
        >>> print(d.array)
        [[ 0  1  2  3]
         [ 4  5  6  7]
         [ 8  9 10 11]]
        >>> print(d.clip(2, 10).array)
        [[ 2  2  2  3]
         [ 4  5  6  7]
         [ 8  9 10 10]]
        >>> print(d.clip(0.003, 0.009, 'km').array)
        [[3. 3. 3. 3.]
         [4. 5. 6. 7.]
         [8. 9. 9. 9.]]

        """
        if units is not None:
            # Convert the limits to the same units as the data array
            units = Units(units)
            self_units = self.Units
            if self_units != units:
                a_min = Units.conform(np.asanyarray(a_min), units, self_units)
                a_max = Units.conform(np.asanyarray(a_max), units, self_units)

        d = _inplace_enabled_define_and_cleanup(self)
        dx = self.to_dask_array()
        dx = da.clip(dx, a_min, a_max)
        d._set_dask(dx)
        return d

    @classmethod
    def asdata(cls, d, dtype=None, copy=False):
        """Convert the input to a `Data` object.

        If the input *d* has the Data interface (i.e. it has a
        `__data__` method), then the output of this method is used as
        the returned `Data` object. Otherwise, `Data(d)` is returned.

        :Parameters:

            d: data-like
                Input data in any form that can be converted to a
                `Data` object. This includes `Data` and `Field`
                objects, and objects with the Data interface, numpy
                arrays and any object which may be converted to a
                numpy array.

           dtype: data-type, optional
                By default, the data-type is inferred from the input data.

           copy: `bool`, optional
                If True and *d* has the Data interface, then a copy of
                `d.__data__()` is returned.

        :Returns:

            `Data`
                `Data` interpretation of *d*. No copy is performed on the
                input if it is already a `Data` object with matching dtype
                and *copy* is False.

        **Examples**

        >>> d = cf.Data([1, 2])
        >>> cf.Data.asdata(d) is d
        True
        >>> d.asdata(d) is d
        True

        >>> cf.Data.asdata([1, 2])
        <CF Data: [1, 2]>

        >>> cf.Data.asdata(numpy.array([1, 2]))
        <CF Data: [1, 2]>

        """
        data = getattr(d, "__data__", None)
        if data is None:
            # d does not have a Data interface
            data = cls(d)
            if dtype is not None:
                data.dtype = dtype

            return data

        # d does have a Data interface
        data = data()
        if copy:
            data = data.copy()
            if dtype is not None and np.dtype(dtype) != data.dtype:
                data.dtype = dtype
        elif dtype is not None and np.dtype(dtype) != data.dtype:
            data = data.copy()
            data.dtype = dtype

        return data

    @_inplace_enabled(default=False)
    def compressed(self, inplace=False):
        """Return all non-masked values in a one dimensional data array.

        Not to be confused with compression by convention (see the
        `uncompress` method).

        .. versionadded:: 3.2.0

        .. seealso:: `flatten`

        :Parameters:

            {{inplace: `bool`, optional}}

        :Returns:

            `Data` or `None`
                The non-masked values, or `None` if the operation was
                in-place.

        **Examples**

        >>> d = cf.Data(numpy.arange(12).reshape(3, 4), 'm')
        >>> print(d.array)
        [[ 0  1  2  3]
         [ 4  5  6  7]
         [ 8  9 10 11]]
        >>> print(d.compressed().array)
        [ 0  1  2  3  4  5  6  7  8  9 10 11]
        >>> d[1, 1] = cf.masked
        >>> d[2, 3] = cf.masked
        >>> print(d.array)
        [[0  1  2  3]
         [4 --  6  7]
         [8  9 10 --]]
        >>> print(d.compressed().array)
        [ 0  1  2  3  4  6  7  8  9 10]

        >>> d = cf.Data(9)
        >>> print(d.compressed().array)
        [9]

        """
        d = _inplace_enabled_define_and_cleanup(self)

        dx = d.to_dask_array()
        dx = da.blockwise(
            np.ma.compressed,
            "i",
            dx.ravel(),
            "i",
            adjust_chunks={"i": lambda n: np.nan},
            dtype=dx.dtype,
            meta=np.array((), dtype=dx.dtype),
        )

        d._set_dask(dx)
        return d

    @_deprecated_kwarg_check("i", version="3.0.0", removed_at="4.0.0")
    @_inplace_enabled(default=False)
    def cos(self, inplace=False, i=False):
        """Take the trigonometric cosine of the data element-wise.

        Units are accounted for in the calculation. If the units are not
        equivalent to radians (such as Kelvin) then they are treated as if
        they were radians. For example, the cosine of 90 degrees_east
        is 0.0, as is the cosine of 1.57079632 kg m-2.

        The output units are changed to '1' (nondimensional).

        .. seealso:: `arccos`, `sin`, `tan`, `cosh`

        :Parameters:

            {{inplace: `bool`, optional}}

            {{i: deprecated at version 3.0.0}}

        :Returns:

            `Data` or `None`

        **Examples**

        >>> d.Units
        <Units: degrees_east>
        >>> print(d.array)
        [[-90 0 90 --]]
        >>> e = d.cos()
        >>> e.Units
        <Units: 1>
        >>> print(e.array)
        [[0.0 1.0 0.0 --]]

        >>> d.Units
        <Units: m s-1>
        >>> print(d.array)
        [[1 2 3 --]]
        >>> d.cos(inplace=True)
        >>> d.Units
        <Units: 1>
        >>> print(d.array)
        [[0.540302305868 -0.416146836547 -0.9899924966 --]]

        """
        d = _inplace_enabled_define_and_cleanup(self)

        if d.Units.equivalent(_units_radians):
            d.Units = _units_radians

        dx = d.to_dask_array()
        d._set_dask(da.cos(dx))

        d.override_units(_units_1, inplace=True)

        return d

    def count(self, axis=None, keepdims=True, split_every=None):
        """Count the non-masked elements of the data.

        .. seealso:: `count_masked`

        :Parameters:

            axis: (sequence of) `int`, optional
                Axis or axes along which the count is performed. The
                default (`None`) performs the count over all the
                dimensions of the input array. *axis* may be negative,
                in which case it counts from the last to the first
                axis.

            {{collapse keepdims: `bool`, optional}}

            {{split_every: `int` or `dict`, optional}}

        :Returns:

            `Data`
                The count of non-missing elements.

        **Examples**

        >>> d = cf.Data(numpy.arange(12).reshape(3, 4))
        >>> print(d.array)
        [[ 0  1  2  3]
         [ 4  5  6  7]
         [ 8  9 10 11]]
        >>> d.count()
        <CF Data(1, 1): [[12]]>

        >>> d[0, :] = cf.masked
        >>> print(d.array)
        [[-- -- -- --]
         [ 4  5  6  7]
         [ 8  9 10 11]]
        >>> d.count()
        <CF Data(1, 1): [[8]]>

        >>> print(d.count(0).array)
        [[2 2 2 2]]
        >>> print(d.count(1).array)
        [[0]
         [4]
         [4]]
        >>> print(d.count([0, 1], keepdims=False).array)
        8

        """
        d = self.copy(array=False)
        dx = self.to_dask_array()
        dx = da.ma.count(
            dx, axis=axis, keepdims=keepdims, split_every=split_every
        )
        d._set_dask(dx)
        d.hardmask = _DEFAULT_HARDMASK
        d.override_units(_units_None, inplace=True)
        return d

    def count_masked(self, split_every=None):
        """Count the masked elements of the data.

        .. seealso:: `count`

        :Parameters:

            {{split_every: `int` or `dict`, optional}}

        :Returns:

            `Data`
                The count of missing elements.

        **Examples**

        >>> d = cf.Data(numpy.arange(12).reshape(3, 4))
        >>> print(d.array)
        [[ 0  1  2  3]
         [ 4  5  6  7]
         [ 8  9 10 11]]
        >>> d.count_masked()
        <CF Data(1, 1): [[0]]>

        >>> d[0, :] = cf.masked
        >>> print(d.array)
        [[-- -- -- --]
         [ 4  5  6  7]
         [ 8  9 10 11]]
        >>> d.count_masked()
        <CF Data(1, 1): [[4]]>

        """
        return self.size - self.count(split_every=split_every)

    def cyclic(self, axes=None, iscyclic=True):
        """Get or set the cyclic axes.

        Some methods treat the first and last elements of a cyclic
        axis as adjacent and physically connected, such as
        `convolution_filter`, `__getitem__` and `__setitem__`. Some
        methods may make a cyclic axis non-cyclic, such as `halo`.

        :Parameters:

            axes: (sequence of) `int`, optional
                Select the axes to have their cyclicity set. By
                default, or if *axes* is `None` or an empty sequence,
                no axes are modified.

            iscyclic: `bool`
                Specify whether to make the axes cyclic or
                non-cyclic. By default (True), the axes are set as
                cyclic.

        :Returns:

            `set`
                The cyclic axes prior to the change, or the current
                cyclic axes if no axes are specified.

        **Examples**

        >>> d = cf.Data(np.arange(12).reshape(3, 4))
        >>> d.cyclic()
        set()
        >>> d.cyclic(0)
        set()
        >>> d.cyclic()
        {0}
        >>> d.cyclic(0, iscyclic=False)
        {0}
        >>> d.cyclic()
        set()
        >>> d.cyclic([0, 1])
        set()
        >>> d.cyclic()
        {0, 1}
        >>> d.cyclic([0, 1], iscyclic=False)
        {0, 1}
        >>> d.cyclic()
        set()

        >>> print(d.array)
        [[ 0  1  2  3]
         [ 4  5  6  7]
         [ 8  9 10 11]]
        >>> d[0, -1:2]
        Traceback (most recent call last):
            ...
        IndexError: Can't take a cyclic slice of a non-cyclic axis
        >>> d.cyclic(1)
        set()
        >>> d[0, -1:2]
        <CF Data(1, 2): [[3, 0, 1]]>

        """
        cyclic_axes = self._cyclic
        data_axes = self._axes

        old = set([data_axes.index(axis) for axis in cyclic_axes])

        if axes is None:
            return old

        axes = [data_axes[i] for i in self._parse_axes(axes)]

        # Never change the value of the _cyclic attribute in-place
        if iscyclic:
            self._cyclic = cyclic_axes.union(axes)
        else:
            self._cyclic = cyclic_axes.difference(axes)

        return old

    @property
    def year(self):
        """The year of each date-time value.

        Only applicable for data with reference time units. The
        returned `Data` will have the same mask hardness as the
        original array.

        .. seealso:: `~cf.Data.month`, `~cf.Data.day`, `~cf.Data.hour`,
                     `~cf.Data.minute`, `~cf.Data.second`

        **Examples**

        >>> d = cf.Data([[1.93, 5.17]], 'days since 2000-12-29')
        >>> d
        <CF Data(1, 2): [[2000-12-30 22:19:12, 2001-01-03 04:04:48]] >
        >>> d.year
        <CF Data(1, 2): [[2000, 2001]] >

        """
        return YMDhms(self, "year")

    @property
    def month(self):
        """The month of each date-time value.

        Only applicable for data with reference time units. The
        returned `Data` will have the same mask hardness as the
        original array.

        .. seealso:: `~cf.Data.year`, `~cf.Data.day`, `~cf.Data.hour`,
                     `~cf.Data.minute`, `~cf.Data.second`

        **Examples**

        >>> d = cf.Data([[1.93, 5.17]], 'days since 2000-12-29')
        >>> d
        <CF Data(1, 2): [[2000-12-30 22:19:12, 2001-01-03 04:04:48]] >
        >>> d.month
        <CF Data(1, 2): [[12, 1]] >

        """
        return YMDhms(self, "month")

    @property
    def day(self):
        """The day of each date-time value.

        Only applicable for data with reference time units. The
        returned `Data` will have the same mask hardness as the
        original array.

        .. seealso:: `~cf.Data.year`, `~cf.Data.month`, `~cf.Data.hour`,
                     `~cf.Data.minute`, `~cf.Data.second`

        **Examples**

        >>> d = cf.Data([[1.93, 5.17]], 'days since 2000-12-29')
        >>> d
        <CF Data(1, 2): [[2000-12-30 22:19:12, 2001-01-03 04:04:48]] >
        >>> d.day
        <CF Data(1, 2): [[30, 3]] >

        """
        return YMDhms(self, "day")

    @property
    def hour(self):
        """The hour of each date-time value.

        Only applicable for data with reference time units. The
        returned `Data` will have the same mask hardness as the
        original array.

        .. seealso:: `~cf.Data.year`, `~cf.Data.month`, `~cf.Data.day`,
                     `~cf.Data.minute`, `~cf.Data.second`

        **Examples**

        >>> d = cf.Data([[1.93, 5.17]], 'days since 2000-12-29')
        >>> d
        <CF Data(1, 2): [[2000-12-30 22:19:12, 2001-01-03 04:04:48]] >
        >>> d.hour
        <CF Data(1, 2): [[22, 4]] >

        """
        return YMDhms(self, "hour")

    @property
    def minute(self):
        """The minute of each date-time value.

        Only applicable for data with reference time units. The
        returned `Data` will have the same mask hardness as the
        original array.

        .. seealso:: `~cf.Data.year`, `~cf.Data.month`, `~cf.Data.day`,
                     `~cf.Data.hour`, `~cf.Data.second`

        **Examples**

        >>> d = cf.Data([[1.93, 5.17]], 'days since 2000-12-29')
        >>> d
        <CF Data(1, 2): [[2000-12-30 22:19:12, 2001-01-03 04:04:48]] >
        >>> d.minute
        <CF Data(1, 2): [[19, 4]] >

        """
        return YMDhms(self, "minute")

    @property
    def second(self):
        """The second of each date-time value.

        Only applicable for data with reference time units. The
        returned `Data` will have the same mask hardness as the
        original array.

        .. seealso:: `~cf.Data.year`, `~cf.Data.month`, `~cf.Data.day`,
                     `~cf.Data.hour`, `~cf.Data.minute`

        **Examples**

        >>> d = cf.Data([[1.93, 5.17]], 'days since 2000-12-29')
        >>> d
        <CF Data(1, 2): [[2000-12-30 22:19:12, 2001-01-03 04:04:48]] >
        >>> d.second
        <CF Data(1, 2): [[12, 48]] >

        """
        return YMDhms(self, "second")

    @_inplace_enabled(default=False)
    def uncompress(self, inplace=False):
        """Uncompress the data.

        Only affects data that is compressed by convention, i.e.

          * Ragged arrays for discrete sampling geometries (DSG) and
            simple geometry cell definitions.

          * Compression by gathering.

          * Compression by coordinate subsampling.

        Data that is already uncompressed is returned
        unchanged. Whether the data is compressed or not does not
        alter its functionality nor external appearance, but may
        affect how the data are written to a dataset on disk.

        .. versionadded:: 3.0.6

        .. seealso:: `array`, `compressed_array`, `source`

        :Parameters:

            {{inplace: `bool`, optional}}

        :Returns:

            `Data` or `None`
                The uncompressed data, or `None` if the operation was
                in-place.

        **Examples**

        >>> d.get_compression_type()
        'ragged contiguous'
        >>> d.uncompress()
        >>> d.get_compression_type()
        ''

        """
        d = _inplace_enabled_define_and_cleanup(self)
        if d.get_compression_type():
            d._del_Array(None)

        return d

    def unique(self, split_every=None):
        """The unique elements of the data.

        Returns the sorted unique elements of the array.

        :Parameters:

            {{split_every: `int` or `dict`, optional}}

        :Returns:

            `Data`
                The unique values in a 1-d array.

        **Examples**

        >>> d = cf.Data([[4, 2, 1], [1, 2, 3]], 'metre')
        >>> print(d.array)
        [[4 2 1]
         [1 2 3]]
        >>> e = d.unique()
        >>> e
        <CF Data(4): [1, ..., 4] metre>
        >>> print(e.array)
        [1 2 3 4]
        >>> d[0, 0] = cf.masked
        >>> print(d.array)
        [[-- 2 1]
         [1 2 3]]
        >>> e = d.unique()
        >>> print(e.array)
        [1 2 3 --]

        """
        d = self.copy()

        # Soften the hardmask so that the result doesn't contain a
        # seperate missing value for each input chunk that contains
        # missing values. For any number greater than 0 of missing
        # values in the original data, we only want one missing value
        # in the result.
        d.soften_mask()

        dx = d.to_dask_array()
        dx = Collapse().unique(dx, split_every=split_every)

        d._set_dask(dx)

        d.hardmask = _DEFAULT_HARDMASK

        return d

    @_display_or_return
    def dump(self, display=True, prefix=None):
        """Return a string containing a full description of the
        instance.

        :Parameters:

            display: `bool`, optional
                If False then return the description as a string. By
                default the description is printed, i.e. ``d.dump()`` is
                equivalent to ``print(d.dump(display=False))``.

            prefix: `str`, optional
               Set the common prefix of component names. By default the
               instance's class name is used.

        :Returns:

            `None` or `str`
                A string containing the description.

        """
        if prefix is None:
            prefix = self.__class__.__name__

        string = [f"{prefix}.shape = {self.shape}"]

        if self.size == 1:
            string.append(f"{prefix}.first_datum = {self.datum(0)}")
        else:
            string.append(f"{prefix}.first_datum = {self.datum(0)}")
            string.append(f"{prefix}.last_datum  = {self.datum(-1)}")

        for attr in ("fill_value", "Units"):
            string.append(f"{prefix}.{attr} = {getattr(self, attr)!r}")

        return "\n".join(string)

    def ndindex(self):
        """Return an iterator over the N-dimensional indices of the data
        array.

        At each iteration a tuple of indices is returned, the last
        dimension is iterated over first.

        :Returns:

            `itertools.product`
                An iterator over tuples of indices of the data array.

        **Examples**

        >>> d = cf.Data(np.arange(6).reshape(2, 3))
        >>> print(d.array)
        [[0 1 2]
         [3 4 5]]
        >>> for i in d.ndindex():
        ...     print(i, d[i])
        ...
        (0, 0) [[0]]
        (0, 1) [[1]]
        (0, 2) [[2]]
        (1, 0) [[3]]
        (1, 1) [[4]]
        (1, 2) [[5]]

        >>> d = cf.Data(9)
        >>> for i in d.ndindex():
        ...     print(i, d[i])
        ...
        () 9

        """
        return product(*[range(0, r) for r in self.shape])

    @_deprecated_kwarg_check("traceback", version="3.0.0", removed_at="4.0.0")
    @_manage_log_level_via_verbosity
    def equals(
        self,
        other,
        rtol=None,
        atol=None,
        ignore_fill_value=False,
        ignore_data_type=False,
        ignore_type=False,
        verbose=None,
        traceback=False,
        ignore_compression=False,
    ):
        """True if two data arrays are logically equal, False otherwise.

        {{equals tolerance}}

        :Parameters:

            other:
                The object to compare for equality.

            {{rtol: number, optional}}

            {{atol: number, optional}}

            ignore_fill_value: `bool`, optional
                If True then data arrays with different fill values are
                considered equal. By default they are considered unequal.

            {{ignore_data_type: `bool`, optional}}

            {{ignore_type: `bool`, optional}}

            {{verbose: `int` or `str` or `None`, optional}}

            traceback: deprecated at version 3.0.0
                Use the *verbose* parameter instead.

            {{ignore_compression: `bool`, optional}}

        :Returns:

            `bool`
                Whether or not the two instances are equal.

        **Examples**

        >>> d.equals(d)
        True
        >>> d.equals(d + 1)
        False

        """
        # Set default tolerances
        if rtol is None:
            rtol = self._rtol

        if atol is None:
            atol = self._atol

        if not super().equals(
            other,
            rtol=rtol,
            atol=atol,
            verbose=verbose,
            ignore_data_type=ignore_data_type,
            ignore_fill_value=ignore_fill_value,
            ignore_type=ignore_type,
            _check_values=False,
        ):
            # TODODASK: consistency with cfdm Data.equals needs to be verified
            # possibly via a follow-up PR to cfdm to implement any changes.
            return False

        # ------------------------------------------------------------
        # Check that each instance has equal array values
        # ------------------------------------------------------------
        # Check that each instance has the same units
        self_Units = self.Units
        other_Units = other.Units
        if self_Units != other_Units:
            logger.info(
                f"{self.__class__.__name__}: Different Units "
                f"({self.Units!r}, {other.Units!r})"
            )
            return False

        self_dx = self.to_dask_array()
        other_dx = other.to_dask_array()

        # Now check that corresponding elements are equal within a tolerance.
        # We assume that all inputs are masked arrays. Note we compare the
        # data first as this may return False due to different dtype without
        # having to wait until the compute call.
        self_is_numeric = is_numeric_dtype(self_dx)
        other_is_numeric = is_numeric_dtype(other_dx)
        if self_is_numeric and other_is_numeric:
            data_comparison = _da_ma_allclose(
                self_dx,
                other_dx,
                masked_equal=True,
                rtol=float(rtol),
                atol=float(atol),
            )
        elif not self_is_numeric and not other_is_numeric:
            # If the array (say d) is fully masked, then the output of
            # np.all(d == d) and therefore da.all(d == d) will be a
            # np.ma.masked object which has dtype('float64'), and not
            # a Boolean, causing issues later. To ensure data_comparison
            # is Boolean, we must do an early compute to check if it is
            # a masked object and if so, force the desired result (True).
            #
            # This early compute won't degrade performance because it
            # would be performed towards result.compute() below anyway.
            data_comparison = da.all(self_dx == other_dx).compute()
            if data_comparison is np.ma.masked:
                data_comparison = True

        else:  # one is numeric and other isn't => not equal (incompat. dtype)
            logger.info(
                f"{self.__class__.__name__}: Different data types:"
                f"{self_dx.dtype} != {other_dx.dtype}"
            )
            return False

        mask_comparison = da.all(
            da.equal(da.ma.getmaskarray(self_dx), da.ma.getmaskarray(other_dx))
        )

        # Apply a (dask) logical 'and' to confirm if both the mask and the
        # data are equal for the pair of masked arrays:
        result = da.logical_and(data_comparison, mask_comparison)

        if not result.compute():
            logger.info(
                f"{self.__class__.__name__}: Different array values ("
                f"atol={atol}, rtol={rtol})"
            )
            return False
        else:
            return True

    @_deprecated_kwarg_check("i", version="3.0.0", removed_at="4.0.0")
    @_inplace_enabled(default=False)
    def exp(self, inplace=False, i=False):
        """Take the exponential of the data array.

        :Parameters:

            {{inplace: `bool`, optional}}

            {{i: deprecated at version 3.0.0}}

        :Returns:

            `Data` or `None`

        **Examples**

        """
        d = _inplace_enabled_define_and_cleanup(self)

        units = self.Units
        if units and not units.isdimensionless:
            raise ValueError(
                "Can't take exponential of dimensional "
                f"quantities: {units!r}"
            )

        if d.Units:
            d.Units = _units_1

        dx = d.to_dask_array()
        d._set_dask(da.exp(dx))

        return d

    @_inplace_enabled(default=False)
    def insert_dimension(self, position=0, inplace=False):
        """Expand the shape of the data array in place.

        .. seealso:: `flip`, `squeeze`, `swapaxes`, `transpose`

        :Parameters:

            position: `int`, optional
                Specify the position that the new axis will have in the data
                array axes. By default the new axis has position 0, the
                slowest varying position.

            {{inplace: `bool`, optional}}

        :Returns:

            `Data` or `None`

        **Examples**

        """
        # TODODASKAPI bring back expand_dims alias (or rather alias this to
        # that)

        d = _inplace_enabled_define_and_cleanup(self)

        # Parse position
        if not isinstance(position, int):
            raise ValueError("Position parameter must be an integer")

        ndim = d.ndim
        if -ndim - 1 <= position < 0:
            position += ndim + 1
        elif not 0 <= position <= ndim:
            raise ValueError(
                f"Can't insert dimension: Invalid position {position!r}"
            )

        shape = list(d.shape)
        shape.insert(position, 1)

        dx = d.to_dask_array()
        dx = dx.reshape(shape)

<<<<<<< HEAD
        # Inserting a dimension doesn't affect the cached elements nor
        # the CFA write status
        d._set_dask(dx, clear=_ALL ^ _CACHE ^ _CFA)
=======
        # Inserting a dimension doesn't affect the cached elements
        d._set_dask(dx, clear=_ALL ^ _CACHE)
>>>>>>> 8d88e682

        # Expand _axes
        axis = new_axis_identifier(d._axes)
        data_axes = list(d._axes)
        data_axes.insert(position, axis)
        d._axes = data_axes

        return d

    @_deprecated_kwarg_check("size", version="3.14.0", removed_at="5.0.0")
    @_inplace_enabled(default=False)
    @_manage_log_level_via_verbosity
    def halo(
        self,
        depth,
        axes=None,
        tripolar=None,
        fold_index=-1,
        inplace=False,
        verbose=None,
        size=None,
    ):
        """Expand the data by adding a halo.

        The halo contains the adjacent values up to the given
        depth(s). See the example for details.

        The halo may be applied over a subset of the data dimensions
        and each dimension may have a different halo size (including
        zero). The halo region is populated with a copy of the
        proximate values from the original data.

        **Cyclic axes**

        A cyclic axis that is expanded with a halo of at least size 1
        is no longer considered to be cyclic.

        **Tripolar domains**

        Data for global tripolar domains are a special case in that a
        halo added to the northern end of the "Y" axis must be filled
        with values that are flipped in "X" direction. Such domains
        need to be explicitly indicated with the *tripolar* parameter.

        .. versionadded:: 3.5.0

        :Parameters:

            depth: `int` or `dict`
                Specify the size of the halo for each axis.

                If *depth* is a non-negative `int` then this is the
                halo size that is applied to all of the axes defined
                by the *axes* parameter.

                Alternatively, halo sizes may be assigned to axes
                individually by providing a `dict` for which a key
                specifies an axis (defined by its integer position in
                the data) with a corresponding value of the halo size
                for that axis. Axes not specified by the dictionary
                are not expanded, and the *axes* parameter must not
                also be set.

                *Parameter example:*
                  Specify a halo size of 1 for all otherwise selected
                  axes: ``depth=1``.

                *Parameter example:*
                  Specify a halo size of zero ``depth=0``. This
                  results in no change to the data shape.

                *Parameter example:*
                  For data with three dimensions, specify a halo size
                  of 3 for the first dimension and 1 for the second
                  dimension: ``depth={0: 3, 1: 1}``. This is
                  equivalent to ``depth={0: 3, 1: 1, 2: 0}``.

                *Parameter example:*
                  Specify a halo size of 2 for the first and last
                  dimensions `depth=2, axes=[0, -1]`` or equivalently
                  ``depth={0: 2, -1: 2}``.

            axes: (sequence of) `int`
                Select the domain axes to be expanded, defined by
                their integer positions in the data. By default, or if
                *axes* is `None`, all axes are selected. No axes are
                expanded if *axes* is an empty sequence.

            tripolar: `dict`, optional
                A dictionary defining the "X" and "Y" axes of a global
                tripolar domain. This is necessary because in the
                global tripolar case the "X" and "Y" axes need special
                treatment, as described above. It must have keys
                ``'X'`` and ``'Y'``, whose values identify the
                corresponding domain axis construct by their integer
                positions in the data.

                The "X" and "Y" axes must be a subset of those
                identified by the *depth* or *axes* parameter.

                See the *fold_index* parameter.

                *Parameter example:*
                  Define the "X" and Y" axes by positions 2 and 1
                  respectively of the data: ``tripolar={'X': 2, 'Y':
                  1}``

            fold_index: `int`, optional
                Identify which index of the "Y" axis corresponds to
                the fold in "X" axis of a tripolar grid. The only
                valid values are ``-1`` for the last index, and ``0``
                for the first index. By default it is assumed to be
                the last index. Ignored if *tripolar* is `None`.

            {{inplace: `bool`, optional}}

            {{verbose: `int` or `str` or `None`, optional}}

            size: deprecated at version 3.14.0
                Use the *depth* parameter instead.

        :Returns:

            `Data` or `None`
                The expanded data, or `None` if the operation was
                in-place.

        **Examples**

        >>> d = cf.Data(numpy.arange(12).reshape(3, 4), 'm')
        >>> d[-1, -1] = cf.masked
        >>> d[1, 1] = cf.masked
        >>> print(d.array)
        [[0 1 2 3]
         [4 -- 6 7]
         [8 9 10 --]]

        >>> e = d.halo(1)
        >>> print(e.array)
        [[0 0 1 2 3 3]
         [0 0 1 2 3 3]
         [4 4 -- 6 7 7]
         [8 8 9 10 -- --]
         [8 8 9 10 -- --]]

        >>> d.equals(e[1:-1, 1:-1])
        True

        >>> e = d.halo(2)
        >>> print(e.array)
        [[0 1 0 1 2 3 2 3]
         [4 -- 4 -- 6 7 6 7]
         [0 1 0 1 2 3 2 3]
         [4 -- 4 -- 6 7 6 7]
         [8 9 8 9 10 -- 10 --]
         [4 -- 4 -- 6 7 6 7]
         [8 9 8 9 10 -- 10 --]]
        >>> d.equals(e[2:-2, 2:-2])
        True

        >>> e = d.halo(0)
        >>> d.equals(e)
        True

        >>> e = d.halo(1, axes=0)
        >>> print(e.array)
        [[0 1 2 3]
         [0 1 2 3]
         [4 -- 6 7]
         [8 9 10 --]
         [8 9 10 --]]

        >>> d.equals(e[1:-1, :])
        True
        >>> f = d.halo({0: 1})
        >>> f.equals(e)
        True

        >>> e = d.halo(1, tripolar={'X': 1, 'Y': 0})
        >>> print(e.array)
        [[0 0 1 2 3 3]
         [0 0 1 2 3 3]
         [4 4 -- 6 7 7]
         [8 8 9 10 -- --]
         [-- -- 10 9 8 8]]

        >>> e = d.halo(1, tripolar={'X': 1, 'Y': 0}, fold_index=0)
        >>> print(e.array)
        [[3 3 2 1 0 0]
         [0 0 1 2 3 3]
         [4 4 -- 6 7 7]
         [8 8 9 10 -- --]
         [8 8 9 10 -- --]]

        """
        from dask.array.core import concatenate

        if size is not None:
            _DEPRECATION_ERROR_KWARGS(
                self,
                "halo",
                {"size": None},
                message="Use the 'depth' parameter instead.",
                version="3.14.0",
                removed_at="5.0.0",
            )  # pragma: no cover

        d = _inplace_enabled_define_and_cleanup(self)

        ndim = d.ndim
        shape = d.shape

        # Parse the depth and axes parameters
        if isinstance(depth, dict):
            if axes is not None:
                raise ValueError(
                    "Can't set the axes parameter when the "
                    "depth parameter is a dictionary"
                )

            # Check that the dictionary keys are OK and remove size
            # zero depths
            axes = self._parse_axes(tuple(depth))
            depth = {i: size for i, size in depth.items() if size}
        else:
            if axes is None:
                axes = list(range(ndim))
            else:
                axes = d._parse_axes(axes)

            depth = {i: depth for i in axes}

        # Return if all axis depths are zero
        if not any(depth.values()):
            return d

        # Parse the tripolar parameter
        if tripolar:
            if fold_index not in (0, -1):
                raise ValueError(
                    "fold_index parameter must be -1 or 0. "
                    f"Got {fold_index!r}"
                )

            # Find the X and Y axes of a tripolar grid
            tripolar = tripolar.copy()
            X_axis = tripolar.pop("X", None)
            Y_axis = tripolar.pop("Y", None)

            if tripolar:
                raise ValueError(
                    f"Can not set key {tripolar.popitem()[0]!r} in the "
                    "tripolar dictionary."
                )

            if X_axis is None:
                raise ValueError("Must provide a tripolar 'X' axis.")

            if Y_axis is None:
                raise ValueError("Must provide a tripolar 'Y' axis.")

            X = d._parse_axes(X_axis)
            Y = d._parse_axes(Y_axis)

            if len(X) != 1:
                raise ValueError(
                    "Must provide exactly one tripolar 'X' axis. "
                    f"Got {X_axis!r}"
                )

            if len(Y) != 1:
                raise ValueError(
                    "Must provide exactly one tripolar 'Y' axis. "
                    f"Got {Y_axis!r}"
                )

            X_axis = X[0]
            Y_axis = Y[0]

            if X_axis == Y_axis:
                raise ValueError(
                    "Tripolar 'X' and 'Y' axes must be different. "
                    f"Got {X_axis!r}, {Y_axis!r}"
                )

            for A, axis in zip(("X", "Y"), (X_axis, Y_axis)):
                if axis not in axes:
                    raise ValueError(
                        "If dimensions have been identified with the "
                        "axes or depth parameters then they must include "
                        f"the tripolar {A!r} axis: {axis!r}"
                    )

            tripolar = Y_axis in depth

        # Create the halo
        dx = d.to_dask_array()

        indices = [slice(None)] * ndim
        for axis, size in sorted(depth.items()):
            if not size:
                continue

            if size > shape[axis]:
                raise ValueError(
                    f"Halo depth {size} is too large for axis of size "
                    f"{shape[axis]}"
                )

            left_indices = indices[:]
            right_indices = indices[:]

            left_indices[axis] = slice(0, size)
            right_indices[axis] = slice(-size, None)

            left = dx[tuple(left_indices)]
            right = dx[tuple(right_indices)]

            dx = concatenate([left, dx, right], axis=axis)

        d._set_dask(dx)

        # Special case for tripolar: The northern Y axis halo contains
        # the values that have been flipped in the X direction.
        if tripolar:
            # Make sure that we can overwrite any missing values in
            # the northern Y axis halo
            d.soften_mask()

            indices1 = indices[:]
            if fold_index == -1:
                # The last index of the Y axis corresponds to the fold
                # in X axis of a tripolar grid
                indices1[Y_axis] = slice(-depth[Y_axis], None)
            else:
                # The first index of the Y axis corresponds to the
                # fold in X axis of a tripolar grid
                indices1[Y_axis] = slice(0, depth[Y_axis])

            indices2 = indices1[:]
            indices2[X_axis] = slice(None, None, -1)

            dx = d.to_dask_array()
            dx[tuple(indices1)] = dx[tuple(indices2)]

            d._set_dask(dx)

            # Reset the mask hardness
            d.hardmask = self.hardmask

        # Set expanded axes to be non-cyclic
        d.cyclic(axes=tuple(depth), iscyclic=False)

        return d

    def harden_mask(self):
        """Force the mask to hard.

        Whether the mask of a masked array is hard or soft is
        determined by its `hardmask` property. `harden_mask` sets
        `hardmask` to `True`.

        .. versionadded:: 3.14.0

        .. seealso:: `hardmask`, `soften_mask`

        **Examples**

        >>> d = cf.Data([1, 2, 3], hardmask=False)
        >>> d.hardmask
        False
        >>> d.harden_mask()
        >>> d.hardmask
        True

        >>> d = cf.Data([1, 2, 3], mask=[False, True, False])
        >>> d.hardmask
        True
        >>> d[1] = 999
        >>> print(d.array)
        [1 -- 3]

        """
        dx = self.to_dask_array()
        dx = dx.map_blocks(cf_harden_mask, dtype=self.dtype)
        self._set_dask(dx, clear=_NONE)
        self.hardmask = True

    def has_calendar(self):
        """Whether a calendar has been set.

        .. seealso:: `del_calendar`, `get_calendar`, `set_calendar`,
                     `has_units`, `Units`

        :Returns:

            `bool`
                True if the calendar has been set, otherwise False.

        **Examples**

        >>> d = cf.Data(1, "days since 2000-1-1", calendar="noleap")
        >>> d.has_calendar()
        True

        >>> d = cf.Data(1, calendar="noleap")
        >>> d.has_calendar()
        True

        >>> d = cf.Data(1, "days since 2000-1-1")
        >>> d.has_calendar()
        False

        >>> d = cf.Data(1, "m")
        >>> d.has_calendar()
        False

        """
        return hasattr(self.Units, "calendar")

    def has_units(self):
        """Whether units have been set.

        .. seealso:: `del_units`, `get_units`, `set_units`,
                     `has_calendar`, `Units`

        :Returns:

            `bool`
                True if units have been set, otherwise False.

        **Examples**

        >>> d = cf.Data(1, "")
        >>> d.has_units()
        True

        >>> d = cf.Data(1, "m")
        >>> d.has_units()
        True

        >>> d = cf.Data(1)
        >>> d.has_units()
        False

        >>> d = cf.Data(1, calendar='noleap')
        >>> d.has_units()
        False

        """
        return hasattr(self.Units, "units")

    def soften_mask(self):
        """Force the mask to soft.

        Whether the mask of a masked array is hard or soft is
        determined by its `hardmask` property. `soften_mask` sets
        `hardmask` to `False`.

        .. versionadded:: 3.14.0

        .. seealso:: `hardmask`, `harden_mask`

        **Examples**

        >>> d = cf.Data([1, 2, 3])
        >>> d.hardmask
        True
        >>> d.soften_mask()
        >>> d.hardmask
        False

        >>> d = cf.Data([1, 2, 3], mask=[False, True, False], hardmask=False)
        >>> d.hardmask
        False
        >>> d[1] = 999
        >>> print(d.array)
        [  1 999   3]

        """
        dx = self.to_dask_array()
        dx = dx.map_blocks(cf_soften_mask, dtype=self.dtype)
        self._set_dask(dx, clear=_NONE)
        self.hardmask = False

    def file_locations(self):
        """TODOCFADOCS

        .. versionadded:: TODOCFAVER

        .. seealso:: `del_file_location`, `set_file_location`

        :Returns:

            `set`

        **Examples**

        >>> d.file_locations()
        {'/home/data1', 'file:///data2'}

        """
        out = set()

        for key, a in self.todict().items():
            try:
                out.update(a.file_locations())
            except AttributeError:
                # This chunk doesn't contain a file array
                pass

        return out

    @_inplace_enabled(default=False)
    def filled(self, fill_value=None, inplace=False):
        """Replace masked elements with a fill value.

        .. versionadded:: 3.4.0

        :Parameters:

            fill_value: scalar, optional
                The fill value. By default the fill returned by
                `get_fill_value` is used, or if this is not set then the
                netCDF default fill value for the data type is used (as
                defined by `netCDF.fillvals`).

            {{inplace: `bool`, optional}}

        :Returns:

            `Data` or `None`
                The filled data, or `None` if the operation was in-place.

        **Examples**

        >>> d = cf.Data([[1, 2, 3]])
        >>> print(d.filled().array)
        [[1 2 3]]
        >>> d[0, 0] = cf.masked
        >>> print(d.filled().array)
        [-9223372036854775806                    2                    3]
        >>> d.set_fill_value(-99)
        >>> print(d.filled().array)
        [[-99   2   3]]

        """
        d = _inplace_enabled_define_and_cleanup(self)

        if fill_value is None:
            fill_value = d.get_fill_value(None)
            if fill_value is None:  # still...
                fill_value = default_netCDF_fillvals().get(d.dtype.str[1:])
                if fill_value is None and d.dtype.kind in ("SU"):
                    fill_value = default_netCDF_fillvals().get("S1", None)

                if fill_value is None:
                    raise ValueError(
                        "Can't determine fill value for "
                        f"data type {d.dtype.str!r}"
                    )

        dx = d.to_dask_array()
        dx = dx.map_blocks(np.ma.filled, fill_value=fill_value, dtype=d.dtype)
        d._set_dask(dx)

        return d

    def first_element(self):
        """Return the first element of the data as a scalar.

        .. seealso:: `last_element`, `second_element`

        **Performance**

        If possible, a cached value is returned. Otherwise the delayed
        operations needed to compute the element are executed, and
        cached for subsequent calls.

        :Returns:

                The first element of the data.

        **Examples**

        >>> d = {{package}}.{{class}}(9.0)
        >>> x = d.first_element()
        >>> print(x, type(x))
        9.0 <class 'float'>

        >>> d = {{package}}.{{class}}([[1, 2], [3, 4]])
        >>> x = d.first_element()
        >>> print(x, type(x))
        1 <class 'int'>
        >>> d[0, 0] = {{package}}.masked
        >>> y = d.first_element()
        >>> print(y, type(y))
        -- <class 'numpy.ma.core.MaskedConstant'>

        >>> d = {{package}}.{{class}}(['foo', 'bar'])
        >>> x = d.first_element()
        >>> print(x, type(x))
        foo <class 'str'>

        """
        try:
            return self._custom["cached_elements"][0]
        except KeyError:
            item = super().first_element()
            self._set_cached_elements({0: item})
            return item

    def second_element(self):
        """Return the second element of the data as a scalar.

        .. seealso:: `first_element`, `last_element`

        **Performance**

        If possible, a cached value is returned. Otherwise the delayed
        operations needed to compute the element are executed, and
        cached for subsequent calls.

        :Returns:

                The second element of the data.

        **Examples**

        >>> d = {{package}}.{{class}}([[1, 2], [3, 4]])
        >>> x = d.second_element()
        >>> print(x, type(x))
        2 <class 'int'>
        >>> d[0, 1] = {{package}}.masked
        >>> y = d.second_element()
        >>> print(y, type(y))
        -- <class 'numpy.ma.core.MaskedConstant'>

        >>> d = {{package}}.{{class}}(['foo', 'bar'])
        >>> x = d.second_element()
        >>> print(x, type(x))
        bar <class 'str'>

        """
        try:
            return self._custom["cached_elements"][1]
        except KeyError:
            item = super().second_element()
            self._set_cached_elements({1: item})
            return item

    def last_element(self):
        """Return the last element of the data as a scalar.

        .. seealso:: `first_element`, `second_element`

        **Performance**

        If possible, a cached value is returned. Otherwise the delayed
        operations needed to compute the element are executed, and
        cached for subsequent calls.

        :Returns:

                The last element of the data.

        **Examples**

        >>> d = {{package}}.{{class}}(9.0)
        >>> x = d.last_element()
        >>> print(x, type(x))
        9.0 <class 'float'>

        >>> d = {{package}}.{{class}}([[1, 2], [3, 4]])
        >>> x = d.last_element()
        >>> print(x, type(x))
        4 <class 'int'>
        >>> d[-1, -1] = {{package}}.masked
        >>> y = d.last_element()
        >>> print(y, type(y))
        -- <class 'numpy.ma.core.MaskedConstant'>

        >>> d = {{package}}.{{class}}(['foo', 'bar'])
        >>> x = d.last_element()
        >>> print(x, type(x))
        bar <class 'str'>

        """
        try:
            return self._custom["cached_elements"][-1]
        except KeyError:
            item = super().last_element()
            self._set_cached_elements({-1: item})
            return item

    def flat(self, ignore_masked=True):
        """Return a flat iterator over elements of the data array.

        **Performance**

        Any delayed operations and/or disk interactions will be
        executed during *each* iteration, possibly leading to poor
        performance. If possible, consider bringing the values into
        memory first with `persist` or using ``d.array.flat``.

        .. seealso:: `flatten`, `persist`

        :Parameters:

            ignore_masked: `bool`, optional
                If False then masked and unmasked elements will be
                returned. By default only unmasked elements are
                returned

        :Returns:

            generator
                An iterator over elements of the data array.

        **Examples**

        >>> d = cf.Data([[1, 2], [3,4]], mask=[[0, 1], [0, 0]])
        >>> print(d.array)
        [[1 --]
         [3 4]]
        >>> list(d.flat())
        [1, 3, 4]
        >>> list(d.flat(ignore_masked=False))
        [1, masked, 3, 4]

        """
        mask = self.mask

        if ignore_masked:
            for index in self.ndindex():
                if not mask[index]:
                    yield self[index].array.item()
        else:
            for index in self.ndindex():
                if not mask[index]:
                    yield self[index].array.item()
                else:
                    yield cf_masked

    @_inplace_enabled(default=False)
    def flatten(self, axes=None, inplace=False):
        """Flatten specified axes of the data.

        Any subset of the axes may be flattened.

        The shape of the data may change, but the size will not.

        The flattening is executed in row-major (C-style) order. For
        example, the array ``[[1, 2], [3, 4]]`` would be flattened across
        both dimensions to ``[1 2 3 4]``.

        .. versionadded:: 3.0.2

        .. seealso:: `compressed`, `flat`, `insert_dimension`, `flip`,
                     `swapaxes`, `transpose`

        :Parameters:

            axes: (sequence of) `int`
                Select the axes to be flattened. By default all axes
                are flattened. Each axis is identified by its integer
                position. No axes are flattened if *axes* is an empty
                sequence.

            {{inplace: `bool`, optional}}

        :Returns:

            `Data` or `None`
                The flattened data, or `None` if the operation was
                in-place.

        **Examples**

        >>> import numpy as np
        >>> d = cf.Data(np.arange(24).reshape(1, 2, 3, 4))
        >>> d
        <CF Data(1, 2, 3, 4): [[[[0, ..., 23]]]]>
        >>> print(d.array)
        [[[[ 0  1  2  3]
           [ 4  5  6  7]
           [ 8  9 10 11]]
          [[12 13 14 15]
           [16 17 18 19]
           [20 21 22 23]]]]

        >>> e = d.flatten()
        >>> e
        <CF Data(24): [0, ..., 23]>
        >>> print(e.array)
        [ 0  1  2  3  4  5  6  7  8  9 10 11 12 13 14 15 16 17 18 19 20 21 22 23]

        >>> e = d.flatten([])
        >>> e
        <CF Data(1, 2, 3, 4): [[[[0, ..., 23]]]]>

        >>> e = d.flatten([1, 3])
        >>> e
        <CF Data(1, 8, 3): [[[0, ..., 23]]]>
        >>> print(e.array)
        [[[ 0  4  8]
          [ 1  5  9]
          [ 2  6 10]
          [ 3  7 11]
          [12 16 20]
          [13 17 21]
          [14 18 22]
          [15 19 23]]]

        >>> d.flatten([0, -1], inplace=True)
        >>> d
        <CF Data(4, 2, 3): [[[0, ..., 23]]]>
        >>> print(d.array)
        [[[ 0  4  8]
          [12 16 20]]
         [[ 1  5  9]
          [13 17 21]]
         [[ 2  6 10]
          [14 18 22]]
         [[ 3  7 11]
          [15 19 23]]]

        """
        d = _inplace_enabled_define_and_cleanup(self)

        ndim = d.ndim
        if not ndim:
            if axes or axes == 0:
                raise ValueError(
                    "Can't flatten: Can't remove axes from "
                    f"scalar {self.__class__.__name__}"
                )

            return d

        if axes is None:
            axes = list(range(ndim))
        else:
            axes = sorted(d._parse_axes(axes))

        n_axes = len(axes)
        if n_axes <= 1:
            return d

        dx = d.to_dask_array()

        # It is important that the first axis in the list is the
        # left-most flattened axis.
        #
        # E.g. if the shape is (10, 20, 30, 40, 50, 60) and the axes
        #      to be flattened are [2, 4], then the data must be
        #      transposed with order [0, 1, 2, 4, 3, 5]
        order = [i for i in range(ndim) if i not in axes]
        order[axes[0] : axes[0]] = axes
        dx = dx.transpose(order)

        # Find the flattened shape.
        #
        # E.g. if the *transposed* shape is (10, 20, 30, 50, 40, 60)
        #      and *transposed* axes [2, 3] are to be flattened then
        #      the new shape will be (10, 20, 1500, 40, 60)
        shape = d.shape
        new_shape = [n for i, n in enumerate(shape) if i not in axes]
        new_shape.insert(axes[0], reduce(mul, [shape[i] for i in axes], 1))

        dx = dx.reshape(new_shape)
        d._set_dask(dx)

        return d

    @_deprecated_kwarg_check("i", version="3.0.0", removed_at="4.0.0")
    @_inplace_enabled(default=False)
    def floor(self, inplace=False, i=False):
        """Return the floor of the data array.

        .. versionadded:: 1.0

        .. seealso:: `ceil`, `rint`, `trunc`

        :Parameters:

            {{inplace: `bool`, optional}}

            {{i: deprecated at version 3.0.0}}

        :Returns:

            `Data` or `None`

        **Examples**

        >>> d = cf.Data([-1.9, -1.5, -1.1, -1, 0, 1, 1.1, 1.5 , 1.9])
        >>> print(d.array)
        [-1.9 -1.5 -1.1 -1.   0.   1.   1.1  1.5  1.9]
        >>> print(d.floor().array)
        [-2. -2. -2. -1.  0.  1.  1.  1.  1.]

        """
        d = _inplace_enabled_define_and_cleanup(self)
        dx = d.to_dask_array()
        d._set_dask(da.floor(dx))
        return d

    @_inplace_enabled(default=False)
    @_deprecated_kwarg_check("i", version="3.0.0", removed_at="4.0.0")
    def outerproduct(self, a, inplace=False, i=False):
        """Compute the outer product with another data array.

        The axes of result will be the combined axes of the two input
        arrays.

        .. seealso:: `np.multiply.outer`

        :Parameters:

            a: array_like
                The data with which to form the outer product.

            {{inplace: `bool`, optional}}

            {{i: deprecated at version 3.0.0}}

        :Returns:

            `Data` or `None`
                The outer product, or `None` if the operation was
                in-place.

        **Examples**

        >>> d = cf.Data([1, 2, 3], 'm')
        >>> d
        <CF Data(3): [1, 2, 3] m>
        >>> f = d.outerproduct([4, 5, 6, 7])
        >>> f
        <CF Data(3, 4): [[4, ..., 21]] m>
        >>> print(f.array)
        [[ 4  5  6  7]
         [ 8 10 12 14]
         [12 15 18 21]]

        >>> e = cf.Data([[4, 5, 6, 7], [6, 7, 8, 9]], 's-1')
        >>> e
        <CF Data(2, 4): [[4, ..., 9]] s-1>
        >>> f = d.outerproduct(e)
        >>> f
        <CF Data(3, 2, 4): [[[4, ..., 27]]] m.s-1>
        >>> print(f.array)
        [[[ 4  5  6  7]
          [ 6  7  8  9]]

         [[ 8 10 12 14]
          [12 14 16 18]]

         [[12 15 18 21]
          [18 21 24 27]]]

        """
        d = _inplace_enabled_define_and_cleanup(self)

        # Cast 'a' as a Data object so that it definitely has sensible
        # Units. We don't mind if the units of 'a' are incompatible
        # with those of 'self', but if they are then it's nice if the
        # units are conformed.
        a = self.asdata(a)
        try:
            a = conform_units(a, d.Units, message="")
        except ValueError:
            pass

        dx = d.to_dask_array()
        ndim = dx.ndim

        dx = da.ufunc.multiply.outer(dx, a)
        d._set_dask(dx)

        d.override_units(d.Units * a.Units, inplace=True)

        # Include axis names for the new dimensions
        axes = d._axes
        for i, a_axis in enumerate(a._axes):
            axes += (new_axis_identifier(axes),)

        d._axes = axes

        # Make sure that cyclic axes in 'a' are still cyclic in 'd'
        for a_axis in a._cyclic:
            d.cyclic(ndim + a._axes.index(a_axis))

        return d

    @_deprecated_kwarg_check("i", version="3.0.0", removed_at="4.0.0")
    @_inplace_enabled(default=False)
    def change_calendar(self, calendar, inplace=False, i=False):
        """Change the calendar of date-time array elements.

        Reinterprets the existing date-times for the new calendar by
        adjusting the underlying numerical values relative to the
        reference date-time defined by the units.

        If a date-time value is not allowed in the new calendar then
        an exception is raised when the data array is accessed.

        .. seealso:: `override_calendar`, `Units`

        :Parameters:

            calendar: `str`
                The new calendar, as recognised by the CF conventions.

                *Parameter example:*
                  ``'proleptic_gregorian'``

            {{inplace: `bool`, optional}}

            {{i: deprecated at version 3.0.0}}

        :Returns:

            `Data` or `None`
                The new data with updated calendar, or `None` if the
                operation was in-place.

        **Examples**

        >>> d = cf.Data([0, 1, 2, 3, 4], 'days since 2004-02-27')
        >>> print(d.array)
        [0 1 2 3 4]
        >>> print(d.datetime_as_string)
        ['2004-02-27 00:00:00' '2004-02-28 00:00:00' '2004-02-29 00:00:00'
         '2004-03-01 00:00:00' '2004-03-02 00:00:00']
        >>> e = d.change_calendar('360_day')
        >>> print(e.array)
        [0 1 2 4 5]
        >>> print(e.datetime_as_string)
        ['2004-02-27 00:00:00' '2004-02-28 00:00:00' '2004-02-29 00:00:00'
        '2004-03-01 00:00:00' '2004-03-02 00:00:00']

        >>> d.change_calendar('noleap').array
        Traceback (most recent call last):
            ...
        ValueError: invalid day number provided in cftime.DatetimeNoLeap(2004, 2, 29, 0, 0, 0, 0, has_year_zero=True)

        """
        d = _inplace_enabled_define_and_cleanup(self)

        units = self.Units
        if not units.isreftime:
            raise ValueError(
                "Can't change calendar of non-reference time "
                f"units: {units!r}"
            )

        d._asdatetime(inplace=True)
        d.override_calendar(calendar, inplace=True)
        d._asreftime(inplace=True)

        return d

    def chunk_indices(self):
        """TODOCFADOCS ind the shape of each chunk.

        .. versionadded:: TODOCFAVER

        :Returns:

            TODOCFAVER

        **Examples**

        >>> d = cf.Data(np.arange(405).reshape(3, 9, 15),
        ...             chunks=((1, 2), (9,), (4, 5, 6)))
        >>> for index in d.chunk_indices():
        ...     print(index)
        ...
        (slice(0, 1, None), slice(0, 9, None), slice(0, 4, None))
        (slice(0, 1, None), slice(0, 9, None), slice(4, 9, None))
        (slice(0, 1, None), slice(0, 9, None), slice(9, 15, None))
        (slice(1, 3, None), slice(0, 9, None), slice(0, 4, None))
        (slice(1, 3, None), slice(0, 9, None), slice(4, 9, None))
        (slice(1, 3, None), slice(0, 9, None), slice(9, 15, None))

        """
        from dask.utils import cached_cumsum

        chunks = self.chunks

        cumdims = [cached_cumsum(bds, initial_zero=True) for bds in chunks]
        indices = [
            [slice(s, s + dim) for s, dim in zip(starts, shapes)]
            for starts, shapes in zip(cumdims, chunks)
        ]
        return product(*indices)

    @_deprecated_kwarg_check("i", version="3.0.0", removed_at="4.0.0")
    @_inplace_enabled(default=False)
    def override_units(self, units, inplace=False, i=False):
        """Override the data array units.

        Not to be confused with setting the `Units` attribute to units
        which are equivalent to the original units. This is different
        because in this case the new units need not be equivalent to the
        original ones and the data array elements will not be changed to
        reflect the new units.

        :Parameters:

            units: `str` or `Units`
                The new units for the data array.

            {{inplace: `bool`, optional}}

            {{i: deprecated at version 3.0.0}}

        :Returns:

            `Data` or `None`
                The new data, or `None` if the operation was in-place.

        **Examples**

        >>> d = cf.Data(1012.0, 'hPa')
        >>> e = d.override_units('km')
        >>> e.Units
        <Units: km>
        >>> e.datum()
        1012.0
        >>> d.override_units(cf.Units('watts'), inplace=True)
        >>> d.Units
        <Units: watts>
        >>> d.datum()
        1012.0

        """
        d = _inplace_enabled_define_and_cleanup(self)
        d._Units = Units(units)
        return d

    @_deprecated_kwarg_check("i", version="3.0.0", removed_at="4.0.0")
    @_inplace_enabled(default=False)
    def override_calendar(self, calendar, inplace=False, i=False):
        """Override the calendar of the data array elements.

        Not to be confused with using the `change_calendar` method or
        setting the `d.Units.calendar`. `override_calendar` is different
        because the new calendar need not be equivalent to the original
        ones and the data array elements will not be changed to reflect
        the new units.

        :Parameters:

            calendar: `str`
                The new calendar.

            {{inplace: `bool`, optional}}

            {{i: deprecated at version 3.0.0}}

        :Returns:

            `Data` or `None`
                The new data, or `None` if the operation was in-place.

        **Examples**

        >>> d = cf.Data(1, 'days since 2020-02-28')
        >>> d
        <CF Data(): 2020-02-29 00:00:00>
        >>> d.datum()
        1
        >>> e = d.override_calendar('noleap')
        <CF Data(): 2020-03-01 00:00:00 noleap>
        >>> e.datum()
        1

        """
        d = _inplace_enabled_define_and_cleanup(self)
        d._Units = Units(d.Units._units, calendar)
        return d

    def to_dask_array(self, apply_mask_hardness=False):
        """Convert the data to a `dask` array.

        .. warning:: By default, the mask hardness of the returned
                     dask array might not be the same as that
                     specified by the `hardmask` attribute.

                     This could cause problems if a subsequent
                     operation on the returned dask array involves the
                     un-masking of masked values (such as by indexed
                     assignment).

                     To guarantee that the mask hardness of the
                     returned dask array is correct, set the
                     *apply_mask_hardness* parameter to True.

        .. versionadded:: 3.14.0

        :Parameters:

            apply_mask_hardness: `bool`, optional
                If True then force the mask hardness of the returned
                array to be that given by the `hardmask` attribute.

        :Returns:

            `dask.array.Array`
                The dask array contained within the `Data` instance.

        **Examples**

        >>> d = cf.Data([1, 2, 3, 4], 'm')
        >>> dx = d.to_dask_array()
        >>> dx
        >>> dask.array<array, shape=(4,), dtype=int64, chunksize=(4,), chunktype=numpy.ndarray>
        >>> dask.array.asanyarray(d) is dx
        True

        >>> d.to_dask_array(apply_mask_hardness=True)
        dask.array<cf_harden_mask, shape=(4,), dtype=int64, chunksize=(4,), chunktype=numpy.ndarray>

        >>> d = cf.Data([1, 2, 3, 4], 'm', hardmask=False)
        >>> d.to_dask_array(apply_mask_hardness=True)
        dask.array<cf_soften_mask, shape=(4,), dtype=int64, chunksize=(4,), chunktype=numpy.ndarray>

        """
        if apply_mask_hardness and "dask" in self._custom:
            if self.hardmask:
                self.harden_mask()
            else:
                self.soften_mask()

        try:
            return self._custom["dask"]
        except KeyError:
            raise ValueError(f"{self.__class__.__name__} object has no data")

    def datum(self, *index):
        """Return an element of the data array as a standard Python
        scalar.

        The first and last elements are always returned with
        ``d.datum(0)`` and ``d.datum(-1)`` respectively, even if the data
        array is a scalar array or has two or more dimensions.

        The returned object is of the same type as is stored internally.

        .. seealso:: `array`, `datetime_array`

        :Parameters:

            index: *optional*
                Specify which element to return. When no positional
                arguments are provided, the method only works for data
                arrays with one element (but any number of dimensions),
                and the single element is returned. If positional
                arguments are given then they must be one of the
                fdlowing:

                * An integer. This argument is interpreted as a flat index
                  into the array, specifying which element to copy and
                  return.

                  *Parameter example:*
                    If the data array shape is ``(2, 3, 6)`` then:
                    * ``d.datum(0)`` is equivalent to ``d.datum(0, 0, 0)``.
                    * ``d.datum(-1)`` is equivalent to ``d.datum(1, 2, 5)``.
                    * ``d.datum(16)`` is equivalent to ``d.datum(0, 2, 4)``.

                  If *index* is ``0`` or ``-1`` then the first or last data
                  array element respectively will be returned, even if the
                  data array is a scalar array.

                * Two or more integers. These arguments are interpreted as a
                  multidimensional index to the array. There must be the
                  same number of integers as data array dimensions.

                * A tuple of integers. This argument is interpreted as a
                  multidimensional index to the array. There must be the
                  same number of integers as data array dimensions.

                  *Parameter example:*
                    ``d.datum((0, 2, 4))`` is equivalent to ``d.datum(0,
                    2, 4)``; and ``d.datum(())`` is equivalent to
                    ``d.datum()``.

        :Returns:

                A copy of the specified element of the array as a suitable
                Python scalar.

        **Examples**

        >>> d = cf.Data(2)
        >>> d.datum()
        2
        >>> 2 == d.datum(0) == d.datum(-1) == d.datum(())
        True

        >>> d = cf.Data([[2]])
        >>> 2 == d.datum() == d.datum(0) == d.datum(-1)
        True
        >>> 2 == d.datum(0, 0) == d.datum((-1, -1)) == d.datum(-1, 0)
        True

        >>> d = cf.Data([[4, 5, 6], [1, 2, 3]], 'metre')
        >>> d[0, 1] = cf.masked
        >>> print(d)
        [[4 -- 6]
         [1  2 3]]
        >>> d.datum(0)
        4
        >>> d.datum(-1)
        3
        >>> d.datum(1)
        masked
        >>> d.datum(4)
        2
        >>> d.datum(-2)
        2
        >>> d.datum(0, 0)
        4
        >>> d.datum(-2, -1)
        6
        >>> d.datum(1, 2)
        3
        >>> d.datum((0, 2))
        6

        """
        # TODODASKAPI: consider renaming/aliasing to 'item'. Might depend
        # on whether or not the APIs are the same.

        if index:
            n_index = len(index)
            if n_index == 1:
                index = index[0]
                if index == 0:
                    # This also works for scalar arrays
                    index = (slice(0, 1),) * self.ndim
                elif index == -1:
                    # This also works for scalar arrays
                    index = (slice(-1, None),) * self.ndim
                elif isinstance(index, int):
                    if index < 0:
                        index += self.size

                    index = np.unravel_index(index, self.shape)
                elif len(index) == self.ndim:
                    index = tuple(index)
                else:
                    raise ValueError(
                        f"Incorrect number of indices ({n_index}) for "
                        f"{self.ndim}-d {self.__class__.__name__} data"
                    )
            elif n_index != self.ndim:
                raise ValueError(
                    f"Incorrect number of indices ({n_index}) for "
                    f"{self.ndim}-d {self.__class__.__name__} data"
                )

            array = self[index].array

        elif self.size == 1:
            array = self.array

        else:
            raise ValueError(
                f"For size {self.size} data, must provide an index of "
                "the element to be converted to a Python scalar"
            )

        if not np.ma.isMA(array):
            return array.item()

        mask = array.mask
        if mask is np.ma.nomask or not mask.item():
            return array.item()

        return cf_masked

    @_inplace_enabled(default=False)
    def masked_invalid(self, inplace=False):
        """Mask the array where invalid values occur (NaN or inf).

        .. seealso:: `where`, `numpy.ma.masked_invalid`

        :Parameters:

            {{inplace: `bool`, optional}}

        :Returns:

            `Data` or `None`
                The masked data, or `None` if the operation was
                in-place.

        **Examples**

        >>> d = cf.Data([0, 1, 2])
        >>> e = cf.Data([0, 2, 0])
        >>> f = d / e
        >>> f
        <CF Data(3): [nan, 0.5, inf]>
        >>> f.masked_invalid()
        <CF Data(3): [--, 0.5, --]>

        """
        d = _inplace_enabled_define_and_cleanup(self)
        dx = self.to_dask_array()
        dx = da.ma.masked_invalid(dx)
        d._set_dask(dx)
        return d

    def del_calendar(self, default=ValueError()):
        """Delete the calendar.

        .. seealso:: `get_calendar`, `has_calendar`, `set_calendar`,
                     `del_units`, `Units`

        :Parameters:

            default: optional
                Return the value of the *default* parameter if the
                calendar has not been set. If set to an `Exception`
                instance then it will be raised instead.

        :Returns:

            `str`
                The value of the deleted calendar.

        **Examples**

        >>> d = cf.Data(1, "days since 2000-1-1", calendar="noleap")
        >>> d.del_calendar()
        'noleap'
        >>> print(d.del_calendar())
        None

        >>> d = cf.Data(1, "days since 2000-1-1")
        >>> print(d.del_calendar())
        None

        >>> d = cf.Data(1, "m")
        Traceback (most recent call last):
            ...
        ValueError: Units <Units: m> have no calendar

        """
        units = self.Units
        if not units.isreftime:
            return self._default(default, f"Units {units!r} have no calendar")

        calendar = getattr(units, "calendar", None)
        if calendar is None:
            return self._default(
                default, f"{self.__class__.__name__} has no calendar"
            )

        self.override_calendar(None, inplace=True)
        return calendar

    def del_file_location(self, location):
        """TODOCFADOCS

        .. versionadded:: TODOCFAVER

        .. seealso:: `set_file_location`, `file_locations`

        :Parameters:

            location: `str`
                TODOCFADOCS

        :Returns:

            `None`

        **Examples**

        >>> d.del_file_location('/data/model')

        """
        location = abspath(location).rstrip(sep)

        updated = False
        dsk = self.todict()
        for key, a in dsk.items():
            try:
                dsk[key] = a.del_file_location(location)
            except AttributeError:
                # This chunk doesn't contain a file array
                continue

            # This chunk contains a file array and the dask graph has
            # been updated
            updated = True

        if updated:
            dx = self.to_dask_array()
            dx = da.Array(dsk, dx.name, dx.chunks, dx.dtype, dx._meta)
            self._set_dask(dx, clear=_NONE)

    def del_units(self, default=ValueError()):
        """Delete the units.

        .. seealso:: `get_units`, `has_units`, `set_units`,
                     `del_calendar`, `Units`

        :Parameters:

            default: optional
                Return the value of the *default* parameter if the
                units has not been set. If set to an `Exception`
                instance then it will be raised instead.

        :Returns:

            `str`
                The value of the deleted units.

        **Examples**

        >>> d = cf.Data(1, "m")
        >>> d.del_units()
        'm'
        >>> d.Units
        <Units: >
        >>> d.del_units()
        Traceback (most recent call last):
            ...
        ValueError: Data has no units

        >>> d = cf.Data(1, "days since 2000-1-1", calendar="noleap")
        >>> d.del_units()
        'days since 2000-1-1'
        >>> d.Units
        <Units: noleap>

        """
        u = self.Units
        units = getattr(u, "units", None)
        calendar = getattr(u, "calendar", None)
        self.override_units(Units(None, calendar), inplace=True)

        if units is not None:
            return units

        return self._default(
            default, f"{self.__class__.__name__} has no units"
        )

    @classmethod
    def masked_all(
        cls,
        shape,
        dtype=None,
        units=None,
        calendar=None,
        chunks=_DEFAULT_CHUNKS,
    ):
        """Return an empty masked array with all elements masked.

        .. seealso:: `empty`, `ones`, `zeros`, `masked_invalid`

        :Parameters:

            shape: `int` or `tuple` of `int`
                The shape of the new array. e.g. ``(2, 3)`` or ``2``.

            dtype: data-type
                The desired output data-type for the array, e.g.
                `numpy.int8`. The default is `numpy.float64`.

            units: `str` or `Units`
                The units for the new data array.

            calendar: `str`, optional
                The calendar for reference time units.

            {{chunks: `int`, `tuple`, `dict` or `str`, optional}}

                .. versionadded:: 3.14.0

        :Returns:

            `Data`
                A masked array with all data masked.

        **Examples**

        >>> d = cf.Data.masked_all((2, 2))
        >>> print(d.array)
        [[-- --]
         [-- --]]

        >>> d = cf.Data.masked_all((), dtype=bool)
        >>> d.array
        masked_array(data=--,
                     mask=True,
               fill_value=True,
                    dtype=bool)

        """
        d = cls.empty(
            shape=shape,
            dtype=dtype,
            units=units,
            calendar=calendar,
            chunks=chunks,
        )
        dx = d.to_dask_array()
        dx = dx.map_blocks(partial(np.ma.array, mask=True, copy=False))
        d._set_dask(dx)
        return d

    @_inplace_enabled(default=False)
    @_deprecated_kwarg_check("i", version="3.0.0", removed_at="4.0.0")
    def mid_range(
        self,
        axes=None,
        squeeze=False,
        mtol=1,
        split_every=None,
        inplace=False,
        i=False,
    ):
        """Calculate mid-range values.

        The mid-range is half of the maximum plus the minimum.

        Calculates the mid-range value or the mid-range values along
        axes.

        See
        https://ncas-cms.github.io/cf-python/analysis.html#collapse-methods
        for mathematical definitions.

         ..seealso:: `sample_size`, `max`, `min`, `range`

        :Parameters:

            {{collapse axes: (sequence of) `int`, optional}}

            {{collapse squeeze: `bool`, optional}}

            {{mtol: number, optional}}

            {{split_every: `int` or `dict`, optional}}

                .. versionadded:: 3.14.0

            {{inplace: `bool`, optional}}

            {{i: deprecated at version 3.0.0}}

        :Returns:

            `Data` or `None`
                The collapsed array.

        **Examples**

        >>> a = np.ma.arange(12).reshape(4, 3)
        >>> d = cf.Data(a, 'K')
        >>> d[1, 1] = cf.masked
        >>> print(d.array)
        [[0 1 2]
         [3 -- 5]
         [6 7 8]
         [9 10 11]]
        >>> d.mid_range()
        <CF Data(1, 1): [[5.5]] K>

        """
        d = _inplace_enabled_define_and_cleanup(self)
        d, _ = collapse(
            Collapse().mid_range,
            d,
            axis=axes,
            keepdims=not squeeze,
            split_every=split_every,
            mtol=mtol,
        )
        return d

    @_deprecated_kwarg_check("i", version="3.0.0", removed_at="4.0.0")
    @_inplace_enabled(default=False)
    def flip(self, axes=None, inplace=False, i=False):
        """Reverse the direction of axes of the data array.

        .. seealso:: `flatten', `insert_dimension`, `squeeze`, `swapaxes`,
                     `transpose`

        :Parameters:

            axes: (sequence of) `int`
                Select the axes. By default all axes are flipped. Each
                axis is identified by its integer position. No axes
                are flipped if *axes* is an empty sequence.

            {{inplace: `bool`, optional}}

            {{i: deprecated at version 3.0.0}}

        :Returns:

            `Data` or `None`

        **Examples**

        >>> d.flip()
        >>> d.flip(1)
        >>> d.flip([0, 1])
        >>> d.flip([])

        >>> e = d[::-1, :, ::-1]
        >>> d.flip((2, 0)).equals(e)
        True

        """
        d = _inplace_enabled_define_and_cleanup(self)

        if axes is not None and not axes and axes != 0:  # i.e. empty sequence
            return d

        if axes is None:
            iaxes = range(d.ndim)
        else:
            iaxes = d._parse_axes(axes)

        if not iaxes:
            return d

        index = [
            slice(None, None, -1) if i in iaxes else slice(None)
            for i in range(d.ndim)
        ]

        dx = d.to_dask_array()
        dx = dx[tuple(index)]
        d._set_dask(dx)

        return d

    def inspect(self):
        """Inspect the object for debugging.

        .. seealso:: `cf.inspect`

        :Returns:

            `None`

        **Examples**

        >>> d = cf.Data([9], 'm')
        >>> d.inspect()
        <CF Data(1): [9] m>
        -------------------
        {'_components': {'custom': {'_Units': <Units: m>,
                                    '_axes': ('dim0',),
                                    '_cyclic': set(),
                                    '_hardmask': True,
                                    'dask': dask.array<cf_harden_mask, shape=(1,), dtype=int64, chunksize=(1,), chunktype=numpy.ndarray>},
                         'netcdf': {}}}

        """
        from ..functions import inspect

        inspect(self)

    def isclose(self, y, rtol=None, atol=None):
        """Return where data are element-wise equal within a tolerance.

        {{equals tolerance}}

        For numeric data arrays, ``d.isclose(e, rtol, atol)`` is
        equivalent to ``abs(d - e) <= atol + rtol*abs(e)``,
        otherwise it is equivalent to ``d == e``.

        :Parameters:

            y: data_like
                The array to compare.

            atol: `float`, optional
                The absolute tolerance for all numerical comparisons. By
                default the value returned by the `atol` function is used.

            rtol: `float`, optional
                The relative tolerance for all numerical comparisons. By
                default the value returned by the `rtol` function is used.

        :Returns:

             `bool`
                 A boolean array of where the data are close to *y*.

        **Examples**

        >>> d = cf.Data([1000, 2500], 'metre')
        >>> e = cf.Data([1, 2.5], 'km')
        >>> print(d.isclose(e).array)
        [ True  True]

        >>> d = cf.Data(['ab', 'cdef'])
        >>> print(d.isclose([[['ab', 'cdef']]]).array)
        [[[ True  True]]]

        >>> d = cf.Data([[1000, 2500], [1000, 2500]], 'metre')
        >>> e = cf.Data([1, 2.5], 'km')
        >>> print(d.isclose(e).array)
        [[ True  True]
         [ True  True]]

        >>> d = cf.Data([1, 1, 1], 's')
        >>> print(d.isclose(1).array)
        [ True  True  True]

        """
        a = np.empty((), dtype=self.dtype)
        b = np.empty((), dtype=da.asanyarray(y).dtype)
        try:
            # Check if a numerical isclose is possible
            np.isclose(a, b)
        except TypeError:
            # self and y do not have suitable numeric data types
            # (e.g. both are strings)
            return self == y
        else:
            # self and y have suitable numeric data types
            if atol is None:
                atol = self._atol

            if rtol is None:
                rtol = self._rtol

            y = conform_units(y, self.Units)

            dx = da.isclose(self, y, atol=atol, rtol=rtol)

            d = self.copy(array=False)
            d._set_dask(dx)
            d.hardmask = _DEFAULT_HARDMASK
            d.override_units(_units_None, inplace=True)
            return d

    @_inplace_enabled(default=False)
    def reshape(self, *shape, merge_chunks=True, limit=None, inplace=False):
        """Change the shape of the data without changing its values.

        It assumes that the array is stored in row-major order, and
        only allows for reshapings that collapse or merge dimensions
        like ``(1, 2, 3, 4) -> (1, 6, 4)`` or ``(64,) -> (4, 4, 4)``.

        :Parameters:

            shape: `tuple` of `int`, or any number of `int`
                The new shape for the data, which should be compatible
                with the original shape. If an integer, then the
                result will be a 1-d array of that length. One shape
                dimension can be -1, in which case the value is
                inferred from the length of the array and remaining
                dimensions.

            merge_chunks: `bool`
                When True (the default) merge chunks using the logic
                in `dask.array.rechunk` when communication is
                necessary given the input array chunking and the
                output shape. When False, the input array will be
                rechunked to a chunksize of 1, which can create very
                many tasks. See `dask.array.reshape` for details.

            limit: int, optional
                The maximum block size to target in bytes. If no limit
                is provided, it defaults to a size in bytes defined by
                the `cf.chunksize` function.

        :Returns:

            `Data` or `None`
                 The reshaped data, or `None` if the operation was
                 in-place.

        **Examples**

        >>> d = cf.Data(np.arange(12))
        >>> print(d.array)
        [ 0  1  2  3  4  5  6  7  8  9 10 11]
        >>> print(d.reshape(3, 4).array)
        [[ 0  1  2  3]
         [ 4  5  6  7]
         [ 8  9 10 11]]
        >>> print(d.reshape((4, 3)).array)
        [[ 0  1  2]
         [ 3  4  5]
         [ 6  7  8]
         [ 9 10 11]]
        >>> print(d.reshape(-1, 6).array)
        [[ 0  1  2  3  4  5]
         [ 6  7  8  9 10 11]]
        >>>  print(d.reshape(1, 1, 2, 6).array)
        [[[[ 0  1  2  3  4  5]
           [ 6  7  8  9 10 11]]]]
        >>> print(d.reshape(1, 1, -1).array)
        [[[[ 0  1  2  3  4  5  6  7  8  9 10 11]]]]

        """
        d = _inplace_enabled_define_and_cleanup(self)
        dx = d.to_dask_array()
        dx = dx.reshape(*shape, merge_chunks=merge_chunks, limit=limit)

        # Set axes when the new array has more dimensions than self
        axes = None
        ndim0 = self.ndim
        if not ndim0:
            axes = generate_axis_identifiers(dx.ndim)
        else:
            diff = dx.ndim - ndim0
            if diff > 0:
                axes = list(self._axes)
                for _ in range(diff):
                    axes.insert(0, new_axis_identifier(tuple(axes)))

        if axes is not None:
            d._axes = axes

        d._set_dask(dx)

        return d

    @_deprecated_kwarg_check("i", version="3.0.0", removed_at="4.0.0")
    @_inplace_enabled(default=False)
    def rint(self, inplace=False, i=False):
        """Round the data to the nearest integer, element-wise.

        .. versionadded:: 1.0

        .. seealso:: `ceil`, `floor`, `trunc`

        :Parameters:

            {{inplace: `bool`, optional}}

            {{i: deprecated at version 3.0.0}}

        :Returns:

            `Data` or `None`
                The rounded data. If the operation was in-place then
                `None` is returned.

        **Examples**

        >>> d = cf.Data([-1.9, -1.5, -1.1, -1, 0, 1, 1.1, 1.5 , 1.9])
        >>> print(d.array)
        [-1.9 -1.5 -1.1 -1.   0.   1.   1.1  1.5  1.9]
        >>> print(d.rint().array)
        [-2. -2. -1. -1.  0.  1.  1.  2.  2.]

        """
        d = _inplace_enabled_define_and_cleanup(self)
        dx = d.to_dask_array()
        d._set_dask(da.rint(dx))
        return d

    @_inplace_enabled(default=False)
    def root_mean_square(
        self,
        axes=None,
        squeeze=False,
        mtol=1,
        weights=None,
        split_every=None,
        inplace=False,
    ):
        """Calculate root mean square (RMS) values.

        Calculates the RMS value or the RMS values along axes.

        See
        https://ncas-cms.github.io/cf-python/analysis.html#collapse-methods
        for mathematical definitions.

         ..seealso:: `sample_size`, `mean`, `sum`,

        :Parameters:

            {{collapse axes: (sequence of) `int`, optional}}

            {{weights: data_like, `dict`, or `None`, optional}}

            {{collapse squeeze: `bool`, optional}}

            {{mtol: number, optional}}

            {{split_every: `int` or `dict`, optional}}

                .. versionadded:: 3.14.0

            {{inplace: `bool`, optional}}

        :Returns:

            `Data` or `None`
                The collapsed array.

        **Examples**

        >>> a = np.ma.arange(12).reshape(4, 3)
        >>> d = cf.Data(a, 'K')
        >>> d[1, 1] = cf.masked
        >>> print(d.array)
        [[0 1 2]
         [3 -- 5]
         [6 7 8]
         [9 10 11]]
        >>> d.root_mean_square()
        <CF Data(1, 1): [[6.674238124719146]] K>

        >>> w = np.linspace(1, 2, 3)
        >>> print(w)
        [1.  1.5 2. ]
        >>> d.root_mean_square(weights=w)
        <CF Data(1, 1): [[6.871107713616576]] K>

        """
        d = _inplace_enabled_define_and_cleanup(self)
        d, _ = collapse(
            Collapse().rms,
            d,
            axis=axes,
            weights=weights,
            keepdims=not squeeze,
            split_every=split_every,
            mtol=mtol,
        )
        return d

    @_deprecated_kwarg_check("i", version="3.0.0", removed_at="4.0.0")
    @_inplace_enabled(default=False)
    def round(self, decimals=0, inplace=False, i=False):
        """Evenly round elements of the data array to the given number
        of decimals.

        Values exactly halfway between rounded decimal values are rounded
        to the nearest even value. Thus 1.5 and 2.5 round to 2.0, -0.5 and
        0.5 round to 0.0, etc. Results may also be surprising due to the
        inexact representation of decimal fractions in the IEEE floating
        point standard and errors introduced when scaling by powers of
        ten.

        .. versionadded:: 1.1.4

        .. seealso:: `ceil`, `floor`, `rint`, `trunc`

        :Parameters:

            decimals : `int`, optional
                Number of decimal places to round to (default: 0). If
                decimals is negative, it specifies the number of positions
                to the left of the decimal point.

            {{inplace: `bool`, optional}}

            {{i: deprecated at version 3.0.0}}

        :Returns:

            `Data` or `None`

        **Examples**

        >>> d = cf.Data([-1.81, -1.41, -1.01, -0.91, 0.09, 1.09, 1.19, 1.59, 1.99])
        >>> print(d.array)
        [-1.81 -1.41 -1.01 -0.91  0.09  1.09  1.19  1.59  1.99]
        >>> print(d.round().array)
        [-2., -1., -1., -1.,  0.,  1.,  1.,  2.,  2.]
        >>> print(d.round(1).array)
        [-1.8, -1.4, -1. , -0.9,  0.1,  1.1,  1.2,  1.6,  2. ]
        >>> print(d.round(-1).array)
        [-0., -0., -0., -0.,  0.,  0.,  0.,  0.,  0.]

        """
        d = _inplace_enabled_define_and_cleanup(self)
        dx = d.to_dask_array()
        d._set_dask(da.round(dx, decimals=decimals))
        return d

    def stats(
        self,
        all=False,
        compute=True,
        minimum=True,
        mean=True,
        median=True,
        maximum=True,
        range=True,
        mid_range=True,
        standard_deviation=True,
        root_mean_square=True,
        sample_size=True,
        minimum_absolute_value=False,
        maximum_absolute_value=False,
        mean_absolute_value=False,
        mean_of_upper_decile=False,
        sum=False,
        sum_of_squares=False,
        variance=False,
        weights=None,
    ):
        """Calculate statistics of the data.

        By default the minimum, mean, median, maximum, range, mid-range,
        standard deviation, root mean square, and sample size are
        calculated. But this selection may be edited, and other metrics
        are available.

        .. seealso:: `minimum`, `mean`, `median`, `maximum`, `range`,
                     `mid_range`, `standard_deviation`,
                     `root_mean_square`, `sample_size`,
                     `minimum_absolute_value`, `maximum_absolute_value`,
                     `mean_absolute_value`, `mean_of_upper_decile`, `sum`,
                     `sum_of_squares`, `variance`

        :Parameters:

            all: `bool`, optional
                Calculate all possible statistics, regardless of the value
                of individual metric parameters.

            compute: `bool`, optional
                If True (the default), returned values for the statistical
                calculations in the output dictionary are computed, else
                each is given in the form of a delayed `Data` operation.

            minimum: `bool`, optional
                Calculate the minimum of the values.

            maximum: `bool`, optional
                Calculate the maximum of the values.

            maximum_absolute_value: `bool`, optional
                Calculate the maximum of the absolute values.

            minimum_absolute_value: `bool`, optional
                Calculate the minimum of the absolute values.

            mid_range: `bool`, optional
                Calculate the average of the maximum and the minimum of
                the values.

            median: `bool`, optional
                Calculate the median of the values.

            range: `bool`, optional
                Calculate the absolute difference between the maximum and
                the minimum of the values.

            sum: `bool`, optional
                Calculate the sum of the values.

            sum_of_squares: `bool`, optional
                Calculate the sum of the squares of values.

            sample_size: `bool`, optional
                Calculate the sample size, i.e. the number of non-missing
                values.

            mean: `bool`, optional
                Calculate the weighted or unweighted mean of the values.

            mean_absolute_value: `bool`, optional
                Calculate the mean of the absolute values.

            mean_of_upper_decile: `bool`, optional
                Calculate the mean of the upper group of data values
                defined by the upper tenth of their distribution.

            variance: `bool`, optional
                Calculate the weighted or unweighted variance of the
                values, with a given number of degrees of freedom.

            standard_deviation: `bool`, optional
                Calculate the square root of the weighted or unweighted
                variance.

            root_mean_square: `bool`, optional
                Calculate the square root of the weighted or unweighted
                mean of the squares of the values.

            {{weights: data_like, `dict`, or `None`, optional}}

        :Returns:

            `dict`
                The statistics, with keys giving the operation names and
                values being the result of the corresponding statistical
                calculation, which are either the computed numerical
                values if `compute` is True, else the delayed `Data`
                operations which encapsulate those.

        **Examples**

        >>> d = cf.Data([[0, 1, 2], [3, -99, 5]], mask=[[0, 0, 0], [0, 1, 0]])
        >>> print(d.array)
        [[0  1  2]
         [3 --  5]]
        >>> d.stats()
        {'minimum': 0,
         'mean': 2.2,
         'median': 2.0,
         'maximum': 5,
         'range': 5,
         'mid_range': 2.5,
         'standard_deviation': 1.7204650534085255,
         'root_mean_square': 2.792848008753788,
         'sample_size': 5}
        >>> d.stats(all=True)
        {'minimum': 0,
         'mean': 2.2,
         'median': 2.0,
         'maximum': 5,
         'range': 5,
         'mid_range': 2.5,
         'standard_deviation': 1.7204650534085255,
         'root_mean_square': 2.792848008753788,
         'minimum_absolute_value': 0,
         'maximum_absolute_value': 5,
         'mean_absolute_value': 2.2,
         'mean_of_upper_decile': 5.0,
         'sum': 11,
         'sum_of_squares': 39,
         'variance': 2.9600000000000004,
         'sample_size': 5}
        >>> d.stats(mean_of_upper_decile=True, range=False)
        {'minimum': 0,
         'mean': 2.2,
         'median': 2.0,
         'maximum': 5,
         'mid_range': 2.5,
         'standard_deviation': 1.7204650534085255,
         'root_mean_square': 2.792848008753788,
         'mean_of_upper_decile': 5.0,
         'sample_size': 5}

        To ask for delayed operations instead of computed values:

        >>> d.stats(compute=False)
        {'minimum': <CF Data(): 0>,
         'mean': <CF Data(): 2.2>,
         'median': <CF Data(): 2.0>,
         'maximum': <CF Data(): 5>,
         'range': <CF Data(): 5>,
         'mid_range': <CF Data(): 2.5>,
         'standard_deviation': <CF Data(): 1.7204650534085255>,
         'root_mean_square': <CF Data(): 2.792848008753788>,
         'sample_size': <CF Data(1, 1): [[5]]>}

        """
        no_weights = (
            "minimum",
            "median",
            "maximum",
            "range",
            "mid_range",
            "minimum_absolute_value",
            "maximum_absolute_value",
        )

        out = {}
        for stat in (
            "minimum",
            "mean",
            "median",
            "maximum",
            "range",
            "mid_range",
            "standard_deviation",
            "root_mean_square",
            "minimum_absolute_value",
            "maximum_absolute_value",
            "mean_absolute_value",
            "mean_of_upper_decile",
            "sum",
            "sum_of_squares",
            "variance",
        ):
            if all or locals()[stat]:
                func = getattr(self, stat)
                if stat in no_weights:
                    value = delayed(func)(squeeze=True)
                else:
                    value = delayed(func)(squeeze=True, weights=weights)

                out[stat] = value

        if all or sample_size:
            out["sample_size"] = delayed(lambda: self.sample_size())()

        data_values = globals()["compute"](out)[0]  # noqa: F811
        if compute:
            # Convert cf.Data objects holding the scalars (or scalar array
            # for the case of sample_size only) to scalar values
            return {op: val.array.item() for op, val in data_values.items()}
        else:
            return data_values

    @_deprecated_kwarg_check("i", version="3.0.0", removed_at="4.0.0")
    @_inplace_enabled(default=False)
    def swapaxes(self, axis0, axis1, inplace=False, i=False):
        """Interchange two axes of an array.

        .. seealso:: `flatten', `flip`, 'insert_dimension`, `squeeze`,
                     `transpose`

        :Parameters:

            axis0, axis1 : `int`, `int`
                Select the axes to swap. Each axis is identified by its
                original integer position.

            {{inplace: `bool`, optional}}

            {{i: deprecated at version 3.0.0}}

        :Returns:

            `Data` or `None`
                The data with swapped axis positions.

        **Examples**

        >>> d = cf.Data([[[1, 2, 3], [4, 5, 6]]])
        >>> d
        <CF Data(1, 2, 3): [[[1, ..., 6]]]>
        >>> d.swapaxes(1, 0)
        <CF Data(2, 1, 3): [[[1, ..., 6]]]>
        >>> d.swapaxes(0, -1)
        <CF Data(3, 2, 1): [[[1, ..., 6]]]>
        >>> d.swapaxes(1, 1)
        <CF Data(1, 2, 3): [[[1, ..., 6]]]>
        >>> d.swapaxes(-1, -1)
        <CF Data(1, 2, 3): [[[1, ..., 6]]]>

        """
        d = _inplace_enabled_define_and_cleanup(self)
        dx = self.to_dask_array()
        dx = da.swapaxes(dx, axis0, axis1)
        d._set_dask(dx)
        return d

    def fits_in_memory(self):
        """Return True if the array is small enough to be retained in
        memory.

        Returns True if the size of the computed array, always
        including space for a full boolean mask, is small enough to be
        retained in available memory.

        **Performance**

        The delayed operations are actually not computed by
        `fits_in_memory`, so it is possible that an intermediate
        operation may require more than the available memory, even if
        the final array does not.

        .. seealso:: `array`, `compute`, `nbytes`, `persist`,
                     `cf.free_memory`

        :Parameters:

            itemsize: deprecated at version 3.14.0
                The number of bytes per word of the master data array.

        :Returns:

            `bool`
                Whether or not the computed array fits in memory.

        **Examples**

        >>> d = cf.Data([1], 'm')
        >>> d.fits_in_memory()
        True

        Create a double precision (8 bytes per word) array that is
        approximately twice the size of the available memory:

        >>> size = int(2 * cf.free_memory() / 8)
        >>> d = cf.Data.empty((size,), dtype=float)
        >>> d.fits_in_memory()
        False
        >>> d.nbytes * (1 + 1/8) > cf.free_memory()
        True

        """
        return self.size * (self.dtype.itemsize + 1) <= free_memory()

    @_deprecated_kwarg_check("i", version="3.0.0", removed_at="4.0.0")
    @_inplace_enabled(default=False)
    @_manage_log_level_via_verbosity
    def where(
        self, condition, x=None, y=None, inplace=False, i=False, verbose=None
    ):
        """Assign array elements depending on a condition.

        The elements to be changed are identified by a
        condition. Different values can be assigned according to where
        the condition is True (assignment from the *x* parameter) or
        False (assignment from the *y* parameter).

        **Missing data**

        Array elements may be set to missing values if either *x* or
        *y* are the `cf.masked` constant, or by assignment from any
        missing data elements in *x* or *y*.

        If the data mask is hard (see the `hardmask` attribute) then
        missing data values in the array will not be overwritten,
        regardless of the content of *x* and *y*.

        If the *condition* contains missing data then the
        corresponding elements in the array will not be assigned to,
        regardless of the contents of *x* and *y*.

        **Broadcasting**

        The array and the *condition*, *x* and *y* parameters must all
        be broadcastable across the original array, such that the size
        of the result is identical to the original size of the
        array. Leading size 1 dimensions of these parameters are
        ignored, thereby also ensuring that the shape of the result is
        identical to the original shape of the array.

        If *condition* is a `Query` object then for the purposes of
        broadcasting, the condition is considered to be that which is
        produced by applying the query to the array.

        **Performance**

        If any of the shapes of the *condition*, *x*, or *y*
        parameters, or the array, is unknown, then there is a
        possibility that an unknown shape will need to be calculated
        immediately by executing all delayed operations on that
        object.

        .. seealso:: `cf.masked`, `hardmask`, `__setitem__`

        :Parameters:

            condition: array_like or `Query`
                The condition which determines how to assign values to
                the data.

                Assignment from the *x* and *y* parameters will be
                done where elements of the condition evaluate to
                `True` and `False` respectively.

                If *condition* is a `Query` object then this implies a
                condition defined by applying the query to the data.

                *Parameter example:*
                  ``d.where(d < 0, x=-999)`` will set all data
                  values that are less than zero to -999.

                *Parameter example:*
                  ``d.where(True, x=-999)`` will set all data values
                  to -999. This is equivalent to ``d[...] = -999``.

                *Parameter example:*
                  ``d.where(False, y=-999)`` will set all data values
                  to -999. This is equivalent to ``d[...] = -999``.

                *Parameter example:*
                  If ``d`` has shape ``(5, 3)`` then ``d.where([True,
                  False, True], x=-999, y=cf.masked)`` will set data
                  values in columns 0 and 2 to -999, and data values
                  in column 1 to missing data. This works because the
                  condition has shape ``(3,)`` which broadcasts to the
                  data shape.

                *Parameter example:*
                  ``d.where(cf.lt(0), x=-999)`` will set all data
                  values that are less than zero to -999. This is
                  equivalent to ``d.where(d < 0, x=-999)``.

            x, y: array-like or `None`
                Specify the assignment values. Where the condition is
                True assign to the data from *x*, and where the
                condition is False assign to the data from *y*.

                If *x* is `None` (the default) then no assignment is
                carried out where the condition is True.

                If *y* is `None` (the default) then no assignment is
                carried out where the condition is False.

                *Parameter example:*
                  ``d.where(condition)``, for any ``condition``, returns
                  data with identical data values.

                *Parameter example:*
                  ``d.where(cf.lt(0), x=-d, y=cf.masked)`` will change the
                  sign of all negative data values, and set all other data
                  values to missing data.

                *Parameter example:*
                  ``d.where(cf.lt(0), x=-d)`` will change the sign of
                  all negative data values, and leave all other data
                  values unchanged. This is equivalent to, but faster
                  than, ``d.where(cf.lt(0), x=-d, y=d)``

            {{inplace: `bool`, optional}}

            {{verbose: `int` or `str` or `None`, optional}}

            {{i: deprecated at version 3.0.0}}

        :Returns:

            `Data` or `None`
                The new data with updated values, or `None` if the
                operation was in-place.

        **Examples**

        >>> d = cf.Data([0, 1, 2, 3, 4, 5, 6, 7, 8, 9])
        >>> e = d.where(d < 5, d, 10 * d)
        >>> print(e.array)
        [ 0  1  2  3  4 50 60 70 80 90]

        >>> d = cf.Data([0, 1, 2, 3, 4, 5, 6, 7, 8, 9], 'km')
        >>> e = d.where(d < 5, cf.Data(10000 * d, 'metre'))
        >>> print(e.array)
        [ 0. 10. 20. 30. 40.  5.  6.  7.  8.  9.]

        >>> e = d.where(d < 5, cf.masked)
        >>> print(e.array)
        [-- -- -- -- -- 5 6 7 8 9]

        >>> d = cf.Data([[1, 2,],
        ...              [3, 4]])
        >>> e = d.where([[True, False], [True, True]], d, [[9, 8], [7, 6]])
        >>> print(e.array)
        [[1 8]
         [3 4]]
        >>> e = d.where([[True, False], [True, True]], [[9, 8], [7, 6]])
        >>> print(e.array)
        [[9 2]
         [7 6]]

        The shape of the result must have the same shape as the
        original data:

        >>> e = d.where([True, False], [9, 8])
        >>> print(e.array)
        [[9 2]
         [9 4]]

        >>> d = cf.Data(np.array([[0, 1, 2],
        ...                       [0, 2, 4],
        ...                       [0, 3, 6]]))
        >>> d.where(d < 4, None, -1)
        >>> print(e.array)
        [[ 0  1  2]
         [ 0  2 -1]
         [ 0  3 -1]]

        >>> x, y = np.ogrid[:3, :4]
        >>> print(x)
        [[0]
         [1]
         [2]]
        >>> print(y)
        [[0 1 2 3]]
        >>> condition = x < y
        >>> print(condition)
        [[False  True  True  True]
         [False False  True  True]
         [False False False  True]]
        >>> d = cf.Data(x)
        >>> e = d.where(condition, d, 10 + y)
            ...
        ValueError: where: 'condition' parameter with shape (3, 4) can not be broadcast across data with shape (3, 1) when the result will have a different shape to the data

        >>> d = cf.Data(np.arange(9).reshape(3, 3))
        >>> e = d.copy()
        >>> e[1, 0] = cf.masked
        >>> f = e.where(d > 5, None, -3.1416)
        >>> print(f.array)
        [[-3.1416 -3.1416 -3.1416]
         [-- -3.1416 -3.1416]
         [6.0 7.0 8.0]]
        >>> e.soften_mask()
        >>> f = e.where(d > 5, None, -3.1416)
        >>> print(f.array)
        [[-3.1416 -3.1416 -3.1416]
         [-3.1416 -3.1416 -3.1416]
         [ 6.      7.      8.    ]]

        """
        from .utils import where_broadcastable

        d = _inplace_enabled_define_and_cleanup(self)

        # Missing values could be affected, so make sure that the mask
        # hardness has been applied.
        dx = d.to_dask_array(apply_mask_hardness=True)

        units = d.Units

        # Parse condition
        if getattr(condition, "isquery", False):
            # Condition is a cf.Query object: Make sure that the
            # condition units are OK, and convert the condition to a
            # boolean Data instance with the same shape as the data.
            condition = condition.copy()
            condition.set_condition_units(units)
            condition = condition.evaluate(d)

        condition = type(self).asdata(condition)
        condition = where_broadcastable(d, condition, "condition")

        # If x or y is self then change it to None. This prevents an
        # unnecessary copy; and, at compute time, an unncessary numpy
        # where.
        if x is self:
            x = None

        if y is self:
            y = None

        if x is None and y is None:
            # The data is unchanged regardless of the condition
            return d

        # Parse x and y
        xy = []
        for arg, name in zip((x, y), ("x", "y")):
            if arg is None:
                xy.append(arg)
                continue

            if arg is cf_masked:
                # Replace masked constant with array
                xy.append(scalar_masked_array(self.dtype))
                continue

            arg = type(self).asdata(arg)
            arg = where_broadcastable(d, arg, name)

            arg_units = arg.Units
            if arg_units:
                arg = conform_units(
                    arg,
                    units,
                    message=f"where: {name!r} parameter units {arg_units!r} "
                    f"are not equivalent to data units {units!r}",
                )

            xy.append(arg.to_dask_array())

        x, y = xy

        # Apply the where operation
        dx = da.core.elemwise(
            cf_where, dx, da.asanyarray(condition), x, y, d.hardmask
        )
        d._set_dask(dx)

        return d

    @_deprecated_kwarg_check("i", version="3.0.0", removed_at="4.0.0")
    @_inplace_enabled(default=False)
    def sin(self, inplace=False, i=False):
        """Take the trigonometric sine of the data element-wise.

        Units are accounted for in the calculation. If the units are not
        equivalent to radians (such as Kelvin) then they are treated as if
        they were radians. For example, the sine of 90 degrees_east
        is 1.0, as is the sine of 1.57079632 radians.

        The output units are changed to '1' (nondimensional).

        .. seealso:: `arcsin`, `cos`, `tan`, `sinh`

        :Parameters:

            {{inplace: `bool`, optional}}

            {{i: deprecated at version 3.0.0}}

        :Returns:

            `Data` or `None`

        **Examples**

        >>> d.Units
        <Units: degrees_north>
        >>> print(d.array)
        [[-90 0 90 --]]
        >>> e = d.sin()
        >>> e.Units
        <Units: 1>
        >>> print(e.array)
        [[-1.0 0.0 1.0 --]]

        >>> d.Units
        <Units: m s-1>
        >>> print(d.array)
        [[1 2 3 --]]
        >>> d.sin(inplace=True)
        >>> d.Units
        <Units: 1>
        >>> print(d.array)
        [[0.841470984808 0.909297426826 0.14112000806 --]]

        """
        d = _inplace_enabled_define_and_cleanup(self)

        if d.Units.equivalent(_units_radians):
            d.Units = _units_radians

        dx = d.to_dask_array()
        d._set_dask(da.sin(dx))

        d.override_units(_units_1, inplace=True)

        return d

    @_deprecated_kwarg_check("i", version="3.0.0", removed_at="4.0.0")
    @_inplace_enabled(default=False)
    def sinh(self, inplace=False):
        """Take the hyperbolic sine of the data element-wise.

        Units are accounted for in the calculation. If the units are not
        equivalent to radians (such as Kelvin) then they are treated as if
        they were radians. For example, the the hyperbolic sine of 90
        degrees_north is 2.30129890, as is the hyperbolic sine of
        1.57079632 radians.

        The output units are changed to '1' (nondimensional).

        .. versionadded:: 3.1.0

        .. seealso:: `arcsinh`, `cosh`, `tanh`, `sin`

        :Parameters:

            {{inplace: `bool`, optional}}

        :Returns:

            `Data` or `None`

        **Examples**

        >>> d.Units
        <Units: degrees_north>
        >>> print(d.array)
        [[-90 0 90 --]]
        >>> e = d.sinh()
        >>> e.Units
        <Units: 1>
        >>> print(e.array)
        [[-2.3012989023072947 0.0 2.3012989023072947 --]]

        >>> d.Units
        <Units: m s-1>
        >>> print(d.array)
        [[1 2 3 --]]
        >>> d.sinh(inplace=True)
        >>> d.Units
        <Units: 1>
        >>> print(d.array)
        [[1.1752011936438014 3.626860407847019 10.017874927409903 --]]

        """
        d = _inplace_enabled_define_and_cleanup(self)

        if d.Units.equivalent(_units_radians):
            d.Units = _units_radians

        dx = d.to_dask_array()
        d._set_dask(da.sinh(dx))

        d.override_units(_units_1, inplace=True)

        return d

    @_inplace_enabled(default=False)
    def cosh(self, inplace=False):
        """Take the hyperbolic cosine of the data element-wise.

        Units are accounted for in the calculation. If the units are not
        equivalent to radians (such as Kelvin) then they are treated as if
        they were radians. For example, the the hyperbolic cosine of 0
        degrees_east is 1.0, as is the hyperbolic cosine of 1.57079632 radians.

        The output units are changed to '1' (nondimensional).

        .. versionadded:: 3.1.0

        .. seealso:: `arccosh`, `sinh`, `tanh`, `cos`

        :Parameters:

            {{inplace: `bool`, optional}}

        :Returns:

            `Data` or `None`

        **Examples**

        >>> d.Units
        <Units: degrees_north>
        >>> print(d.array)
        [[-90 0 90 --]]
        >>> e = d.cosh()
        >>> e.Units
        <Units: 1>
        >>> print(e.array)
        [[2.5091784786580567 1.0 2.5091784786580567 --]]

        >>> d.Units
        <Units: m s-1>
        >>> print(d.array)
        [[1 2 3 --]]
        >>> d.cosh(inplace=True)
        >>> d.Units
        <Units: 1>
        >>> print(d.array)
        [[1.5430806348152437 3.7621956910836314 10.067661995777765 --]]

        """
        d = _inplace_enabled_define_and_cleanup(self)

        if d.Units.equivalent(_units_radians):
            d.Units = _units_radians

        dx = d.to_dask_array()
        d._set_dask(da.cosh(dx))

        d.override_units(_units_1, inplace=True)

        return d

    def cull_graph(self):
        """Remove unnecessary tasks from the dask graph in-place.

        **Performance**

        An unnecessary task is one which does not contribute to the
        computed result. Such tasks are always automatically removed
        (culled) at compute time, but removing them beforehand might
        improve performance by reducing the amount of work done in
        later steps.

        .. versionadded:: 3.14.0

        .. seealso:: `dask.optimization.cull`

        :Returns:

            `None`

        **Examples**

        >>> d = cf.Data([1, 2, 3, 4, 5], chunks=3)
        >>> d = d[:2]
        >>> dict(d.to_dask_array().dask)
        {('array-21ea057f160746a3d3f0943bba945460', 0): array([1, 2, 3]),
         ('array-21ea057f160746a3d3f0943bba945460', 1): array([4, 5]),
         ('getitem-3e4edac0a632402f6b45923a6b9d215f',
          0): (<function dask.array.chunk.getitem(obj, index)>, ('array-21ea057f160746a3d3f0943bba945460',
           0), (slice(0, 2, 1),))}
        >>> d.cull_graph()
        >>> dict(d.to_dask_array().dask)
        {('getitem-3e4edac0a632402f6b45923a6b9d215f',
          0): (<function dask.array.chunk.getitem(obj, index)>, ('array-21ea057f160746a3d3f0943bba945460',
           0), (slice(0, 2, 1),)),
         ('array-21ea057f160746a3d3f0943bba945460', 0): array([1, 2, 3])}

        """
        dx = self.to_dask_array()
        dsk, _ = cull(dx.dask, dx.__dask_keys__())
        dx = da.Array(dsk, name=dx.name, chunks=dx.chunks, dtype=dx.dtype)
        self._set_dask(dx, clear=_NONE)

    @_deprecated_kwarg_check("i", version="3.0.0", removed_at="4.0.0")
    @_inplace_enabled(default=False)
    def tanh(self, inplace=False):
        """Take the hyperbolic tangent of the data element-wise.

        Units are accounted for in the calculation. If the units are not
        equivalent to radians (such as Kelvin) then they are treated as if
        they were radians. For example, the the hyperbolic tangent of 90
        degrees_east is 0.91715234, as is the hyperbolic tangent of
        1.57079632 radians.

        The output units are changed to '1' (nondimensional).

        .. versionadded:: 3.1.0

        .. seealso:: `arctanh`, `sinh`, `cosh`, `tan`


        :Parameters:

            {{inplace: `bool`, optional}}

        :Returns:

            `Data` or `None`

        **Examples**

        >>> d.Units
        <Units: degrees_north>
        >>> print(d.array)
        [[-90 0 90 --]]
        >>> e = d.tanh()
        >>> e.Units
        <Units: 1>
        >>> print(e.array)
        [[-0.9171523356672744 0.0 0.9171523356672744 --]]

        >>> d.Units
        <Units: m s-1>
        >>> print(d.array)
        [[1 2 3 --]]
        >>> d.tanh(inplace=True)
        >>> d.Units
        <Units: 1>
        >>> print(d.array)
        [[0.7615941559557649 0.9640275800758169 0.9950547536867305 --]]

        """
        d = _inplace_enabled_define_and_cleanup(self)

        if d.Units.equivalent(_units_radians):
            d.Units = _units_radians

        dx = d.to_dask_array()
        d._set_dask(da.tanh(dx))

        d.override_units(_units_1, inplace=True)

        return d

    @_deprecated_kwarg_check("i", version="3.0.0", removed_at="4.0.0")
    @_inplace_enabled(default=False)
    def log(self, base=None, inplace=False, i=False):
        """Takes the logarithm of the data array.

        :Parameters:

            base:

            {{inplace: `bool`, optional}}

            {{i: deprecated at version 3.0.0}}

        :Returns:

            `Data` or `None`

        """
        d = _inplace_enabled_define_and_cleanup(self)
        dx = d.to_dask_array()

        if base is None:
            dx = da.log(dx)
        elif base == 10:
            dx = da.log10(dx)
        elif base == 2:
            dx = da.log2(dx)
        else:
            dx = da.log(dx)
            dx /= da.log(base)

        d._set_dask(dx)

        d.override_units(
            _units_1, inplace=True
        )  # all logarithm outputs are unitless

        return d

    @_deprecated_kwarg_check("i", version="3.0.0", removed_at="4.0.0")
    @_inplace_enabled(default=False)
    def squeeze(self, axes=None, inplace=False, i=False):
        """Remove size 1 axes from the data array.

        By default all size 1 axes are removed, but particular axes
        may be selected with the keyword arguments.

        .. seealso:: `flatten`, `insert_dimension`, `flip`,
                     `swapaxes`, `transpose`

        :Parameters:

            axes: (sequence of) int, optional
                Select the axes. By default all size 1 axes are
                removed. The *axes* argument may be one, or a
                sequence, of integers that select the axis
                corresponding to the given position in the list of
                axes of the data array.

                No axes are removed if *axes* is an empty sequence.

            {{inplace: `bool`, optional}}

            {{i: deprecated at version 3.0.0}}

        :Returns:

            `Data` or `None`
                The squeezed data array.

        **Examples**

        >>> v.shape
        (1,)
        >>> v.squeeze()
        >>> v.shape
        ()

        >>> v.shape
        (1, 2, 1, 3, 1, 4, 1, 5, 1, 6, 1)
        >>> v.squeeze((0,))
        >>> v.shape
        (2, 1, 3, 1, 4, 1, 5, 1, 6, 1)
        >>> v.squeeze(1)
        >>> v.shape
        (2, 3, 1, 4, 1, 5, 1, 6, 1)
        >>> v.squeeze([2, 4])
        >>> v.shape
        (2, 3, 4, 5, 1, 6, 1)
        >>> v.squeeze([])
        >>> v.shape
        (2, 3, 4, 5, 1, 6, 1)
        >>> v.squeeze()
        >>> v.shape
        (2, 3, 4, 5, 6)

        """
        d = _inplace_enabled_define_and_cleanup(self)

        if not d.ndim:
            if axes or axes == 0:
                raise ValueError(
                    "Can't squeeze: Can't remove an axis from "
                    f"scalar {d.__class__.__name__}"
                )

            if inplace:
                d = None

            return d

        shape = d.shape

        if axes is None:
            iaxes = tuple([i for i, n in enumerate(shape) if n == 1])
        else:
            iaxes = d._parse_axes(axes)

            # Check the squeeze axes
            for i in iaxes:
                if shape[i] > 1:
                    raise ValueError(
                        f"Can't squeeze {d.__class__.__name__}: "
                        f"Can't remove axis of size {shape[i]}"
                    )

        if not iaxes:
            # Short circuit if the squeeze is a null operation
            return d

        # Still here? Then the data array is not scalar and at least
        # one size 1 axis needs squeezing.
        dx = d.to_dask_array()
<<<<<<< HEAD
        dx = dx.squeeze(axis=iaxes)
=======
        dx = dx.squeeze(axis=tuple(axes))
>>>>>>> 8d88e682

        # Squeezing a dimension doesn't affect the cached elements
        d._set_dask(dx, clear=_ALL ^ _CACHE)

        # Remove the squeezed axes names
        d._axes = [axis for i, axis in enumerate(d._axes) if i not in iaxes]

        return d

    # `arctan2`, AT2 seealso
    @_deprecated_kwarg_check("i", version="3.0.0", removed_at="4.0.0")
    @_inplace_enabled(default=False)
    def tan(self, inplace=False, i=False):
        """Take the trigonometric tangent of the data element-wise.

        Units are accounted for in the calculation. If the units are not
        equivalent to radians (such as Kelvin) then they are treated as if
        they were radians. For example, the tangents of 45
        degrees_east, 0.78539816 radians and 0.78539816 Kelvin are all
        1.0.

        The output units are changed to '1' (nondimensional).

        .. seealso:: `arctan`, `cos`, `sin`, `tanh`

        :Parameters:

            {{inplace: `bool`, optional}}

            {{i: deprecated at version 3.0.0}}

        :Returns:

            `Data` or `None`

        **Examples**

        >>> d.Units
        <Units: degrees_north>
        >>> print(d.array)
        [[-45 0 45 --]]
        >>> e = d.tan()
        >>> e.Units
        <Units: 1>
        >>> print(e.array)
        [[-1.0 0.0 1.0 --]]

        >>> d.Units
        <Units: m s-1>
        >>> print(d.array)
        [[1 2 3 --]]
        >>> d.tan(inplace=True)
        >>> d.Units
        <Units: 1>
        >>> print(d.array)
        [[1.55740772465 -2.18503986326 -0.142546543074 --]]

        """
        d = _inplace_enabled_define_and_cleanup(self)

        if d.Units.equivalent(_units_radians):
            d.Units = _units_radians

        dx = d.to_dask_array()
        d._set_dask(da.tan(dx))

        d.override_units(_units_1, inplace=True)

        return d

    def todict(self):
        """Return a dictionary of the dask graph key/value pairs.

        Prior to being converted to a dictionary, the graph is
        optimised to remove unused chunks.

        .. versionadded:: TODOCFAVER

        :Returns:

            `dict`
                The dictionary of the dask graph key/value pairs.

        **Examples**

        >>> d = cf.Data([1, 2, 3, 4], chunks=2)
        >>> d.todict()
        {('array-7daac373ba27474b6df0af70aab14e49', 0): array([1, 2]),
         ('array-7daac373ba27474b6df0af70aab14e49', 1): array([3, 4])}
        >>> e = d[0]
        >>> e.todict()
        {('getitem-14d8301a3deec45c98569d73f7a2239c',
          0): (<function dask.array.chunk.getitem(obj, index)>, ('array-7daac373ba27474b6df0af70aab14e49',
           0), (slice(0, 1, 1),)),
         ('array-7daac373ba27474b6df0af70aab14e49', 0): array([1, 2])}
        >>> dict(e.to_dask_array().dask)
        {('array-7daac373ba27474b6df0af70aab14e49', 0): array([1, 2]),
         ('array-7daac373ba27474b6df0af70aab14e49', 1): array([3, 4]),
         ('getitem-14d8301a3deec45c98569d73f7a2239c',
          0): (<function dask.array.chunk.getitem(obj, index)>, ('array-7daac373ba27474b6df0af70aab14e49',
           0), (slice(0, 1, 1),))}

        """
        dx = self.to_dask_array()
        return collections_to_dsk((dx,), optimize_graph=True)

    def tolist(self):
        """Return the data as a scalar or (nested) list.

        Returns the data as an ``N``-levels deep nested list of Python
        scalars, where ``N`` is the number of data dimensions.

        If ``N`` is 0 then, since the depth of the nested list is 0,
        it will not be a list at all, but a simple Python scalar.

        :Returns:

            `list` or scalar
                The (nested) list of array elements, or a scalar if
                the data has 0 dimensions.

        **Examples**

        >>> d = cf.Data(9)
        >>> d.tolist()
        9

        >>> d = cf.Data([1, 2])
        >>> d.tolist()
        [1, 2]

        >>> d = cf.Data(([[1, 2], [3, 4]]))
        >>> d.tolist()
        [[1, 2], [3, 4]]

        >>> d.equals(cf.Data(d.tolist()))
        True

        """
        return self.array.tolist()

    def to_memory(self):
        """Bring data on disk into memory.

        Not implemented. Consider using `persist` instead.

        """
        raise NotImplementedError(
            "'Data.to_memory' is not available. "
            "Consider using 'Data.persist' instead."
        )

    @_deprecated_kwarg_check("i", version="3.0.0", removed_at="4.0.0")
    @_inplace_enabled(default=False)
    def transpose(self, axes=None, inplace=False, i=False):
        """Permute the axes of the data array.

        .. seealso:: `flatten', `insert_dimension`, `flip`, `squeeze`,
                     `swapaxes`

        :Parameters:

            axes: (sequence of) `int`
                The new axis order of the data array. By default the order
                is reversed. Each axis of the new order is identified by
                its original integer position.

            {{inplace: `bool`, optional}}

            {{i: deprecated at version 3.0.0}}

        :Returns:

            `Data` or `None`

        **Examples**

        >>> d.shape
        (19, 73, 96)
        >>> d.transpose()
        >>> d.shape
        (96, 73, 19)
        >>> d.transpose([1, 0, 2])
        >>> d.shape
        (73, 96, 19)
        >>> d.transpose((-1, 0, 1))
        >>> d.shape
        (19, 73, 96)

        """
        d = _inplace_enabled_define_and_cleanup(self)

        ndim = d.ndim
        if axes is None:
            iaxes = tuple(range(ndim - 1, -1, -1))
        else:
            iaxes = d._parse_axes(axes)

        if iaxes == tuple(range(ndim)):
            # Short circuit if the transpose is a null operation
            return d

        # Note: The _axes attribute is important because e.g. axes
        #       labelled as cyclic by the _cyclic attribute use it to
        #       determine their position (see #discussion_r694096462
        #       on PR #247).
        data_axes = d._axes
        d._axes = [data_axes[i] for i in iaxes]

        dx = d.to_dask_array()
        try:
            dx = da.transpose(dx, axes=axes)
        except ValueError:
            raise ValueError(
                f"Can't transpose: Axes don't match array: {axes}"
            )

        d._set_dask(dx)

        return d

    @_deprecated_kwarg_check("i", version="3.0.0", removed_at="4.0.0")
    @_inplace_enabled(default=False)
    def trunc(self, inplace=False, i=False):
        """Return the truncated values of the data array.

        The truncated value of the number, ``x``, is the nearest integer
        which is closer to zero than ``x`` is. In short, the fractional
        part of the signed number ``x`` is discarded.

        .. versionadded:: 1.0

        .. seealso:: `ceil`, `floor`, `rint`

        :Parameters:

            {{inplace: `bool`, optional}}

            {{i: deprecated at version 3.0.0}}

        :Returns:

            `Data` or `None`

        **Examples**

        >>> d = cf.Data([-1.9, -1.5, -1.1, -1, 0, 1, 1.1, 1.5 , 1.9])
        >>> print(d.array)
        [-1.9 -1.5 -1.1 -1.   0.   1.   1.1  1.5  1.9]
        >>> print(d.trunc().array)
        [-1. -1. -1. -1.  0.  1.  1.  1.  1.]

        """
        d = _inplace_enabled_define_and_cleanup(self)
        dx = d.to_dask_array()
        d._set_dask(da.trunc(dx))
        return d

    @classmethod
    def empty(
        cls,
        shape,
        dtype=None,
        units=None,
        calendar=None,
        fill_value=None,
        chunks=_DEFAULT_CHUNKS,
    ):
        """Return a new array of given shape and type, without
        initialising entries.

        .. seealso:: `full`, `ones`, `zeros`

        :Parameters:

            shape: `int` or `tuple` of `int`
                The shape of the new array. e.g. ``(2, 3)`` or ``2``.

            dtype: data-type
                The desired output data-type for the array, e.g.
                `numpy.int8`. The default is `numpy.float64`.

            units: `str` or `Units`
                The units for the new data array.

            calendar: `str`, optional
                The calendar for reference time units.

            {{chunks: `int`, `tuple`, `dict` or `str`, optional}}

                .. versionadded:: 3.14.0

            fill_value: deprecated at version 3.14.0
                Use `set_fill_value` instead.

        :Returns:

            `Data`
                Array of uninitialised (arbitrary) data of the given
                shape and dtype.

        **Examples**

        >>> d = cf.Data.empty((2, 2))
        >>> print(d.array)
        [[ -9.74499359e+001  6.69583040e-309],
         [  2.13182611e-314  3.06959433e-309]]         #uninitialised

        >>> d = cf.Data.empty((2,), dtype=bool)
        >>> print(d.array)
        [ False  True]                                 #uninitialised

        """
        dx = da.empty(shape, dtype=dtype, chunks=chunks)
        return cls(dx, units=units, calendar=calendar)

    @classmethod
    def full(
        cls,
        shape,
        fill_value,
        dtype=None,
        units=None,
        calendar=None,
        chunks=_DEFAULT_CHUNKS,
    ):
        """Return a new array of given shape and type, filled with a
        fill value.

        .. seealso:: `empty`, `ones`, `zeros`

        :Parameters:

            shape: `int` or `tuple` of `int`
                The shape of the new array. e.g. ``(2, 3)`` or ``2``.

            fill_value: scalar
                The fill value.

            dtype: data-type
                The desired data-type for the array. The default, `None`,
                means ``np.array(fill_value).dtype``.

            units: `str` or `Units`
                The units for the new data array.

            calendar: `str`, optional
                The calendar for reference time units.

            {{chunks: `int`, `tuple`, `dict` or `str`, optional}}

                .. versionadded:: 3.14.0

        :Returns:

            `Data`
                Array of *fill_value* with the given shape and data
                type.

        **Examples**

        >>> d = cf.Data.full((2, 3), -99)
        >>> print(d.array)
        [[-99 -99 -99]
         [-99 -99 -99]]

        >>> d = cf.Data.full(2, 0.0)
        >>> print(d.array)
        [0. 0.]

        >>> d = cf.Data.full((2,), 0, dtype=bool)
        >>> print(d.array)
        [False False]

        """
        if dtype is None:
            # Need to explicitly set the default because dtype is not
            # a named keyword of da.full
            dtype = getattr(fill_value, "dtype", None)
            if dtype is None:
                dtype = np.array(fill_value).dtype

        dx = da.full(shape, fill_value, dtype=dtype, chunks=chunks)
        return cls(dx, units=units, calendar=calendar)

    @classmethod
    def ones(
        cls,
        shape,
        dtype=None,
        units=None,
        calendar=None,
        chunks=_DEFAULT_CHUNKS,
    ):
        """Returns a new array filled with ones of set shape and type.

        .. seealso:: `empty`, `full`, `zeros`

        :Parameters:

            shape: `int` or `tuple` of `int`
                The shape of the new array. e.g. ``(2, 3)`` or ``2``.

            dtype: data-type
                The desired data-type for the array, e.g.
                `numpy.int8`. The default is `numpy.float64`.

            units: `str` or `Units`
                The units for the new data array.

            calendar: `str`, optional
                The calendar for reference time units.

            {{chunks: `int`, `tuple`, `dict` or `str`, optional}}

                .. versionadded:: 3.14.0

        :Returns:

            `Data`
                Array of ones with the given shape and data type.

        **Examples**

        >>> d = cf.Data.ones((2, 3))
        >>> print(d.array)
        [[1. 1. 1.]
         [1. 1. 1.]]

        >>> d = cf.Data.ones((2,), dtype=bool)
        >>> print(d.array)
        [ True  True]

        """
        dx = da.ones(shape, dtype=dtype, chunks=chunks)
        return cls(dx, units=units, calendar=calendar)

    @classmethod
    def zeros(
        cls,
        shape,
        dtype=None,
        units=None,
        calendar=None,
        chunks=_DEFAULT_CHUNKS,
    ):
        """Returns a new array filled with zeros of set shape and type.

        .. seealso:: `empty`, `full`, `ones`

        :Parameters:

            shape: `int` or `tuple` of `int`
                The shape of the new array.

            dtype: data-type
                The data-type of the new array. By default the
                data-type is ``float``.

            units: `str` or `Units`
                The units for the new data array.

            calendar: `str`, optional
                The calendar for reference time units.

            {{chunks: `int`, `tuple`, `dict` or `str`, optional}}

                .. versionadded:: 3.14.0

        :Returns:

            `Data`
                Array of zeros with the given shape and data type.

        **Examples**

        >>> d = cf.Data.zeros((2, 3))
        >>> print(d.array)
        [[0. 0. 0.]
         [0. 0. 0.]]

        >>> d = cf.Data.zeros((2,), dtype=bool)
        >>> print(d.array)
        [False False]

        """
        dx = da.zeros(shape, dtype=dtype, chunks=chunks)
        return cls(dx, units=units, calendar=calendar)

    @_deprecated_kwarg_check("out", version="3.14.0", removed_at="5.0.0")
    @_deprecated_kwarg_check("i", version="3.0.0", removed_at="4.0.0")
    @_inplace_enabled(default=False)
    def func(
        self,
        f,
        units=None,
        out=False,
        inplace=False,
        preserve_invalid=False,
        i=False,
        **kwargs,
    ):
        """Apply an element-wise array operation to the data array.

        :Parameters:

            f: `function`
                The function to be applied.

            units: `Units`, optional

            out: deprecated at version 3.14.0

            {{inplace: `bool`, optional}}

            preserve_invalid: `bool`, optional
                For MaskedArray arrays only, if True any invalid values produced
                by the operation will be preserved, otherwise they are masked.

            {{i: deprecated at version 3.0.0}}

        :Returns:

            `Data` or `None`

        **Examples**

        >>> d.Units
        <Units: radians>
        >>> print(d.array)
        [[ 0.          1.57079633]
         [ 3.14159265  4.71238898]]
        >>> import numpy
        >>> e = d.func(numpy.cos)
        >>> e.Units
        <Units: 1>
        >>> print(e.array)
        [[ 1.0  0.0]
         [-1.0  0.0]]
        >>> d.func(numpy.sin, inplace=True)
        >>> print(d.array)
        [[0.0   1.0]
         [0.0  -1.0]]

        >>> d = cf.Data([-2, -1, 1, 2], mask=[0, 0, 0, 1])
        >>> f = d.func(numpy.arctanh, preserve_invalid=True)
        >>> f.array
        masked_array(data=[nan, -inf, inf, --],
                     mask=[False, False, False,  True],
               fill_value=1e+20)
        >>> e = d.func(numpy.arctanh)  # default preserve_invalid is False
        >>> e.array
        masked_array(data=[--, --, --, --],
                     mask=[ True,  True,  True,  True],
               fill_value=1e+20,
                    dtype=float64)

        """
        d = _inplace_enabled_define_and_cleanup(self)

        dx = d.to_dask_array()

        if preserve_invalid:
            # Assume all inputs are masked, as checking for a mask to confirm
            # is expensive. If unmasked, effective mask will be all False.
            dx_mask = da.ma.getmaskarray(dx)  # store original mask
            dx = da.ma.getdata(dx)

        # Step 2: apply operation to data alone
        axes = tuple(range(dx.ndim))
        dx = da.blockwise(f, axes, dx, axes, **kwargs)

        if preserve_invalid:
            # Step 3: reattach original mask onto the output data
            dx = da.ma.masked_array(dx, mask=dx_mask)

        d._set_dask(dx)

        if units is not None:
            d.override_units(units, inplace=True)

        return d

    @_inplace_enabled(default=False)
    @_deprecated_kwarg_check("i", version="3.0.0", removed_at="4.0.0")
    def range(
        self,
        axes=None,
        squeeze=False,
        mtol=1,
        split_every=None,
        inplace=False,
        i=False,
    ):
        """Calculate range values.

        The range is the maximum minus the minimum.

        Calculates the range value or the range values along axes.

        See
        https://ncas-cms.github.io/cf-python/analysis.html#collapse-methods
        for mathematical definitions.

         ..seealso:: `sample_size`, `max`, `min`, `mid_range`

        :Parameters:

            {{collapse axes: (sequence of) `int`, optional}}

            {{collapse squeeze: `bool`, optional}}

            {{mtol: number, optional}}

            {{split_every: `int` or `dict`, optional}}

                .. versionadded:: 3.14.0

            {{inplace: `bool`, optional}}

            {{i: deprecated at version 3.0.0}}

        :Returns:

            `Data` or `None`
                The collapsed array.

        **Examples**

        >>> a = np.ma.arange(12).reshape(4, 3)
        >>> d = cf.Data(a, 'K')
        >>> d[1, 1] = cf.masked
        >>> print(d.array)
        [[0 1 2]
         [3 -- 5]
         [6 7 8]
         [9 10 11]]
        >>> d.range()
        <CF Data(1, 1): [[11]] K>

        """
        d = _inplace_enabled_define_and_cleanup(self)
        d, _ = collapse(
            Collapse().range,
            d,
            axis=axes,
            keepdims=not squeeze,
            split_every=split_every,
            mtol=mtol,
        )
        return d

    @_inplace_enabled(default=False)
    @_deprecated_kwarg_check("i", version="3.0.0", removed_at="4.0.0")
    def roll(self, axis, shift, inplace=False, i=False):
        """Roll array elements along one or more axes.

        Elements that roll beyond the last position are re-introduced
        at the first.

        .. seealso:: `flatten`, `insert_dimension`, `flip`, `squeeze`,
                     `transpose`

        :Parameters:

            axis: `int`, or `tuple` of `int`
                Axis or axes along which elements are shifted.

                *Parameter example:*
                  Roll the second axis: ``axis=1``.

                *Parameter example:*
                  Roll the last axis: ``axis=-1``.

                *Parameter example:*
                  Roll the first and last axes: ``axis=(0, -1)``.

            shift: `int`, or `tuple` of `int`
                The number of places by which elements are shifted.
                If a `tuple`, then *axis* must be a tuple of the same
                size, and each of the given axes is shifted by the
                corresponding number. If an `int` while *axis* is a
                `tuple` of `int`, then the same value is used for all
                given axes.

            {{inplace: `bool`, optional}}

            {{i: deprecated at version 3.0.0}}

        :Returns:

            `Data` or `None`
                The rolled data.

        **Examples**

        >>> d = cf.Data([0, 1, 2, 3, 4, 5, 6, 7, 8, 9, 10, 11])
        >>> print(d.roll(0, 2).array)
        [10 11  0  1  2  3  4  5  6  7  8  9]
        >>> print(d.roll(0, -2).array)
        [ 2  3  4  5  6  7  8  9 10 11  0  1]

        >>> d2 = d.reshape(3, 4)
        >>> print(d2.array)
        [[ 0  1  2  3]
         [ 4  5  6  7]
         [ 8  9 10 11]]
        >>> print(d2.roll(0, 1).array)
        [[ 8  9 10 11]
         [ 0  1  2  3]
         [ 4  5  6  7]]
        >>> print(d2.roll(0, -1).array)
        [[ 4  5  6  7]
         [ 8  9 10 11]
         [ 0  1  2  3]]
        >>> print(d2.roll(1, 1).array)
        [[ 3  0  1  2]
         [ 7  4  5  6]
         [11  8  9 10]]
        >>> print(d2.roll(1, -1).array)
        [[ 1  2  3  0]
         [ 5  6  7  4]
         [ 9 10 11  8]]
        >>> print(d2.roll((1, 0), (1, 1)).array)
        [[11  8  9 10]
         [ 3  0  1  2]
         [ 7  4  5  6]]
        >>> print(d2.roll((1, 0), (2, 1)).array)
        [[10 11  8  9]
         [ 2  3  0  1]
         [ 6  7  4  5]]

        """
        # TODODASKAPI - consider matching the numpy/dask api:
        #               "shift,axis=", and the default axis behaviour
        #               of a flattened roll followed by shape
        #               restore

        d = _inplace_enabled_define_and_cleanup(self)

        dx = d.to_dask_array()
        dx = da.roll(dx, shift, axis=axis)
        d._set_dask(dx)

        return d

    @_inplace_enabled(default=False)
    @_deprecated_kwarg_check("i", version="3.0.0", removed_at="4.0.0")
    def sum(
        self,
        axes=None,
        weights=None,
        squeeze=False,
        mtol=1,
        split_every=None,
        inplace=False,
        i=False,
    ):
        """Calculate sum values.

        Calculates the sum value or the sum values along axes.

        See
        https://ncas-cms.github.io/cf-python/analysis.html#collapse-methods
        for mathematical definitions.

         ..seealso:: `sample_size`, `integral`, `mean`, `sd`,
                     `sum_of_squares`, `sum_of_weights`

        :Parameters:

            {{collapse axes: (sequence of) `int`, optional}}

            {{weights: data_like, `dict`, or `None`, optional}}

            {{collapse squeeze: `bool`, optional}}

            {{mtol: number, optional}}

            {{split_every: `int` or `dict`, optional}}

                .. versionadded:: 3.14.0

            {{inplace: `bool`, optional}}

            {{i: deprecated at version 3.0.0}}

        :Returns:

            `Data` or `None`
                The collapsed data, or `None` if the operation was
                in-place.

        **Examples**

        >>> a = np.ma.arange(12).reshape(4, 3)
        >>> d = cf.Data(a, 'K')
        >>> d[1, 1] = cf.masked
        >>> print(d.array)
        [[0 1 2]
         [3 -- 5]
         [6 7 8]
         [9 10 11]]
        >>> d.sum()
        <CF Data(1, 1): [[62]] K>

        >>> w = np.linspace(1, 2, 3)
        >>> print(w)
        [1.  1.5 2. ]
        >>> d.sum(weights=cf.Data(w, 'm'))
        <CF Data(1, 1): [[97.0]] K>

        """
        d = _inplace_enabled_define_and_cleanup(self)
        d, _ = collapse(
            Collapse().sum,
            d,
            axis=axes,
            weights=weights,
            keepdims=not squeeze,
            split_every=split_every,
            mtol=mtol,
        )
        return d

    @_inplace_enabled(default=False)
    def sum_of_squares(
        self,
        axes=None,
        weights=None,
        squeeze=False,
        mtol=1,
        split_every=None,
        inplace=False,
    ):
        """Calculate sums of squares.

        Calculates the sum of squares or the sum of squares values
        along axes.

        See
        https://ncas-cms.github.io/cf-python/analysis.html#collapse-methods
        for mathematical definitions.

         ..seealso:: `sample_size`, `sum`, `sum_of_squares`,
                     `sum_of_weights2`

        :Parameters:

            {{collapse axes: (sequence of) `int`, optional}}

            {{weights: data_like, `dict`, or `None`, optional}}

            {{collapse squeeze: `bool`, optional}}

            {{mtol: number, optional}}

            {{split_every: `int` or `dict`, optional}}

                .. versionadded:: 3.14.0

            {{inplace: `bool`, optional}}

        :Returns:

            `Data` or `None`
                The collapsed data, or `None` if the operation was
                in-place.

        **Examples**

        >>> a = np.ma.arange(12).reshape(4, 3)
        >>> d = cf.Data(a, 'K')
        >>> d[1, 1] = cf.masked
        >>> print(d.array)
        [[0 1 2]
         [3 -- 5]
         [6 7 8]
         [9 10 11]]
        >>> d.sum_of_squares()
        <CF Data(1, 1): [[490]] K2>

        >>> w = np.linspace(1, 2, 3)
        >>> print(w)
        [1.  1.5 2. ]
        >>> d.sum_of_squares(weights=w)
        <CF Data(1, 1): [[779.0]] K2>

        """
        d = _inplace_enabled_define_and_cleanup(self)
        d.square(inplace=True)
        d.sum(
            axes=axes,
            weights=weights,
            squeeze=squeeze,
            mtol=mtol,
            split_every=split_every,
            inplace=True,
        )
        return d

    @_deprecated_kwarg_check("i", version="3.0.0", removed_at="4.0.0")
    @_inplace_enabled(default=False)
    def sum_of_weights(
        self,
        axes=None,
        weights=None,
        squeeze=False,
        mtol=1,
        split_every=None,
        inplace=False,
        i=False,
    ):
        """Calculate sums of weights.

        Calculates the sum of weights or the sum of weights values
        along axes.

        The weights given by the *weights* parameter are internally
        broadcast to the shape of the data, and those weights that are
        missing data, or that correspond to the missing elements of
        the data, are assigned a weight of 0. It is these processed
        weights that are summed.

        See
        https://ncas-cms.github.io/cf-python/analysis.html#collapse-methods
        for mathematical definitions.

         ..seealso:: `sample_size`, `sum`, `sum_of_squares`,
                     `sum_of_weights2`

        :Parameters:

            {{collapse axes: (sequence of) `int`, optional}}

            {{weights: data_like, `dict`, or `None`, optional}}

            {{collapse squeeze: `bool`, optional}}

            {{mtol: number, optional}}

            {{split_every: `int` or `dict`, optional}}

                .. versionadded:: 3.14.0

            {[inplace: `bool`, optional}}

            {{i: deprecated at version 3.0.0}}

        :Returns:

            `Data` or `None`
                The collapsed data, or `None` if the operation was
                in-place.

        **Examples**

        >>> a = np.ma.arange(12).reshape(4, 3)
        >>> d = cf.Data(a, 'K')
        >>> d[1, 1] = cf.masked
        >>> print(d.array)
        [[0 1 2]
         [3 -- 5]
         [6 7 8]
         [9 10 11]]
        >>> d.sum_of_weights()
        <CF Data(1, 1): [[11]]>

        >>> w = np.linspace(1, 2, 3)
        >>> print(w)
        [1.  1.5 2. ]
        >>> d.sum_of_weights(weights=w)
        <CF Data(1, 1): [[16.5]]>

        >>> d.sum_of_weights(weights=cf.Data(w, 'm'))
        <CF Data(1, 1): [[16.5]] m>

        """
        d = _inplace_enabled_define_and_cleanup(self)
        d, weights = collapse(
            Collapse().sum_of_weights,
            d,
            axis=axes,
            weights=weights,
            keepdims=not squeeze,
            split_every=split_every,
            mtol=mtol,
        )

        units = _units_None
        if weights is not None:
            units = getattr(weights, "Units", None)
            if units is None:
                units = _units_None

        d.override_units(units, inplace=True)

        return d

    @_deprecated_kwarg_check("i", version="3.0.0", removed_at="4.0.0")
    @_inplace_enabled(default=False)
    def sum_of_weights2(
        self,
        axes=None,
        weights=None,
        squeeze=False,
        mtol=1,
        split_every=None,
        inplace=False,
        i=False,
    ):
        """Calculate sums of squares of weights.

        Calculates the sum of squares of weights or the sum of squares
        of weights values along axes.

        The weights given by the *weights* parameter are internally
        broadcast to the shape of the data, and those weights that
        are missing data, or that correspond to the missing elements
        of the data, are assigned a weight of 0. It is these processed
        weights that are squared and summed.

        See
        https://ncas-cms.github.io/cf-python/analysis.html#collapse-methods
        for mathematical definitions.

         ..seealso:: `sample_size`, `sum`, `sum_of_squares`,
                     `sum_of_weights`

        :Parameters:

            {{collapse axes: (sequence of) `int`, optional}}

            {{weights: data_like, `dict`, or `None`, optional}}

            {{collapse squeeze: `bool`, optional}}

            {{mtol: number, optional}}

            {{split_every: `int` or `dict`, optional}}

                .. versionadded:: 3.14.0

            {[inplace: `bool`, optional}}

            {{i: deprecated at version 3.0.0}}

        :Returns:

            `Data` or `None`
                The collapsed data, or `None` if the operation was
                in-place.

        **Examples**

        >>> a = np.ma.arange(12).reshape(4, 3)
        >>> d = cf.Data(a, 'K')
        >>> d[1, 1] = cf.masked
        >>> print(d.array)
        [[0 1 2]
         [3 -- 5]
         [6 7 8]
         [9 10 11]]
        >>> d.sum_of_weights2()
        <CF Data(1, 1): [[11]]>

        >>> w = np.linspace(1, 2, 3)
        >>> print(w)
        [1.  1.5 2. ]
        >>> d.sum_of_weights2(weights=w)
        <CF Data(1, 1): [[26.75]]>

        >>> d.sum_of_weights2(weights=cf.Data(w, 'm'))
        <CF Data(1, 1): [[26.75]] m2>

        """
        d = _inplace_enabled_define_and_cleanup(self)
        d, weights = collapse(
            Collapse().sum_of_weights2,
            d,
            axis=axes,
            weights=weights,
            keepdims=not squeeze,
            split_every=split_every,
            mtol=mtol,
        )

        units = _units_None
        if weights is not None:
            units = getattr(weights, "Units", None)
            if not units:
                units = _units_None
            else:
                units = units**2

        d.override_units(units, inplace=True)

        return d

    @_deprecated_kwarg_check("i", version="3.0.0", removed_at="4.0.0")
    @_inplace_enabled(default=False)
    def std(
        self,
        axes=None,
        squeeze=False,
        mtol=1,
        weights=None,
        ddof=0,
        split_every=None,
        inplace=False,
        i=False,
    ):
        r"""Calculate standard deviations.

        Calculates the standard deviation of an array or the standard
        deviations along axes.

        See
        https://ncas-cms.github.io/cf-python/analysis.html#collapse-methods
        for mathematical definitions.

         ..seealso:: `sample_size`, `mean`, `sum`, `var`

        :Parameters:

            {{collapse axes: (sequence of) `int`, optional}}

            {{weights: data_like, `dict`, or `None`, optional}}

            {{collapse squeeze: `bool`, optional}}

            {{mtol: number, optional}}

            {{ddof: number}}

                 By default *ddof* is 0.

            {{split_every: `int` or `dict`, optional}}

                .. versionadded:: 3.14.0

            {{inplace: `bool`, optional}}

            {{i: deprecated at version 3.0.0}}

        :Returns:

            `Data` or `None`
                The collapsed data, or `None` if the operation was
                in-place.

        **Examples**

        >>> a = np.ma.arange(12).reshape(4, 3)
        >>> d = cf.Data(a, 'K')
        >>> d[1, 1] = cf.masked
        >>> print(d.array)
        [[0 1 2]
         [3 -- 5]
         [6 7 8]
         [9 10 11]]
        >>> d.std()
        <CF Data(1, 1): [[3.5744733184250004]] K>
        >>> d.std(ddof=1)
        <CF Data(1, 1): [[3.7489392439122637]] K>

        >>> w = np.linspace(1, 2, 3)
        >>> print(w)
        [1.  1.5 2. ]
        >>> d.std(ddof=1, weights=w)
        <CF Data(1, 1): [[3.7457375639741506]] K>

        """
        d = _inplace_enabled_define_and_cleanup(self)
        d.var(
            axes=axes,
            weights=weights,
            squeeze=squeeze,
            mtol=mtol,
            ddof=ddof,
            split_every=split_every,
            inplace=True,
        )
        d.sqrt(inplace=True)
        return d

    @_inplace_enabled(default=False)
    @_deprecated_kwarg_check("i", version="3.0.0", removed_at="4.0.0")
    def var(
        self,
        axes=None,
        weights=None,
        squeeze=False,
        mtol=1,
        ddof=0,
        split_every=None,
        inplace=False,
        i=False,
    ):
        """Calculate variances.

        Calculates the variance of an array or the variance values
        along axes.

        See
        https://ncas-cms.github.io/cf-python/analysis.html#collapse-methods
        for mathematical definitions.

         ..seealso:: `sample_size`, `mean`, `sd`, `sum`

        :Parameters:

            {{collapse axes: (sequence of) `int`, optional}}

            {{weights: data_like, `dict`, or `None`, optional}}

            {{collapse squeeze: `bool`, optional}}

            {{mtol: number, optional}}

            {{ddof: number}}

                 By default *ddof* is 0.

            {{split_every: `int` or `dict`, optional}}

                .. versionadded:: 3.14.0

            {{inplace: `bool`, optional}}

            {{i: deprecated at version 3.0.0}}

        :Returns:

            `Data` or `None`
                The collapsed data, or `None` if the operation was
                in-place.

        **Examples**

        >>> a = np.ma.arange(12).reshape(4, 3)
        >>> d = cf.Data(a, 'K')
        >>> d[1, 1] = cf.masked
        >>> print(d.array)
        [[0 1 2]
         [3 -- 5]
         [6 7 8]
         [9 10 11]]
        >>> d.var()
        <CF Data(1, 1): [[12.776859504132233]] K2>
        >>> d.var(ddof=1)
        <CF Data(1, 1): [[14.054545454545456]] K2>

        >>> w = np.linspace(1, 2, 3)
        >>> print(w)
        [1.  1.5 2. ]
        >>> d.var(ddof=1, weights=w)
        <CF Data(1, 1): [[14.030549898167004]] K2>

        """
        d = _inplace_enabled_define_and_cleanup(self)
        d, _ = collapse(
            Collapse().var,
            d,
            axis=axes,
            weights=weights,
            keepdims=not squeeze,
            mtol=mtol,
            ddof=ddof,
            split_every=split_every,
        )

        units = d.Units
        if units:
            d.override_units(units**2, inplace=True)

        return d

    def section(
        self, axes, stop=None, chunks=False, min_step=1, mode="dictionary"
    ):
        """Returns a dictionary of sections of the `Data` object.

        Specifically, returns a dictionary of Data objects which are the
        m-dimensional sections of this n-dimensional Data object, where
        m <= n. The dictionary keys are the indices of the sections
        in the original Data object. The m dimensions that are not
        sliced are marked with None as a placeholder making it possible
        to reconstruct the original data object. The corresponding
        values are the resulting sections of type `Data`.

        :Parameters:

            axes: (sequence of) `int`
                This is should be one or more integers of the m indices of
                the m axes that define the sections of the `Data`
                object. If axes is `None` (the default) or an empty
                sequence then all axes are selected.

                Note that the axes specified by the *axes* parameter are
                the one which are to be kept whole. All other axes are
                sectioned.

            stop: `int`, optional
                Deprecated at version 3.14.0.

                Stop after this number of sections and return. If stop is
                None all sections are taken.

            chunks: `bool`, optional
                Deprecated at version 3.14.0. Consider using
                `cf.Data.rechunk` instead.

                If True return sections that are of the maximum possible
                size that will fit in one chunk of memory instead of
                sectioning into slices of size 1 along the dimensions that
                are being sectioned.


            min_step: `int`, optional
                The minimum step size when making chunks. By default this
                is 1. Can be set higher to avoid size 1 dimensions, which
                are problematic for linear regridding.

        :Returns:

            `dict`
                The dictionary of m dimensional sections of the Data
                object.

        **Examples**

        >>> d = cf.Data(np.arange(120).reshape(2, 6, 10))
        >>> d
        <CF Data(2, 6, 10): [[[0, ..., 119]]]>
        >>> d.section([1, 2])
        {(0, None, None): <CF Data(1, 6, 10): [[[0, ..., 59]]]>,
         (1, None, None): <CF Data(1, 6, 10): [[[60, ..., 119]]]>}
        >>> d.section([0, 1], min_step=2)
        {(None, None, 0): <CF Data(2, 6, 2): [[[0, ..., 111]]]>,
         (None, None, 2): <CF Data(2, 6, 2): [[[2, ..., 113]]]>,
         (None, None, 4): <CF Data(2, 6, 2): [[[4, ..., 115]]]>,
         (None, None, 6): <CF Data(2, 6, 2): [[[6, ..., 117]]]>,
         (None, None, 8): <CF Data(2, 6, 2): [[[8, ..., 119]]]>}

        """
        if chunks:
            _DEPRECATION_ERROR_KWARGS(
                self,
                "section",
                {"chunks": chunks},
                message="Consider using Data.rechunk() instead.",
                version="3.14.0",
                removed_at="5.0.0",
            )  # pragma: no cover

        if stop is not None:
            _DEPRECATION_ERROR_KWARGS(
                self,
                "section",
                {"stop": stop},
                version="3.14.0",
                removed_at="5.0.0",
            )  # pragma: no cover

        return _section(self, axes, min_step=min_step)

    @_inplace_enabled(default=False)
    def square(self, dtype=None, inplace=False):
        """Calculate the element-wise square.

        .. versionadded:: 3.14.0

        .. seealso:: `sqrt`, `sum_of_squares`

        :Parameters:

            dtype: data-type, optional
                Overrides the data type of the output arrays. A
                matching precision of the calculation should be
                chosen. For example, a *dtype* of ``'int32'`` is only
                allowed when the input values are integers.

             {{inplace: `bool`, optional}}

        :Returns:

            `Data` or `None`
                The element-wise square of the data, or `None` if the
                operation was in-place.

        **Examples**

        >>> d = cf.Data([[0, 1, 2.5, 3, 4]], 'K', mask=[[0, 0, 0, 1, 0]])
        >>> print(d.array)
        [[0.0 1.0 2.5 -- 4.0]]
        >>> e = d.square()
        >>> e
        <CF Data(1, 5): [[0.0, ..., 16.0]] K2>
        >>> print(e.array)
        [[0.0 1.0 6.25 -- 16.0]]

        """
        d = _inplace_enabled_define_and_cleanup(self)
        dx = d.to_dask_array()
        dx = da.square(dx, dtype=dtype)
        d._set_dask(dx)

        units = d.Units
        if units:
            d.override_units(units**2, inplace=True)

        return d

    @_inplace_enabled(default=False)
    def sqrt(self, dtype=None, inplace=False):
        """Calculate the non-negative square root.

        .. versionadded:: 3.14.0

        .. seealso:: `square`

        :Parameters:

            dtype: data-type, optional
                Overrides the data type of the output arrays. A
                matching precision of the calculation should be
                chosen. For example, a *dtype* of ``'int32'` is not
                allowed, even if the input values are perfect squares.

             {{inplace: `bool`, optional}}

        :Returns:

            `Data` or `None`
                The element-wise positive square root of the data, or
                `None` if the operation was in-place.

        **Examples**

        >>> d = cf.Data([[0, 1, 2, 3, 4]], 'K2', mask=[[0, 0, 0, 1, 0]])
        >>>print(d.array)
        [[0 1 2 -- 4]]
        >>> e = d.sqrt()
        >>> e
        <CF Data(1, 5): [[0.0, ..., 2.0]] K>
        >>> print(e.array)
        [[0.0 1.0 1.4142135623730951 -- 2.0]]

        Negative input values raise a warning but nonetheless result in NaN
        or, if there are already missing values, missing data:

        >>> import warnings
        >>> d = cf.Data([0, 1, -4])
        >>> print(d.array)
        [ 0  1 -4]
        >>> with warnings.catch_warnings():
        ...     warnings.simplefilter("ignore")
        ...     print(d.sqrt().array)
        ...
        [ 0.  1. nan]

        >>> d = cf.Data([0, 1, -4], mask=[1, 0, 0])
        >>> print(d.array)
        [-- 1 -4]
        >>> with warnings.catch_warnings():
        ...     warnings.simplefilter("ignore")
        ...     print(d.sqrt().array)
        ...
        [-- 1.0 --]

        """
        d = _inplace_enabled_define_and_cleanup(self)
        dx = d.to_dask_array()
        dx = da.sqrt(dx, dtype=dtype)
        d._set_dask(dx)

        units = d.Units
        if units:
            try:
                d.override_units(units**0.5, inplace=True)
            except ValueError as e:
                raise type(e)(
                    f"Incompatible units for taking a square root: {units!r}"
                )

        return d

    # ----------------------------------------------------------------
    # Aliases
    # ----------------------------------------------------------------
    @property
    def dtarray(self):
        """Alias for `datetime_array`"""
        return self.datetime_array

    @_inplace_enabled(default=False)
    @_deprecated_kwarg_check("i", version="3.0.0", removed_at="4.0.0")
    def maximum(
        self,
        axes=None,
        squeeze=False,
        mtol=1,
        split_every=None,
        inplace=False,
        i=False,
    ):
        """Alias for `max`"""
        return self.max(
            axes=axes,
            squeeze=squeeze,
            mtol=mtol,
            split_every=split_every,
            inplace=inplace,
            i=i,
        )

    @_inplace_enabled(default=False)
    @_deprecated_kwarg_check("i", version="3.0.0", removed_at="4.0.0")
    def minimum(
        self,
        axes=None,
        squeeze=False,
        mtol=1,
        split_every=None,
        inplace=False,
        i=False,
    ):
        """Alias for `min`"""
        return self.min(
            axes=axes,
            squeeze=squeeze,
            mtol=mtol,
            split_every=split_every,
            inplace=inplace,
            i=i,
        )

    @_inplace_enabled(default=False)
    @_deprecated_kwarg_check("i", version="3.0.0", removed_at="4.0.0")
    def sd(
        self,
        axes=None,
        squeeze=False,
        mtol=1,
        weights=None,
        ddof=0,
        split_every=None,
        inplace=False,
        i=False,
    ):
        """Alias for `std`"""
        return self.std(
            axes=axes,
            squeeze=squeeze,
            weights=weights,
            mtol=mtol,
            ddof=ddof,
            split_every=split_every,
            inplace=inplace,
            i=i,
        )

    @_inplace_enabled(default=False)
    @_deprecated_kwarg_check("i", version="3.0.0", removed_at="4.0.0")
    def standard_deviation(
        self,
        axes=None,
        squeeze=False,
        mtol=1,
        weights=None,
        ddof=0,
        split_every=None,
        inplace=False,
        i=False,
    ):
        """Alias for `std`"""
        return self.std(
            axes=axes,
            squeeze=squeeze,
            weights=weights,
            mtol=mtol,
            ddof=ddof,
            split_every=split_every,
            inplace=inplace,
            i=i,
        )

    @_inplace_enabled(default=False)
    @_deprecated_kwarg_check("i", version="3.0.0", removed_at="4.0.0")
    def variance(
        self,
        axes=None,
        squeeze=False,
        weights=None,
        mtol=1,
        ddof=0,
        split_every=None,
        inplace=False,
        i=False,
    ):
        """Alias for `var`"""
        return self.var(
            axes=axes,
            squeeze=squeeze,
            weights=weights,
            mtol=mtol,
            ddof=ddof,
            split_every=split_every,
            inplace=inplace,
            i=i,
        )


def _size_of_index(index, size=None):
    """Return the number of elements resulting in applying an index to a
    sequence.

    :Parameters:

        index: `slice` or `list` of `int`
            The index being applied to the sequence.

        size: `int`, optional
            The number of elements in the sequence being indexed. Only
            required if *index* is a slice object.

    :Returns:

        `int`
            The length of the sequence resulting from applying the index.

    **Examples**

    >>> _size_of_index(slice(None, None, -2), 10)
    5
    >>> _size_of_index([1, 4, 9])
    3

    """
    if isinstance(index, slice):
        # Index is a slice object
        start, stop, step = index.indices(size)
        div, mod = divmod(stop - start, step)
        if mod != 0:
            div += 1
        return div
    else:
        # Index is a list of integers
        return len(index)


# def _collapse(
#    func,
#    d,
#    axis=None,
#    weights=None,
#    keepdims=True,
#    mtol=1,
#    ddof=None,
#    split_every=None,
# ):
#    """Collapse data in-place using a given funcion.
#
#     .. versionadded:: 3.14.0
#
#     .. seealso:: `_parse_weights`
#
#    :Parameters:
#
#        func: callable
#            The function that collapses the underlying `dask` array of
#            *d*. Must have the minimum signature (parameters and
#            default values) ``func(dx, axis=None, keepdims=False,
#            mtol=None, split_every=None)`` (optionally including
#            ``weights=None`` or ``ddof=None``), where ``dx`` is a the
#            dask array contained in *d*.
#
#        d: `Data`
#            The data to be collapsed.
#
#        axis: (sequence of) int, optional
#            The axes to be collapsed. By default all axes are
#            collapsed, resulting in output with size 1. Each axis is
#            identified by its integer position. If *axes* is an empty
#            sequence then the collapse is applied to each scalar
#            element and the reuslt has the same shape as the input
#            data.
#
#        weights: data_like, `dict`, or `None`, optional
#            Weights associated with values of the data. By default
#            *weights* is `None`, meaning that all non-missing elements
#            of the data have a weight of 1 and all missing elements
#            have a weight of 0.
#
#            If *weights* is a data_like object then it must be
#            broadcastable to the array.
#
#            If *weights* is a dictionary then each key specifies axes
#            of the data (an `int` or `tuple` of `int`), with a
#            corresponding value of data_like weights for those
#            axes. The dimensions of a weights value must correspond to
#            its key axes in the same order. Not all of the axes need
#            weights assigned to them. The weights that will be used
#            will be an outer product of the dictionary's values.
#
#            However they are specified, the weights are internally
#            broadcast to the shape of the data, and those weights that
#            are missing data, or that correspond to the missing
#            elements of the data, are assigned a weight of 0.
#
#            For collapse functions that do not have a ``weights``
#            parameter, *weights* must be `None`.
#
#        keepdims: `bool`, optional
#            By default, the axes which are collapsed are left in the
#            result as dimensions with size one, so that the result
#            will broadcast correctly against the input array. If set
#            to False then collapsed axes are removed from the data.
#
#        mtol: number, optional
#            The sample size threshold below which collapsed values are
#            set to missing data. It is defined as a fraction (between
#            0 and 1 inclusive) of the contributing input data values.
#
#            The default of *mtol* is 1, meaning that a missing datum
#            in the output array occurs whenever all of its
#            contributing input array elements are missing data.
#
#            For other values, a missing datum in the output array
#            occurs whenever more than ``100*mtol%`` of its
#            contributing input array elements are missing data.
#
#        ddof: number, optional
#            The delta degrees of freedom. The number of degrees of
#            freedom used in the calculation is (N-*ddof*) where N
#            represents the number of non-missing elements.
#
#            For collapse functions that do not have a ``ddof``
#            parameter, *ddof* must be `None`.
#
#        split_every: `int` or `dict`, optional
#            Determines the depth of the recursive aggregation. See
#            `dask.array.reduction` for details.
#
#    :Returns:
#
#        (`Data`, formatted weights)
#            The collapsed data and the output of ``_parse_weights(d,
#            weights, axis)``.
#
#    """
#    kwargs = {
#        "axis": axis,
#        "keepdims": keepdims,
#        "split_every": split_every,
#        "mtol": mtol,
#    }
#
#    weights = _parse_weights(d, weights, axis)
#    if weights is not None:
#        kwargs["weights"] = weights
#
#    if ddof is not None:
#        kwargs["ddof"] = ddof
#
#    dx = d.to_dask_array()
#    dx = func(dx, **kwargs)
#    d._set_dask(dx)
#
#    return d, weights
#
#
# def _parse_weights(d, weights, axis=None):
#    """Parse the weights input to `_collapse`.
#
#     .. versionadded:: 3.14.0
#
#     .. seealso:: `_collapse`
#
#    :Parameters:
#
#        d: `Data`
#            The data to be collapsed.
#
#        weights: data_like or `dict`
#            See `_collapse` for details.
#
#        axis: (sequence of) `int`, optional
#            See `_collapse` for details.
#
#    :Returns:
#
#        `Data` or `None`
#            * If *weights* is a data_like object then they are
#              returned unchanged as a `Data` object. It is up to the
#              downstream functions to check if the weights can be
#              broadcast to the data.
#
#            * If *weights* is a dictionary then the dictionary
#              values', i.e. the weights components, outer product is
#              returned in `Data` object that is broadcastable to the
#              data.
#
#              If the dictionary is empty, or none of the axes defined
#              by the keys correspond to collapse axes defined by
#              *axis*, then then the collapse is unweighted and `None`
#              is returned.
#
#            Note that, in all cases, the returned weights are *not*
#            modified to account for missing values in the data.
#
#    **Examples**
#
#    >>> d = cf.Data(np.arange(12)).reshape(4, 3)
#
#    >>> _parse_weights(d, [1, 2, 1], (0, 1))
#    <CF Data(3): [1, 2, 1]>
#
#    >>> _parse_weights(d, [[1, 2, 1]], (0, 1))
#    <CF Data(1, 3): [[1, 2, 1]]>
#
#    >>> _parse_weights(d, {1: [1, 2, 1]}, (0, 1))
#    <CF Data(1, 3): [[1, 2, 1]]>
#
#    >>> print(_parse_weights(d, {0: [1, 2, 3, 4], 1: [1, 2, 1]}, (0, 1)))
#    [[1 2 1]
#     [2 4 2]
#     [3 6 3]
#     [4 8 4]]
#
#    >>> print(cf.data.data._parse_weights(d, {}, (0, 1)))
#    None
#
#    >>> print(cf.data.data._parse_weights(d, {1: [1, 2, 1]}, 0))
#    None
#
#    """
#    if weights is None:
#        # No weights
#        return
#
#    if not isinstance(weights, dict):
#        # Weights is data_like. Don't check broadcastability to d,
#        # leave that to whatever uses the weights.
#        return Data.asdata(weights)
#
#    if not weights:
#        # No weights (empty dictionary)
#        return
#
#    if axis is None:
#        axis = tuple(range(d.ndim))
#    else:
#        axis = d._parse_axes(axis)
#
#    weights = weights.copy()
#    weights_axes = set()
#    for key, value in tuple(weights.items()):
#        del weights[key]
#        key = d._parse_axes(key)
#        if weights_axes.intersection(key):
#            raise ValueError("Duplicate weights axis")
#
#        weights[tuple(key)] = value
#        weights_axes.update(key)
#
#    if not weights_axes.intersection(axis):
#        # No weights span collapse axes
#        return
#
#    # For each component, add missing dimensions as size 1.
#    w = []
#    shape = d.shape
#    axes = d._axes
#    for key, value in weights.items():
#        value = Data.asdata(value)
#
#        # Make sure axes are in ascending order
#        if key != tuple(sorted(key)):
#            key1 = [axes[i] for i in key]
#            new_order = [key1.index(axis) for axis in axes if axis in key1]
#            value = value.transpose(new_order)
#
#        new_shape = [n if i in key else 1 for i, n in enumerate(shape)]
#        w.append(value.reshape(new_shape))
#
#    # Return the product of the weights components, which will be
#    # broadcastable to d
#    return reduce(mul, w)<|MERGE_RESOLUTION|>--- conflicted
+++ resolved
@@ -96,22 +96,13 @@
 _DEFAULT_HARDMASK = True
 
 # Contstants used to specify which `Data` components should be cleared
-<<<<<<< HEAD
-# when the dask array is updated. See `Data._clear_after_dask_update`
-# for details.
-_NONE = 0  # =  0b000000
-_ARRAY = 1  # = 0b000001
-_CACHE = 2  # = 0b000010
-_CFA = 4  # =   0b000100
-_ALL = 7  # =   0b000111
-=======
 # when a new dask array is set. See `Data._clear_after_dask_update`
 # for details.
 _NONE = 0  # =  0b0000
 _ARRAY = 1  # = 0b0001
 _CACHE = 2  # = 0b0010
+_CFA = 4  # =   0b0100
 _ALL = 15  # =  0b1111
->>>>>>> 8d88e682
 
 
 class Data(DataClassDeprecationsMixin, CFANetCDF, Container, cfdm.Data):
@@ -1129,11 +1120,7 @@
 
             self[indices] = reset
 
-<<<<<<< HEAD
-        # Remove componenets made invalid by updating the `dask` array
-=======
         # Remove elements made invalid by updating the `dask` array
->>>>>>> 8d88e682
         # in-place
         self._clear_after_dask_update(_ALL)
 
@@ -1253,7 +1240,6 @@
     def __keepdims_indexing__(self, value):
         self._custom["__keepdims_indexing__"] = bool(value)
 
-<<<<<<< HEAD
     def _cfa_del_write(self):
         """Set the CFA write status of the data to `False`.
 
@@ -1276,53 +1262,16 @@
 
         .. seealso:: `cfa_get_term`, `cfa_set_term`
 
-        :Returns:
-
-            `None`
-
-        """
-        if not value:
-            self._custom.pop("cfa_term", None)
-
-        self._custom["cfa_term"] = bool(value)
-
-    def _clear_after_dask_update(self, clear=_ALL):
-        """Remove components invalidated by updating the `dask` array.
-
-        Removes or modifies components that can't be guaranteed to be
-        consistent with an updated `dask` array`. See the *clear*
-=======
-    def _clear_after_dask_update(self, clear=_ALL):
-        """Remove components invalidated by updating the `dask` array.
-
-        Removes or modifies components that can't be guaranteed to be
-        consistent with an updated `dask` array. See the *clear*
->>>>>>> 8d88e682
-        parameter for details.
-
-        .. versionadded:: 3.14.0
-
-<<<<<<< HEAD
-        .. seealso:: `_del_Array`, `_del_cached_elements`,
-                     `_cfa_del_write`, `_set_dask`
-=======
         .. seealso:: `_del_Array`, `_del_cached_elements`, `_set_dask`
->>>>>>> 8d88e682
 
         :Parameters:
 
             clear: `int`, optional
                 Specify which components should be removed. Which
                 components are removed is determined by sequentially
-<<<<<<< HEAD
-                combining *clear* with the ``_ARRAY``, ``_CACHE`` and
-                ``_CFA`` integer-valued contants, using the bitwise
-                AND operator:
-=======
                 combining *clear* with the ``_ARRAY`` and ``_CACHE``
                 integer-valued contants, using the bitwise AND
                 operator:
->>>>>>> 8d88e682
 
                 * If ``clear & _ARRAY`` is non-zero then a source
                   array is deleted.
@@ -1330,15 +1279,6 @@
                 * If ``clear & _CACHE`` is non-zero then cached
                   element values are deleted.
 
-<<<<<<< HEAD
-                * If ``clear & _CFA`` is non-zero then the CFA write
-                  status is set to `False`.
-
-                * If ``clear`` is non-zero then the CFA term status is
-                  set to False.
-
-=======
->>>>>>> 8d88e682
                 By default *clear* is the ``_ALL`` integer-valued
                 constant, which results in all components being
                 removed.
@@ -1352,11 +1292,65 @@
                 element values will be kept but all other components
                 will be removed.
 
-<<<<<<< HEAD
+                .. versionadded:: 3.14.1
+
+        :Returns:
+
+            `None`
+
+        """
+        if not value:
+            self._custom.pop("cfa_term", None)
+
+        self._custom["cfa_term"] = bool(value)
+
+    def _clear_after_dask_update(self, clear=_ALL):
+        """Remove components invalidated by updating the `dask` array.
+
+        Removes or modifies components that can't be guaranteed to be
+        consistent with an updated `dask` array`. See the *clear*
+        parameter for details.
+
+        .. versionadded:: 3.14.0
+
+        .. seealso:: `_del_Array`, `_del_cached_elements`,
+                     `_cfa_del_write`, `_set_dask`
+
+        :Parameters:
+
+            clear: `int`, optional
+                Specify which components should be removed. Which
+                components are removed is determined by sequentially
+                combining *clear* with the ``_ARRAY``, ``_CACHE`` and
+                ``_CFA`` integer-valued contants, using the bitwise
+                AND operator:
+
+                * If ``clear & _ARRAY`` is non-zero then a source
+                  array is deleted.
+
+                * If ``clear & _CACHE`` is non-zero then cached
+                  element values are deleted.
+
+                * If ``clear & _CFA`` is non-zero then the CFA write
+                  status is set to `False`.
+
+                * If ``clear`` is non-zero then the CFA term status is
+                  set to False.
+
+                By default *clear* is the ``_ALL`` integer-valued
+                constant, which results in all components being
+                removed.
+
+                If *clear* is the ``_NONE`` integer-valued constant
+                then no components are removed.
+
+                To retain a component and remove all others, use
+                ``_ALL`` with the bitwise OR operator. For instance,
+                if *clear* is ``_ALL ^ _CACHE`` then the cached
+                element values will be kept but all other components
+                will be removed.
+
                 .. versionadded:: TODOCFAVER
-=======
-                .. versionadded:: 3.14.1
->>>>>>> 8d88e682
 
         :Returns:
 
@@ -1365,7 +1359,6 @@
         """
         if not clear:
             return
-<<<<<<< HEAD
 
         if clear & _ARRAY:
             # Delete a source array
@@ -1378,16 +1371,6 @@
         if clear & _CFA:
             # Set the CFA write status to False
             self._cfa_del_write()
-=======
-
-        if clear & _ARRAY:
-            # Delete a source array
-            self._del_Array(None)
-
-        if clear & _CACHE:
-            # Delete cached element values
-            self._del_cached_elements()
->>>>>>> 8d88e682
 
     def _set_dask(self, array, copy=False, clear=_ALL):
         """Set the dask array.
@@ -1461,13 +1444,9 @@
                 Specify which components should be removed. By default
                 *clear* is the ``_ALL`` integer-valued constant, which
                 results in all components being removed. See
-                `_clear_after_dask_update` for details.
-<<<<<<< HEAD
-
-=======
->>>>>>> 8d88e682
-                If there is no dask array then no components are
-                removed, regardless of the value of *clear*.
+                `_clear_after_dask_update` for details. If there is
+                no dask array then no components are removed,
+                regardless of the value of *clear*.
 
         :Returns:
 
@@ -1488,6 +1467,7 @@
         Traceback (most recent call last):
             ...
         RuntimeError: No dask array
+
         """
         try:
             out = self._custom.pop("dask")
@@ -3947,16 +3927,6 @@
         # Get data as dask arrays and apply concatenation operation
         dxs = [d.to_dask_array() for d in processed_data]
         dx = da.concatenate(dxs, axis=axis)
-<<<<<<< HEAD
-=======
-
-        # Set the new dask array, retaining the cached elements ...
-        data0._set_dask(dx, clear=_ALL ^ _CACHE)
-
-        # ... but now delete the cached second element, which might
-        # now be incorrect.
-        data0._custom.pop("second_element", None)
->>>>>>> 8d88e682
 
         # Set the CFA write status
         #
@@ -3986,6 +3956,15 @@
         # Set the new dask array
         data0._set_dask(dx, clear=_ALL ^ cfa)
 
+        # Set the appropriate cached elements
+        cached_elements = {}
+        for i in (0, -1):
+            element = processed_data[i]._get_cached_elements().get(i)
+            if element is not None:
+                cached_elements[i] = element
+
+        data0._set_cached_elements(cached_elements)
+
         # Set the CFA-netCDF aggregated data instructions and file
         # name substitutions by combining them from all of the input
         # data instances, giving precedence to those towards the left
@@ -4006,15 +3985,6 @@
                 if not d.cfa_get_term():
                     data0.cfa_set_term(False)
                     break
-
-        # Set the appropriate cached elements
-        cached_elements = processed_data[0]._get_cached_elements()
-        cached_elements.pop(-1, None)
-        last_element = processed_data[-1]._get_cached_elements().get(-1)
-        if last_element is not None:
-            cached_elements[-1] = last_element
-
-        data0._set_cached_elements(cached_elements)
 
         # Manage cyclicity of axes: if join axis was cyclic, it is no
         # longer.
@@ -7973,14 +7943,9 @@
         dx = d.to_dask_array()
         dx = dx.reshape(shape)
 
-<<<<<<< HEAD
         # Inserting a dimension doesn't affect the cached elements nor
         # the CFA write status
         d._set_dask(dx, clear=_ALL ^ _CACHE ^ _CFA)
-=======
-        # Inserting a dimension doesn't affect the cached elements
-        d._set_dask(dx, clear=_ALL ^ _CACHE)
->>>>>>> 8d88e682
 
         # Expand _axes
         axis = new_axis_identifier(d._axes)
@@ -11074,11 +11039,7 @@
         # Still here? Then the data array is not scalar and at least
         # one size 1 axis needs squeezing.
         dx = d.to_dask_array()
-<<<<<<< HEAD
         dx = dx.squeeze(axis=iaxes)
-=======
-        dx = dx.squeeze(axis=tuple(axes))
->>>>>>> 8d88e682
 
         # Squeezing a dimension doesn't affect the cached elements
         d._set_dask(dx, clear=_ALL ^ _CACHE)
