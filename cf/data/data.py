--- conflicted
+++ resolved
@@ -1862,16 +1862,7 @@
 
         # Find the 90th percentile
         p90 = d.percentile(
-<<<<<<< HEAD
-            90,
-            axes=axes,
-            method=method,
-            squeeze=False,
-            mtol=mtol,
-            inplace=False,
-=======
             90, axes=axes, squeeze=False, mtol=mtol, inplace=False
->>>>>>> c7ed2706
         )
 
         # Mask all elements that are less than (or equal to) the 90th
