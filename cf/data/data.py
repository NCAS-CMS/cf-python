import itertools
import operator

from functools import reduce as functools_reduce
from operator import itemgetter
from operator import mul as operator_mul

from json import dumps as json_dumps
from json import loads as json_loads

from math import ceil as math_ceil

import logging

try:
    from scipy.ndimage.filters import convolve1d as scipy_convolve1d
except ImportError:
    pass

import numpy
from numpy import arange            as numpy_arange
from numpy import arccos            as numpy_arccos
from numpy import arccosh           as numpy_arccosh
from numpy import arcsin            as numpy_arcsin
from numpy import arcsinh           as numpy_arcsinh
from numpy import arctan            as numpy_arctan
# from numpy import arctan2           as numpy_arctan2  AT2
from numpy import arctanh           as numpy_arctanh
from numpy import array             as numpy_array
from numpy import asanyarray        as numpy_asanyarray
from numpy import ceil              as numpy_ceil
from numpy import cos               as numpy_cos
from numpy import cosh              as numpy_cosh
from numpy import cumsum            as numpy_cumsum
from numpy import diff              as numpy_diff
from numpy import digitize          as numpy_digitize
from numpy import dtype             as numpy_dtype
from numpy import e                 as numpy_e
from numpy import empty             as numpy_empty
from numpy import errstate          as numpy_errstate
from numpy import exp               as numpy_exp
from numpy import floor             as numpy_floor
from numpy import finfo             as numpy_finfo
from numpy import isnan             as numpy_isnan
from numpy import linspace          as numpy_linspace
from numpy import log               as numpy_log
from numpy import log10             as numpy_log10
from numpy import log2              as numpy_log2
from numpy import nan               as numpy_nan
from numpy import nanpercentile     as numpy_nanpercentile
from numpy import ndarray           as numpy_ndarray
from numpy import ndenumerate       as numpy_ndenumerate
from numpy import ndindex           as numpy_ndindex
from numpy import ndim              as numpy_ndim
from numpy import newaxis           as numpy_newaxis
from numpy import ones              as numpy_ones
from numpy import prod              as numpy_prod
from numpy import percentile        as numpy_percentile
from numpy import ravel_multi_index as numpy_ravel_multi_index
from numpy import reshape           as numpy_reshape
from numpy import result_type       as numpy_result_type
from numpy import rint              as numpy_rint
from numpy import round             as numpy_round
from numpy import seterr            as numpy_seterr
from numpy import shape             as numpy_shape
from numpy import sin               as numpy_sin
from numpy import sinh              as numpy_sinh
from numpy import size              as numpy_size
from numpy import tan               as numpy_tan
from numpy import tanh              as numpy_tanh
from numpy import tile              as numpy_tile
from numpy import trunc             as numpy_trunc
from numpy import unique            as numpy_unique
from numpy import unravel_index     as numpy_unravel_index
from numpy import where             as numpy_where
from numpy import vectorize         as numpy_vectorize
from numpy import zeros             as numpy_zeros
from numpy import floating          as numpy_floating
from numpy import bool_             as numpy_bool_
from numpy import integer           as numpy_integer

from numpy.ma import array          as numpy_ma_array
from numpy.ma import count          as numpy_ma_count
from numpy.ma import empty          as numpy_ma_empty
from numpy.ma import filled         as numpy_ma_filled
from numpy.ma import is_masked      as numpy_ma_is_masked
from numpy.ma import isMA           as numpy_ma_isMA
from numpy.ma import masked         as numpy_ma_masked
from numpy.ma import masked_all     as numpy_ma_masked_all
from numpy.ma import masked_invalid as numpy_ma_masked_invalid
from numpy.ma import masked_where   as numpy_ma_masked_where
from numpy.ma import MaskedArray    as numpy_ma_MaskedArray
from numpy.ma import nomask         as numpy_ma_nomask
from numpy.ma import var            as numpy_ma_var
from numpy.ma import where          as numpy_ma_where

from numpy.testing import suppress_warnings as numpy_testing_suppress_warnings

import cftime
import cfdm

from ..cfdatetime import dt2rt, rt2dt, st2rt
from ..cfdatetime import dt as cf_dt
from ..units import Units
from ..constants import masked as cf_masked

from ..functions import (fm_threshold as cf_fm_threshold,
                         free_memory, collapse_parallel_mode,
                         parse_indices, _numpy_allclose,
                         _numpy_isclose, pathjoin, hash_array,
                         broadcast_array, default_netCDF_fillvals,
                         abspath)
from ..functions import (atol as cf_atol,
                         chunksize as cf_chunksize,
                         rtol as cf_rtol)
from ..functions import (_DEPRECATION_ERROR_METHOD,
                         _DEPRECATION_ERROR_ATTRIBUTE)
from ..functions import inspect as cf_inspect
from ..functions import _section

from ..mixin_container import Container

from ..decorators import (_inplace_enabled,
                          _inplace_enabled_define_and_cleanup,
                          _deprecated_kwarg_check,
                          _manage_log_level_via_verbosity)

from .abstract import Array
#                       CompressedArray)
from .filledarray import FilledArray
from .partition import Partition
from .partitionmatrix import PartitionMatrix
from .collapse_functions import *

from . import (NetCDFArray,
               UMArray,
               GatheredSubarray,
               RaggedContiguousSubarray,
               RaggedIndexedSubarray,
               RaggedIndexedContiguousSubarray)

from .. import mpi_on
if mpi_on:
    from .. import mpi_comm
    from .. import mpi_size
    from .. import mpi_rank
    from mpi4py.MPI import SUM as mpi_sum


logger = logging.getLogger(__name__)


# --------------------------------------------------------------------
# Constants
# --------------------------------------------------------------------
_year_length = 365.242198781
_month_length = _year_length / 12


def _convert_to_builtin_type(x):
    '''Convert a non-JSON-encodable object to a JSON-encodable built-in
    type.

    Possible conversions are:

    ================  =======  ================================
    Input             Output   `numpy` data-types covered
    ================  =======  ================================
    `numpy.bool_`     `bool`   bool
    `numpy.integer`   `int`    int, int8, int16, int32, int64,
                               uint8, uint16, uint32, uint64
    `numpy.floating`  `float`  float, float16, float32, float64
    ================  =======  ================================

    :Parameters:

        x:
            TODO

    :Returns:

            TODO

    **Examples:**

    >>> type(_convert_to_netCDF_datatype(numpy.bool_(True)))
    bool
    >>> type(_convert_to_netCDF_datatype(numpy.array([1.0])[0]))
    double
    >>> type(_convert_to_netCDF_datatype(numpy.array([2])[0]))
    int

    '''
    if isinstance(x, numpy_bool_):
        return bool(x)

    if isinstance(x, numpy_integer):
        return int(x)

    if isinstance(x, numpy_floating):
        return float(x)

    raise TypeError(
        "{0!r} object is not JSON serializable: {1!r}".format(type(x), x))


# --------------------------------------------------------------------
# _seterr = How floating-point errors in the results of arithmetic
#           operations are handled. These defaults are those of
#           numpy 1.10.1.
# --------------------------------------------------------------------
_seterr = {
    'divide': 'warn',
    'invalid': 'warn',
    'over': 'warn',
    'under': 'ignore',
}

# --------------------------------------------------------------------
# _seterr_raise_to_ignore = As _seterr but with any values of 'raise'
#                           changed to 'ignore'.
# --------------------------------------------------------------------
_seterr_raise_to_ignore = _seterr.copy()


for key, value in _seterr.items():
    if value == 'raise':
        _seterr_raise_to_ignore[key] = 'ignore'
# --- End: for

# --------------------------------------------------------------------
# _mask_fpe[0] = Whether or not to automatically set
#                FloatingPointError exceptions to masked values in
#                arimthmetic.
# --------------------------------------------------------------------
_mask_fpe = [False]

_xxx = numpy_empty((), dtype=object)

_empty_set = set()

_units_None = Units()
_units_1 = Units('1')
_units_radians = Units('radians')

_dtype_object = numpy_dtype(object)
_dtype_float = numpy_dtype(float)
_dtype_bool = numpy_dtype(bool)

_cached_axes = {0: []}


def _initialise_axes(ndim):
    '''Initialise dimension identifiers of N-d data.

    :Parameters:

        ndim: `int`
            The number of dimensions in the data.

    :Returns:

        `list`
             The dimension identifiers, one of each dimension in the
             array. If the data is scalar thn the list will be empty.

    **Examples:**

    >>> _initialise_axes(0)
    []
    >>> _initialise_axes(1)
    ['dim1']
    >>> _initialise_axes(3)
    ['dim1', 'dim2', 'dim3']
    >>> _initialise_axes(3) is _initialise_axes(3)
    True

    '''
    axes = _cached_axes.get(ndim, None)
    if axes is None:
        axes = ['dim%d' % i for i in range(ndim)]
        _cached_axes[ndim] = axes

    return axes


class Data(Container,
           cfdm.Data):
    '''An N-dimensional data array with units and masked values.

* Contains an N-dimensional, indexable and broadcastable array with
  many similarities to a `numpy` array.

* Contains the units of the array elements.

* Supports masked arrays, regardless of whether or not it was
  initialised with a masked array.

* Stores and operates on data arrays which are larger than the
  available memory.

**Indexing**

A data array is indexable in a similar way to numpy array:

>>> d.shape
(12, 19, 73, 96)
>>> d[...].shape
(12, 19, 73, 96)
>>> d[slice(0, 9), 10:0:-2, :, :].shape
(9, 5, 73, 96)

There are three extensions to the numpy indexing functionality:

* Size 1 dimensions are never removed by indexing.

  An integer index i takes the i-th element but does not reduce the
  rank of the output array by one:

  >>> d.shape
  (12, 19, 73, 96)
  >>> d[0, ...].shape
  (1, 19, 73, 96)
  >>> d[:, 3, slice(10, 0, -2), 95].shape
  (12, 1, 5, 1)

  Size 1 dimensions may be removed with the `squeeze` method.

* The indices for each axis work independently.

  When more than one dimension's slice is a 1-d boolean sequence or
  1-d sequence of integers, then these indices work independently
  along each dimension (similar to the way vector subscripts work in
  Fortran), rather than by their elements:

  >>> d.shape
  (12, 19, 73, 96)
  >>> d[0, :, [0, 1], [0, 13, 27]].shape
  (1, 19, 2, 3)

* Boolean indices may be any object which exposes the numpy array
  interface.

  >>> d.shape
  (12, 19, 73, 96)
  >>> d[..., d[0, 0, 0]>d[0, 0, 0].min()]

**Cyclic axes**

**Miscellaneous**

A `Data` object is picklable.

A `Data` object is hashable, but note that, since it is mutable, its
hash value is only valid whilst the data array is not changed in
place.

    '''
    def __init__(self, array=None, units=None, calendar=None,
                 fill_value=None, hardmask=True, chunk=True,
                 loadd=None, loads=None, dt=False, source=None,
                 copy=True, dtype=None, mask=None, _use_array=True):
        '''**Initialization**

    :Parameters:

        array: optional
            The array of values. May be any scalar or array-like
            object, including another `Data` instance. Ignored if the
            *source* parameter is set.

            *Parameter example:*
              ``array=[34.6]``

            *Parameter example:*
              ``array=[[1, 2], [3, 4]]``

            *Parameter example:*
              ``array=numpy.ma.arange(10).reshape(2, 1, 5)``

        units: `str` or `Units`, optional
            The physical units of the data. if a `Units` object is
            provided then this an also set the calendar. Ignored if
            the *source* parameter is set.

            The units (without the calendar) may also be set after
            initialisation with the `set_units` method.

            *Parameter example:*
              ``units='km hr-1'``

            *Parameter example:*
              ``units='days since 2018-12-01'``

        calendar: `str`, optional
            The calendar for reference time units. Ignored if the
            *source* parameter is set.

            The calendar may also be set after initialisation with the
            `set_calendar` method.

            *Parameter example:*
              ``calendar='360_day'``

        fill_value: optional
            The fill value of the data. By default, or if set to
            `None`, the `numpy` fill value appropriate to the array's
            data-type will be used (see
            `numpy.ma.default_fill_value`). Ignored if the *source*
            parameter is set.

            The fill value may also be set after initialisation with
            the `set_fill_value` method.

            *Parameter example:*
              ``fill_value=-999.``

        dtype: data-type, optional
            The desired data-type for the data. By default the
            data-type will be inferred form the *array* parameter.

            The data-type may also be set after initialisation with
            the `dtype` attribute.

            *Parameter example:*
                ``dtype=float``

            *Parameter example:*
                ``dtype='float32'``

            *Parameter example:*
                ``dtype=numpy.dtype('i2')``

            .. versionaddedd:: 3.0.4

        mask: optional
            Apply this mask to the data given by the *array*
            parameter. By default, or if *mask* is `None`, no mask is
            applied. May be any scalar or array-like object (such as a
            `list`, `numpy` array or `Data` instance) that is
            broadcastable to the shape of *array*. Masking will be
            carried out where the mask elements evaluate to `True`.

            This mask will applied in addition to any mask already
            defined by the *array* parameter.

            .. versionaddedd:: 3.0.5

        source: optional
            Initialize the array, units, calendar and fill value from
            those of *source*.

        hardmask: `bool`, optional
            If False then the mask is soft. By default the mask is
            hard.

        dt: `bool`, optional
            If True then strings (such as ``'1990-12-01 12:00'``)
            given by the *array* parameter are re-interpreted as
            date-time objects. By default they are not.

        loadd: `dict`, optional
            Initialise the data from a dictionary serialization of a
            `cf.Data` object. All other arguments are ignored. See the
            `dumpd` and `loadd` methods.

        loads: `str`, optional
            Initialise the data array from a string serialization of a
            `Data` object. All other arguments are ignored. See the
            `dumps` and `loads` methods.

        copy: `bool`, optional
            If False then do not deep copy input parameters prior to
            initialization. By default arguments are deep copied.

        chunk: `bool`, optional
            If False then the data array will be stored in a single
            partition. By default the data array will be partitioned
            if it is larger than the chunk size, as returned by the
            `cf.chunksize` function.

    **Examples:**

    >>> d = cf.Data(5)
    >>> d = cf.Data([1,2,3], units='K')
    >>> import numpy
    >>> d = cf.Data(numpy.arange(10).reshape(2,5),
    ...             units=Units('m/s'), fill_value=-999)
    >>> d = cf.Data(tuple('fly'))

        '''
        data = array

        super().__init__(source=source, fill_value=fill_value)

        if source is not None:
            partitions = self._custom.get('partitions')
            if partitions is not None:
                self.partitions = partitions.copy()

            auxiliary_mask = self._custom.get('_auxiliary_mask')
            if auxiliary_mask is not None:
                self._auxiliary_mask = [mask.copy() for mask in auxiliary_mask]

            return

        if not (loadd or loads):
            units = Units(units, calendar=calendar)
            self._Units = units

        empty_list = []

        # The _flip attribute is an unordered subset of the data
        # array's axis names. It is a subset of the axes given by the
        # _axes attribute. It is used to determine whether or not to
        # reverse an axis in each partition's sub-array during the
        # creation of the partition's data array. DO NOT CHANGE IN
        # PLACE.
        self._flip(empty_list)

        # The _all_axes attribute must be None or a tuple
        self._all_axes = None

        self.hardmask = hardmask

        # The _HDF_chunks attribute is.... Is either None or a
        # dictionary. DO NOT CHANGE IN PLACE.
        self._HDF_chunks = None

        # ------------------------------------------------------------
        # Attribute: _auxiliary_mask
        #
        # Must be None or a (possibly empty) list of Data objects.
        # ------------------------------------------------------------
        self._auxiliary_mask = None

        if loadd is not None:
            self.loadd(loadd, chunk=chunk)
            return

        if loads is not None:
            self.loads(loads, chunk=chunk)
            return

        # The _cyclic attribute contains the axes of the data array
        # which are cyclic (and therefore allow cyclic slicing). It is
        # a subset of the axes given by the _axes attribute. DO NOT
        # CHANGE IN PLACE.
        self._cyclic = _empty_set

        data = array

        if data is None:
            if dtype is not None:
                dtype = numpy_dtype(dtype)

            self._dtype = dtype
            return

#        if not isinstance(data, Array):
        if not self._is_abstract_Array_subclass(data):
            check_free_memory = True

            if isinstance(data, self.__class__):
                # self.loadd(data.dumpd(), chunk=chunk)
                self.__dict__ = data.copy().__dict__
                if chunk:
                    self.chunk()

                if mask is not None:
                    self.where(mask, cf_masked, inplace=True)

                return

            if not isinstance(data, numpy_ndarray):
                data = numpy_asanyarray(data)

            if (data.dtype.kind == 'O' and not dt and
                    hasattr(data.item((0,)*data.ndim), 'timetuple')):
                # We've been given one or more date-time objects
                dt = True
        else:
            check_free_memory = False

        _dtype = data.dtype

        if dt or units.isreftime:
            # TODO raise exception if compressed
            kind = _dtype.kind
            if kind in 'US':
                # Convert date-time strings to reference time floats
                if not units:
                    YMD = str(data.item((0,)*data.ndim)).partition('T')[0]
                    units = Units('days since '+YMD, units._calendar)
                    self._Units = units

                data = st2rt(data, units, units)
                _dtype = data.dtype
            elif kind == 'O':
                # Convert date-time objects to reference time floats
                x = data.item(0)
                x_since = 'days since ' + '-'.join(
                    map(str, (x.year, x.month, x.day)))
                x_calendar = getattr(x, 'calendar', 'gregorian')

                d_calendar = getattr(self.Units, 'calendar', None)
                d_units = getattr(self.Units, 'units', None)

                if x_calendar != '':
                    if d_calendar is not None:
                        if not self.Units.equivalent(
                                Units(x_since, x_calendar)):
                            raise ValueError('TODO')
                    else:
                        d_calendar = x_calendar
                # --- End: if

                if not units:
                    # Set the units to something that is (hopefully)
                    # close to all of the datetimes, in an attempt to
                    # reduce errors arising from the conversion to
                    # reference times
                    units = Units(x_since, calendar=d_calendar)
                else:
                    units = Units(d_units, calendar=d_calendar)

                self._Units = units

                # Check that all date-time objects have correct and
                # equivalent calendars
                calendars = set(
                    [getattr(x, 'calendar', 'gregorian') for x in data.flat])
                if len(calendars) > 1:
                    raise ValueError(
                        "Not all date-time objects have equivalent "
                        "calendars: {}".format(tuple(calendars))
                    )

                # If the date-times are calendar-agnostic, assign the
                # given calendar, defaulting to Gregorian.
                if calendars.pop() == '':
                    calendar = getattr(self.Units, 'calendar', 'gregorian')

                    new_data = numpy.empty(numpy_shape(data), dtype='O')
                    for i in numpy_ndindex(new_data.shape):
                        new_data[i] = cf_dt(data[i], calendar=calendar)

                    data = new_data

                # Convert the date-time objects to reference times
                data = dt2rt(data, None, units)

            _dtype = data.dtype

            if not units.isreftime:
                raise ValueError(
                    "Can't initialise a reference time array with "
                    "units {!r}".format(units)
                )
        # --- End: if

        shape = data.shape
        ndim = data.ndim
        size = data.size
        axes = _initialise_axes(ndim)

        # The _axes attribute is the ordered list of the data array's
        # axis names. Each axis name is an arbitrary, unique
        # string. DO NOT CHANGE IN PLACE.
        self._axes = axes

        self._ndim = ndim
        self._shape = shape
        self._size = size

        if dtype is not None:
            _dtype = numpy_dtype(dtype)

        self._dtype = _dtype

        self._set_partition_matrix(data, chunk=chunk,
                                   check_free_memory=check_free_memory)

#        if isinstance(data, CompressedArray):
#            self._set_CompressedArray(data,
#                                                               axes=axes)
#            #if mask is not None:
#            #    self.where(mask, cf_masked, inplace=True)
##
# #           r#eturn
#        else:
#            matrix = _xxx.copy()
#
#            matrix[()] = Partition(location = [(0, n) for n in shape],
#                                   shape    = list(shape),
#                                   axes     = axes,
#                                   flip     = empty_list,
#                                   Units    = units,
#                                   subarray = data,
#                                   part     = empty_list)
#
#            self.partitions = PartitionMatrix(matrix, empty_list)
#
#            if check_free_memory and free_memory() < cf_fm_threshold():
#                self.to_disk()
#
#            if chunk:
#                self.chunk()
#        # --- End: if

        if mask is not None:
            self.where(mask, cf_masked, inplace=True)

    def _set_partition_matrix(self, array, chunk=True,
                              check_free_memory=True):
        '''Set the array.

    :Parameters:

        array: subclass of `Array`
            The array to be inserted.

    :Returns:

        `None`

    **Examples:**

    >>> d._set_partition_matrix(array)

        '''
#        if isinstance(array, CompressedArray):
        get_compression_type = getattr(array, 'get_compression_type', None)
        if get_compression_type is not None and get_compression_type():
            # array is compressed
            self._set_CompressedArray(array,
                                      check_free_memory=check_free_memory)
            return

        empty_list = []
        shape = array.shape

        matrix = _xxx.copy()

        matrix[()] = Partition(
            location=[(0, n) for n in shape],
            shape=list(shape),
            axes=self._axes,
            flip=empty_list,
            Units=self.Units,
            subarray=array,
            part=empty_list
        )

        self.partitions = PartitionMatrix(matrix, empty_list)

        if check_free_memory and free_memory() < cf_fm_threshold():
            self.to_disk()

        if chunk:
            self.chunk()

        source = self.source(None)
        if source is not None and source.get_compression_type():
            self._del_Array(None)

    def _set_CompressedArray(self, compressed_array, copy=None,
                             check_free_memory=True):
        '''Create and insert a partition matrix for a compressed array.

    .. versionadded:: 3.0.6

    .. seealso:: `_set_Array`, `_set_partition_matrix`, `compress`

    :Parameters:

        compressed_array: subclass of `CompressedArray`

        copy: optional
            Ignored.

        check_free_memory: `bool`, optional
            TODO

    :Returns:

        `None`

        '''
        if check_free_memory and free_memory() < cf_fm_threshold():
            compressed_array.to_disk()

        new = type(self).empty(shape=compressed_array.shape,
                               units=self.Units, chunk=False)
        new._axes = self._axes

        source_data = compressed_array.source()
        compression_type = compressed_array.get_compression_type()

        if compression_type == 'ragged contiguous':
            # --------------------------------------------------------
            # Ragged contiguous
            # --------------------------------------------------------
            new.chunk(total=[0], omit_axes=[1])

            count = compressed_array.get_count().array

            start = 0
            for n, partition in zip(count, new.partitions.flat):
                end = start + n

                partition.subarray = RaggedContiguousSubarray(
                    array=source_data,
                    shape=partition.shape,
                    compression={
                        'instance_axis': 0,
                        'instance_index': 0,
                        'c_element_axis': 1,
                        'c_element_indices': slice(start, end)
                    },
                )
                partition.part = []

                start += n

        elif compression_type == 'ragged indexed':
            # --------------------------------------------------------
            # Ragged indexed
            # --------------------------------------------------------
            new.chunk(total=[0], omit_axes=[1])

            index = compressed_array.get_index().array

            (instances, inverse) = numpy.unique(index, return_inverse=True)

            for i, partition in zip(
                    numpy.unique(inverse), new.partitions.flat):
                partition.subarray = RaggedIndexedSubarray(
                    array=source_data,
                    shape=partition.shape,
                    compression={
                        'instance_axis': 0,
                        'instance_index': 0,
                        'i_element_axis': 1,
                        'i_element_indices': numpy_where(inverse == i)[0]
                    }
                )
                partition.part = []

        elif compression_type == 'ragged indexed contiguous':
            # --------------------------------------------------------
            # Ragged indexed contiguous
            # --------------------------------------------------------
            new.chunk(total=[0, 1], omit_axes=[2])

            index = compressed_array.get_index().array
            count = compressed_array.get_count().array

            (instances, inverse) = numpy.unique(index, return_inverse=True)

            new_partitions = new.partitions.matrix

            shape = compressed_array.shape

            for i in range(shape[0]):
                # For all of the profiles in ths instance, find the
                # locations in the count array of the number of
                # elements in the profile
                xprofile_indices = numpy.where(index == i)[0]

                # Find the number of profiles in this instance
                n_profiles = xprofile_indices.size

                # Loop over profiles in this instance
                for j in range(shape[1]):
                    partition = new_partitions[i, j]

                    if j >= n_profiles:
                        # This partition is full of missing data
                        subarray = FilledArray(
                            shape=partition.shape, size=partition.size,
                            ndim=partition.ndim, dtype=compressed_array.dtype,
                            fill_value=cf_masked)
                    else:
                        # Find the location in the count array of the number
                        # of elements in this profile
                        profile_index = xprofile_indices[j]

                        if profile_index == 0:
                            start = 0
                        else:
                            start = int(count[:profile_index].sum())

                        stop = start + int(count[profile_index])

                        subarray = RaggedIndexedContiguousSubarray(
                            array=source_data,
                            shape=partition.shape,
                            compression={
                                'instance_axis': 0,
                                'instance_index': 0,
                                'i_element_axis': 1,
                                'i_element_index': 0,
                                'c_element_axis': 2,
                                'c_element_indices': slice(start, stop)
                            }
                        )
                    # --- End: if

                    partition.subarray = subarray
                    partition.part = []
                # --- End: for
            # --- End: for

        elif compression_type == 'gathered':
            # --------------------------------------------------------
            # Gathered
            # --------------------------------------------------------
            compressed_dimension = compressed_array.get_compressed_dimension()
            compressed_axes = compressed_array.get_compressed_axes()
            indices = compressed_array.get_list().array

            new.chunk(omit_axes=compressed_axes)  # , total=[0])

            for partition in new.partitions.flat:
                partition_indices = partition.indices
                compressed_part = [partition_indices[i] for i in
                                   range(new.ndim) if
                                   i not in compressed_axes]
                compressed_part.insert(compressed_dimension, slice(None))

                partition.subarray = GatheredSubarray(
                    array=source_data,
                    shape=partition.shape,
                    compression={
                        'compressed_dimension': compressed_dimension,
                        'compressed_axes': compressed_axes,
                        'compressed_part': compressed_part,
                        'indices': indices
                    }
                )

                partition.part = []
        # --- End: if

        self.partitions = new.partitions

        self._set_Array(compressed_array, copy=False)

    def __contains__(self, value):
        '''Membership test operator ``in``

    x.__contains__(y) <==> y in x

    Returns True if the value is contained anywhere in the data
    array. The value may be a `cf.Data` object.

    **Examples:**

    >>> d = Data([[0.0, 1,  2], [3, 4, 5]], 'm')
    >>> 4 in d
    True
    >>> Data(3) in d
    True
    >>> Data([2.5], units='2 m') in d
    True
    >>> [[2]] in d
    True
    >>> numpy.array([[[2]]]) in d
    True
    >>> Data(2, 'seconds') in d
    False

        '''
        if isinstance(value, self.__class__):
            self_units = self.Units
            value_units = value.Units
            if value_units.equivalent(self_units):
                if not value_units.equals(self_units):
                    value = value.copy()
                    value.Units = self_units
            elif value_units:
                return False

            value = value.array

        config = self.partition_configuration(readonly=True)

        for partition in self.partitions.matrix.flat:
            partition.open(config)
            array = partition.array
            partition.close()

            if value in array:
                return True
        # --- End: for

        return False

    @property
    def _atol(self):
        '''Return the current value of the `atol` function.

        '''
        return cf_atol()

    @property
    def _rtol(self):
        '''Return the current value of the `rtol` function.

        '''
        return cf_rtol()

    def _is_abstract_Array_subclass(self, array):
        '''Whether or not an array is a type of abstract Array.

    :Parameters:

        array: TODO

    :Returns:

        `bool`

        '''
        return isinstance(array, cfdm.Array)

    def _auxiliary_mask_from_1d_indices(self, compressed_indices):
        '''TODO

    :Parameters:

        compressed_indices:

    :Returns:

        `list` of `Data`

    '''
        auxiliary_mask = []

        for i, (compressed_index, size) in enumerate(
                zip(compressed_indices, self._shape)):

            if (isinstance(compressed_index, slice) and
                    compressed_index.step in (-1, 1)):
                # Compressed index is a slice object with a step of
                # +-1 => no auxiliary mask required for this axis
                continue

            index = numpy_zeros(size, dtype=bool)
            index[compressed_index] = True

            compressed_size = index.sum()

            ind = numpy_where(index)

            ind0 = ind[0]
            start = ind0[0]
            envelope_size = ind0[-1] - start + 1

            if 0 < compressed_size < envelope_size:
                jj = [None] * self._ndim
                jj[i] = envelope_size

                if start:
                    ind0 -= start

                mask = self._auxiliary_mask_component(jj, ind, True)
                auxiliary_mask.append(mask)
        # --- End: for

        return auxiliary_mask

    def _auxiliary_mask_return(self):
        '''Return the auxiliary mask.

    :Returns:

        `Data` or `None`
            The auxiliary mask, or `None` if there isn't one.

    **Examples:**

    >>> m = d._auxiliary_mask_return()

        '''
        _auxiliary_mask = self._auxiliary_mask
        if not _auxiliary_mask:
            shape = getattr(self, 'shape', None)
            if shape is not None:
                return type(self).full(shape, fill_value=False, dtype=bool)
            else:
                return None
        # --- End: if

        mask = _auxiliary_mask[0]
        for m in _auxiliary_mask[1:]:
            mask = mask | m

        return mask

    def _auxiliary_mask_add_component(self, mask):
        '''Add a new auxiliary mask.

    :Parameters:

        mask: `cf.Data` or `None`

    :Returns:

        `None`

    **Examples:**

    >>> d._auxiliary_mask_add_component(m)

        '''
        if mask is None:
            return

        # Check that this mask component has the correct number of
        # dimensions
        if mask.ndim != self._ndim:
            raise ValueError(
                "Auxiliary mask must have same number of axes as the data "
                "array ({}!={})".format(mask.ndim, self.ndim)
            )

        # Check that this mask component has an appropriate shape
        mask_shape = mask.shape
        for i, j in zip(mask_shape, self._shape):
            if not (i == j or i == 1):
                raise ValueError(
                    "Auxiliary mask shape {} is not broadcastable to data "
                    "array shape {}".format(mask.shape, self._shape)
                )

        # Merge this mask component with another, if possible.
        append = True
        if self._auxiliary_mask is not None:
            for m0 in self._auxiliary_mask:
                if m0.shape == mask_shape:
                    # Merging the new mask with an existing auxiliary
                    # mask component
                    m0 |= mask
                    append = False
                    break
        # --- End: if

        if append:
            mask = mask.copy()

            # Make sure that the same axes are cyclic for the data
            # array and the auxiliary mask
            indices = [self._axes.index(axis) for axis in self._cyclic]
            mask._cyclic = set([mask._axes[i] for i in indices])

            if self._auxiliary_mask is None:
                self._auxiliary_mask = [mask]
            else:
                self._auxiliary_mask.append(mask)

    def _auxiliary_mask_subspace(self, indices):
        '''Subspace the new auxiliary mask.

    :Returns:

        `None`

    **Examples:**

    >>> d._auxiliary_mask_subspace((slice(0, 9, 2))

        '''
        if not self._auxiliary_mask:
            # There isn't an auxiliary mask
            return

        new = []
        for mask in self._auxiliary_mask:
            mask_indices = [(slice(None) if n == 1 else index)
                            for n, index in zip(mask.shape, indices)]
            new.append(mask[tuple(mask_indices)])

        self._auxiliary_mask = new

    def _create_auxiliary_mask_component(self, mask_shape, ind, compress):
        '''TODO

    :Parameters:

        mask_shape: `tuple`
            The shape of the mask component to be created. This will
            contain `None` for axes not spanned by the *ind*
            parameter.

              *Parameter example*
                  ``mask_shape=(3, 11, None)``

        ind: `numpy.ndarray`
            As returned by a single argument call of
            ``numpy.array(numpy[.ma].where(....))``.

        compress: `bool`
            If True then remove whole slices which only contain masked
            points.

    :Returns:

        `Data`

        '''
        # --------------------------------------------------------
        # Find the shape spanned by ind
        # --------------------------------------------------------
        shape = [n for n in mask_shape if n]

        # Note that, for now, auxiliary_mask has to be numpy array
        # (rather than a cf.Data object) because we're going to index
        # it with fancy indexing which a cf.Data object might not
        # support - namely a non-monotonic list of integers.
        auxiliary_mask = numpy_ones(shape, dtype=bool)

        auxiliary_mask[tuple(ind)] = False

        if compress:
            # For compressed indices, remove slices which only
            # contain masked points. (Note that we only expect to
            # be here if there were N-d item criteria.)
            for iaxis, (index, n) in enumerate(zip(ind, shape)):
                index = set(index)
                if len(index) < n:
                    auxiliary_mask = auxiliary_mask.take(
                        sorted(index), axis=iaxis)
        # --- End: if

        # Add missing size 1 axes to the auxiliary mask
        if auxiliary_mask.ndim < self.ndim:
            i = [(slice(None) if n else numpy_newaxis) for n in mask_shape]
            auxiliary_mask = auxiliary_mask[tuple(i)]

        return type(self)(auxiliary_mask)

    def _auxiliary_mask_tidy(self):
        '''Remove unnecessary auxiliary mask components.

    :Returns:

        `None`

    **Examples:**

    >>> d._auxiliary_mask_tidy()

        '''
        auxiliary_mask = self._auxiliary_mask
        if auxiliary_mask:
            # Get rid of auxiliary mask components which are all False
            auxiliary_mask = [m for m in auxiliary_mask if m.any()]
            if not auxiliary_mask:
                auxiliary_mask = None
        else:
            auxiliary_mask = None

        self._auxiliary_mask = auxiliary_mask

    def __data__(self):
        '''Returns a new reference to self.

        '''
        return self

    def __hash__(self):
        '''The built-in function `hash`

    Generating the hash temporarily realizes the entire array in
    memory, which may not be possible for large arrays.

    The hash value is dependent on the data-type and shape of the data
    array. If the array is a masked array then the hash value is
    independent of the fill value and of data array values underlying
    any masked elements.

    The hash value may be different if regenerated after the data
    array has been changed in place.

    The hash value is not guaranteed to be portable across versions of
    Python, numpy and cf.

    :Returns:

        `int`
            The hash value.

    **Examples:**

    >>> print(d.array)
    [[0 1 2 3]]
    >>> d.hash()
    -8125230271916303273
    >>> d[1, 0] = numpy.ma.masked
    >>> print(d.array)
    [[0 -- 2 3]]
    >>> hash(d)
    791917586613573563
    >>> d.hardmask = False
    >>> d[0, 1] = 999
    >>> d[0, 1] = numpy.ma.masked
    >>> d.hash()
    791917586613573563
    >>> d.squeeze()
    >>> print(d.array)
    [0 -- 2 3]
    >>> hash(d)
    -7007538450787927902
    >>> d.dtype = float
    >>> print(d.array)
    [0.0 -- 2.0 3.0]
    >>> hash(d)
    -4816859207969696442

        '''
        return hash_array(self.array)

    def __float__(self):
        '''Called to implement the built-in function `float`

    x.__float__() <==> float(x)

        '''
        if self.size != 1:
            raise TypeError(
                "only length-1 arrays can be converted to Python scalars")

        return float(self.datum())

    def __round__(self, *ndigits):
        '''Called to implement the built-in function `round`

    x.__round__(*ndigits) <==> round(x, *ndigits)

        '''
        if self.size != 1:
            raise TypeError(
                "only length-1 arrays can be converted to Python scalars")

        return round(self.datum(), *ndigits)

    def __int__(self):
        '''Called to implement the built-in function `int`

    x.__int__() <==> int(x)

        '''
        if self.size != 1:
            raise TypeError(
                "only length-1 arrays can be converted to Python scalars")

        return int(self.datum())

    def __iter__(self):
        '''Called when an iterator is required.

    x.__iter__() <==> iter(x)

    **Examples:**

    >>> d = cf.Data([1, 2, 3], 'metres')
    >>> for e in d:
    ...    print(repr(e))
    ...
    1
    2
    3

    >>> d = cf.Data([[1, 2], [4, 5]], 'metres')
    >>> for e in d:
    ...    print(repr(e))
    ...
    <CF Data: [1, 2] metres>
    <CF Data: [4, 5] metres>

    >>> d = cf.Data(34, 'metres')
    >>> for e in d:
    ...     print(repr(e))
    ..
    TypeError: iteration over a 0-d Data

        '''
        ndim = self._ndim

        if not ndim:
            raise TypeError(
                "Iteration over 0-d {}".format(self.__class__.__name__))

        elif ndim == 1:
            if self.fits_in_memory(self.dtype.itemsize):
                i = iter(self.array)
                while 1:
                    try:
                        yield next(i)
                    except StopIteration:
                        return
            else:
                for n in range(self._size):
                    yield self[n].array[0]

        else:
            # ndim > 1
            for n in range(self._shape[0]):
                out = self[n, ...]
                out.squeeze(0, inplace=True)
                yield out

    def __len__(self):
        '''The built-in function `len`

    x.__len__() <==> len(x)

    **Examples:**

    >>> len(Data([1, 2, 3]))
    3
    >>> len(Data([[1, 2, 3]]))
    1
    >>> len(Data([[1, 2, 3], [4, 5, 6]])
    2
    >>> len(Data(1))
    TypeError: len() of scalar Data

        '''
        shape = self._shape
        if shape:
            return shape[0]

        raise TypeError("len() of scalar {}".format(self.__class__.__name__))

    def __bool__(self):
        '''Truth value testing and the built-in operation `bool`

    x.__bool__() <==> bool(x)

    **Examples:**

    >>> bool(Data(1))
    True
    >>> bool(Data([[False]]))
    False
    >>> bool(Data([1, 2]))
    ValueError: The truth value of Data with more than one element is ambiguous. Use d.any() or d.all()

        '''
        if self._size == 1:
            return bool(self.array)

        raise ValueError(
            "The truth value of Data with more than one element is "
            "ambiguous. Use d.any() or d.all()"
        )

    def __repr__(self):
        '''Called by the `repr` built-in function.

    x.__repr__() <==> repr(x)

        '''
        return super().__repr__().replace('<', '<CF ', 1)

    def __getitem__(self, indices):
        '''Return a subspace of the data defined by indices.

    d.__getitem__(indices) <==> d[indices]

    Indexing follows rules that are very similar to the numpy indexing
    rules, the only differences being:

    * An integer index i takes the i-th element but does not reduce
      the rank by one.

    * When two or more dimensions' indices are sequences of integers
      then these indices work independently along each dimension
      (similar to the way vector subscripts work in Fortran). This is
      the same behaviour as indexing on a `netCDF4.Variable` object.

    . seealso:: `__setitem__`, `_parse_indices`

    :Returns:

        `Data`
            The subspace of the data.

    **Examples:**

    >>> import numpy
    >>> d = Data(numpy.arange(100, 190).reshape(1, 10, 9))
    >>> d.shape
    (1, 10, 9)
    >>> d[:, :, 1].shape
    (1, 10, 1)
    >>> d[:, 0].shape
    (1, 1, 9)
    >>> d[..., 6:3:-1, 3:6].shape
    (1, 3, 3)
    >>> d[0, [2, 9], [4, 8]].shape
    (1, 2, 2)
    >>> d[0, :, -2].shape
    (1, 10, 1)

        '''
        size = self._size

        if indices is Ellipsis:
            return self.copy()

        d = self

        axes = d._axes
        flip = d._flip()
        shape = d._shape
        cyclic_axes = d._cyclic
        auxiliary_mask = []

        try:
            arg0 = indices[0]
        except (IndexError, TypeError):
            pass
        else:
            if isinstance(arg0, str) and arg0 == 'mask':
                auxiliary_mask = indices[1]
                indices = tuple(indices[2:])
            else:
                pass

        indices, roll, flip_axes = parse_indices(shape, indices, True, True)

        if roll:
            for axis, shift in roll.items():
                if axes[axis] not in cyclic_axes:
                    raise IndexError(
                        "Can't take a cyclic slice of a non-cyclic "
                        "axis (axis position {})".format(axis)
                    )

                d = d.roll(axis, shift)
        # --- End: if

        new_shape = tuple(map(_size_of_index, indices, shape))
        new_size = functools_reduce(operator_mul, new_shape, 1)

        new = d.copy()  # Data.__new__(Data)

        source = new.source(None)
        if source is not None and source.get_compression_type():
            new._del_Array(None)

#        new.get_fill_value = d.get_fill_value(None)

        new._shape = new_shape
        new._size = new_size
#        new._ndim       = d._ndim
#        new.hardmask   = d.hardmask
#        new._all_axes   = d._all_axes
#        new._cyclic     = cyclic_axes
#        new._axes       = axes
#        new._flip       = flip
#        new._dtype      = d.dtype
#        new._HDF_chunks = d._HDF_chunks
#        new._Units      = d._Units
#        new._auxiliary_mask = d._auxiliary_mask

        partitions = d.partitions

        new_partitions = PartitionMatrix(_overlapping_partitions(partitions,
                                                                 indices,
                                                                 axes,
                                                                 flip),
                                         partitions.axes)

        if new_size != size:
            new_partitions.set_location_map(axes)

        new.partitions = new_partitions

        # ------------------------------------------------------------
        # Index an existing auxiliary mask. (Note: By now indices are
        # strictly monotonically increasing and don't roll.)
        # ------------------------------------------------------------
        new._auxiliary_mask_subspace(indices)

        # --------------------------------------------------------
        # Apply the input auxiliary mask
        # --------------------------------------------------------
        for mask in auxiliary_mask:
            new._auxiliary_mask_add_component(mask)

        # ------------------------------------------------------------
        # Tidy up the auxiliary mask
        # ------------------------------------------------------------
        new._auxiliary_mask_tidy()

        # ------------------------------------------------------------
        # Flip axes
        # ------------------------------------------------------------
        if flip_axes:
            new.flip(flip_axes, inplace=True)

        # ------------------------------------------------------------
        # Mark cyclic axes which have been reduced in size as
        # non-cyclic
        # ------------------------------------------------------------
        if cyclic_axes:
            x = [i
                 for i, (axis, n0, n1) in enumerate(
                         zip(axes, shape, new_shape))
                 if n1 != n0 and axis in cyclic_axes]
            if x:
                new._cyclic = cyclic_axes.difference(x)
        # --- End: if

        # -------------------------------------------------------------
        # Remove size 1 axes from the partition matrix
        # -------------------------------------------------------------
        new_partitions.squeeze(inplace=True)

        return new

    def __setitem__(self, indices, value):
        '''Implement indexed assignment.

    x.__setitem__(indices, y) <==> x[indices]=y

    Assignment to data array elements defined by indices.

    Elements of a data array may be changed by assigning values to a
    subspace. See `__getitem__` for details on how to define subspace
    of the data array.

    **Missing data**

    The treatment of missing data elements during assignment to a
    subspace depends on the value of the `hardmask` attribute. If it
    is True then masked elements will not be unmasked, otherwise masked
    elements may be set to any value.

    In either case, unmasked elements may be set, (including missing
    data).

    Unmasked elements may be set to missing data by assignment to the
    `cf.masked` constant or by assignment to a value which contains
    masked elements.

    .. seealso:: `cf.masked`, `hardmask`, `where`

    **Examples:**

        '''
        def _mirror_slice(index, size):
            '''Return a slice object which creates the reverse of the input
        slice.

        The step of the input slice must have a step of `.

        :Parameters:

            index: `slice`
                A slice object with a step of 1.

            size: `int`

        :Returns:

            `slice`

        **Examples:**

        >>> s = slice(2, 6)
        >>> t = _mirror_slice(s, 8)
        >>> s, t
        slice(2, 6), slice(5, 1, -1)
        >>> range(8)[s]
        [2, 3, 4, 5]
        >>> range(8)[t]
        [5, 4, 3, 2]
        >>> range(7, -1, -1)[s]
        [5, 4, 3, 2]
        >>> range(7, -1, -1)[t]
        [2, 3, 4, 5]

        '''
            start, stop, step = index.indices(size)
            size -= 1
            start = size - start
            stop = size - stop
            if stop < 0:
                stop = None

            return slice(start, stop, -1)
        # --- End: def

        config = self.partition_configuration(readonly=False)

        # ------------------------------------------------------------
        # parse the indices
        # ------------------------------------------------------------
#        indices, roll, flip_axes = _parse_indices(self, indices)
        indices_in = indices
        indices, roll, flip_axes, mask = parse_indices(
            self._shape, indices_in, cyclic=True, reverse=True, mask=True)

        if roll:
            for iaxis, shift in roll.items():
                self.roll(iaxis, shift, inplace=True)
        # --- End: if

        if mask:
            original_self = self.copy()

        scalar_value = False
        if value is cf_masked:
            scalar_value = True
        else:
            copied = False
            if not isinstance(value, Data):
                # Convert to the value to a Data object
                value = type(self)(value, self.Units)
            else:
                if value.Units.equivalent(self.Units):
                    if not value.Units.equals(self.Units):
                        value = value.copy()
                        value.Units = self.Units
                        copied = True
                elif not value.Units:
                    value = value.override_units(self.Units)
                    copied = True
                else:
                    raise ValueError(
                        "Can't assign values with units {!r} to data with "
                        "units {!r}".format(value.Units, self.Units)
                    )
            # --- End: if

            if value._size == 1:
                scalar_value = True
                value = value.datum(0)
        # --- End: if

        source = self.source(None)
        if source is not None and source.get_compression_type():
            self._del_Array(None)

        if scalar_value:
            # --------------------------------------------------------
            # The value is logically scalar
            # --------------------------------------------------------
            for partition in self.partitions.matrix.flat:
                p_indices, shape = partition.overlaps(indices)
                if p_indices is None:
                    # This partition does not overlap the indices
                    continue

                partition.open(config)
                array = partition.array

                if value is cf_masked and not partition.masked:
                    # The assignment is masking elements, so turn a
                    # non-masked sub-array into a masked one.
                    array = array.view(numpy_ma_MaskedArray)
                    partition.subarray = array

                self._set_subspace(array, p_indices, value)
                partition.close()

            if roll:
                for iaxis, shift in roll.items():
                    self.roll(iaxis, -shift, inplace=True)
            # --- End: if

            if mask:
                indices = tuple(indices)
                original_self = original_self[indices]
                u = self[indices]
                for m in mask:
                    u.where(m, original_self, inplace=True)

                self[indices] = u
            # --- End: if

            return

        # ------------------------------------------------------------
        # Still here? Then the value is not logically scalar.
        # ------------------------------------------------------------
        data0_shape = self._shape
        value_shape = value._shape

        shape00 = list(map(_size_of_index, indices, data0_shape))
        shape0 = shape00[:]

        self_ndim = self._ndim
        value_ndim = value._ndim
        align_offset = self_ndim - value_ndim
        if align_offset >= 0:
            # self has more dimensions than other
            shape0 = shape0[align_offset:]
            shape1 = value_shape
            ellipsis = None

            flip_axes = [i-align_offset for i in flip_axes
                         if i >= align_offset]
        else:
            # value has more dimensions than self
            v_align_offset = -align_offset
            if value_shape[:v_align_offset] != [1] * v_align_offset:
                # Can only allow value to have more dimensions then
                # self if the extra dimensions all have size 1.
                raise ValueError("Can't broadcast shape %r across shape %r" %
                                 (value_shape, data0_shape))

            shape1 = value_shape[v_align_offset:]
            ellipsis = Ellipsis
            align_offset = 0

        # Find out which of the dimensions of value are to be
        # broadcast, and those which are not. Note that, as in numpy,
        # it is not allowed for a dimension in value to be larger than
        # a size 1 dimension in self
        base_value_indices = []
        non_broadcast_dimensions = []

        for i, (a, b) in enumerate(zip(shape0, shape1)):
            if b == 1:
                base_value_indices.append(slice(None))
            elif a == b and b != 1:
                base_value_indices.append(None)
                non_broadcast_dimensions.append(i)
            else:
                raise ValueError(
                    "Can't broadcast data with shape {!r} across "
                    "shape {!r}".format(shape1, tuple(shape00))
                )
        # --- End: for

        previous_location = ((-1,),) * self_ndim
        start = [0] * value_ndim

#        save = pda_args['save']
#        keep_in_memory = pda_args['keep_in_memory']

        value.to_memory()

        for partition in self.partitions.matrix.flat:
            p_indices, shape = partition.overlaps(indices)

            if p_indices is None:
                # This partition does not overlap the indices
                continue

            # --------------------------------------------------------
            # Find which elements of value apply to this partition
            # --------------------------------------------------------
            value_indices = base_value_indices[:]

            for i in non_broadcast_dimensions:
                j = i + align_offset
                location = partition.location[j][0]
                reference_location = previous_location[j][0]

                if location > reference_location:
                    stop = start[i] + shape[j]
                    value_indices[i] = slice(start[i], stop)
                    start[i] = stop

                elif location == reference_location:
                    value_indices[i] = previous_slice[i]

                elif location < reference_location:
                    stop = shape[j]
                    value_indices[i] = slice(0, stop)
                    start[i] = stop
            # --- End: for

            previous_location = partition.location
            previous_slice = value_indices[:]

            for i in flip_axes:
                value_indices[i] = _mirror_slice(value_indices[i], shape1[i])

            if ellipsis:
                value_indices.insert(0, ellipsis)

            # --------------------------------------------------------
            #
            # --------------------------------------------------------
            v = value[tuple(value_indices)].varray

#            if keep_in_memory: #not save:
#                v = v.copy()

            # Update the partition's data
            partition.open(config)
            array = partition.array

            if not partition.masked and numpy_ma_isMA(v):
                # The sub-array is not masked and the assignment is
                # masking elements, so turn the non-masked sub-array
                # into a masked one.
                array = array.view(numpy_ma_MaskedArray)
                partition.subarray = array

            self._set_subspace(array, p_indices, v)

            partition.close()
        # --- End: For

        if roll:
            # Unroll
            for iaxis, shift in roll.items():
                self.roll(iaxis, -shift, inplace=True)
        # --- End: if

        if mask:
            indices = tuple(indices)
            original_self = original_self[indices]
            u = self[indices]
            for m in mask:
                u.where(m, original_self, inplace=True)

            self[indices] = u

    def _flag_partitions_for_processing(self, parallelise=True):
        '''
        '''
        if mpi_on and parallelise:
            # Add a flag `_process_partition` to each partition defining
            # whether this partition will be processed on this process
            n_partitions = self.partitions.size
            x = n_partitions // mpi_size
            if n_partitions < mpi_size:
                for i, partition in enumerate(self.partitions.matrix.flat):
                    if i == mpi_rank:
                        partition._process_partition = True
                    else:
                        partition._process_partition = False
                    # --- End: if
                # --- End: for
                self._max_partitions_per_process = 1
            elif n_partitions % mpi_size == 0:
                for i, partition in enumerate(self.partitions.matrix.flat):
                    if i // x == mpi_rank:
                        partition._process_partition = True
                    else:
                        partition._process_partition = False
                    # --- End: if
                # --- End: for
                self._max_partitions_per_process = x
            else:
                for i, partition in enumerate(self.partitions.matrix.flat):
                    if i // (x + 1) == mpi_rank:
                        partition._process_partition = True
                    else:
                        partition._process_partition = False
                    # --- End: if
                # --- End: for
                self._max_partitions_per_process = x + 1
            # --- End: if
        else:
            # Flag all partitions for processing on all processes
            for partition in self.partitions.matrix.flat:
                partition._process_partition = True
        # --- End: if

    def _share_lock_files(self, parallelise):
        '''TODO

        '''
        if parallelise:
            # Only gather the lock files if the subarrays have been
            # gathered between procesors, otherwise this will result
            # in incorrect handling of the removal of temporary files
            for partition in self.partitions.matrix.flat:
                if partition.in_cached_file:
                    # The subarray is in a temporary file
                    lock_file = partition._register_temporary_file()
                    lock_files = mpi_comm.allgather(lock_file)
                    partition._update_lock_files(lock_files)
                # --- End: if
            # --- End: for
        # --- End: if
    # --- End: if

    @classmethod
    def _share_partitions(cls, processed_partitions, parallelise):
        '''TODO

        '''
        # Share the partitions processed on each rank with every other
        # rank. If parallelise is False then there is nothing to be done
        if parallelise:
            # List to contain sublists of processed partitions from each
            # rank
            partition_list = []

            for rank in range(mpi_size):
                # Get the numper of processed partitions on each rank
                if mpi_rank == rank:
                    n_partitions = len(processed_partitions)
                else:
                    n_partitions = None
                # --- End: if
                n_partitions = mpi_comm.bcast(n_partitions, root=rank)

                # Share each of the processed partitions on each rank with
                # all the other ranks using broadcasting
                if mpi_rank != rank:
                    shared_partitions = []
                # --- End: if

                for i in range(n_partitions):
                    if mpi_rank == rank:
                        partition = processed_partitions[i]
                        if (isinstance(partition._subarray, numpy_ndarray)
                                and partition._subarray.dtype.kind in
                                {'b', 'i', 'u', 'f', 'c'}):
                            # If the subarray is a supported numpy
                            # array, swap it out before broadcasting
                            # the partition
                            subarray = partition._subarray
                            partition._subarray = None
                            partition._subarray_removed = True
                            partition._subarray_dtype = subarray.dtype
                            partition._subarray_shape = subarray.shape
                            partition._subarray_isMA = numpy_ma_isMA(
                                subarray)
                            if partition._subarray_isMA:
                                partition._subarray_is_masked = (
                                    subarray.mask is not numpy_ma_nomask)
                            else:
                                partition._subarray_is_masked = False
                            # --- End: if
                        else:
                            # The partition's subarray is either not a
                            # numpy array or is, for example, an array
                            # of strings, so it will be pickled and
                            # broadcast with the partition.
                            partition._subarray_removed = False
                        # --- End: if
                    else:
                        partition = None
                    # --- End: if

                    # Pickle and broadcast the partition with or
                    # without the subarray
                    partition = mpi_comm.bcast(partition, root=rank)

                    if partition._subarray_removed:
                        # If the subarray is a supported numpy array
                        # broadcast it without pickling and swap it
                        # back into the partition
                        if partition._subarray_isMA:
                            # If the subarray is a masked array broadcast
                            # the data and the mask separately
                            if mpi_rank != rank:
                                if partition._subarray_is_masked:
                                    subarray = numpy_ma_masked_all(
                                        partition._subarray_shape,
                                        dtype=partition._subarray_dtype
                                    )
                                else:
                                    subarray = numpy_ma_empty(
                                        partition._subarray_shape,
                                        dtype=partition._subarray_dtype
                                    )
                                # --- End: if
                            # --- End: if
                            mpi_comm.Bcast(subarray.data, root=rank)
                            if partition._subarray_is_masked:
                                mpi_comm.Bcast(subarray.mask, root=rank)
                            # --- End: if
                        else:
                            if mpi_rank != rank:
                                subarray = numpy_empty(
                                    partition._subarray_shape,
                                    dtype=partition._subarray_dtype
                                )
                            # --- End: if
                            mpi_comm.Bcast(subarray, root=rank)
                        # --- End: if

                        # Swap the subarray back into the partition
                        partition._subarray = subarray
                        if mpi_rank == rank:
                            # The result of broadcasting an object is
                            # different to the original object even on the
                            # root PE, so the new partition with the numpy
                            # subarray must be put back in the list of
                            # processed partitions
                            processed_partitions[i] = partition
                        # --- End: if

                        # Clean up temporary attributes
                        del partition._subarray_dtype
                        del partition._subarray_shape
                        del partition._subarray_isMA
                        del partition._subarray_is_masked
                    elif mpi_rank == rank:
                        # Remove the subarray from partition so that
                        # when it is deleted it does not delete the
                        # temporary file
                        partition._subarray = None
                    # --- End: if

                    # Clean up temporary attribute
                    del partition._subarray_removed

                    if mpi_rank != rank:
                        shared_partitions.append(partition)
                    # --- End: if
                # --- End: for

                # Add the sublist of processed partitions from each rank
                # to a list
                if mpi_rank == rank:
                    partition_list.append(processed_partitions)
                else:
                    partition_list.append(shared_partitions)
                # --- End: if
            # --- End: for

            # Flatten the list of lists of processed partitions
            processed_partitions = [item
                                    for sublist in partition_list
                                    for item in sublist]
        # --- End: if
        return processed_partitions

    @_inplace_enabled
    def diff(self, axis=-1, n=1, inplace=False):
        '''Calculate the n-th discrete difference along the given axis.

    The first difference is given by ``x[i+1] - x[i]`` along the given
    axis, higher differences are calculated by using `diff`
    recursively.

    The shape of the output is the same as the input except along the
    given axis, where the dimension is smaller by *n*. The data type
    of the output is the same as the type of the difference between
    any two elements of the input.

    .. versionadded:: 3.2.0

    :Parameters:

        axis: int, optional
            The axis along which the difference is taken. By default
            the last axis is used. The *axis* argument is an integer
            that selects the axis coresponding to the given position
            in the list of axes of the data array.

        n: int, optional
            The number of times values are differenced. If zero, the
            input is returned as-is. By default *n* is ``1``.

        {{inplace: `bool`, optional}}

    :Returns:

        `Data` or `None`
            The n-th differences, or `None` if the operation was
            in-place.

    **Examples:**

    >>> d = cf.Data(numpy.arange(12.).reshape(3, 4))
    >>> d[1, 1] = 4.5
    >>> d[2, 2] = 10.5
    >>> print(d.array)
    [[ 0.   1.   2.   3. ]
     [ 4.   4.5  6.   7. ]
     [ 8.   9.  10.5 11. ]]
    >>> print(d.diff().array)
    [[1.  1.  1. ]
     [0.5 1.5 1. ]
     [1.  1.5 0.5]]
    >>> print(d.diff(n=2).array)
    [[ 0.   0. ]
     [ 1.  -0.5]
     [ 0.5 -1. ]]
    >>> print(d.diff(axis=0).array)
    [[4.  3.5 4.  4. ]
     [4.  4.5 4.5 4. ]]
    >>> print(d.diff(axis=0, n=2).array)
    [[0.  1.  0.5 0. ]]
    >>> d[1, 2] = cf.masked
    >>> print(d.array)
    [[0.0 1.0  2.0  3.0]
     [4.0 4.5   --  7.0]
     [8.0 9.0 10.5 11.0]]
    >>> print(d.diff().array)
    [[1.0 1.0 1.0]
     [0.5  --  --]
     [1.0 1.5 0.5]]
    >>> print(d.diff(n=2).array)
    [[0.0  0.0]
     [ --   --]
     [0.5 -1.0]]
    >>> print(d.diff(axis=0).array)
    [[4.0 3.5 -- 4.0]
     [4.0 4.5 -- 4.0]]
    >>> print(d.diff(axis=0, n=2).array)
    [[0.0 1.0 -- 0.0]]

        '''
        d = _inplace_enabled_define_and_cleanup(self)

        if n == 0:
            return d

        out = d
        for _ in range(n):
            sections = out.section(axis, chunks=True)

            # Diff each section
            for key, data in sections.items():
                output_array = numpy_diff(data.array, axis=axis)

                sections[key] = type(self)(output_array, units=self.Units,
                                           fill_value=self.fill_value)

            # Glue the sections back together again
            out = self.__class__.reconstruct_sectioned_data(sections)

        if inplace:
            d.__dict__ = out.__dict__
        else:
            d = out

        return d

    def dumps(self):
        '''Return a JSON string serialization of the data array.

        '''
        d = self.dumpd()

        # Change a set to a list
        if '_cyclic' in d:
            d['_cyclic'] = list(d['_cyclic'])

        # Change numpy.dtype object to a data-type string
        if 'dtype' in d:
            d['dtype'] = str(d['dtype'])

        # Change a Units object to a units string
        if 'Units' in d:
            d['units'] = str(d.pop('Units'))

        #
        for p in d['Partitions']:
            if 'Units' in p:
                p['units'] = str(p.pop('Units'))
        # --- End: for

        return json_dumps(d, default=_convert_to_builtin_type)

    def digitize(self, bins, upper=False, open_ends=False,
                 closed_ends=None, return_bins=False):
        '''Return the indices of the bins to which each value belongs.

    Values (including masked values) that do not belong to any bin
    result in masked values in the output data.

    Bins defined by percentiles are easily created with the
    `percentiles` method

    *Example*:
      Find the indices for bins defined by the 10th, 50th and 90th
      percentiles:

      >>> bins = d.percentile([0, 10, 50, 90, 100], squeeze=True)
      >>> i = f.digitize(bins, closed_ends=True)

    .. versionadded:: 3.0.2

    .. seealso:: `percentile`

    :Parameters:

        bins: array_like
            The bin boundaries. One of:

            * An integer.

              Create this many equally sized, contiguous bins spanning
              the range of the data. I.e. the smallest bin boundary is
              the minimum of the data and the largest bin boundary is
              the maximum of the data. In order to guarantee that each
              data value lies inside a bin, the *closed_ends*
              parameter is assumed to be True.

            * A 1-d array of numbers.

              When sorted into a monotonically increasing sequence,
              each boundary, with the exception of the two end
              boundaries, counts as the upper boundary of one bin and
              the lower boundary of next. If the *open_ends* parameter
              is True then the lowest lower bin boundary also defines
              a left-open (i.e. not bounded below) bin, and the
              largest upper bin boundary also defines a right-open
              (i.e. not bounded above) bin.

            * A 2-d array of numbers.

              The second dimension, that must have size 2, contains
              the lower and upper bin boundaries. Different bins may
              share a boundary, but may not overlap. If the
              *open_ends* parameter is True then the lowest lower bin
              boundary also defines a left-open (i.e. not bounded
              below) bin, and the largest upper bin boundary also
              defines a right-open (i.e. not bounded above) bin.

        upper: `bool`, optional
            If True then each bin includes its upper bound but not its
            lower bound. By default the opposite is applied, i.e. each
            bin includes its lower bound but not its upper bound.

        open_ends: `bool`, optional
            If True then create left-open (i.e. not bounded below) and
            right-open (i.e. not bounded above) bins from the lowest
            lower bin boundary and largest upper bin boundary
            respectively. By default these bins are not created

        closed_ends: `bool`, optional
            If True then extend the most extreme open boundary by a
            small amount so that its bin includes values that are
            equal to the unadjusted boundary value. This is done by
            multiplying it by ``1.0 - epsilon`` or ``1.0 + epsilon``,
            whichever extends the boundary in the appropriate
            direction, where ``epsilon`` is the smallest positive
            64-bit float such that ``1.0 + epsilson != 1.0``. I.e. if
            *upper* is False then the largest upper bin boundary is
            made slightly larger and if *upper* is True then the
            lowest lower bin boundary is made slightly lower.

            By default *closed_ends* is assumed to be True if *bins*
            is a scalar and False otherwise.

        return_bins: `bool`, optional
            If True then also return the bins in their 2-d form.

    :Returns:

        `Data`, [`Data`]
            The indices of the bins to which each value belongs.

            If *return_bins* is True then also return the bins in
            their 2-d form.

    **Examples:**

    >>> d = cf.Data(numpy.arange(12).reshape(3, 4))
    [[ 0  1  2  3]
     [ 4  5  6  7]
     [ 8  9 10 11]]

    Equivalant ways to create indices for the four bins ``[-inf, 2),
    [2, 6), [6, 10), [10, inf)``

    >>> e = d.digitize([2, 6, 10])
    >>> e = d.digitize([[2, 6], [6, 10]])
    >>> print(e.array)
    [[0 0 1 1]
     [1 1 2 2]
     [2 2 3 3]]

    Equivalant ways to create indices for the two bins ``(2, 6], (6, 10]``

    >>> e = d.digitize([2, 6, 10], upper=True, open_ends=False)
    >>> e = d.digitize([[2, 6], [6, 10]], upper=True, open_ends=False)
    >>> print(e.array)
    [[-- -- --  0]
     [ 0  0  0  1]
     [ 1  1  1 --]]

    Create indices for the two bins ``[2, 6), [8, 10)``, which are
    non-contiguous

    >>> e = d.digitize([[2, 6], [8, 10]])
    >>> print(e.array)
    [[ 0 0  1  1]
     [ 1 1 -- --]
     [ 2 2  3  3]]

    Masked values result in masked indices in the output array.

    >>> d[1, 1] = cf.masked
    >>> print(d.array)
    [[ 0  1  2  3]
     [ 4 --  6  7]
     [ 8  9 10 11]]
    >>> print(d.digitize([2, 6, 10], open_ends=True).array)
    [[ 0  0  1  1]
     [ 1 --  2  2]
     [ 2  2  3  3]]
    >>> print(d.digitize([2, 6, 10]).array)
    [[-- --  0  0]
     [ 0 --  1  1]
     [ 1  1 -- --]]
    >>> print(d.digitize([2, 6, 10], closed_ends=True).array)
    [[-- --  0  0]
     [ 0 --  1  1]
     [ 1  1  1 --]]

        '''
        out = self.copy()

        org_units = self.Units

        bin_units = getattr(bins, 'Units', None)

        if bin_units:
            if not bin_units.equivalent(org_units):
                raise ValueError("non-equiv units TODO")

            if not bin_units.equals(org_units):
                bins = bins.copy()
                bins.Units = org_units
        else:
            bin_units = org_units

        bins = numpy_asanyarray(bins)

        if bins.ndim > 2:
            raise ValueError("TODO")

        two_d_bins = None

        if bins.ndim == 2:
            # --------------------------------------------------------
            # 2-d bins: Make sure that each bin is increasing and sort
            #           the bins by lower bounds
            # --------------------------------------------------------
            if bins.shape[1] != 2:
                raise ValueError("TODO")

            bins.sort(axis=1)
            bins.sort(axis=0)

            # Check for overlaps
            for i, (u, l) in enumerate(zip(bins[:-1, 1], bins[1:, 0])):
                if u > l:
                    raise ValueError("TODO overlap")
            # --- End: for

            two_d_bins = bins
            bins = numpy_unique(bins)

            # Find the bins that were omitted from the original 2-d
            # bins array. Note that this includes the left-open and
            # right-open bins at the ends.
            delete_bins = [n+1
                           for n, (a, b) in enumerate(zip(bins[:-1], bins[1:]))
                           if (a, b) not in two_d_bins]
        elif bins.ndim == 1:
            # --------------------------------------------------------
            # 1-d bins:
            # --------------------------------------------------------
            bins.sort()
            delete_bins = []
        else:
            # --------------------------------------------------------
            # 0-d bins:
            # --------------------------------------------------------
            if closed_ends is None:
                closed_ends = True

            if not closed_ends:
                raise ValueError(
                    "Can't set closed_ends=False when specifying bins as "
                    "a scalar."
                )

            if open_ends:
                raise ValueError(
                    "Can't set open_ends=True when specifying bins as a "
                    "scalar."
                )

            mx = self.max().datum()
            mn = self.min().datum()
            bins = numpy_linspace(mn, mx, int(bins) + 1, dtype=float)

            delete_bins = []

        if closed_ends:
            # Adjust the lowest/largest bin boundary to be inclusive
            if open_ends:
                raise ValueError(
                    "Can't set open_ends=True when closed_ends is True.")

            bins = bins.astype(float, copy=True)

            epsilon = numpy_finfo(float).eps
            ndim = bins.ndim
            if upper:
                mn = bins[(0,) * ndim]
                bins[(0,) * ndim] -= abs(mn) * epsilon
            else:
                mx = bins[(-1,) * ndim]
                bins[(-1,) * ndim] += abs(mx) * epsilon
        # --- End: if

        if not open_ends:
            delete_bins.insert(0, 0)
            delete_bins.append(bins.size)

        if return_bins and two_d_bins is None:
            x = numpy_empty((bins.size-1, 2), dtype=bins.dtype)
            x[:, 0] = bins[:-1]
            x[:, 1] = bins[1:]
            two_d_bins = x

        config = out.partition_configuration(readonly=True)

        for partition in out.partitions.matrix.flat:
            partition.open(config)
            array = partition.array

            mask = None
            if numpy_ma_isMA(array):
                mask = array.mask.copy()

            array = numpy_digitize(array, bins, right=upper)

            if delete_bins:
                for n, d in enumerate(delete_bins):
                    d -= n
                    array = numpy_ma_where(
                        array == d, numpy_ma_masked, array)
                    array = numpy_ma_where(array > d, array - 1, array)
            # --- End: if

            if mask is not None:
                array = numpy_ma_where(mask, numpy_ma_masked, array)

            partition.subarray = array
            partition.Units = _units_None

            partition.close()

        out.dtype = int

        out.override_units(_units_None, inplace=True)

        if return_bins:
            return out, type(self)(two_d_bins, units=bin_units)

        return out

    def median(
            self, axes=None, squeeze=False, mtol=1, inplace=False,
            _preserve_partitions=False):
        '''TODO

        '''

        return self.percentile(
            50, axes=axes, squeeze=squeeze, mtol=mtol, inplace=inplace,
            _preserve_partitions=_preserve_partitions
        )

    @_inplace_enabled
    def mean_of_upper_decile(
            self, axes=None, include_decile=True, squeeze=False,
            weights=None, mtol=1, inplace=False, _preserve_partitions=False):
        '''TODO

        '''
        d = _inplace_enabled_define_and_cleanup(self)

        p90 = d.percentile(
            90, axes=axes, squeeze=False, mtol=mtol, inplace=False,
            _preserve_partitions=_preserve_partitions
        )

        with numpy_testing_suppress_warnings() as sup:
            sup.filter(
                RuntimeWarning,
                message='.*invalid value encountered in less.*'
            )
            if include_decile:
                mask = (d < p90)
            else:
                mask = (d <= p90)
        # --- End: with

        if mtol < 1:
            mask.filled(False, inplace=True)

        d.where(mask, cf_masked, inplace=True)

        d.mean(
            axes=axes, squeeze=squeeze, weights=weights, inplace=True,
            _preserve_partitions=_preserve_partitions
        )

        return d

    def percentile(
            self, ranks, axes=None, interpolation='linear', squeeze=False,
            mtol=1, inplace=False, _preserve_partitions=False):
        '''Compute percentiles of the data along the specified axes.

    The default is to compute the percentiles along a flattened
    version of the data.

    If the input data are integers, or floats smaller than float64, or
    the input data contains missing values, then output data-type is
    float64. Otherwise, the output data-type is the same as that of
    the input.

    If multiple percentile ranks are given then a new, leading data
    dimension is created so that percentiles can be stored for each
    percentile rank.

    .. versionadded:: 3.0.4

    .. seealso:: `digitize`, `median`, `mean_of_upper_decile`, `where`

    :Parameters:

        ranks: (sequence of) number
            Percentile rank, or sequence of percentile ranks, to
            compute, which must be between 0 and 100 inclusive.

        axes: (sequence of) `int`, optional
            Select the axes. The *axes* argument may be one, or a
            sequence, of integers that select the axis corresponding to
            the given position in the list of axes of the data array.

            By default, of *axes* is `None`, all axes are selected.

        interpolation: `str`, optional
            Specify the interpolation method to use when the desired
            percentile lies between two data values ``i < j``:

            ===============  =========================================
            *interpolation*  Description
            ===============  =========================================
            ``'linear'``     ``i+(j-i)*fraction``, where ``fraction``
                             is the fractional part of the index
                             surrounded by ``i`` and ``j``
            ``'lower'``      ``i``
            ``'higher'``     ``j``
            ``'nearest'``    ``i`` or ``j``, whichever is nearest
            ``'midpoint'``   ``(i+j)/2``
            ===============  =========================================

            By default ``'linear'`` interpolation is used.

        squeeze: `bool`, optional
            If True then all axes over which percentiles are
            calculated are removed from the returned data. By default
            axes over which percentiles have been calculated are left
            in the result as axes with size 1, meaning that the result
            is guaranteed to broadcast correctly against the original
            data.

        mtol: number, optional
            Set the fraction of input data elements which is allowed
            to contain missing data when contributing to an individual
            output data element. Where this fraction exceeds *mtol*,
            missing data is returned. The default is 1, meaning that a
            missing datum in the output array occurs when its
            contributing input array elements are all missing data. A
            value of 0 means that a missing datum in the output array
            occurs whenever any of its contributing input array
            elements are missing data. Any intermediate value is
            permitted.

            *Parameter example:*
              To ensure that an output array element is a missing
              datum if more than 25% of its input array elements are
              missing data: ``mtol=0.25``.

        {{inplace: `bool`, optional}}

    :Returns:

        `Data` or `None`
            The percentiles of the original data, or `None` if the
            operation was in-place.

    **Examples:**

    >>> d = cf.Data(numpy.arange(12).reshape(3, 4), 'm')
    >>> print(d.array)
    [[ 0  1  2  3]
     [ 4  5  6  7]
     [ 8  9 10 11]]
    >>> p = d.percentile([20, 40, 50, 60, 80])
    >>> p
    <CF Data(4, 1, 1): [[[2.2, ..., 8.8]]] m>

    >>> p = d.percentile([20, 40, 50, 60, 80], squeeze=True)
    >>> print(p.array)
    [2.2 4.4 5.5 6.6 8.8]

    Find the standard deviation of the values above the 80th percentile:

    >>> p80 = d.percentile(80)
    <CF Data(1, 1): [[8.8]] m>
    >>> e = d.where(d<=p80, cf.masked)
    >>> print(e.array)
    [[-- -- -- --]
     [-- -- -- --]
     [-- 9 10 11]]
    >>> e.sd()
    <CF Data(1, 1): [[0.816496580927726]] m>

    Find the mean of the values above the 45th percentile along the
    second axis:

    >>> p45 = d.percentile(45, axes=1)
    >>> print(p45.array)
    [[1.35],
     [5.35],
     [9.35]]
    >>> e = d.where(d<=p45, cf.masked)
    >>> print(e.array)
    [[-- -- 2 3]
     [-- -- 6 7]
     [-- -- 10 11]]
    >>> f = e.mean(axes=1)
    >>> f
    <CF Data(3, 1): [[2.5, ..., 10.5]] m>
    >>> print(f.array)
    [[ 2.5]
     [ 6.5]
     [10.5]]

    Find the histogram bin boundaries associated with given
    percentiles, and digitize the data based on these bins:

    >>> bins = d.percentile([0, 10, 50, 90, 100], squeeze=True)
    >>> print(bins.array)
    [ 0.   1.1  5.5  9.9 11. ]
    >>> e = d.digitize(bins, closed_ends=True)
    >>> print(e.array)
    [[0 0 1 1]
     [1 1 2 2]
     [2 2 3 3]]

        '''
        ranks = numpy_array(ranks).flatten()
        ranks.sort()

        if ranks[0] < 0 or ranks[-1] > 100:
            raise ValueError(
                "Each percentile rank must be in the range [0, 100]. "
                "Got {!r}".format(ranks)
            )

        n_ranks = ranks.size
        if n_ranks == 1:
            ranks = ranks.squeeze()

        if axes is None:
            axes = list(range(self.ndim))
        else:
            axes = sorted(self._parse_axes(axes))

        # If the input data array 'fits' in one chunk of memory, then
        # make sure that it has only one partition
        if (not mpi_on and not _preserve_partitions and self._pmndim and
                self.fits_in_one_chunk_in_memory(self.dtype.itemsize)):
            self.varray

        org_chunksize = cf_chunksize(cf_chunksize()/n_ranks)
        sections = self.section(axes, chunks=True)
        cf_chunksize(org_chunksize)

        for key, data in sections.items():
            array = data.array

            masked = numpy_ma_is_masked(array)
            if masked:
                if array.dtype != _dtype_float:
                    # Can't assign NaNs to integer arrays
                    array = array.astype(float, copy=True)

                array = numpy_ma_filled(array, numpy_nan)
                func = numpy_nanpercentile

                with numpy_testing_suppress_warnings() as sup:
                    sup.filter(
                        RuntimeWarning,
                        message='.*All-NaN slice encountered'
                    )
                    p = func(array, ranks, axis=axes,
                             interpolation=interpolation, keepdims=True,
                             overwrite_input=False)

                # Replace NaNs with missing data
                p = numpy_ma_masked_where(numpy_isnan(p), p, copy=False)
            else:
                func = numpy_percentile
                p = func(array, ranks, axis=axes,
                         interpolation=interpolation, keepdims=True,
                         overwrite_input=False)

            sections[key] = type(self)(p, units=self.Units,
                                       fill_value=self.fill_value)
        # --- End: for

        # Glue the sections back together again
        out = self.reconstruct_sectioned_data(sections)

        if mtol < 1:
            mask = (self.sample_size(axes, mtol=mtol) == 0)
            mask.filled(True, inplace=True)
            if out.ndim == self.ndim + 1:
                mask.insert_dimension(0, inplace=True)

            out.where(mask, cf_masked, inplace=True)

        if squeeze:
            out.squeeze(axes, inplace=True)

        if inplace:
            self.__dict__ = out.__dict__
            return

        return out

    def loads(self, j, chunk=True):
        '''TODO
        '''
        d = json_loads(j)

        # Convert _cyclic to a set
        if '_cyclic' in d:
            d['_cyclic'] = set(d['_cyclic'])

        # Convert dtype to numpy.dtype
        if 'dtype' in d:
            d['dtype'] = numpy_dtype(d['dtype'])

        # Convert units to Units
        if 'units' in d:
            d['Units'] = Units(d.pop('units'))

        # Convert partition location elements to tuples
        for p in d['Partitions']:
            p['location'] = [tuple(x) for x in p['location']]

            if 'units' in p:
                p['Units'] = Units(p.pop('units'))
        # --- End: for

        self.loadd(d, chunk=chunk)

    def dumpd(self):
        '''Return a serialization of the data array.

    The serialization may be used to reconstruct the data array as it
    was at the time of the serialization creation.

    .. seealso:: `loadd`, `loads`

    :Returns:

        `dict`
            The serialization.

    **Examples:**

    >>> d = cf.Data([[1, 2, 3]], 'm')
    >>> d.dumpd()
    {'Partitions': [{'location': [(0, 1), (0, 3)],
                     'subarray': array([[1, 2, 3]])}],
     'units': 'm',
     '_axes': ['dim0', 'dim1'],
     '_pmshape': (),
     'dtype': dtype('int64'),
     'shape': (1, 3)}

    >>> d.flip(1)
    >>> d.transpose()
    >>> d.Units *= 1000
    >>> d.dumpd()
    {'Partitions': [{'units': 'm',
                     'axes': ['dim0', 'dim1'],
                     'location': [(0, 3), (0, 1)],
                     'subarray': array([[1, 2, 3]])}],
    ` 'units': '1000 m',
     '_axes': ['dim1', 'dim0'],
     '_flip': ['dim1'],
     '_pmshape': (),
     'dtype': dtype('int64'),
     'shape': (3, 1)}

    >>> d.dumpd()
    {'Partitions': [{'units': 'm',
                     'location': [(0, 1), (0, 3)],
                     'subarray': array([[1, 2, 3]])}],
     'units': '10000 m',
     '_axes': ['dim0', 'dim1'],
     '_flip': ['dim1'],
     '_pmshape': (),
     'dtype': dtype('int64'),
     'shape': (1, 3)}

    >>> e = cf.Data(loadd=d.dumpd())
    >>> e.equals(d)
    True

        '''
        axes = self._axes
        units = self.Units
        dtype = self.dtype

        cfa_data = {
            'dtype': dtype,
            'Units': str(units),
            'shape': self._shape,
            '_axes': axes[:],
            '_pmshape': self._pmshape,
        }

        pmaxes = self._pmaxes
        if pmaxes:
            cfa_data['_pmaxes'] = pmaxes[:]

#        flip = self._flip
        flip = self._flip()
        if flip:
            cfa_data['_flip'] = flip[:]

        fill_value = self.get_fill_value(None)
        if fill_value is not None:
            cfa_data['fill_value'] = fill_value

        cyclic = self._cyclic
        if cyclic:
            cfa_data['_cyclic'] = cyclic.copy()

        HDF_chunks = self._HDF_chunks
        if HDF_chunks:
            cfa_data['_HDF_chunks'] = HDF_chunks.copy()

        partitions = []
        for index, partition in self.partitions.ndenumerate():

            attrs = {}

            p_subarray = partition.subarray
            p_dtype = p_subarray.dtype

            # Location in partition matrix
            if index:
                attrs['index'] = index

            # Sub-array location
            attrs['location'] = partition.location[:]

            # Sub-array part
            p_part = partition.part
            if p_part:
                attrs['part'] = p_part[:]

            # Sub-array axes
            p_axes = partition.axes
            if p_axes != axes:
                attrs['axes'] = p_axes[:]

            # Sub-array units
            p_Units = partition.Units
            if p_Units != units:
                attrs['Units'] = str(p_Units)

            # Sub-array flipped axes
            p_flip = partition.flip
            if p_flip:
                attrs['flip'] = p_flip[:]

            # --------------------------------------------------------
            # File format specific stuff
            # --------------------------------------------------------
            if isinstance(p_subarray, NetCDFArray):
                # if isinstance(p_subarray.array, NetCDFFileArray):
                # ----------------------------------------------------
                # NetCDF File Array
                # ----------------------------------------------------
                attrs['format'] = 'netCDF'

                subarray = {}

                subarray['file'] = p_subarray.get_filename()
                subarray['shape'] = p_subarray.shape

#                for attr in ('file', 'shape'):
#                    subarray[attr] = getattr(p_subarray, attr)

                subarray['ncvar'] = p_subarray.get_ncvar()
                subarray['varid'] = p_subarray.get_varid()
#                for attr in ('ncvar', 'varid'):
#                    value = getattr(p_subarray, attr, None)
# #                    value = getattr(p_subarray.array, attr, None)
# #                    p_subarray.array.inspect()
#
#                    if value is not None:
#                        subarray[attr] = value
                # --- End: for

                if p_dtype != dtype:
                    subarray['dtype'] = p_dtype

                attrs['subarray'] = subarray

            elif isinstance(p_subarray, UMArray):
                # elif isinstance(p_subarray.array, UMFileArray):
                # ----------------------------------------------------
                # UM File Array
                # ----------------------------------------------------
                attrs['format'] = 'UM'

                subarray = {}
                for attr in ('file', 'shape',
                             'header_offset', 'data_offset', 'disk_length'):
                    subarray[attr] = getattr(p_subarray, attr)

                if p_dtype != dtype:
                    subarray['dtype'] = p_dtype

                attrs['subarray'] = subarray
            else:
                attrs['subarray'] = p_subarray
#                attrs['subarray'] = p_subarray.array

            partitions.append(attrs)
        # --- End: for

        cfa_data['Partitions'] = partitions

        # ------------------------------------------------------------
        # Auxiliary mask
        # ------------------------------------------------------------
        if self._auxiliary_mask:
            cfa_data['_auxiliary_mask'] = [m.copy() for m in
                                           self._auxiliary_mask]

        return cfa_data

    def loadd(self, d, chunk=True):
        '''Reset the data in place from a dictionary serialization.

    .. seealso:: `dumpd`, `loads`

    :Parameters:

        d: `dict`
            A dictionary serialization of a `cf.Data` object, such as
            one as returned by the `dumpd` method.

        chunk: `bool`, optional
            If True (the default) then the reset data array will be
            re-partitions according the current chunk size, as defined
            by the `cf.chunksize` function.

    :Returns:

        `None`

    **Examples:**

    >>> d = Data([[1, 2, 3]], 'm')
    >>> e = Data([6, 7, 8, 9], 's')
    >>> e.loadd(d.dumpd())
    >>> e.equals(d)
    True
    >>> e is d
    False

    >>> e = Data(loadd=d.dumpd())
    >>> e.equals(d)
    True

        '''
        axes = list(d.get('_axes', ()))
        shape = tuple(d.get('shape', ()))

        units = d.get('Units', None)
        if units is None:
            units = Units()
        else:
            units = Units(units)

        dtype = d['dtype']
        self._dtype = dtype
#        print ('P45 asdasdasds', dtype)
        self.Units = units
        self._axes = axes

        self._flip(list(d.get('_flip', ())))
        self.set_fill_value(d.get('fill_value', None))

        self._shape = shape
        self._ndim = len(shape)
        self._size = functools_reduce(operator_mul, shape, 1)

        cyclic = d.get('_cyclic', None)
        if cyclic:
            self._cyclic = cyclic.copy()
        else:
            self._cyclic = _empty_set

        HDF_chunks = d.get('_HDF_chunks', None)
        if HDF_chunks:
            self._HDF_chunks = HDF_chunks.copy()
        else:
            self._HDF_chunks = None

        filename = d.get('file', None)
#        if filename is not None:

#            filename = abspath(filename)

        base = d.get('base', None)
#        if base is not None:
#            base = abspath(base)

        # ------------------------------------------------------------
        # Initialise an empty partition array
        # ------------------------------------------------------------
        partition_matrix = PartitionMatrix(
            numpy_empty(d.get('_pmshape', ()), dtype=object),
            list(d.get('_pmaxes', ()))
            )
        pmndim = partition_matrix.ndim

        # ------------------------------------------------------------
        # Fill the partition array with partitions
        # ------------------------------------------------------------
        for attrs in d['Partitions']:

            # Find the position of this partition in the partition
            # matrix
            if 'index' in attrs:
                index = attrs['index']
                if len(index) == 1:
                    index = index[0]
                else:
                    index = tuple(index)
            else:
                index = (0,) * pmndim

            location = attrs.get('location', None)
            if location is not None:
                location = location[:]
            else:
                # Default location
                location = [[0, i] for i in shape]

            p_units = attrs.get('p_units', None)
            if p_units is None:
                p_units = units
            else:
                p_units = Units(p_units)

            partition = Partition(
                location=location,
                axes=attrs.get('axes', axes)[:],
                flip=attrs.get('flip', [])[:],
                Units=p_units,
                part=attrs.get('part', [])[:],
            )

            fmt = attrs.get('format', None)
            if fmt is None:
                # ----------------------------------------------------
                # Subarray is effectively a numpy array in memory
                # ----------------------------------------------------
                partition.subarray = attrs['subarray']

            else:
                # ----------------------------------------------------
                # Subarray is in a file on disk
                # ----------------------------------------------------
                partition.subarray = attrs['subarray']
                if fmt not in ('netCDF', 'UM'):
                    raise TypeError(
                        "Don't know how to load sub-array from file "
                        "format {!r}".format(fmt)
                    )

                # Set the 'subarray' attribute
                kwargs = attrs['subarray'].copy()

                kwargs['shape'] = tuple(kwargs['shape'])

                kwargs['ndim'] = len(kwargs['shape'])
                kwargs['size'] = functools_reduce(
                    operator_mul, kwargs['shape'], 1)

                kwargs.setdefault('dtype', dtype)

                if 'file' in kwargs:
                    f = kwargs['file']
                    if f == '':
                        kwargs['filename'] = filename
                    else:
                        if base is not None:
                            f = pathjoin(base, f)

                        kwargs['filename'] = f
                else:
                    kwargs['filename'] = filename

                del kwargs['file']

                if fmt == 'netCDF':
                    partition.subarray = NetCDFArray(**kwargs)
                elif fmt == 'UM':
                    partition.subarray = UMArray(**kwargs)
            # --- End: if

            # Put the partition into the partition array
            partition_matrix[index] = partition
        # --- End: for

        # Save the partition array
        self.partitions = partition_matrix

        if chunk:
            self.chunk()

        # ------------------------------------------------------------
        # Auxiliary mask
        # ------------------------------------------------------------
        _auxiliary_mask = d.get('_auxiliary_mask', None)
        if _auxiliary_mask:
            self._auxiliary_mask = [m.copy() for m in _auxiliary_mask]
        else:
            self._auxiliary_mask = None

    @_deprecated_kwarg_check('i')
    def ceil(self, inplace=False, i=False):
        '''The ceiling of the data, element-wise.

    The ceiling of ``x`` is the smallest integer ``n``, such that
    ``n>=x``.

    .. versionadded:: 1.0

    .. seealso:: `floor`, `rint`, `trunc`

    :Parameters:

        {{inplace: `bool`, optional}}

        {{i: deprecated at version 3.0.0}}

    :Returns:

        `Data` or `None`
            The ceiling of the data. If the operation was in-place
            then `None` is returned.

    **Examples:**

    >>> d = cf.Data([-1.9, -1.5, -1.1, -1, 0, 1, 1.1, 1.5 , 1.9])
    >>> print(d.array)
    [-1.9 -1.5 -1.1 -1.   0.   1.   1.1  1.5  1.9]
    >>> print(d.ceil().array)
    [-1. -1. -1. -1.  0.  1.  2.  2.  2.]

        '''
        return self.func(numpy_ceil, out=True, inplace=inplace)
        # Retrieve the axis
        axis_key = self.domain_axis(axis, key=True)

    @_inplace_enabled
    def convolution_filter(self, window=None, axis=None, mode=None,
                           cval=None, origin=0, inplace=False):
        '''Return the data convolved along the given axis with the specified
    filter.

    The magnitude of the integral of the filter (i.e. the sum of the
    weights defined by the *weights* parameter) affects the convolved
    values. For example, filter weights of ``[0.2, 0.2 0.2, 0.2,
    0.2]`` will produce a non-weighted 5-point running mean; and
    weights of ``[1, 1, 1, 1, 1]`` will produce a 5-point running
    sum. Note that the weights returned by functions of the
    `scipy.signal.windows` package do not necessarily sum to 1 (see
    the examples for details).

    .. versionadded:: 3.3.0

    :Parameters:

        window: sequence of numbers
            Specify the window of weights to use for the filter.

            *Parameter example:*
              An unweighted 5-point moving average can be computed
              with ``weights=[0.2, 0.2, 0.2, 0.2, 0.2]``

            Note that the `scipy.signal.windows` package has suite of
            window functions for creating weights for filtering (see
            the examples for details).

        axis: `int`
            Select the axis over which the filter is to be applied.
            removed. The *axis* parameter is an integer that selects
            the axis corresponding to the given position in the list
            of axes of the data.

            *Parameter example:*
              Convolve the second axis: ``axis=1``.

            *Parameter example:*
              Convolve the last axis: ``axis=-1``.

        mode: `str`, optional
            The *mode* parameter determines how the input array is
            extended when the filter overlaps an array border. The
            default value is ``'constant'`` or, if the dimension being
            convolved is cyclic (as ascertained by the `iscyclic`
            method), ``'wrap'``. The valid values and their behaviours
            are as follows:

            ==============  ==========================  ============================
            *mode*          Description                 Behaviour
            ==============  ==========================  ============================
            ``'reflect'``   The input is extended by    ``(c b a | a b c | c b a)``
                            reflecting about the edge

            ``'constant'``  The input is extended by    ``(k k k | a b c | k k k)``
                            filling all values beyond
                            the edge with the same
                            constant value (``k``),
                            defined by the *cval*
                            parameter.

            ``'nearest'``   The input is extended by    ``(a a a | a b c | c c c )``
                            replicating the last point

            ``'mirror'``    The input is extended by    ``(c b | a b c | b a)``
                            reflecting about the
                            centre of the last point.

            ``'wrap'``      The input is extended by    ``(a b c | a b c | a b c)``
                            wrapping around to the
                            opposite edge.
            ==============  ==========================  ============================

            The position of the window relative to each value can be
            changed by using the *origin* parameter.

        cval: scalar, optional
            Value to fill past the edges of the array if *mode* is
            ``'constant'``. Defaults to `None`, in which case the
            edges of the array will be filled with missing data.

            *Parameter example:*
               To extend the input by filling all values beyond the
               edge with zero: ``cval=0``

        origin: `int`, optional
            Controls the placement of the filter. Defaults to 0, which
            is the centre of the window. If the window has an even
            number of weights then then a value of 0 defines the index
            defined by ``width/2 -1``.

            *Parameter example:*
              For a weighted moving average computed with a weights
              window of ``[0.1, 0.15, 0.5, 0.15, 0.1]``, if
              ``origin=0`` then the average is centred on each
              point. If ``origin=-2`` then the average is shifted to
              inclued the previous four points. If ``origin=1`` then
              the average is shifted to include the previous point and
              the and the next three points.

        {{inplace: `bool`, optional}}

    :Returns:

        `Data` or `None`
            The convolved data, or `None` if the operation was
            in-place.

    **Examples:**

    >>> d = cf.Data(numpy.arange(12).reshape(3, 4), 'metres')
    >>> print(d.array)
    [[ 0,  1,  2,  3],
     [ 4,  5,  6,  7],
     [ 8,  9, 10, 11]])
    >>> d.cyclic()
    set()
    >>> e = d.convolution_filter([0.1, 0.5, 0.25], axis=1)
    >>> print(e.array)
    [[-- 0.7 1.55 --]
     [-- 4.1 4.95 --]
     [-- 7.5 8.35 --]]
    >>> e = d.convolution_filter([0.1, 0.5, 0.25], axis=1, cval=0)
    >>> print(e.array)
    [[0.1  0.7  1.55 2.  ]
     [2.5  4.1  4.95 5.  ]
     [4.9  7.5  8.35 8.  ]]
    >>> e = d.convolution_filter([0.1, 0.5, 0.25], axis=1, mode='wrap')
    >>> print(e.array)
    [[0.85 0.7  1.55 2.  ]
     [4.25 4.1  4.95 5.4 ]
     [7.65 7.5  8.35 8.8 ]]
    >>> d.cyclic(1)
    set()
    >>> d.cyclic()
    {1}
    >>> e = d.convolution_filter([0.1, 0.5, 0.25], axis=1)
    >>> print(e.array)
    [[0.85 0.7  1.55 2.  ]
     [4.25 4.1  4.95 5.4 ]
     [7.65 7.5  8.35 8.8 ]]

        '''
        try:
            scipy_convolve1d
        except NameError:
            raise ImportError(
                "Must install scipy to use the convolution_filter method.")

        d = _inplace_enabled_define_and_cleanup(self)

        iaxis = d._parse_axes(axis)
        if len(iaxis) != 1:
            raise ValueError("TODO")

        iaxis = iaxis[0]

        # Default mode to 'wrap' if the axis is cyclic
        if mode is None:
            if iaxis in d.cyclic():
                mode = 'wrap'
            else:
                mode = 'constant'
        # --- End: if

        # Set cval to NaN if it is currently None, so that the edges
        # will be filled with missing data if the mode is 'constant'
        if cval is None:
            cval = numpy_nan

        # Section the data into sections up to a chunk in size
        sections = self.section([iaxis], chunks=True)

        # Filter each section replacing masked points with numpy
        # NaNs and then remasking after filtering.
        for key, data in sections.items():
            data.dtype = float
            input_array = data.array
            masked = numpy_ma_is_masked(input_array)
            if masked:
                input_array = input_array.filled(numpy_nan)

            output_array = scipy_convolve1d(input_array, window,
                                            axis=iaxis, mode=mode,
                                            cval=cval, origin=origin)
            if masked or (mode == 'constant' and numpy_isnan(cval)):
                with numpy_errstate(invalid='ignore'):
                    output_array = numpy_ma_masked_invalid(output_array)
            # --- End: if

            sections[key] = type(self)(output_array, units=self.Units,
                                       fill_value=self.fill_value)

        # Glue the sections back together again
        out = self.reconstruct_sectioned_data(sections,
                                              cyclic=self.cyclic())

        if inplace:
            d.__dict__ = out.__dict__
        else:
            d = out

        return d

    @_inplace_enabled
    def cumsum(self, axis, masked_as_zero=False, inplace=False):
        '''Return the data cumulatively summed along the given axis.

    .. versionadded:: 3.0.0

    .. seealso:: `sum`

    :Parameters:

        axis: `int`, optional
            Select the axis over which the cumulative sums are to be
            calculated.

        masked_as_zero: `bool`, optional
            If True then set missing data values to zero before
            calculating the cumulative sum. By default the output data
            will be masked at the same locations as the original data.

            .. note:: Sums produced entirely from masked elements will
                      always result in masked values in the output
                      data, regardless of the setting of
                      *masked_as_zero*.

        {{inplace: `bool`, optional}}

            .. verisionadded:: 3.3.0

    :Returns:

         `Data`
            The data with the cumulatively summed axis, or `None` if
            the operation was in-place.

    **Examples:**

    >>> d = cf.Data(numpy.arange(12).reshape(3, 4))
    >>> print(d.array)
    [[ 0  1  2  3]
     [ 4  5  6  7]
     [ 8  9 10 11]]
    >>> print(d.cumsum(axis=0).array)
    [[ 0  1  2  3]
     [ 4  6  8 10]
     [12 15 18 21]]
    >>> print(d.cumsum(axis=1).array)
    [[ 0  1  3  6]
     [ 4  9 15 22]
     [ 8 17 27 38]]

    >>> d[0, 0] = cf.masked
    >>> d[1, 1] = cf.masked
    >>> d[2, 0:2] = cf.masked
    >>> print(d.array)
    [[--  1  3  6]
     [ 4 -- 10 17]
     [-- -- 10 21]]
     >>> print(d.cumsum(axis=1).array)
    [[--  1  3  6]
     [ 4 -- 10 17]
     [-- -- 10 21]]
    >>> print(d.cumsum(axis=1, masked_as_zero=True).array)
    [[--  1  3  6]
     [ 4  4 10 17]
     [-- -- 10 21]]

        '''
        # Parse axis
        ndim = self._ndim
        if -ndim-1 <= axis < 0:
            axis += ndim + 1
        elif not 0 <= axis <= ndim:
            raise ValueError(
                "Can't cumsum: Invalid axis specification: Expected "
                "-{0}<=axis<{0}, got axis={1}".format(
                    ndim, axis)
            )

        d = _inplace_enabled_define_and_cleanup(self)

        sections = self.section(axis, chunks=True)

        # Cumulatively sum each section
        for key, data in sections.items():
            array = data.array

            filled = False
            if masked_as_zero and numpy_ma_is_masked(array):
                mask = array.mask
                array = array.filled(0)
                filled = True

            array = numpy_cumsum(array, axis=axis)

            if filled:
                size = array.shape[axis]
                shape = [1] * array.ndim
                shape[axis] = size
                new_mask = (numpy_cumsum(mask, axis=axis) ==
                            numpy_arange(1, size+1).reshape(shape))
                array = numpy.ma.array(array, mask=new_mask,
                                       copy=False)

            sections[key] = type(self)(array, units=self.Units,
                                       fill_value=self.fill_value)

        # Glue the sections back together again
        out = self.reconstruct_sectioned_data(sections,
                                              cyclic=self.cyclic())

        if inplace:
            d.__dict__ = out.__dict__
        else:
            d = out

        return d

        return out

    def _chunk_add_partitions(self, d, axes):
        '''TODO
        '''
        for axis in axes[::-1]:
            extra_bounds = d.get(axis)

            if not extra_bounds:
                continue

            if axis not in self.partitions.axes:
                # print('self.partitions.matrix.shape=',
                #       self.partitions.matrix.shape, axis)
                # Create a new partition axis
                self.partitions.insert_dimension(axis, inplace=True)
#               print('self.partitions.matrix.shape=',
#                   self.partitions.matrix.shape)

            # Create the new partitions
            self.add_partitions(sorted(set(extra_bounds)), axis)

            # Update d in-place
            d[axis] = []

    def chunk(self, chunksize=None, total=None, omit_axes=None,
              pmshape=None):
        '''Partition the data array.

    :Parameters:

        chunksize: `int`, optional
            The

        total: sequence of `int`, optional

        omit_axes: sequence of `int`, optional

        pmshape: sequence of `int`, optional

    :Returns:

        `None`

    **Examples:**

    >>> d.chunk()
    >>> d.chunk(100000)
    >>> d.chunk(100000, )
    >>> d.chunk(100000, total=[2])
    >>> d.chunk(100000, omit_axes=[3, 4])

        '''
        if not chunksize:
            # Set the default chunk size
            chunksize = cf_chunksize()

# TODO - check intger division for python3

        # Define the factor which, when multiplied by the size of a
        # partition, determines how many chunks are in the partition.
        factor = (self.dtype.itemsize + 1.0)/chunksize

        if not total and self._size*factor <= 1:
            # Don't do any partitioning if the data array is already
            # smaller than the chunk size. Note:
            # self._size*factor=(no. bytes in array)/(no. bytes in a
            # chunk)
            return

        # Initialise the dictionary relating each axis to new
        # partition boundaries for that axis.
        #
        # E.g. {'dim0': [], 'dim1': []}
        axes = self._axes
        d = {}
        for axis in axes:
            d[axis] = []

        shape = self._shape

        if total:
            if omit_axes:
                omit_axes = list(omit_axes)
            else:
                omit_axes = []

            for i in sorted(total):
                if i in omit_axes:
                    raise ValueError(
                        "Chunking error: Axis {} can't be specified by "
                        "both 'total' and 'omit_axes' keywords".format(i)
                    )

                omit_axes.append(i)

                d[axes[i]] = list(range(1, shape[i]))
            # --- End: for

            self._chunk_add_partitions(d, axes)
        # --- End: if

        if pmshape:
            if len(pmshape) != self._ndim:
                raise ValueError("Bad pmshape {}".format(pmshape))

            if self._pmsize > 1:
                raise ValueError(
                    "Can't set pmshape when there is more than one "
                    "partition: {}".format(self._pmsize)
                )

#            shape = self._shape
            for i, n_chunks in enumerate(pmshape):
                axis_size = shape[i]

                if axis_size == 1:
                    if n_chunks != 1:
                        raise ValueError("Bad shape: {}".format(pmshape))
                    continue

                if n_chunks == 1:
                    continue

                axis = axes[i]

                step = int(axis_size/n_chunks)
                if step < 1:
                    raise ValueError("Bad shape: {}".format(pmshape))

                d[axis] = list(range(step, axis_size, step))

                if len(d[axis]) + 1 != n_chunks:
                    raise ValueError(
                        'asdasdasdasds {} {} : {}'.format(
                            len(d[axis]) + 1, n_chunks, d[axis])
                    )

                if n_chunks <= 1:
                    break
            # --- End: for

            self._chunk_add_partitions(d, axes)

            return
        # --- End: if

        # Still here?
        order = list(range(self._ndim))

        if omit_axes:
            # Do not chunk particular axes
            order = [i for i in order if i not in omit_axes]

        while order:  # Only enter if there are axes to chunk

            (largest_partition_size, largest_partition) = sorted(
                [(partition.size, partition)
                 for partition in self.partitions.matrix.flat],
                key=itemgetter(0))[-1]

            # n_chunks = number of equal sized bits that the
            #            partition needs to be split up into so
            #            that each bit's size is less than the
            #            chunk size.
            n_chunks = int(largest_partition_size*factor + 0.5)

            if n_chunks <= 1:
                break

            # Loop round the master array axes in the order
            # specified. This order will be range(0, self.dim)
            # unless the total parameter has been set, in which
            # case the total axes will be looped through first.
            for i in order:
                axis_size = largest_partition.shape[i]
                if axis_size == 1:
                    continue

                axis = axes[i]

                location = largest_partition.location[i]

                if axis_size <= n_chunks:
                    d[axis] = list(range(location[0] + 1, location[1]))
                    n_chunks = int(math_ceil(float(n_chunks)/axis_size))
                else:
                    step = int(axis_size/n_chunks)
                    d[axis] = list(
                        range(location[0] + step, location[1], step))
                    break

                if n_chunks <= 1:
                    break
            # --- End: for

            self._chunk_add_partitions(d, axes)
        # --- End: while

#        # ------------------------------------------------------------
#        # Find any new partition boundaries for each axis
#        # ------------------------------------------------------------
#        for indices in x:
#            for partition in self.partitions.matrix[indices].flat:
#
#                # n_chunks = number of equal sized bits that the
#                #            partition needs to be split up into so
#                #            that each bit's size is less than the
#                #            chunk size.
#                n_chunks = int(partition.size*factor + 0.5)
#
#                if not total and not pmshape and n_chunks <= 1:
#                    continue
#
#                # Loop round the master array axes in the order
#                # specified. This order will be range(0, self.dim)
#                # unless the total parameter has been set, in which
#                # case the total axes will be looped through first.
#                for i in order:
#
#                    axis_size = partition.shape[i]
#                    if axis_size == 1:
#                        if pmshape and pmshape[i] != 1:
#                            raise ValueError("Bad pmshape {}".format(pmshape))
#                        continue
#
#                    axis = axes[i]
#
#                    if pmshape:
#                        n_chunks = pmshape[i]
#                    elif total and i in total:
#                        # This axis has been flagged for maximal
#                        # partitioning
#                        if axis_size > n_chunks:
#                            n_chunks = axis_size
#
#                    if n_chunks <= 1:
#                        continue
#
#                    location = partition.location[i]
#
#                    if axis_size <= n_chunks:
#                        d[axis].extend(range(location[0]+1, location[1]))
#                        n_chunks = int(math_ceil(float(n_chunks)/axis_size))
#                    else:
#                        step = int(axis_size/n_chunks)
#                        new_partition_boundaries = range(
#                            location[0]+step, location[1], step)
#                        d[axis].extend(new_partition_boundaries)
#
#                        if not pmshape:
#                            break
#                        elif len(new_partition_boundaries) + 1 != n_chunks:
#                            raise ValueError("Bad pmshape {}".format(pmshape))
#                # --- End: for
#            # --- End: for
#        # --- End: for
#
#        # ------------------------------------------------------------
#        # Create any new partition boundaries for each axis
#        # ------------------------------------------------------------
#        for axis in axes[::-1]:
#            extra_bounds = d.get(axis)
#
#            if extra_bounds is None:
#                continue
#
#            if axis not in self.partitions.axes:
#                # Create a new partition axis
#                self.partitions.expand_dims(axis, i=True)
#
#            # Create the new partitions
#            self.add_partitions(sorted(set(extra_bounds)), axis)
#        # --- End: for

    @_inplace_enabled
    def _asdatetime(self, inplace=False):
        '''Change the internal representation of data array elements from
    numeric reference times to datatime-like objects.

    If the calendar has not been set then the default CF calendar will
    be used and the units' and the `calendar` attribute will be
    updated accordingly.

    If the internal representations are already datatime-like objects
    then no change occurs.

    .. versionadded:: 1.3

    .. seealso:: `_asreftime`, `_isdatetime`

    :Parameters:

        {{inplace: `bool`, optional}}

        {{i: deprecated at version 3.0.0}}

    :Returns:

        `Data` or `None`
            TODO

    **Examples:**

    >>> d._asdatetime()

        '''
        d = _inplace_enabled_define_and_cleanup(self)
        units = self.Units

        if not units.isreftime:
            raise ValueError(
                "Can't convert {!r} data to date-time objects".format(units))

        if d._isdatetime():
            if inplace:
                d = None
            return d

        config = d.partition_configuration(
            readonly=False, func=rt2dt, dtype=None)

        for partition in d.partitions.matrix.flat:
            partition.open(config)
            array = partition.array
            p_units = partition.Units
            partition.Units = Units(p_units.units, p_units._utime.calendar)
            partition.close()

        d.Units = Units(units.units, units._utime.calendar)

        d._dtype = array.dtype

        return d

    def _isdatetime(self):
        '''TODO
        '''
        return self.dtype.kind == 'O' and self.Units.isreftime

    @_inplace_enabled
    def _asreftime(self, inplace=False):
        '''Change the internal representation of data array elements from
    datatime-like objects to numeric reference times.

    If the calendar has not been set then the default CF calendar will
    be used and the units' and the `calendar` attribute will be
    updated accordingly.

    If the internal representations are already numeric reference
    times then no change occurs.

    .. versionadded:: 1.3

    .. seealso:: `_asdatetime`, `_isdatetime`

    :Parameters:

        {{inplace: `bool`, optional}}

    :Returns:

        `Data` or `None`

    **Examples:**

    >>> d._asreftime()

        '''
        d = _inplace_enabled_define_and_cleanup(self)
        units = d.Units

        if not d._isdatetime():
            if units.isreftime:
                if inplace:
                    d = None
                return d
            else:
                raise ValueError(
                    "Can't convert {!r} data to numeric reference "
                    "times".format(units)
                )
        # --- End: if

        config = d.partition_configuration(
            readonly=False, func=dt2rt, dtype=None)

        for partition in d.partitions.matrix.flat:
            partition.open(config)
            array = partition.array
            p_units = partition.Units
            partition.Units = Units(p_units.units, p_units._utime.calendar)
            partition.close()

        d.Units = Units(units.units, units._utime.calendar)

        d._dtype = array.dtype

        return d

    def _combined_units(self, data1, method, inplace):
        '''TODO

    :Parameters:

        data1: `Data`

        method: `str`
            The TODO

        {{inplace: `bool`, optional}}

    :Returns:

        `Data` or `None`, `Data` or `None`, `Units`

    **Examples:**

    >>> d._combined_units(e, '__sub__')
    >>> d._combined_units(e, '__imul__')
    >>> d._combined_units(e, '__irdiv__')
    >>> d._combined_units(e, '__lt__')
    >>> d._combined_units(e, '__rlshift__')
    >>> d._combined_units(e, '__iand__')

        '''
        method_type = method[-5:-2]

        data0 = self

        units0 = data0.Units
        units1 = data1.Units

        if not units0 and not units1:
            return data0, data1, units0

        if (units0.isreftime and units1.isreftime and
                not units0.equivalent(units1)):
            # Both are reference_time, but have non-equivalent
            # calendars
            if units0._canonical_calendar and not units1._canonical_calendar:
                data1 = data1._asdatetime()
                data1.override_units(units0, inplace=True)
                data1._asreftime(inplace=True)
                units1 = units0
            elif units1._canonical_calendar and not units0._canonical_calendar:
                if not inplace:
                    inplace = True
                    data0 = data0.copy()
                data0._asdatetime(inplace=True)
                data0.override_units(units1, inplace=True)
                data0._asreftime(inplace=True)
                units0 = units1
        # --- End: if

        if method_type in ('_eq', '_ne', '_lt', '_le', '_gt', '_ge'):
            # ---------------------------------------------------------
            # Operator is one of ==, !=, >=, >, <=, <
            # ---------------------------------------------------------
            if units0.equivalent(units1):
                # Units are equivalent
                if not units0.equals(units1):
                    data1 = data1.copy()
                    data1.Units = units0
                return data0, data1, _units_None
            elif not units1 or not units0:
                # At least one of the units is undefined
                return data0, data1, _units_None
            else:
                raise ValueError(
                    "Can't compare {0!r} to {1!r}".format(units0, units1))
        # --- End: if

        # still here?
        if method_type in ('and', '_or', 'ior', 'ror', 'xor', 'ift'):
            # ---------------------------------------------------------
            # Operation is one of &, |, ^, >>, <<
            # ---------------------------------------------------------
            if units0.equivalent(units1):
                # Units are equivalent
                if not units0.equals(units1):
                    data1 = data1.copy()
                    data1.Units = units0
                return data0, data1, units0
            elif not units1:
                # units1 is undefined
                return data0, data1, units0
            elif not units0:
                # units0 is undefined
                return data0, data1, units1
            else:
                # Both units are defined and not equivalent
                raise ValueError(
                    "Can't operate with {} on data with {!r} to {!r}".format(
                        method, units0, units1))
        # --- End: if

        # Still here?
        if units0.isreftime:
            # ---------------------------------------------------------
            # units0 is reference time
            # ---------------------------------------------------------
            if method_type == 'sub':
                if units1.isreftime:
                    if units0.equivalent(units1):
                        # Equivalent reference_times: the output units
                        # are time
                        if not units0.equals(units1):
                            data1 = data1.copy()
                            data1.Units = units0
                        return data0, data1, Units(_ut_unit=units0._ut_unit)
                    else:
                        # Non-equivalent reference_times: raise an
                        # exception
                        getattr(units0, method)(units1)
                elif units1.istime:
                    # reference_time minus time: the output units are
                    # reference_time
                    time0 = Units(_ut_unit=units0._ut_unit)
                    if not units1.equals(time0):
                        data1 = data1.copy()
                        data1.Units = time0
                    return data0, data1, units0
                elif not units1:
                    # reference_time minus no_units: the output units
                    # are reference_time
                    return data0, data1, units0
                else:
                    # reference_time minus something not yet accounted
                    # for: raise an exception
                    getattr(units0, method)(units1)

            elif method_type in ('add', 'mul', 'div', 'mod'):
                if units1.istime:
                    # reference_time plus regular_time: the output
                    # units are reference_time
                    time0 = Units(_ut_unit=units0._ut_unit)
                    if not units1.equals(time0):
                        data1 = data1.copy()
                        data1.Units = time0
                    return data0, data1, units0
                elif not units1:
                    # reference_time plus no_units: the output units
                    # are reference_time
                    return data0, data1, units0
                else:
                    # reference_time plus something not yet accounted
                    # for: raise an exception
                    getattr(units0, method)(units1)

            else:
                # Raise an exception
                getattr(units0, method)(units1)

        elif units1.isreftime:
            # ---------------------------------------------------------
            # units1 is reference time
            # ---------------------------------------------------------
            if method_type == 'add':
                if units0.istime:
                    # Time plus reference_time: the output units are
                    # reference_time
                    time1 = Units(_ut_unit=units1._ut_unit)
                    if not units0.equals(time1):
                        if not inplace:
                            data0 = data0.copy()
                        data0.Units = time1
                    return data0, data1, units1
                elif not units0:
                    # No_units plus reference_time: the output units
                    # are reference_time
                    return data0, data1, units1
                else:
                    # Raise an exception
                    getattr(units0, method)(units1)
        # --- End: if

        # Still here?
        if method_type in ('mul', 'div'):
            # ---------------------------------------------------------
            # Method is one of *, /, //
            # ---------------------------------------------------------
            if not units1:
                # units1 is undefined
                return data0, data1, getattr(units0, method)(_units_1)
            elif not units0:
                # units0 is undefined
                return data0, data1, getattr(_units_1, method)(units1)
#            elif units0.equivalent(units1) and not units0.equals(units1):
#                # Both units are defined and equivalent but not equal
#                data1 = data1.copy()
#                data1.Units = units0
#                return data0, data1, getattr(
#                    units0, method)(units0)#  !!!!!!! units0*units0 YOWSER
            else:
                # Both units are defined (note: if the units are
                # noncombinable then this will raise an exception)
                return data0, data1, getattr(units0, method)(units1)
        # --- End: if

        # Still here?
        if method_type in ('sub', 'add', 'mod'):
            # ---------------------------------------------------------
            # Operator is one of +, -
            # ---------------------------------------------------------
            if units0.equivalent(units1):
                # Units are equivalent
                if not units0.equals(units1):
                    data1 = data1.copy()
                    data1.Units = units0
                return data0, data1, units0
            elif not units1:
                # units1 is undefined
                return data0, data1, units0
            elif not units0:
                # units0 is undefined
                return data0, data1, units1
            else:
                # Both units are defined and not equivalent (note: if
                # the units are noncombinable then this will raise an
                # exception)
                return data0, data1, getattr(units0, method)(units1)
        # --- End: if

        # Still here?
        if method_type == 'pow':
            if method == '__rpow__':
                # -----------------------------------------------------
                # Operator is __rpow__
                # -----------------------------------------------------
                if not units1:
                    # units1 is undefined
                    if not units0:
                        # units0 is undefined
                        return data0, data1, _units_None
                    elif units0.isdimensionless:
                        # units0 is dimensionless
                        if not units0.equals(_units_1):
                            if not inplace:
                                data0 = data0.copy()
                            data0.Units = _units_1

                        return data0, data1, _units_None
                elif units1.isdimensionless:
                    # units1 is dimensionless
                    if not units1.equals(_units_1):
                        data1 = data1.copy()
                        data1.Units = _units_1

                    if not units0:
                        # units0 is undefined
                        return data0, data1, _units_1
                    elif units0.isdimensionless:
                        # units0 is dimensionless
                        if not units0.equals(_units_1):
                            if not inplace:
                                data0 = data0.copy()
                            data0.Units = _units_1

                        return data0, data1, _units_1
                else:
                    # units1 is defined and is not dimensionless
                    if data0._size > 1:
                        raise ValueError("kkkkkkkkkjjjjjjjjjjjjjjjj")

                    if not units0:
                        # Check that the units are not shifted, as
                        # raising this to a power is a nonlinear
                        # operation
                        p = data0.datum(0)
                        if units0 != (units0**p)**(1.0/p):
                            raise ValueError(
                                "Can't raise shifted units {!r} to the "
                                "power {}".format(units0, p)
                            )

                        return data0, data1, units1**p
                    elif units0.isdimensionless:
                        # units0 is dimensionless
                        if not units0.equals(_units_1):
                            if not inplace:
                                data0 = data0.copy()
                            data0.Units = _units_1

                        # Check that the units are not shifted, as
                        # raising this to a power is a nonlinear
                        # operation
                        p = data0.datum(0)
                        if units0 != (units0**p)**(1.0/p):
                            raise ValueError(
                                "Can't raise shifted units {!r} to the "
                                "power {}".format(units0, p)
                            )

                        return data0, data1, units1**p
                # --- End: if

                # This will deliberately raise an exception
                units1 ** units0
            else:
                # -----------------------------------------------------
                # Operator is __pow__
                # -----------------------------------------------------
                if not units0:
                    # units0 is undefined
                    if not units1:
                        # units0 is undefined
                        return data0, data1, _units_None
                    elif units1.isdimensionless:
                        # units0 is dimensionless
                        if not units1.equals(_units_1):
                            data1 = data1.copy()
                            data1.Units = _units_1

                        return data0, data1, _units_None
                elif units0.isdimensionless:
                    # units0 is dimensionless
                    if not units0.equals(_units_1):
                        if not inplace:
                            data0 = data0.copy()
                        data0.Units = _units_1

                    if not units1:
                        # units1 is undefined
                        return data0, data1, _units_1
                    elif units1.isdimensionless:
                        # units1 is dimensionless
                        if not units1.equals(_units_1):
                            data1 = data1.copy()
                            data1.Units = _units_1

                        return data0, data1, _units_1
                else:
                    # units0 is defined and is not dimensionless
                    if data1._size > 1:
                        raise ValueError(
                            "kkkkkkkkkjjjjjjjjjjjjjjjj 8888888888888888")

                    if not units1:
                        # Check that the units are not shifted, as
                        # raising this to a power is a nonlinear
                        # operation
                        p = data1.datum(0)
                        if units0 != (units0**p)**(1.0/p):
                            raise ValueError(
                                "Can't raise shifted units {!r} to the "
                                "power {}".format(units0, p)
                            )

                        return data0, data1, units0**p
                    elif units1.isdimensionless:
                        # units1 is dimensionless
                        if not units1.equals(_units_1):
                            data1 = data1.copy()
                            data1.Units = _units_1

                        # Check that the units are not shifted, as
                        # raising this to a power is a nonlinear
                        # operation
                        p = data1.datum(0)
                        if units0 != (units0**p)**(1.0/p):
                            raise ValueError(
                                "Can't raise shifted units {!r} to the "
                                "power {}".format(units0, p)
                            )

                        return data0, data1, units0**p
                # --- End: if

                # This will deliberately raise an exception
                units0 ** units1
            # --- End: if
        # --- End: if

        # Still here?
        raise ValueError(
            "Can't operate with {} on data with {!r} to {!r}".format(
                method, units0, units1))

    def _binary_operation(self, other, method):
        '''Implement binary arithmetic and comparison operations with the
    numpy broadcasting rules.

    It is called by the binary arithmetic and comparison
    methods, such as `__sub__`, `__imul__`, `__rdiv__`, `__lt__`, etc.

    .. seealso:: `_unary_operation`

    :Parameters:

        other:
            The object on the right hand side of the operator.

        method: `str`
            The binary arithmetic or comparison method name (such as
            ``'__imul__'`` or ``'__ge__'``).

    :Returns:

        `Data`
            A new data object, or if the operation was in place, the
            same data object.

    **Examples:**

    >>> d = cf.Data([0, 1, 2, 3])
    >>> e = cf.Data([1, 1, 3, 4])

    >>> f = d._binary_operation(e, '__add__')
    >>> print(f.array)
    [1 2 5 7]

    >>> e = d._binary_operation(e, '__lt__')
    >>> print(e.array)
    [ True False  True  True]

    >>> d._binary_operation(2, '__imul__')
    >>> print(d.array)
    [0 2 4 6]

        '''
        inplace = (method[2] == 'i')
        method_type = method[-5:-2]

        # ------------------------------------------------------------
        # Ensure that other is an independent Data object
        # ------------------------------------------------------------
        if getattr(other, '_NotImplemented_RHS_Data_op', False):
            # Make sure that
            return NotImplemented

        elif not isinstance(other, self.__class__):
            if (isinstance(other, cftime.datetime) and
                    other.calendar == '' and self.Units.isreftime):
                other = cf_dt(
                    other,
                    # .timetuple()[0:6], microsecond=other.microsecond,
                    calendar=getattr(self.Units, 'calendar', 'standard')
                )

            other = type(self).asdata(other)

#            if other._isdt and self.Units.isreftime:
#                # Make sure that an array of date-time objects has the
#                # right calendar.
#                other.override_units(self.Units, i=True)
#            if other._isdt and self.Units.isreftime:
#                # Make sure that an array of date-time objects has the
#                # right calendar.
#                other.override_units(self.Units, i=True)

        data0 = self.copy()

        data0, other, new_Units = data0._combined_units(other, method, True)

#        calendar_arithmetic = (data0.Units.isreftime and
#                               other.Units.iscalendartime)

        # ------------------------------------------------------------
        # Bring other into memory, if appropriate.
        # ------------------------------------------------------------
        other.to_memory()

        # ------------------------------------------------------------
        # Find which dimensions need to be broadcast in one or other
        # of the arrays.
        #
        # Method:
        #
        #   For each common dimension, the 'broadcast_indices' list
        #   will have a value of None if there is no broadcasting
        #   required (i.e. the two arrays have the same size along
        #   that dimension) or a value of slice(None) if broadcasting
        #   is required (i.e. the two arrays have the different sizes
        #   along that dimension and one of the sizes is 1).
        #
        #   Example:
        #
        #     If c.shape is (7,1,6,1,5) and d.shape is (6,4,1) then
        #     broadcast_indices will be
        #     [None,slice(None),slice(None)].
        #
        #     The indices to d which correspond to a partition of c,
        #     are the relevant subset of partition.indices updated
        #     with the non None elements of the broadcast_indices
        #     list.
        #
        #     In this example, if a partition of c were to have a
        #     partition.indices value of (slice(0,3), slice(0,1),
        #     slice(2,4), slice(0,1), slice(0,5)), then the relevant
        #     subset of these is partition.indices[2:] and the
        #     corresponding indices to d are (slice(2,4), slice(None),
        #     slice(None))
        #
        # ------------------------------------------------------------
        data0_shape = data0._shape
        data1_shape = other._shape

        if data0_shape == data1_shape:
            # self and other have the same shapes
            broadcasting = False

            align_offset = 0
            ellipsis = None

            new_shape = data0_shape
            new_ndim = data0._ndim
            new_axes = data0._axes
            new_size = data0._size

        else:
            # self and other have different shapes
            broadcasting = True

            data0_ndim = data0._ndim
            data1_ndim = other._ndim

            align_offset = data0_ndim - data1_ndim
            if align_offset >= 0:
                # self has at least as many axes as other
                shape0 = data0_shape[align_offset:]
                shape1 = data1_shape

                new_shape = data0_shape[:align_offset]
                new_ndim = data0_ndim
                new_axes = data0._axes
            else:
                # other has more axes than self
                align_offset = -align_offset
                shape0 = data0_shape
                shape1 = data1_shape[align_offset:]

                new_shape = data1_shape[:align_offset]
                new_ndim = data1_ndim
                if not data0_ndim:
                    new_axes = other._axes
                else:
                    new_axes = []
                    existing_axes = self._all_axis_names()
                    for n in new_shape:
                        axis = data0._new_axis_identifier(existing_axes)
                        existing_axes.append(axis)
                        new_axes.append(axis)
                    # --- End: for
                    new_axes += data0._axes
                # --- End: for

                align_offset = 0
            # --- End: if

            broadcast_indices = []
            for a, b in zip(shape0, shape1):
                if a == b:
                    new_shape += (a,)
                    broadcast_indices.append(None)
                    continue

                # Still here?
                if a > 1 and b == 1:
                    new_shape += (a,)
                elif b > 1 and a == 1:
                    new_shape += (b,)
                else:
                    raise ValueError(
                        "Can't broadcast shape {} against shape {}".format(
                            data1_shape, data0_shape))

                broadcast_indices.append(slice(None))

            new_size = functools_reduce(operator_mul, new_shape, 1)

            dummy_location = [None] * new_ndim
        # ---End: if

        new_flip = []

#        if broadcasting:
#            max_size = 0
#            for partition in data0.partitions.matrix.flat:
#                indices0 = partition.indices
#                indices1 = tuple([
#                    (index if not broadcast_index else broadcast_index)
#                    for index, broadcast_index in zip(
#                            indices0[align_offset:], broadcast_indices)
#                ])
#                indices1 = (Ellipsis,) + indices
#
#                shape0 = partition.shape
#                shape1 = [index.stop - index.start
#                          for index in parse_indices(other, indices1)]
#
#                broadcast_size = 1
#                for n0, n1 in izip_longest(
#                        shape0[::-1], shape1[::-1], fillvalue=1):
#                    if n0 > 1:
#                        broadcast_size *= n0
#                    else:
#                        broadcast_size *= n1
#                # --- End: for
#
#                if broadcast_size > max_size:
#                    max_size = broadcast_size
#            # --- End: for
#
#            chunksize = cf_chunksize()
#            ffff = max_size*(new_dtype.itemsize + 1)
#            if ffff > chunksize:
#                data0.chunk(chunksize*(chunksize/ffff))
#        # --- End: if

        # ------------------------------------------------------------
        # Create a Data object which just contains the metadata for
        # the result. If we're doing a binary arithmetic operation
        # then result will get filled with data and returned. If we're
        # an augmented arithmetic assignment then we'll update self
        # with this new metadata.
        # ------------------------------------------------------------

        # if new_shape != data0_shape:
        #     set_location_map = True
        #     new_size = self._size
        #     dummy_location   = [None] * new_ndim
        # else:
        #     set_location_map = False
        #     new_size = functools_reduce(mul, new_shape, 1)

#        if not set_location_map:
#            new_size = functools_reduce(mul, new_shape, 1)
#        else:
#            new_size = self._size

        result = data0.copy()
        result._shape = new_shape
        result._ndim = new_ndim
        result._size = new_size
        result._axes = new_axes
#        result._flip  = new_flip()

        # Is the result an array of date-time objects?
#        new_isdt = data0._isdt and new_Units.isreftime

        # ------------------------------------------------------------
        # Set the data-type of the result
        # ------------------------------------------------------------
        if method_type in ('_eq', '_ne', '_lt', '_le', '_gt', '_ge'):
            new_dtype = numpy_dtype(bool)
            rtol = self._rtol
            atol = self._atol
        else:
            if 'true' in method:
                new_dtype = numpy_dtype(float)
            elif not inplace:
                new_dtype = numpy_result_type(data0.dtype, other.dtype)
            else:
                new_dtype = data0.dtype
        # --- End: if

        # ------------------------------------------------------------
        # Set flags to control whether or not the data of result and
        # self should be kept in memory
        # ------------------------------------------------------------
#        keep_result_in_memory = result.fits_in_memory(new_dtype.itemsize)
#        keep_self_in_memory   = data0.fits_in_memory(data0.dtype.itemsize)
#        if not inplace:
#            # When doing a binary arithmetic operation we need to
#            # decide whether or not to keep self's data in memory
#            revert_to_file = True
#            save_self      = not data0.fits_in_memory(data0.dtype.itemsize)
#            keep_self_in_memory = data0.fits_in_memory(data0.dtype.itemsize)
#        else:
#            # When doing an augmented arithmetic assignment we don't
#            # need to keep self's original data in memory
#            revert_to_file      = False
#            save_self           = False
#            keep_self_in_memory = True

#        dimensions     = self._axes
#        direction = self.direction
#        units     = self.Units

        config = data0.partition_configuration(readonly=not inplace)

#        print('config[readonly] =', config['readonly'])

        #        if calendar_arithmetic:
#            pda_args['func']   = rt2dt
#            pda_args['update'] = False
#            pda_args['dtype']  = None

        original_numpy_seterr = numpy_seterr(**_seterr)

# Think about dtype, here.

        for partition_r, partition_s in zip(result.partitions.matrix.flat,
                                            data0.partitions.matrix.flat):

            partition_s.open(config)

            indices = partition_s.indices

            array0 = partition_s.array

            if broadcasting:
                indices = tuple([
                        (index if not broadcast_index else broadcast_index)
                        for index, broadcast_index in zip(
                            indices[align_offset:], broadcast_indices)
                        ])
                indices = (Ellipsis,) + indices

            array1 = other[indices].array

            # UNRESOLVED ISSUE: array1 could be much larger than the
            # chunk size.

            if not inplace:
                partition = partition_r
                partition.update_inplace_from(partition_s)
            else:
                partition = partition_s

            # --------------------------------------------------------
            # Do the binary operation on this partition's data
            # --------------------------------------------------------
#            if calendar_arithmetic:
#                pass
#            else:

            try:
                if method == '__eq__':  # and data0.Units.isreftime:
                    array0 = _numpy_isclose(
                        array0, array1, rtol=rtol, atol=atol)
                elif method == '__ne__':
                    array0 = ~_numpy_isclose(
                        array0, array1, rtol=rtol, atol=atol)
                else:
                    # print(method)
                    # print(repr(array0))
                    # print(repr(array1))
                    # print()
                    array0 = getattr(array0, method)(array1)
#            try:
#                array0 = getattr(array0, method)(array1)
            except FloatingPointError as error:
                # Floating point point errors have been trapped
                if _mask_fpe[0]:
                    # Redo the calculation ignoring the errors and
                    # then set invalid numbers to missing data
                    numpy_seterr(**_seterr_raise_to_ignore)
                    array0 = getattr(array0, method)(array1)
                    array0 = numpy_ma_masked_invalid(array0, copy=False)
                    numpy_seterr(**_seterr)
                else:
                    # Raise the floating point error exception
                    raise FloatingPointError(error)
            except TypeError as error:
                if inplace:
                    raise TypeError(
                        "Incompatible result data-type ({0!r}) for "
                        "in-place {1!r} arithmetic".format(
                            numpy_result_type(
                                array0.dtype, array1.dtype).name,
                            array0.dtype.name)
                    )
                else:
                    raise TypeError(error)
            # --- End: try

            if array0 is NotImplemented:
                array0 = numpy_zeros(partition.shape, dtype=bool)
            elif not array0.ndim and not isinstance(array0, numpy_ndarray):
                array0 = numpy_asanyarray(array0)

            if not inplace:
                p_datatype = array0.dtype
                if new_dtype != p_datatype:
                    new_dtype = numpy_result_type(p_datatype, new_dtype)

            partition.subarray = array0
            partition.Units = new_Units
            partition.axes = new_axes
            partition.flip = new_flip
            partition.part = []

            if broadcasting:
                partition.location = dummy_location
                partition.shape = list(array0.shape)

            partition._original = None
            partition._write_to_disk = False
            partition.close()

            if not inplace:
                partition_s.close()
        # --- End: for

        # Reset numpy.seterr
        numpy_seterr(**original_numpy_seterr)

        source = result.source(None)
        if source is not None and source.get_compression_type():
            result._del_Array(None)

        if not inplace:
            result._Units = new_Units
            result.dtype = new_dtype
            result._flip(new_flip)

            if broadcasting:
                result.partitions.set_location_map(result._axes)

            if method_type in ('_eq', '_ne', '_lt', '_le', '_gt', '_ge'):
                result.override_units(Units(), inplace=True)

            return result
        else:
            # Update the metadata for the new master array in place
            data0._shape = new_shape
            data0._ndim = new_ndim
            data0._size = new_size
            data0._axes = new_axes
            data0._flip(new_flip)
            data0._Units = new_Units
            data0.dtype = new_dtype

            if broadcasting:
                data0.partitions.set_location_map(new_axes)

            self.__dict__ = data0.__dict__

            return self

    def creation_commands(self, name='data', namespace='cf', indent=0,
                          string=True):
        '''Return the commands that would create the data object.

    .. versionadded:: 3.0.4

    :Parameters:

        name: `str` or None, optional
            Set the variable name of `Data` object that the commands
            create.

        namespace: `str`, optional
            The namespace containing classes of the ``cf``
            package. This is prefixed to the class name in commands
            that instantiate instances of ``cf`` objects. By default,
            *namespace* is ``'cf'``, i.e. it is assumed that ``cf``
            was imported as ``import cf``.

            *Parameter example:*
              If ``cf`` was imported as ``import cf as cfp`` then set
              ``namespace='cfp'``

            *Parameter example:*
              If ``cf`` was imported as ``from cf import *`` then set
              ``namespace=''``

        indent: `int`, optional
            Indent each line by this many spaces. By default no
            indentation is applied. Ignored if *string* is False.

        string: `bool`, optional
            If False then return each command as an element of a
            `list`. By default the commands are concatenated into
            a string, with a new line inserted between each command.

    :Returns:

        `str` or `list`
            The commands in a string, with a new line inserted between
            each command. If *string* is False then the separate
            commands are returned as each element of a `list`.

    **Examples:**

    >>> d
    <CF Data(3, 2): [[0.0, ..., 135.0]]] 'degrees_east'>
    >>> print(d.array)
    [[  0.  45.]
     [ 45.  90.]
     [ 90. 135.]]
    >>> print(d.creation_commands())
    data = cf.Data([[0.0, 45.0], [45.0, 90.0], [90.0, 135.0]], units='degrees_east', dtype='f8')

    >>> print(d.array)
    [-- 'beta' 'gamma' 'delta' 'epsilon']
    >>> d.creation_commands(name='d', namespace='', string=False)
    ["d_mask = Data([True, False, False, False, False], dtype='b1')",
     "d = Data([b'', b'beta', b'gamma', b'delta', b'epsilon'], dtype='S7', mask=d_mask)"]

        '''
        namespace0 = namespace
        if namespace0:
            namespace = namespace+"."
        else:
            namespace = ""

        indent = ' ' * indent

        mask = self.mask
        if mask.any():
            masked = True
            array = self.filled().array.tolist()
        else:
            masked = False
            array = self.array.tolist()

        units = self.get_units(None)
        if units is None:
            units = ''
        else:
            units = ", units={!r}".format(units)

        calendar = self.get_calendar(None)
        if calendar is None:
            calendar = ''
        else:
            calendar = ", calendar={!r}".format(calendar)

        fill_value = self.get_fill_value(None)
        if fill_value is None:
            fill_value = ''
        else:
            fill_value = ", fill_value={}".format(fill_value)

        dtype = self.dtype.descr[0][1][1:]

        if masked:
            mask = mask.creation_commands(name="mask".format(name),
                                          namespace=namespace0,
                                          string=True)
            mask = mask.replace('mask = ', 'mask=', 1)
            mask = ", {}".format(mask)
        else:
            mask = ''

        if name is None:
            name = ''
        else:
            name = name + " = "

        out = []
        out.append("{0}{1}{2}({3}{4}{5}, dtype={6!r}{7}{8})".format(
            name,
            namespace,
            self.__class__.__name__,
            array,
            units,
            calendar,
            dtype,
            mask,
            fill_value))

        if string:
            out[0] = indent+out[0]
            out = ('\n'+indent).join(out)

        return out

    def __query_set__(self, values):
        '''TODO

        '''
        i = iter(values)
        v = next(i)

        out = (self == v)
        for v in i:
            out |= (self == v)

        return out

#        new = self.copy()
#
#        pda_args = new.pda_args(revert_to_file=True)
#
#        for partition in new.partitions.matrix.flat:
#            array = partition.dataarray(**pda_args)
#
#            i = iter(values)
#            value = next(i)
#            out = (array == value)
#            for value in i:
#                out |= (array == value)
#
#            partition.subarray = out
#            partition.close()
#        # --- End: for
#
#        new.dtype = bool
#
#        return new

    def __query_wi__(self, value):
        '''TODO
        '''
        return (self >= value[0]) & (self <= value[1])

#        new = self.copy()
#
#        pda_args = new.pda_args(revert_to_file=True)
#
#        for partition in new.partitions.matrix.flat:
#            array = partition.dataarray(**pda_args)
#            print(array, new.Units, type(value0), value1)
#            partition.subarray = (array >= value0) & (array <= value1)
#            partition.close()
#        # --- End: for
#
#        new.dtype = bool
#
#        return new

    def __query_wo__(self, value):
        '''TODO

        '''
        return (self < value[0]) | (self > value[1])
#        new = self.copy()
#
#        pda_args = new.pda_args(revert_to_file=True)
#
#        for partition in new.partitions.matrix.flat:
#            array = partition.dataarray(**pda_args)
#            partition.subarray = (array < value0) | (array > value1)
#            partition.close()
#        # --- End: for
#
#        new.dtype = bool
#
#        return new

    @classmethod
    def concatenate(cls, data, axis=0, _preserve=True):
        '''Join a sequence of data arrays together.

    :Parameters:

        data: sequence of `Data`
            The data arrays to be concatenated. Concatenation is
            carried out in the order given. Each data array must have
            equivalent units and the same shape, except in the
            concatenation axis. Note that scalar arrays are treated as
            if they were one dimensional.

        axis: `int`, optional
            The axis along which the arrays will be joined. The
            default is 0. Note that scalar arrays are treated as if
            they were one dimensional.

        _preserve: `bool`, optional
            If False then the time taken to do the concatenation is
            reduced at the expense of changing the input data arrays
            given by the *data* parameter in place and **these in
            place changes will render the input data arrays
            unusable**. Therefore, only set to False if it is 100%
            certain that the input data arrays will not be accessed
            again. By default the input data arrays are preserved.

    :Returns:

        `Data`
            The concatenated data.

    **Examples:**

    >>> d = cf.Data([[1, 2], [3, 4]], 'km')
    >>> e = cf.Data([[5.0, 6.0]], 'metre')
    >>> f = cf.Data.concatenate((d, e))
    >>> print(f.array)
    [[ 1.     2.   ]
     [ 3.     4.   ]
     [ 0.005  0.006]]
    >>> f.equals(cf.Data.concatenate((d, e), axis=-2))
    True

    >>> e = cf.Data([[5.0], [6.0]], 'metre')
    >>> f = cf.Data.concatenate((d, e), axis=1)
    >>> print(f.array)
    [[ 1.     2.     0.005]
     [ 3.     4.     0.006]]

    >>> d = cf.Data(1, 'km')
    >>> e = cf.Data(50.0, 'metre')
    >>> f = cf.Data.concatenate((d, e))
    >>> print(f.array)
    [ 1.    0.05]

    >>> e = cf.Data([50.0, 75.0], 'metre')
    >>> f = cf.Data.concatenate((d, e))
    >>> print(f.array)
    [ 1.     0.05   0.075]

        '''
        data = tuple(data)
        if len(data) < 2:
            raise ValueError(
                "Can't concatenate: Must provide at least two data arrays")

        data0 = data[0]
        data = data[1:]

        if _preserve:
            data0 = data0.copy()
        else:
            # If data0 appears more than once in the input data arrays
            # then we need to copy it
            for d in data:
                if d is data0:
                    data0 = data0.copy()
                    break
        # --- End: if

        # Turn a scalar array into a 1-d array
        ndim = data0._ndim
        if not ndim:
            data0.insert_dimension(inplace=True)
            ndim = 1

        # ------------------------------------------------------------
        # Check that the axis, shapes and units of all of the input
        # data arrays are consistent
        # ------------------------------------------------------------
        if axis < 0:
            axis += ndim
        if not 0 <= axis < ndim:
            raise ValueError(
                "Can't concatenate: Invalid axis specification: Expected "
                "-{0}<=axis<{0}, got axis={1}".format(
                    ndim, axis)
            )

        shape0 = data0._shape
        units0 = data0.Units
        axis_p1 = axis + 1
        for data1 in data:
            shape1 = data1._shape
            if (shape0[axis_p1:] != shape1[axis_p1:] or
                    shape0[:axis] != shape1[:axis]):
                raise ValueError(
                    "Can't concatenate: All the input array axes except "
                    "for the concatenation axis must have the same size"
                )

            if not units0.equivalent(data1.Units):
                raise ValueError(
                    "Can't concatenate: All the input arrays must have "
                    "equivalent units"
                )
        # --- End: for

        for i, data1 in enumerate(data):
            if _preserve:
                data1 = data1.copy()
            else:
                # If data1 appears more than once in the input data
                # arrays then we need to copy it
                for d in data[i+1:]:
                    if d is data1:
                        data1 = data1.copy()
                        break
            # --- End: if

            # Turn a scalar array into a 1-d array
            if not data1._ndim:
                data1.insert_dimension(inplace=True)

            shape1 = data1._shape

            # ------------------------------------------------------------
            # 1. Make sure that the internal names of the axes match
            # ------------------------------------------------------------
            axis_map = {}
            if data1._pmsize < data0._pmsize:
                for axis1, axis0 in zip(data1._axes, data0._axes):
                    axis_map[axis1] = axis0

                data1._change_axis_names(axis_map)
            else:
                for axis1, axis0 in zip(data1._axes, data0._axes):
                    axis_map[axis0] = axis1

                data0._change_axis_names(axis_map)
            # --- End: if

            # ------------------------------------------------------------
            # Find the internal name of the concatenation axis
            # ------------------------------------------------------------
            Paxis = data0._axes[axis]

            # ------------------------------------------------------------
            # 2. Make sure that the aggregating axis is an axis of the
            #    partition matrix of both arrays and that the partition
            #    matrix axes are the same in both arrays (although, for
            #    now, they may have different orders)
            #
            # Note:
            #
            # a) This may involve adding new partition matrix axes to
            #    either or both of data0 and data1.
            #
            # b) If the aggregating axis needs to be added it is inserted
            #    as the outer (slowest varying) axis to reduce the
            #    likelihood of having to (expensively) transpose the
            #    partition matrix.
            # ------------------------------------------------------------
            for f, g in zip((data0, data1),
                            (data1, data0)):

                g_pmaxes = g.partitions.axes
                if Paxis in g_pmaxes:
                    g_pmaxes = g_pmaxes[:]
                    g_pmaxes.remove(Paxis)

                f_partitions = f.partitions
                f_pmaxes = f_partitions.axes
                for pmaxis in g_pmaxes[::-1] + [Paxis]:
                    if pmaxis not in f_pmaxes:
                        f_partitions.insert_dimension(pmaxis, inplace=True)

#                if Paxis not in f_partitions.axes:
#                    f_partitions.insert_dimension(Paxis, inplace=True)
            # --- End: for

            # ------------------------------------------------------------
            # 3. Make sure that aggregating axis is the outermost (slowest
            #    varying) axis of the partition matrix of data0
            # ------------------------------------------------------------
            ipmaxis = data0.partitions.axes.index(Paxis)
            if ipmaxis:
                data0.partitions.swapaxes(ipmaxis, 0, inplace=True)

            # ------------------------------------------------------------
            # 4. Make sure that the partition matrix axes of data1 are in
            #    the same order as those in data0
            # ------------------------------------------------------------
            pmaxes1 = data1.partitions.axes
            ipmaxes = [pmaxes1.index(pmaxis) for pmaxis in
                       data0.partitions.axes]
            data1.partitions.transpose(ipmaxes, inplace=True)

            # --------------------------------------------------------
            # 5. Create new partition boundaries in the partition
            #    matrices of data0 and data1 so that their partition
            #    arrays may be considered as different slices of a
            #    common, larger hyperrectangular partition array.
            #
            # Note:
            #
            # * There is no need to add any boundaries across the
            #   concatenation axis.
            # --------------------------------------------------------
            boundaries0 = data0.partition_boundaries()
            boundaries1 = data1.partition_boundaries()

            for dim in data0.partitions.axes[1:]:

                # Still here? Then see if there are any partition matrix
                # boundaries to be created for this partition dimension
                bounds0 = boundaries0[dim]
                bounds1 = boundaries1[dim]

                symmetric_diff = set(bounds0).symmetric_difference(bounds1)
                if not symmetric_diff:
                    # The partition boundaries for this partition
                    # dimension are already the same in data0 and data1
                    continue

                # Still here? Then there are some partition boundaries to
                # be created for this partition dimension in data0 and/or
                # data1.
                for f, g, bf, bg in ((data0, data1, bounds0, bounds1),
                                     (data1, data0, bounds1, bounds0)):
                    extra_bounds = [i for i in bg if i in symmetric_diff]
                    f.add_partitions(extra_bounds, dim)
                # --- End: for
            # --- End: for

            # ------------------------------------------------------------
            # 6. Concatenate data0 and data1 partition matrices
            # ------------------------------------------------------------
#            if data0._flip != data1._flip:
            if data0._flip() != data1._flip():
                data0._move_flip_to_partitions()
                data1._move_flip_to_partitions()

            matrix0 = data0.partitions.matrix
            matrix1 = data1.partitions.matrix

            new_pmshape = list(matrix0.shape)
            new_pmshape[0] += matrix1.shape[0]

            # Initialise an empty partition matrix with the new shape
            new_matrix = numpy_empty(new_pmshape, dtype=object)

            # Insert the data0 partition matrix
            new_matrix[:matrix0.shape[0]] = matrix0

            # Insert the data1 partition matrix
            new_matrix[matrix0.shape[0]:] = matrix1

            data0.partitions.matrix = new_matrix

            # Update the location map of the partition matrix of data0
            data0.partitions.set_location_map((Paxis,), (axis,))

            # ------------------------------------------------------------
            # 7. Update the size, shape and dtype of data0
            # ------------------------------------------------------------
            original_shape0 = data0._shape

            data0._size += data1._size

            shape0 = list(shape0)
            shape0[axis] += shape1[axis]
            data0._shape = tuple(shape0)

            dtype0 = data0.dtype
            dtype1 = data1.dtype
            if dtype0 != dtype1:
                data0.dtype = numpy_result_type(dtype0, dtype1)

            # --------------------------------------------------------
            # 8. Concatenate the auxiliary mask
            # --------------------------------------------------------
            new_auxiliary_mask = []
            if data0._auxiliary_mask:
                # data0 has an auxiliary mask
                for mask in data0._auxiliary_mask:
                    size = mask.size
                    if ((size > 1 and mask.shape[axis] > 1) or
                            (size == 1 and mask.datum())):
                        new_shape = list(mask.shape)
                        new_shape[axis] = shape0[axis]
                        new_mask = cls.empty(new_shape, dtype=bool)
                        indices = [slice(None)] * new_mask.ndim

                        indices[axis] = slice(0, original_shape0[axis])
                        new_mask[tuple(indices)] = mask

                        indices[axis] = slice(original_shape0[axis], None)
                        new_mask[tuple(indices)] = False
                    else:
                        new_auxiliary_mask.append(mask)

                    new_auxiliary_mask.append(new_mask)
                # --- End: for

            if data1._auxiliary_mask:
                # data1 has an auxiliary mask
                for mask in data1._auxiliary_mask:
                    size = mask.size
                    if ((size > 1 and mask.shape[axis] > 1) or
                            (size == 1 and mask.datum())):
                        new_shape = list(mask.shape)
                        new_shape[axis] = shape0[axis]
                        new_mask = cls.empty(new_shape, dtype=bool)

                        indices = [slice(None)] * new_mask.ndim

                        indices[axis] = slice(0, original_shape0[axis])
                        new_mask[tuple(indices)] = False

                        indices[axis] = slice(original_shape0[axis], None)
                        new_mask[tuple(indices)] = mask
                    else:
                        new_auxiliary_mask.append(mask)

                    new_auxiliary_mask.append(new_mask)
                # --- End: for
            # --- End: if

            if new_auxiliary_mask:
                data0._auxiliary_mask = new_auxiliary_mask
#                # Set the concatenated auxiliary mask
#                for mask in new_auxiliary_mask:
#                    data0._auxiliary_mask_add_component(mask)
        # --- End: for

        # ------------------------------------------------------------
        # Done
        # ------------------------------------------------------------
        return data0

    def _move_flip_to_partitions(self):
        '''TODO

    .. note:: This does not change the master array.

        '''
#        flip = self._flip
        flip = self._flip()
        if not flip:
            return

        for partition in self.partitions.matrix.flat:
            p_axes = partition.axes
            p_flip = partition.flip[:]
            for axis in flip:
                if axis in p_flip:
                    p_flip.remove(axis)
                elif axis in p_axes:
                    p_flip.append(axis)
            # --- End: for
            partition.flip = p_flip
        # --- End: for

#        self._flip = []
        self._flip([])

#     def _parse_axes(self, axes, method=None):
#        '''
#
# :Parameters:
#
#     axes: (sequence of) `int`
#         The axes of the data array. May be one of, or a sequence of
#         any combination of zero or more of:
#
#             * The integer position of a dimension in the data array
#               (negative indices allowed).
#
#     method: `str`
#
# :Returns:
#
#     `list`
#
# **Examples:**
#
# '''
#         ndim = self._ndim
#
#         if isinstance(axes, int):
#             axes = (axes,)
#
#         axes2 = []
#         for axis in axes:
#             if 0 <= axis < ndim:
#                 axes2.append(axis)
#             elif -ndim <= axis < 0:
#                 axes2.append(axis + ndim)
#             else:
#                 raise ValueError(
#                     "Invalid axis: {!r}".format(method, axis))
#         # --- End: for
#
#         # Check for duplicate axes
#         n = len(axes2)
#         if n > 1 and n > len(set(axes2)):
#             raise ValueError("Can't {}: Duplicate axis: {}".format(
#                 method, axes2))
#
#         return axes2

    def _unary_operation(self, operation):
        '''Implement unary arithmetic operations.

    It is called by the unary arithmetic methods, such as
    __abs__().

    .. seealso:: `_binary_operation`

    :Parameters:

        operation: `str`
            The unary arithmetic method name (such as "__invert__").

    :Returns:

        `Data`
            A new Data array.

    **Examples:**

    >>> d = cf.Data([[1, 2, -3, -4, -5]])

    >>> e = d._unary_operation('__abs__')
    >>> print(e.array)
    [[1 2 3 4 5]]

    >>> e = d.__abs__()
    >>> print(e.array)
    [[1 2 3 4 5]]

    >>> e = abs(d)
    >>> print(e.array)
    [[1 2 3 4 5]]

        '''
        self.to_memory()

        new = self.copy()

        config = new.partition_configuration(readonly=True)

        for partition in new.partitions.matrix.flat:
            partition.open(config)
            array = partition.array
            partition.subarray = getattr(operator, operation)(array)
            partition.close()

        return new

    def __add__(self, other):
        '''The binary arithmetic operation ``+``

    x.__add__(y) <==> x+y

        '''
        return self._binary_operation(other, '__add__')

    def __iadd__(self, other):
        '''The augmented arithmetic assignment ``+=``

    x.__iadd__(y) <==> x+=y

        '''
        return self._binary_operation(other, '__iadd__')

    def __radd__(self, other):
        '''The binary arithmetic operation ``+`` with reflected operands

    x.__radd__(y) <==> y+x

        '''
        return self._binary_operation(other, '__radd__')

    def __sub__(self, other):
        '''The binary arithmetic operation ``-``

    x.__sub__(y) <==> x-y

        '''
        return self._binary_operation(other, '__sub__')

    def __isub__(self, other):
        '''The augmented arithmetic assignment ``-=``

    x.__isub__(y) <==> x-=y

        '''
        return self._binary_operation(other, '__isub__')

    def __rsub__(self, other):
        '''The binary arithmetic operation ``-`` with reflected operands

    x.__rsub__(y) <==> y-x

        '''
        return self._binary_operation(other, '__rsub__')

    def __mul__(self, other):
        '''The binary arithmetic operation ``*``

    x.__mul__(y) <==> x*y

        '''
        return self._binary_operation(other, '__mul__')

    def __imul__(self, other):
        '''The augmented arithmetic assignment ``*=``

    x.__imul__(y) <==> x*=y

        '''
        return self._binary_operation(other, '__imul__')

    def __rmul__(self, other):
        '''The binary arithmetic operation ``*`` with reflected operands

    x.__rmul__(y) <==> y*x

        '''
        return self._binary_operation(other, '__rmul__')

    def __div__(self, other):
        '''The binary arithmetic operation ``/``

    x.__div__(y) <==> x/y

        '''
        return self._binary_operation(other, '__div__')

    def __idiv__(self, other):
        '''The augmented arithmetic assignment ``/=``

    x.__idiv__(y) <==> x/=y

        '''
        return self._binary_operation(other, '__idiv__')

    def __rdiv__(self, other):
        '''The binary arithmetic operation ``/`` with reflected operands

    x.__rdiv__(y) <==> y/x

        '''
        return self._binary_operation(other, '__rdiv__')

    def __floordiv__(self, other):
        '''The binary arithmetic operation ``//``

    x.__floordiv__(y) <==> x//y

        '''
        return self._binary_operation(other, '__floordiv__')

    def __ifloordiv__(self, other):
        '''The augmented arithmetic assignment ``//=``

    x.__ifloordiv__(y) <==> x//=y

        '''
        return self._binary_operation(other, '__ifloordiv__')

    def __rfloordiv__(self, other):
        '''The binary arithmetic operation ``//`` with reflected operands

    x.__rfloordiv__(y) <==> y//x

        '''
        return self._binary_operation(other, '__rfloordiv__')

    def __truediv__(self, other):
        '''The binary arithmetic operation ``/`` (true division)

    x.__truediv__(y) <==> x/y

        '''
        return self._binary_operation(other, '__truediv__')

    def __itruediv__(self, other):
        '''The augmented arithmetic assignment ``/=`` (true division)

    x.__itruediv__(y) <==> x/=y

        '''
        return self._binary_operation(other, '__itruediv__')

    def __rtruediv__(self, other):
        '''The binary arithmetic operation ``/`` (true division) with
    reflected operands

    x.__rtruediv__(y) <==> y/x

        '''
        return self._binary_operation(other, '__rtruediv__')

    def __pow__(self, other, modulo=None):
        '''The binary arithmetic operations ``**`` and ``pow``

    x.__pow__(y) <==> x**y

        '''
        if modulo is not None:
            raise NotImplementedError(
                "3-argument power not supported for {!r}".format(
                    self.__class__.__name__))

        return self._binary_operation(other, '__pow__')

    def __ipow__(self, other, modulo=None):
        '''The augmented arithmetic assignment ``**=``

    x.__ipow__(y) <==> x**=y

        '''
        if modulo is not None:
            raise NotImplementedError(
                "3-argument power not supported for {!r}".format(
                    self.__class__.__name__))

        return self._binary_operation(other, '__ipow__')

    def __rpow__(self, other, modulo=None):
        '''The binary arithmetic operations ``**`` and ``pow`` with
    reflected operands

    x.__rpow__(y) <==> y**x

        '''
        if modulo is not None:
            raise NotImplementedError(
                "3-argument power not supported for {!r}".format(
                    self.__class__.__name__))

        return self._binary_operation(other, '__rpow__')

    def __mod__(self, other):
        '''The binary arithmetic operation ``%``

    x.__mod__(y) <==> x % y

        '''
        return self._binary_operation(other, '__mod__')

    def __imod__(self, other):
        '''The binary arithmetic operation ``%=``

    x.__imod__(y) <==> x %= y

        '''
        return self._binary_operation(other, '__imod__')

    def __rmod__(self, other):
        '''The binary arithmetic operation ``%`` with reflected operands

    x.__rmod__(y) <==> y % x

        '''
        return self._binary_operation(other, '__rmod__')

    def __eq__(self, other):
        '''The rich comparison operator ``==``

    x.__eq__(y) <==> x==y

        '''
        return self._binary_operation(other, '__eq__')

    def __ne__(self, other):
        '''The rich comparison operator ``!=``

    x.__ne__(y) <==> x!=y

        '''
        return self._binary_operation(other, '__ne__')

    def __ge__(self, other):
        '''The rich comparison operator ``>=``

    x.__ge__(y) <==> x>=y

        '''
        return self._binary_operation(other, '__ge__')

    def __gt__(self, other):
        '''The rich comparison operator ``>``

    x.__gt__(y) <==> x>y

        '''
        return self._binary_operation(other, '__gt__')

    def __le__(self, other):
        '''The rich comparison operator ``<=``

    x.__le__(y) <==> x<=y

        '''
        return self._binary_operation(other, '__le__')

    def __lt__(self, other):
        '''The rich comparison operator ``<``

    x.__lt__(y) <==> x<y

        '''
        return self._binary_operation(other, '__lt__')

    def __and__(self, other):
        '''The binary bitwise operation ``&``

    x.__and__(y) <==> x&y

        '''
        return self._binary_operation(other, '__and__')

    def __iand__(self, other):
        '''The augmented bitwise assignment ``&=``

    x.__iand__(y) <==> x&=y

        '''
        return self._binary_operation(other, '__iand__')

    def __rand__(self, other):
        '''The binary bitwise operation ``&`` with reflected operands

    x.__rand__(y) <==> y&x

        '''
        return self._binary_operation(other, '__rand__')

    def __or__(self, other):
        '''The binary bitwise operation ``|``

    x.__or__(y) <==> x|y

        '''
        return self._binary_operation(other, '__or__')

    def __ior__(self, other):
        '''The augmented bitwise assignment ``|=``

    x.__ior__(y) <==> x|=y

        '''
        return self._binary_operation(other, '__ior__')

    def __ror__(self, other):
        '''The binary bitwise operation ``|`` with reflected operands

    x.__ror__(y) <==> y|x

        '''
        return self._binary_operation(other, '__ror__')

    def __xor__(self, other):
        '''The binary bitwise operation ``^``

    x.__xor__(y) <==> x^y

        '''
        return self._binary_operation(other, '__xor__')

    def __ixor__(self, other):
        '''The augmented bitwise assignment ``^=``

    x.__ixor__(y) <==> x^=y

        '''
        return self._binary_operation(other, '__ixor__')

    def __rxor__(self, other):
        '''The binary bitwise operation ``^`` with reflected operands

    x.__rxor__(y) <==> y^x

        '''
        return self._binary_operation(other, '__rxor__')

    def __lshift__(self, y):
        '''The binary bitwise operation ``<<``

    x.__lshift__(y) <==> x<<y

        '''
        return self._binary_operation(y, '__lshift__')

    def __ilshift__(self, y):
        '''The augmented bitwise assignment ``<<=``

    x.__ilshift__(y) <==> x<<=y

        '''
        return self._binary_operation(y, '__ilshift__')

    def __rlshift__(self, y):
        '''The binary bitwise operation ``<<`` with reflected operands

    x.__rlshift__(y) <==> y<<x

        '''
        return self._binary_operation(y, '__rlshift__')

    def __rshift__(self, y):
        '''The binary bitwise operation ``>>``

    x.__lshift__(y) <==> x>>y

        '''
        return self._binary_operation(y, '__rshift__')

    def __irshift__(self, y):
        '''The augmented bitwise assignment ``>>=``

    x.__irshift__(y) <==> x>>=y

        '''
        return self._binary_operation(y, '__irshift__')

    def __rrshift__(self, y):
        '''The binary bitwise operation ``>>`` with reflected operands

    x.__rrshift__(y) <==> y>>x

        '''
        return self._binary_operation(y, '__rrshift__')

    def __abs__(self):
        '''The unary arithmetic operation ``abs``

    x.__abs__() <==> abs(x)

        '''
        return self._unary_operation('__abs__')

    def __neg__(self):
        '''The unary arithmetic operation ``-``

    x.__neg__() <==> -x

        '''
        return self._unary_operation('__neg__')

    def __invert__(self):
        '''The unary bitwise operation ``~``

    x.__invert__() <==> ~x

        '''
        return self._unary_operation('__invert__')

    def __pos__(self):
        '''The unary arithmetic operation ``+``

    x.__pos__() <==> +x

        '''
        return self._unary_operation('__pos__')

    def _all_axis_names(self):
        '''Return a set of all the dimension names in use by the data array.

    Note that the output set includes dimensions of individual
    partitions which are not dimensions of the master data array.

    :Returns:

        `list` of `str`
            The axis names.

    **Examples:**

    >>> d._axes
    ['dim1', 'dim0']
    >>> d.partitions.info('_dimensions')
    [['dim0', 'dim0'],
     ['dim1', 'dim0', 'dim2']]
    >>> d._all_axis_names()
    ['dim2', dim0', 'dim1']

        '''
        all_axes = self._all_axes
        if not all_axes:
            return list(self._axes)
        else:
            return list(all_axes)

    def _change_axis_names(self, axis_map):
        '''Change the axis names.

    The axis names are arbitrary, so mapping them to another arbitrary
    collection does not change the data array values, units, nor axis
    order.

        '''
        # Find any axis names which are not mapped. If there are any,
        # then update axis_map.
        all_axes = self._all_axes
        if all_axes:
            d = set(all_axes).difference(axis_map)
            if d:
                axis_map = axis_map.copy()
                existing_axes = list(all_axes)
                for axis in d:
                    if axis in axis_map.values():
                        axis_map[axis] = self._new_axis_identifier(
                            existing_axes)
                        existing_axes.append(axis)
                    else:
                        axis_map[axis] = axis
        # --- End: if

        if all([axis0 == axis1 for axis0, axis1 in axis_map.items()]):
            # Return without doing anything if the mapping is null
            return

        # Axes
        self._axes = [axis_map[axis] for axis in self._axes]

        # All axes
        if all_axes:
            self._all_axes = tuple([axis_map[axis] for axis in all_axes])

        # Flipped axes
#        flip = self._flip
        flip = self._flip()
        if flip:
            self._flip([axis_map[axis] for axis in flip])
#            self._flip = [axis_map[axis] for axis in flip]

        # HDF chunks
        chunks = self._HDF_chunks
        if chunks:
            self._HDF_chunks = dict([(axis_map[axis], size)
                                     for axis, size in chunks.items()])

        # Partitions in the partition matrix
        self.partitions.change_axis_names(axis_map)

    @_deprecated_kwarg_check('i')
    @_inplace_enabled
    def _collapse(self, func, fpartial, ffinalise, axes=None,
                  squeeze=False, weights=None, mtol=1, units=None,
                  inplace=False, i=False, _preserve_partitions=False,
                  **kwargs):
        '''Collapse the data.

    :Parameters:

        func: function

        fpartial: function

        ffinalize: function

        axes: (sequence of) `int`, optional
            The axes to be collapsed. By default flattened input is
            used. Each axis is identified by its integer position. No
            axes are collapsed if *axes* is an empty sequence.

        squeeze: `bool`, optional
            If False then the axes which are collapsed are left in the
            result as axes with size 1. In this case the result will
            broadcast correctly against the original array. By default
            collapsed axes are removed.

        weights: *optional*

        {{inplace: `bool`, optional}}

        {{i: deprecated at version 3.0.0}}

        _preserve_partitions: `bool`, optional
            If True then preserve the shape of the partition matrix of
            the input data, at the expense of a much slower
            execution. By default, the partition matrix may be reduced
            (using `varray`) to considerably speed things up.

        kwargs: *optional*

    :Returns:

        `Data` or `None`

        '''
        d = _inplace_enabled_define_and_cleanup(self)
        ndim = d._ndim
        self_axes = d._axes
        self_shape = d._shape

        original_self_axes = self_axes[:]

        if axes is None:
            # Collapse all axes
            axes = list(range(ndim))
            n_collapse_axes = ndim
            n_non_collapse_axes = 0
            Nmax = d._size
        elif not axes and axes != 0:
            # Collapse no axes
            if inplace:
                d = None
            return d
        else:
            # Collapse some (maybe all) axes
            axes = sorted(d._parse_axes(axes))  # , '_collapse'))
            n_collapse_axes = len(axes)
            n_non_collapse_axes = ndim - n_collapse_axes
            Nmax = 1
            for i in axes:
                Nmax *= self_shape[i]
        # --- End: if

        # -------------------------------------------------------------
        # Parse the weights.
        #
        # * Change the keys from dimension names to the integer
        #   positions of the dimensions.
        #
        # * Make sure all non-null weights are Data objects.
        # ------------------------------------------------------------
        if weights is not None:
            if not isinstance(weights, dict):
                # If the shape of the weights is not the same as the
                # shape of the data array then the weights are assumed
                # to span the collapse axes in the order in which they
                # are given
                if numpy_shape(weights) == self_shape:
                    weights = {tuple(self_axes): weights}
                else:
                    weights = {tuple([self_axes[i] for i in axes]): weights}

            else:
                weights = weights.copy()
                weights_axes = set()
                for key, value in tuple(weights.items()):
                    del weights[key]
                    key = d._parse_axes(key)  # , 'asdasds12983487 TODO')
                    if weights_axes.intersection(key):
                        raise ValueError("Duplicate weights axis")

                    weights_axes.update(key)
                    weights[tuple([self_axes[i] for i in key])] = value
                # --- End: for

                if not weights_axes.intersection(axes):
                    # Ignore all of the weights if none of them span
                    # any collapse axes
                    weights = {}
            # --- End: if

            for key, weight in tuple(weights.items()):
                if weight is None or numpy_size(weight) == 1:
                    # Ignore undefined weights and size 1 weights
                    del weights[key]
                    continue

                weight_ndim = numpy_ndim(weight)
                if weight_ndim != len(key):
                    raise ValueError(
                        "Can't collapse: Incorrect number of weights "
                        "axes (%d != %d)" % (weight.ndim, len(key))
                    )

                if weight_ndim > ndim:
                    raise ValueError(
                        "Can't collapse: Incorrect number of weights "
                        "axes (%d > %d)" % (weight.ndim, ndim)
                    )

                for n, axis in zip(numpy_shape(weight), key):
                    if n != self_shape[self_axes.index(axis)]:
                        raise ValueError(
                            "Can't collapse: Incorrect weights "
                            "shape {!r}".format(numpy_shape(weight))
                        )
                # --- End: for

                # Convert weight to a data object, if necessary.
                weight = type(self).asdata(weight)

                if weight.dtype.char in ('S', 'U'):
                    # Ignore string-valued weights
                    del weights[key]
                    continue

                weights[key] = weight
            # --- End: for
        # --- End: if

        if axes != list(range(n_non_collapse_axes, ndim)):
            transpose_iaxes = [i for i in range(ndim) if i not in axes] + axes
            d.transpose(transpose_iaxes, inplace=True)

        if weights:
            # Optimize when weights span only non-partitioned axes
            # (do this before permuting the order of the weight
            # axes to be consistent with the order of the data
            # axes)
            weights = d._collapse_optimize_weights(weights)

            # Permute the order of the weight axes to be
            # consistent with the order of the data axes
            self_axes = d._axes
            for key, w in tuple(weights.items()):
                key1 = tuple([axis for axis in self_axes if axis in key])

                if key1 != key:
                    w = w.transpose([key.index(axis) for axis in key1])

                del weights[key]
                ikey = tuple([self_axes.index(axis) for axis in key1])

                weights[ikey] = w

            # Add the weights to kwargs
            kwargs['weights'] = weights

#            for key, weight in tuple(weights.items()):
#                key = set(key)
#                if len(key) > n_collapse_axes and key.issuperset(axes):
#                    shape = tuple(self.shape[i] for i in axes)
#                    raise ValueError(
#                        "Weights {!r} span too many axes. Expected "
#                        "weights shape to broadcast to {}".format(
#                            weight, shape)
#                    )
#
#                if key.difference(axes):
#                    raise ValueError(
#                        'Weights {!r} span a non-collapse axis.'.format(
#                            weight)
#                    )
        # --- End: for

        # If the input data array 'fits' in one chunk of memory, then
        # make sure that it has only one partition
        if (not mpi_on and not _preserve_partitions and d._pmndim and
                d.fits_in_one_chunk_in_memory(d.dtype.itemsize)):
            d.varray

        # -------------------------------------------------------------
        # Initialise the output data array
        # -------------------------------------------------------------
        new = d[(Ellipsis,) + (0,)*n_collapse_axes]

        new._auxiliary_mask = None
        for partition in new.partitions.matrix.flat:
            # Do this so as not to upset the ref count on the
            # parittion's of d
            del partition.subarray

        # d.to_memory()

#        save = not new.fits_in_memory(new.dtype.itemsize)
        keep_in_memory = new.fits_in_memory(new.dtype.itemsize)

        datatype = d.dtype

        if units is None:
            new_units = new.Units
        else:
            new_units = units

        p_axes = new._axes[:n_non_collapse_axes]
        p_units = new_units

        c_slice = (slice(None),) * n_collapse_axes

        config = new.partition_configuration(
            readonly=False,
            auxiliary_mask=None,  # DCH ??x
            extra_memory=False
        )

        if mpi_on:
            mode = collapse_parallel_mode()
            if mode == 0:
                # Calculate the number of partitions in each subspace,
                # assuming this will always be the same in each one and
                # compare to the number of partitions in the new partition
                # matrix times the maximum number of partitions per process in
                # each case. The latter is calculated by
                # _flag_partitions_for_processing
                new._flag_partitions_for_processing()
                partition = new.partitions.matrix.item(
                    (0,) * new._pmndim)  # "first" partition of new
                indices = partition.indices[:n_non_collapse_axes] + c_slice
                data = d[indices]
                data._flag_partitions_for_processing()
                n_data = data.partitions.matrix.size
                n_new = new.partitions.matrix.size

                if (new._max_partitions_per_process*n_data >
                        data._max_partitions_per_process*n_new):
                    # "turn on" parallelism in _collapse_subspace
                    _parallelise_collapse_sub = True
                    # "turn off" parallelism in _collapse
                    _parallelise_collapse = False
                else:
                    # "turn off" parallelism in _collapse_subspace
                    _parallelise_collapse_sub = False
                    # "turn on" parallelism in _collapse
                    _parallelise_collapse = True
                # --- End: if
            elif mode == 1:
                # "turn off" parallelism in _collapse_subspace
                _parallelise_collapse_sub = False
                # "turn on" parallelism in _collapse
                _parallelise_collapse = True
            elif mode == 2:
                # "turn on" parallelism in _collapse_subspace
                _parallelise_collapse_sub = True
                # "turn off" parallelism in _collapse
                _parallelise_collapse = False
            else:
                raise ValueError('Invalid collapse parallel mode')
            # --- End: if
        else:
            # "turn off" parallelism in both functions
            _parallelise_collapse_sub = False
            _parallelise_collapse = False

        # Flag which partitions will be processed on this rank. If
        # _parallelise_collapse is False then all partitions will be
        # flagged for processing.
        new._flag_partitions_for_processing(_parallelise_collapse)

        processed_partitions = []
        for pmindex, partition in numpy_ndenumerate(new.partitions.matrix):
            if partition._process_partition:
                # Only process the partition if it is flagged
                partition.open(config)

                # Save the position of the partition in the partition
                # matrix
                partition._pmindex = pmindex

                partition.axes = p_axes
                partition.flip = []
                partition.part = []
                partition.Units = p_units

                if squeeze:
                    # Note: parentheses for line continuation (not a tuple):
                    partition.location = (
                        partition.location[:n_non_collapse_axes])
                    partition.shape = partition.shape[:n_non_collapse_axes]

                indices = partition.indices[:n_non_collapse_axes] + c_slice

                partition.subarray = d._collapse_subspace(
                    func, fpartial, ffinalise,
                    indices, n_non_collapse_axes, n_collapse_axes,
                    Nmax, mtol, _preserve_partitions=_preserve_partitions,
                    _parallelise_collapse_subspace=_parallelise_collapse_sub,
                    **kwargs)

                partition.close(keep_in_memory=keep_in_memory)

                # Add each partition to a list of processed partitions
                processed_partitions.append(partition)
            # --- End: if
        # --- End: for

        # processed_partitions contains a list of all the partitions
        # that have been processed on this rank. In the serial case
        # this is all of them and this line of code has no
        # effect. Otherwise the processed partitions from each rank
        # are distributed to every rank and processed_partitions now
        # contains all the processed partitions from every rank.
        processed_partitions = self._share_partitions(processed_partitions,
                                                      _parallelise_collapse)

        # Put the processed partitions back in the partition matrix
        # according to each partitions _pmindex attribute set above.
        pm = new.partitions.matrix
        for partition in processed_partitions:
            pm[partition._pmindex] = partition

            p_datatype = partition.subarray.dtype
            if datatype != p_datatype:
                datatype = numpy_result_type(p_datatype, datatype)
        # --- End: for

        # Share the lock files created by each rank for each partition
        # now in a temporary file so that __del__ knows which lock
        # files to check if present
        new._share_lock_files(_parallelise_collapse)

        new._all_axes = None
#        new._flip = []
        new._flip([])
        new._Units = new_units
        new.dtype = datatype

        if squeeze:
            new._axes = p_axes
            new._ndim = ndim - n_collapse_axes
            new._shape = new._shape[:new._ndim]
        else:
            new_axes = new._axes
            if new_axes != original_self_axes:
                iaxes = [new_axes.index(axis) for axis in original_self_axes]
                new.transpose(iaxes, inplace=True)
        # --- End: if

        # ------------------------------------------------------------
        # Update d in place and return
        # ------------------------------------------------------------
        d.__dict__ = new.__dict__

        return d

    def _collapse_subspace(self, func, fpartial, ffinalise, indices,
                           n_non_collapse_axes, n_collapse_axes, Nmax,
                           mtol, weights=None,
                           _preserve_partitions=False,
                           _parallelise_collapse_subspace=True,
                           **kwargs):
        '''

Collapse a subspace of a data array.

If set, *weights* and *kwargs* are passed to the function call. If
there is a *weights* keyword argument then this should either evaluate
to False or be a dictionary of weights for at least one of the data
dimensions.

:Parameters:

    func : function

    fpartial : function

    ffinalise : function

    indices: tuple
        The indices of the master array which would create the
        subspace.

    n_non_collapse_axes : int
        The number of data array axes which are not being
        collapsed. It is assumed that they are in the slowest moving
        positions.

    n_collapse_axes : int
        The number of data array axes which are being collapsed. It is
        assumed that they are in the fastest moving positions.

    weights : dict, optional

    kwargs : *optional*

:Returns:

    `list`

**Examples:**

'''

        ndim = self._ndim

        master_shape = self.shape

        data = self[indices]

        # If the input data array 'fits' in one chunk of memory, then
        # make sure that it has only one partition
        if (not mpi_on and not _preserve_partitions and data._pmndim
                and data.fits_in_memory(data.dtype.itemsize)):
            data.varray

        # True iff at least two, but not all, axes are to be
        # collapsed.
        reshape = 1 < n_collapse_axes < ndim

        out = None

        if n_collapse_axes == ndim:
            # All axes are to be collapsed
            kwargs.pop('axis', None)
        else:
            # At least one axis, but not all axes, are to be
            # collapsed. It is assumed that the collapse axes are in
            # the last (fastest varying) positions (-1, -2, ...). We
            # set kwargs['axis']=-1 (actually we use the +ve integer
            # equivalent of -1) if there is more then one collapse
            # axis because, in this case (i.e. reshape is True), we
            # will reshape everything.
            kwargs['axis'] = ndim - n_collapse_axes

        masked = False

        sub_samples = 0

#        pda_args = data.pda_args(revert_to_file=True) #, readonly=True)
        config = data.partition_configuration(readonly=True)

        # Flag which partitions will be processed on this rank. If
        # _parallelise_collapse_subspace is False then all partitions
        # will be flagged for processing.
        data._flag_partitions_for_processing(_parallelise_collapse_subspace)

        for i, partition in enumerate(data.partitions.matrix.flat):
            if partition._process_partition:
                # Only process a partition if flagged
                partition.open(config)
                array = partition.array

                p_masked = partition.masked

                if p_masked:
                    masked = True
                    if array.mask.all():
                        # The array is all missing data
                        partition.close()
                        continue

                # Still here? Then there are some non-missing sub-array
                # elements.
                if weights is not None:
                    w = self._collapse_create_weights(array, partition.indices,
                                                      indices,
                                                      master_shape, weights,
                                                      n_non_collapse_axes,
                                                      n_collapse_axes)
                    wmin = w.min()
                    if wmin < 0:
                        raise ValueError(
                            "Can't collapse with negative weights")

                    if wmin == 0:
                        # Mask the array where the weights are zero
                        array = numpy_ma_masked_where(
                            w == 0, array, copy=True)
                        if array.mask.all():
                            # The array is all missing data
                            partition.close()
                            continue
                    # --- End: if

                    kwargs['weights'] = w
                # --- End: if

                partition.close()

                if reshape:
                    # At least two, but not all, axes are to be collapsed
                    # => we need to reshape the array and the weights.
                    shape = array.shape
                    ndim = array.ndim
                    new_shape = shape[:n_non_collapse_axes]
                    new_shape += (
                        functools_reduce(
                            operator_mul, shape[n_non_collapse_axes:]),)
                    array = numpy_reshape(array.copy(), new_shape)

                    if weights is not None:
                        w = kwargs['weights']
                        if w.ndim < ndim:
                            # The weights span only collapse axes (as
                            # opposed to spanning all axes)
                            new_shape = (w.size,)

                        kwargs['weights'] = numpy_reshape(w, new_shape)
                # --- End: if

                p_out = func(array, masked=p_masked, **kwargs)

                if out is None:
                    if (not _parallelise_collapse_subspace and
                            data.partitions.size == i + 1):
                        # There is exactly one partition so we are done
                        out = p_out
                        break
                    # --- End: if
                    out = fpartial(p_out)
                else:
                    out = fpartial(out, p_out)
                # --- End: if

                sub_samples += 1

            # --- End: if
        # --- End: for

        if _parallelise_collapse_subspace:
            # Aggregate the outputs of each rank using the group=True
            # keyword on fpartial on rank 0 only
            for rank in range(1, mpi_size):
                if mpi_rank == rank:
                    if out is None:
                        # out is None, so will not be sent
                        out_is_none = True
                        mpi_comm.send(out_is_none, dest=0)
                    else:
                        out_is_none = False
                        mpi_comm.send(out_is_none, dest=0)
                        out_props = []
                        for item in out:
                            item_props = {}
                            if (isinstance(item, numpy_ndarray) and
                                    item.dtype.kind in
                                    {'b', 'i', 'u', 'f', 'c'}):
                                # The item is a supported numpy array,
                                # so can be sent without pickling it.
                                item_props['is_numpy_array'] = True
                                item_props['isMA'] = numpy_ma_isMA(item)
                                if item_props['isMA']:
                                    item_props['is_masked'] = (
                                        item.mask is not numpy_ma_nomask)
                                else:
                                    item_props['is_masked'] = False
                                # --- End: if
                                item_props['shape'] = item.shape
                                item_props['dtype'] = item.dtype
                            else:
                                # The item is either not a numpy array
                                # or is, for example, an array of
                                # strings, so will be pickled when
                                # sent.
                                item_props['is_numpy_array'] = False
                            # --- End: if
                            out_props.append(item_props)
                        # --- End: for

                        # Send information about the properties of
                        # each item in out so that it can be received
                        # correctly.
                        mpi_comm.send(out_props, dest=0)

                        # Send each item in out to process 0 in the
                        # appropriate way.
                        for item, item_props in zip(out, out_props):
                            if item_props['is_numpy_array']:
                                if item_props['is_masked']:
                                    mpi_comm.Send(item.data, dest=0)
                                    mpi_comm.Send(item.mask, dest=0)
                                elif item_props['isMA']:
                                    mpi_comm.Send(item.data, dest=0)
                                else:
                                    mpi_comm.Send(item, dest=0)
                                # --- End: if
                            else:
                                mpi_comm.send(item, dest=0)
                            # --- End: if
                        # --- End: for
                elif mpi_rank == 0:
                    p_out_is_none = mpi_comm.recv(source=rank)
                    if p_out_is_none:
                        # p_out is None so there is nothing to do
                        continue
                    else:
                        # Receive information about the properties of
                        # p_out.
                        p_out_props = mpi_comm.recv(source=rank)

                        # Receive each item in p_out in the correct
                        # way according to its properties.
                        p_out = []
                        for item_props in p_out_props:
                            if item_props['is_numpy_array']:
                                if item_props['is_masked']:
                                    item = numpy_ma_masked_all(
                                        item_props['shape'],
                                        dtype=item_props['dtype']
                                    )
                                    mpi_comm.Recv(item.data, source=rank)
                                    mpi_comm.Recv(item.mask, source=rank)
                                elif item_props['isMA']:
                                    item = numpy_ma_empty(
                                        item_props['shape'],
                                        dtype=item_props['dtype']
                                    )
                                    mpi_comm.Recv(item.data, source=rank)
                                else:
                                    item = numpy_empty(
                                        item_props['shape'],
                                        dtype=item_props['dtype']
                                    )
                                    mpi_comm.Recv(item, source=rank)
                            else:
                                item = mpi_comm.recv(source=rank)
                            # --- End: if
                            p_out.append(item)
                        # --- End: for
                        p_out = tuple(p_out)

                        # Aggregate out and p_out if out is not None.
                        if out is None:
                            out = p_out
                        else:
                            out = fpartial(out, p_out, group=True)
                        # --- End: if
                    # --- End: if
                # --- End: for
            # --- End: if

            # Finalise
            sub_samples = mpi_comm.gather(sub_samples, root=0)
            if mpi_rank == 0:
                sub_samples = sum(sub_samples)
                out = self._collapse_finalise(
                    ffinalise, out, sub_samples, masked, Nmax, mtol, data,
                    n_non_collapse_axes
                )
            # --- End: if

            # Broadcast the aggregated result back from process 0 to
            # all processes.

            # First communicate information about the result's
            # properties.
            if mpi_rank == 0:
                out_props = {}
                out_props['isMA'] = numpy_ma_isMA(out)
                if out_props['isMA']:
                    out_props['is_masked'] = out.mask is not numpy_ma_nomask
                else:
                    out_props['is_masked'] = False
                # --- End: if
                out_props['shape'] = out.shape
                out_props['dtype'] = out.dtype
            else:
                out_props = None
            # --- End: if
            out_props = mpi_comm.bcast(out_props, root=0)

            # Do the broadcast.
            if out_props['is_masked']:
                if mpi_rank != 0:
                    out = numpy_ma_masked_all(out_props['shape'],
                                              dtype=out_props['dtype'])
                # --- End: if
                mpi_comm.Bcast(out.data, root=0)
                mpi_comm.Bcast(out.mask, root=0)
            elif out_props['isMA']:
                if mpi_rank != 0:
                    out = numpy_ma_empty(out_props['shape'],
                                         dtype=out_props['dtype'])
                # --- End: if
                mpi_comm.Bcast(out.data, root=0)
            else:
                if mpi_rank != 0:
                    out = numpy_empty(out_props['shape'],
                                      dtype=out_props['dtype'])
                # --- End: if
                mpi_comm.Bcast(out, root=0)
            # --- End: if
        else:
            # In the case that the inner loop is not parallelised,
            # just finalise.
            out = self._collapse_finalise(
                ffinalise, out, sub_samples, masked, Nmax, mtol, data,
                n_non_collapse_axes
            )
        # --- End: if

        return out

    @classmethod
    def _collapse_finalise(cls, ffinalise, out, sub_samples, masked,
                           Nmax, mtol, data, n_non_collapse_axes):
        '''TODO

        '''
        if out is not None:
            # Finalise
            N, out = ffinalise(out, sub_samples)
            out = cls._collapse_mask(out, masked, N, Nmax, mtol)
        else:
            # no data - return all masked
            out = numpy_ma_masked_all(data.shape[:n_non_collapse_axes],
                                      data.dtype)

        return out

    @staticmethod
    def _collapse_mask(array, masked, N, Nmax, mtol):
        '''TODO

    :Parameters:

        array: numpy array

        masked: bool

        N: numpy array-like

        Nmax: int

        mtol: numpy array-like

    :Returns:

       numpy array

    '''
        if masked and mtol < 1:
            x = N < (1-mtol)*Nmax
            if x.any():
                array = numpy_ma_masked_where(x, array, copy=False)
        # --- End: if

        return array

    @staticmethod
    def _collapse_create_weights(array, indices, master_indices, master_shape,
                                 master_weights, n_non_collapse_axes,
                                 n_collapse_axes):
        '''TODO

    :Parameters:

        array : numpy array

        indices : tuple

        master_indices : tuple

        master_shape : tuple

        master_weights : dict

        n_non_collapse_axes : int
            The number of array axes which are not being collapsed. It
            is assumed that they are in the slowest moving positions.

        n_collapse_axes : int
            The number of array axes which are being collapsed. It is
            assumed that they are in the fastest moving positions.

    :Returns:

        `numpy array or `None`

    **Examples:**

        '''
        array_shape = array.shape
        array_ndim = array.ndim

        weights_indices = []
        for master_index, index, size in zip(master_indices,
                                             indices,
                                             master_shape):
            start, stop, step = master_index.indices(size)

            size1, mod = divmod(stop-start-1, step)

            start1, stop1, step1 = index.indices(size1+1)

            size2, mod = divmod(stop1-start1, step1)

            if mod != 0:
                size2 += 1

            start += start1 * step
            step *= step1
            stop = start + (size2-1)*step + 1

            weights_indices.append(slice(start, stop, step))

        base_shape = (1,) * array_ndim

        masked = False
        zero_weights = False

        weights = []
        for key, weight in master_weights.items():
            shape = list(base_shape)
            index = []
            for i in key:
                shape[i] = array_shape[i]
                index.append(weights_indices[i])

            weight = weight[tuple(index)].array

            zero_weights = zero_weights or (weight.min() <= 0)

            masked = masked or numpy_ma_isMA(weight)

            if weight.ndim != array_ndim:
                # Make sure that the weight has the same number of
                # dimensions as the array
                weight = weight.reshape(shape)

            weights.append(weight)

        weights_out = weights[0]

        if len(weights) > 1:
            # There are two or more weights, so create their product
            # (can't do this in-place because of broadcasting woe)
            for w in weights[1:]:
                weights_out = weights_out * w

        weights_out_shape = weights_out.shape

        if (not masked and
                weights_out_shape[:n_non_collapse_axes] ==
                base_shape[:n_non_collapse_axes]):
            # The input weights are not masked and only span collapse axes
            weights_out = weights_out.reshape(
                weights_out_shape[n_non_collapse_axes:])

            if (weights_out_shape[n_non_collapse_axes:] !=
                    array_shape[n_non_collapse_axes:]):
                # The input weights span some, but not all, of the
                # collapse axes, so broadcast the weights over all
                # collapse axes
                weights_out = broadcast_array(
                    weights_out, array_shape[n_non_collapse_axes:])
        else:
            if weights_out_shape != array_shape:
                # Either a) The input weights span at least one
                # non-collapse axis, so broadcast the weights over all
                # axes or b) The weights contain masked values
                weights_out = broadcast_array(weights_out, array_shape)

            if masked and numpy_ma_isMA(array):
                if not (array.mask | weights_out.mask == array.mask).all():
                    raise ValueError("weights mask is duff")
        # --- End: if

        return weights_out

    def _collapse_optimize_weights(self, weights):
        '''Optimise when weights span only non-partitioned axes.

    weights: `dict`

        '''
        non_partitioned_axes = set(self._axes).difference(self._pmaxes)

        x = []
        new_key = ()
        for key in weights:
            if non_partitioned_axes.issuperset(key):
                x.append(key)
                new_key += key
        # --- End: for

        if len(x) > 1:
            reshaped_weights = []
            for key in x:
                w = weights.pop(key)
                w = w.array
                shape = [(w.shape[key.index(axis)] if axis in key else 1)
                         for axis in new_key]
                w = w.reshape(shape)

                reshaped_weights.append(w)

            # Create their product
            new_weight = reshaped_weights[0]
            for w in reshaped_weights[1:]:
                new_weight = new_weight * w

            weights[new_key] = type(self)(new_weight)

        return weights

    def _new_axis_identifier(self, existing_axes=None):
        '''Return an axis name not being used by the data array.

    The returned axis name will also not be referenced by partitions
    of the partition matrix.

    :Parameters:

        existing_axes: sequence of `str`, optional

    :Returns:

        `str`
            The new axis name.

    **Examples:**

    >>> d._all_axis_names()
    ['dim1', 'dim0']
    >>> d._new_axis_identifier()
    'dim2'

    >>> d._all_axis_names()
    ['dim1', 'dim0', 'dim3']
    >>> d._new_axis_identifier()
    'dim4'

    >>> d._all_axis_names()
    ['dim5', 'dim6', 'dim7']
    >>> d._new_axis_identifier()
    'dim3'

        '''
        if existing_axes is None:
            existing_axes = self._all_axis_names()

        n = len(existing_axes)
        axis = 'dim%d' % n
        while axis in existing_axes:
            n += 1
            axis = 'dim%d' % n

        return axis

    # ----------------------------------------------------------------
    # Private attributes
    # ----------------------------------------------------------------
    @property
    def _Units(self):
        '''Storage for the units.

        '''
        try:
            return self._custom['_Units']
        except KeyError:
            raise AttributeError()

    @_Units.setter
    def _Units(self, value): self._custom['_Units'] = value

    @_Units.deleter
    def _Units(self): self._custom['_Units'] = _units_None

    @property
    def _auxiliary_mask(self):
        '''Storage for the auxiliary mask.

        '''
        return self._custom['_auxiliary_mask']

    @_auxiliary_mask.setter
    def _auxiliary_mask(self, value): self._custom['_auxiliary_mask'] = value

    @_auxiliary_mask.deleter
    def _auxiliary_mask(self): del self._custom['_auxiliary_mask']

    @property
    def _cyclic(self):
        '''Storage for axis cyclicity

        '''
        return self._custom['_cyclic']

    @_cyclic.setter
    def _cyclic(self, value): self._custom['_cyclic'] = value

    @_cyclic.deleter
    def _cyclic(self): del self._custom['_cyclic']

    @property
    def _dtype(self):
        '''Storage for the data type.

        '''
        return self._custom['_dtype']

    @_dtype.setter
    def _dtype(self, value): self._custom['_dtype'] = value

    @_dtype.deleter
    def _dtype(self): del self._custom['_dtype']

    @property
    def _HDF_chunks(self):
        '''The HDF chunksizes. DO NOT CHANGE IN PLACE.

        '''
        return self._custom['_HDF_chunks']

    @_HDF_chunks.setter
    def _HDF_chunks(self, value): self._custom['_HDF_chunks'] = value

    @_HDF_chunks.deleter
    def _HDF_chunks(self): del self._custom['_HDF_chunks']

    @property
    def partitions(self):
        '''Storage for the partitions matrix.

        '''
        return self._custom['partitions']

    @partitions.setter
    def partitions(self, value): self._custom['partitions'] = value

    @partitions.deleter
    def partitions(self): del self._custom['partitions']

    @property
    def _ndim(self):
        '''Storage for the number of dimensions

        '''
        return self._custom['_ndim']

    @_ndim.setter
    def _ndim(self, value): self._custom['_ndim'] = value

    @_ndim.deleter
    def _ndim(self): del self._custom['_ndim']

    @property
    def _size(self):
        '''Storage for the number of elements.

        '''
        return self._custom['_size']

    @_size.setter
    def _size(self, value): self._custom['_size'] = value

    @_size.deleter
    def _size(self): del self._custom['_size']

    @property
    def _shape(self):
        '''Storage for the data shape.

        '''
        return self._custom['_shape']

    @_shape.setter
    def _shape(self, value): self._custom['_shape'] = value

    @_shape.deleter
    def _shape(self): del self._custom['_shape']

    @property
    def _axes(self):
        '''Storage for the axis names.

        '''
        return self._custom['_axes']

    @_axes.setter
    def _axes(self, value): self._custom['_axes'] = value

    @_axes.deleter
    def _axes(self): del self._custom['_axes']

    @property
    def _all_axes(self):
        '''Storage for TODO. Must be `None` or `tuple`.

        '''
        return self._custom['_all_axes']

    @_all_axes.setter
    def _all_axes(self, value): self._custom['_all_axes'] = value

    @_all_axes.deleter
    def _all_axes(self): del self._custom['_all_axes']

    def _flip(self, *flip):
        '''
        '''
        if flip:
            self._custom['flip'] = flip[0]
        else:
            return self._custom['flip']

    # ----------------------------------------------------------------
    # Attributes
    # ----------------------------------------------------------------
    @property
    def Units(self):
        '''The `cf.Units` object aining the units of the data array.

    Deleting this attribute is equivalent to setting it to an
    undefined units object, so this attribute is guaranteed to always
    exist.

    **Examples:**

    >>> d.Units = Units('m')
    >>> d.Units
    <Units: m>
    >>> del d.Units
    >>> d.Units
    <Units: >

        '''
        return self._Units

    @Units.setter
    def Units(self, value):
        units = getattr(self, '_Units', _units_None)
        if units and not self._Units.equivalent(value, verbose=1):
            raise ValueError(
                "Can't set units (currently {!r}) to non-equivalent "
                "units {!r}".format(units, value)
            )

        dtype = self.dtype

        if dtype is not None:
            if dtype.kind == 'i':
                char = dtype.char
                if char == 'i':
                    old_units = getattr(self, '_Units', None)
                    if old_units is not None and not old_units.equals(value):
                        self.dtype = 'float32'
                elif char == 'l':
                    old_units = getattr(self, '_Units', None)
                    if old_units is not None and not old_units.equals(value):
                        self.dtype = float
        # --- End: if

        self._Units = value

    @Units.deleter
    def Units(self): del self._Units  # = _units_None

    @property
    def data(self):
        '''The data as an object identity.

    **Examples:**

    >>> d.data is d
    True

        '''
        return self

    @property
    def dtype(self):
        '''The `numpy` data-type of the data array.

    By default this is the data-type with the smallest size and
    smallest scalar kind to which all sub-arrays of the master data
    array may be safely cast without loss of information. For example,
    if the sub-arrays have data-types 'int64' and 'float32' then the
    master data array's data-type will be 'float64'; or if the
    sub-arrays have data-types 'int64' and 'int32' then the master
    data array's data-type will be 'int64'.

    Setting the data-type to a `numpy.dtype` object, or any object
    convertible to a `numpy.dtype` object, will cause the master data
    array elements to be recast to the specified type at the time that
    they are next accessed, and not before. This does not immediately
    change the master data array elements, so, for example,
    reinstating the original data-type prior to data access results in
    no loss of information.

    Deleting the data-type forces the default behaviour. Note that if
    the data-type of any sub-arrays has changed after `dtype` has been
    set (which could occur if the data array is accessed) then the
    reinstated default data-type may be different to the data-type
    prior to `dtype` being set.

    **Examples:**

    >>> d = cf.Data([0.5, 1.5, 2.5])
    >>> d.dtype
    dtype(float64')
    >>> type(d.dtype)
    <type 'numpy.dtype'>

    >>> d = cf.Data([0.5, 1.5, 2.5])
    >>> import numpy
    >>> d.dtype = numpy.dtype(int)
    >>> print(d.array)
    [0 1 2]
    >>> d.dtype = bool
    >>> print(d.array)
    [False  True  True]
    >>> d.dtype = 'float64'
    >>> print(d.array)
    [ 0.  1.  1.]

    >>> d = cf.Data([0.5, 1.5, 2.5])
    >>> d.dtype = int
    >>> d.dtype = bool
    >>> d.dtype = float
    >>> print(d.array)
    [ 0.5  1.5  2.5]

        '''
        datatype = self._dtype
        if datatype is None:
            config = self.partition_configuration(readonly=True)

            flat = self.partitions.matrix.flat

            partition = next(flat)
            datatype = partition.subarray.dtype
            if datatype is None:
                partition.open(config)
                datatype = partition.array.dtype
                partition.close()

            for partition in flat:
                array = partition.subarray
                if array.dtype is None:
                    partition.open(config)
                    array = partition.array
                    partition.close()

                datatype = numpy_result_type(datatype, array)

            self._dtype = datatype

        return datatype

    @dtype.setter
    def dtype(self, value):
        self._dtype = numpy_dtype(value)

    @dtype.deleter
    def dtype(self):
        self._dtype = None

    @property
    def fill_value(self):
        '''The data array missing data value.

    If set to `None` then the default `numpy` fill value appropriate to
    the data array's data-type will be used.

    Deleting this attribute is equivalent to setting it to None, so
    this attribute is guaranteed to always exist.

    **Examples:**

    >>> d.fill_value = 9999.0
    >>> d.fill_value
    9999.0
    >>> del d.fill_value
    >>> d.fill_value
    None

        '''
        return self.get_fill_value(None)

    @fill_value.setter
    def fill_value(self, value): self.set_fill_value(value)

    @fill_value.deleter
    def fill_value(self): self.del_fill_value(None)

    @property
    def hardmask(self):
        '''Whether the mask is hard (True) or soft (False).

When the mask is hard, masked entries of the data array can not be
unmasked by assignment, but unmasked entries may still be masked.

When the mask is soft, masked entries of the data array may be
unmasked by assignment and unmasked entries may be masked.

By default, the mask is hard.

**Examples:**

>>> d.hardmask = False
>>> d.hardmask
False

        '''
        return self._custom['hardmask']

    @hardmask.setter
    def hardmask(self, value):
        self._custom['hardmask'] = bool(value)

    @hardmask.deleter
    def hardmask(self):
        raise AttributeError(
            "Can't delete {} attribute 'hardmask'".format(
                self.__class__.__name__)
        )

    @property
    def ismasked(self):
        '''True if the data array has any masked values.

    **Examples:**

    >>> d = cf.Data([[1, 2, 3], [4, 5, 6]])
    >>> print(d.ismasked)
    False
    >>> d[0, ...] = cf.masked
    >>> d.ismasked
    True

        '''
        if self._auxiliary_mask:
            for m in self._auxiliary_mask:
                if m.any():
                    # Found a masked element
                    return True
            # --- End: for

            # Still here? Then remove the auxiliary mask because it
            # must be all False.
            self._auxiliary_mask = None

        # Still here?
        config = self.partition_configuration(readonly=True)

        for partition in self.partitions.matrix.flat:
            partition.open(config)
            partition.array
            if partition.masked:
                # Found a masked element
                partition.close()
                return True

            partition.close()

        # There are no masked elements
        return False

    @property
    def ispartitioned(self):
        '''True if the data array is partitioned.

    **Examples:**

    >>> d._pmsize
    1
    >>> d.ispartitioned
    False

    >>> d._pmsize
    2
    >>> d.ispartitioned
    False

        '''
        return self._pmsize > 1

    @property
    def isscalar(self):
        '''True if the data array is a 0-d scalar array.

    **Examples:**

    >>> d.ndim
    0
    >>> d.isscalar
    True

    >>> d.ndim >= 1
    True
    >>> d.isscalar
    False

        '''
        return not self._ndim

    @property
    def nbytes(self):
        '''Total number of bytes consumed by the elements of the array.

    Does not include bytes consumed by the array mask

    **Examples:**

    >>> d = cf.Data([[1, 1.5, 2]])
    >>> d.dtype
    dtype('float64')
    >>> d.size, d.dtype.itemsize
    (3, 8)
    >>> d.nbytes
    24
    >>> d[0] = cf.masked
    >>> print(d.array)
    [[-- 1.5 2.0]]
    >>> d.nbytes
    24

        '''
        return self._size * self.dtype.itemsize

    @property
    def ndim(self):
        '''Number of dimensions in the data array.

    **Examples:**

    >>> d = cf.Data([[1, 2, 3], [4, 5, 6]])
    >>> d.ndim
    2

    >>> d = cf.Data([[1, 2, 3]])
    >>> d.ndim
    2

    >>> d = cf.Data([[3]])
    >>> d.ndim
    2

    >>> d = cf.Data([3])
    >>> d.ndim
    1


    >>> d = cf.Data(3)
    >>> d.ndim
    0

        '''
        return self._ndim

    @property
    def _pmaxes(self):
        '''TODO

        '''
        return self.partitions.axes

    @property
    def _pmndim(self):
        '''Number of dimensions in the partition matrix.

    **Examples:**

    >>> d._pmshape
    (4, 7)
    >>> d._pmndim
    2

    >>> d._pmshape
    ()
    >>> d._pmndim
    0

        '''
        return self.partitions.ndim

    @property
    def _pmsize(self):
        '''Number of partitions in the partition matrix.

    **Examples:**

    >>> d._pmshape
    (4, 7)
    >>> d._pmsize
    28

    >>> d._pmndim
    0
    >>> d._pmsize
    1

        '''
        return self.partitions.size

    @property
    def _pmshape(self):
        '''Tuple of the partition matrix's dimension sizes.

    **Examples:**

    >>> d._pmshape
    (4, 7)

    >>> d._pmndim
    0
    >>> d._pmshape
    ()

        '''
        return self.partitions.shape

    @property
    def shape(self):
        '''Tuple of the data array's dimension sizes.

    **Examples:**

    >>> d = cf.Data([[1, 2, 3], [4, 5, 6]])
    >>> d.shape
    (2, 3)

    >>> d = cf.Data([[1, 2, 3]])
    >>> d.shape
    (1, 3)

    >>> d = cf.Data([[3]])
    >>> d.shape
    (1, 1)

    >>> d = cf.Data(3)
    >>> d.shape
    ()

        '''
        try:
            return self._shape
        except:
            raise AttributeError(
                "{!r} object has no attribute 'shape'".format(
                    self.__class__.__name__)
            )

    @property
    def size(self):
        '''Number of elements in the data array.

    **Examples:**

    >>> d = cf.Data([[1, 2, 3], [4, 5, 6]])
    >>> d.size
    6

    >>> d = cf.Data([[1, 2, 3]])
    >>> d.size
    3

    >>> d = cf.Data([[3]])
    >>> d.size
    1

    >>> d = cf.Data([3])
    >>> d.size
    1

    >>> d = cf.Data(3)
    >>> d.size
    1

        '''
        return self._size

    @property
    def array(self):
        '''A numpy array copy the data array.

    .. note:: If the data array is stored as date-time objects then a
              numpy array of numeric reference times will be
              returned. A numpy array of date-time objects may be
              returned by the `datetime_array` attribute.

    .. seealso:: `datetime_array`, `varray`

    **Examples:**

    >>> d = cf.Data([1, 2, 3.0], 'km')
    >>> a = d.array
    >>> isinstance(a, numpy.ndarray)
    True
    >>> print(a)
    [ 1.  2.  3.]
    >>> d[0] = -99
    >>> print(a[0])
    1.0
    >>> a[0] = 88
    >>> print(d[0])
    -99.0 km

        '''
        # Set the auxiliary_mask keyword to None because we can apply
        # it later in one go
        config = self.partition_configuration(readonly=True,
                                              auxiliary_mask=None)

        out_data_type = self.dtype
        units = self.Units

        _dtarray = getattr(self, '_dtarray', False)

        if _dtarray:
            del self._dtarray
            out_data_type = _dtype_object
#            if self._isdatetime():
#                pda_args['func'] = None
#        elif self._isdatetime():
#            out_data_type = numpy_dtype(float)
#            pda_args['func']   = dt2rt
#            # Turn off data-type checking and partition updating
#            pda_args['dtype']  = None
#            pda_args['update'] = False

        partitions = self.partitions

        # Still here?
        array_out = numpy_empty(self._shape, dtype=out_data_type)

        masked = False

        if not self.ndim:
            # --------------------------------------------------------
            # array_out is a scalar array so index it with Ellipsis
            # (as opposed to the empty tuple which would be returned
            # from partition.indices). This prevents bad behaviour
            # when p_array is a numpy array of objects (e.g. data-time
            # objects).
            # --------------------------------------------------------
            partition = partitions.matrix[()]
            partition.open(config)
            p_array = partition.array

            # copy okect?

            if _dtarray:
                if not partition.isdt:
                    # Convert the partition subarray to an array
                    # of date-time objects
                    p_array = rt2dt(p_array, units)
            elif partition.isdt:
                # Convert the partition subarray to an array of
                # reference time floats
                p_array = dt2rt(p_array, None, units)

            if not masked and partition.masked:
                array_out = array_out.view(numpy_ma_MaskedArray)
                array_out.set_fill_value(self.get_fill_value(None))
                masked = True

            array_out[...] = p_array
            partition.close()

        else:
            # --------------------------------------------------------
            # array_out is not a scalar array, so it can safely be
            # indexed with partition.indices in all cases.
            # --------------------------------------------------------
            for partition in partitions.matrix.flat:
                partition.open(config)
                p_array = partition.array

                if _dtarray:
                    if not partition.isdt:
                        # Convert the partition subarray to an array
                        # of date-time objects
                        p_array = rt2dt(p_array, units)
                elif partition.isdt:
                    # Convert the partition subarray to an array of
                    # reference time floats
                    p_array = dt2rt(p_array, None, units)

                # copy okect?

                if not masked and partition.masked:
                    array_out = array_out.view(numpy_ma_MaskedArray)
                    array_out.set_fill_value(self.get_fill_value(None))
                    masked = True

                array_out[partition.indices] = p_array

                partition.close()
            # --- End: for

        # ------------------------------------------------------------
        # Apply the auxiliary mask
        # ------------------------------------------------------------
        if self._auxiliary_mask:
            if not masked:
                # Convert the output array to a masked array
                array_out = array_out.view(numpy_ma_MaskedArray)
                array_out.set_fill_value(self.get_fill_value(None))
                masked = True

            self._auxiliary_mask_tidy()

            for mask in self._auxiliary_mask:
                array_out.mask = array_out.mask | mask.array

            if array_out.mask is numpy_ma_nomask:
                # There are no masked points, so convert the array
                # back to a non-masked array.
                array_out = array_out.data
                masked = False
        # --- End: if

        if masked and self.hardmask:
            # Harden the mask of the output array
            array_out.harden_mask()

        return array_out

    @property
    def datetime_array(self):
        '''An independent numpy array of date-time objects.

    Only applicable to data arrays with reference time units.

    If the calendar has not been set then the CF default calendar will
    be used and the units will be updated accordingly.

    The data-type of the data array is unchanged.

    .. seealso:: `array`, `varray`

    **Examples:**

        '''
        if not self.Units.isreftime:
            raise ValueError(
                "Can't create date-time array from units "
                "{!r}".format(self.Units)
            )

        if getattr(self.Units, 'calendar', None) == 'none':
            raise ValueError(
                "Can't create date-time array from units {!r} because "
                "calendar is 'none'".format(self.Units)
            )

        units, reftime = self.Units.units.split(' since ')

        d = self

        # Convert months and years to days, because cftime won't work
        # otherwise.
        if units in ('months', 'month'):
            d = self * _month_length
            d.override_units(
                Units('days since ' + reftime, calendar=getattr(
                    self.Units, 'calendar', None)),
                inplace=True
            )
        elif units in ('years', 'year', 'yr'):
            d = self * _year_length
            d.override_units(
                Units('days since ' + reftime, calendar=getattr(
                    self.Units, 'calendar', None)),
                inplace=True
            )

        d._dtarray = True
        return d.array

    @property
    def varray(self):
        '''A numpy array view the data array.

    Note that making changes to elements of the returned view changes
    the underlying data.

    .. seealso:: `array`, `datetime_array`

    **Examples:**

    >>> a = d.varray
    >>> type(a)
    <type 'numpy.ndarray'>
    >>> a
    array([0, 1, 2, 3, 4])
    >>> a[0] = 999
    >>> d.varray
    array([999, 1, 2, 3, 4])

        '''
        config = self.partition_configuration(readonly=False)

        data_type = self.dtype

        if getattr(self, '_dtarray', False):
            del self._dtarray
        elif self._isdatetime():  # self._isdt:
            data_type = numpy_dtype(float)
            config['func'] = dt2rt
            # Turn off data-type checking and partition updating
            config['dtype'] = None

        if self.partitions.size == 1:
            # If there is only one partition, then we can return a
            # view of the partition's data array without having to
            # create an empty array and then filling it up partition
            # by partition.
            partition = self.partitions.matrix.item()
            partition.open(config)
            array = partition.array
            # Note that there is no need to close the partition here.
            self._dtype = data_type

#            source = self.source(None)
#            if source is not None and source.get_compression_type():
#                self._del_Array(None)

# Flip to []?
            return array

        # Still here?
        shape = self._shape
        array_out = numpy_empty(shape, dtype=data_type)
        masked = False

        config['readonly'] = True

        for partition in self.partitions.matrix.flat:
            partition.open(config)
            p_array = partition.array

            if not masked and partition.masked:
                array_out = array_out.view(numpy_ma_MaskedArray)
                array_out.set_fill_value(self.get_fill_value(None))
                masked = True

            array_out[partition.indices] = p_array

            # Note that there is no need to close the partition here
        # --- End: for

        # ------------------------------------------------------------
        # Apply an auxiliary mask
        # ------------------------------------------------------------
        if self._auxiliary_mask:
            if not masked:
                # Convert the output array to a masked array
                array_out = array_out.view(numpy_ma_MaskedArray)
                array_out.set_fill_value(self.get_fill_value(None))
                masked = True

            self._auxiliary_mask_tidy()

            for mask in self._auxiliary_mask:
                array_out.mask = array_out.mask | mask.array

            if array_out.mask is numpy_ma_nomask:
                # There are no masked points, so convert back to a
                # non-masked array.
                array_out = array_out.data
                masked = False

            self._auxiliary_mask = None
        # --- End: if

        if masked and self.hardmask:
            # Harden the mask of the output array
            array_out.harden_mask()

#        matrix = _xxx.copy()

        if not array_out.ndim and not isinstance(array_out, numpy_ndarray):
            array_out = numpy_asanyarray(array_out)

        self._set_partition_matrix(array_out, chunk=False,
                                   check_free_memory=False)

#        matrix[()] = Partition(subarray = array_out,
#                               location = [(0, n) for n in shape],
#                               axes     = self._axes,
#                               flip     = [],
#                               shape    = list(shape),
#                               Units    = self.Units,
#                               part     = []
#                               )
#
#        self.partitions = PartitionMatrix(matrix, [])

        self._dtype = data_type

#        self._flip  = []
        self._flip([])

#        source = self.source(None)
#        if source is not None and source.get_compression_type():
#            self._del_Array(None)

        return array_out

    @property
    def mask(self):
        '''The boolean missing data mask of the data array.

    The boolean mask has True where the data array has missing data
    and False otherwise.

    :Returns:

        `Data`
            TODO

    **Examples:**

    >>> d.shape
    (12, 73, 96)
    >>> m = d.mask
    >>> m.dtype
    dtype('bool')
    >>> m.shape
    (12, 73, 96])

        '''
        mask = self.copy()

        config = mask.partition_configuration(readonly=False)

        for partition in mask.partitions.matrix.flat:
            partition.open(config)
            array = partition.array

            if partition.masked:
                # Array is masked
                partition.subarray = array.mask.copy()
            else:
                # Array is not masked
                partition.subarray = FilledArray(shape=array.shape,
                                                 size=array.size,
                                                 ndim=array.ndim,
                                                 dtype=_dtype_bool,
                                                 fill_value=0)

            partition.Units = _units_None

            partition.close()

        mask._Units = _units_None
        mask.dtype = _dtype_bool

        mask.hardmask = True

        return mask

    @staticmethod
    def mask_fpe(*arg):
        '''Masking of floating-point errors in the results of arithmetic
    operations.

    If masking is allowed then only floating-point errors which would
    otherwise be raised as `FloatingPointError` exceptions are
    masked. Whether `FloatingPointError` exceptions may be raised is
    determined by `cf.Data.seterr`.

    If called without an argument then the current behaviour is
    returned.

    Note that if the raising of `FloatingPointError` exceptions has
    suppressed then invalid values in the results of arithmetic
    operations may be subsequently converted to masked values with the
    `mask_invalid` method.

    .. seealso:: `cf.Data.seterr`, `mask_invalid`

    :Parameters:

        arg: `bool`, optional
            The new behaviour. True means that `FloatingPointError`
            exceptions are suppressed and replaced with masked
            values. False means that `FloatingPointError` exceptions
            are raised. The default is not to change the current
            behaviour.

    :Returns:

        `bool`
            The behaviour prior to the change, or the current
            behaviour if no new value was specified.

    **Examples:**

    >>> d = cf.Data([0., 1])
    >>> e = cf.Data([1., 2])

    >>> old = cf.Data.mask_fpe(False)
    >>> old = cf.Data.seterr('raise')
    >>> e/d
    FloatingPointError: divide by zero encountered in divide
    >>> e**123456
    FloatingPointError: overflow encountered in power

    >>> old = cf.Data.mask_fpe(True)
    >>> old = cf.Data.seterr('raise')
    >>> e/d
    <CF Data: [--, 2.0] >
    >>> e**123456
    <CF Data: [1.0, --] >

    >>> old = cf.Data.mask_fpe(True)
    >>> old = cf.Data.seterr('ignore')
    >>> e/d
    <CF Data: [inf, 2.0] >
    >>> e**123456
    <CF Data: [1.0, inf] >

        '''
        old = _mask_fpe[0]

        if arg:
            _mask_fpe[0] = bool(arg[0])

        return old

    @staticmethod
    def seterr(all=None, divide=None, over=None, under=None, invalid=None):
        '''Set how floating-point errors in the results of arithmetic
    operations are handled.

    The options for handling floating-point errors are:

    ============  ========================================================
    Treatment     Action
    ============  ========================================================
    ``'ignore'``  Take no action. Allows invalid values to occur in the
                  result data array.

    ``'warn'``    Print a `RuntimeWarning` (via the Python `warnings`
                  module). Allows invalid values to occur in the result
                  data array.

    ``'raise'``   Raise a `FloatingPointError` exception.
    ============  ========================================================

    The different types of floating-point errors are:

    =================  =================================  =================
    Error              Description                        Default treatment
    =================  =================================  =================
    Division by zero   Infinite result obtained from      ``'warn'``
                       finite numbers.

    Overflow           Result too large to be expressed.  ``'warn'``

    Invalid operation  Result is not an expressible       ``'warn'``
                       number, typically indicates that
                       a NaN was produced.

    Underflow          Result so close to zero that some  ``'ignore'``
                       precision was lost.
    =================  =================================  =================

    Note that operations on integer scalar types (such as int16) are
    handled like floating point, and are affected by these settings.

    If called without any arguments then the current behaviour is
    returned.

    .. seealso:: `cf.Data.mask_fpe`, `mask_invalid`

    :Parameters:

        all: `str`, optional
            Set the treatment for all types of floating-point errors
            at once. The default is not to change the current
            behaviour.

        divide: `str`, optional
            Set the treatment for division by zero. The default is not
            to change the current behaviour.

        over: `str`, optional
            Set the treatment for floating-point overflow. The default
            is not to change the current behaviour.

        under: `str`, optional
            Set the treatment for floating-point underflow. The
            default is not to change the current behaviour.

        invalid: `str`, optional
            Set the treatment for invalid floating-point
            operation. The default is not to change the current
            behaviour.

    :Returns:

        `dict`
            The behaviour prior to the change, or the current
            behaviour if no new values are specified.

    **Examples:**

    Set treatment for all types of floating-point errors to
    ``'raise'`` and then reset to the previous behaviours:

    >>> cf.Data.seterr()
    {'divide': 'warn', 'invalid': 'warn', 'over': 'warn', 'under': 'ignore'}
    >>> old = cf.Data.seterr('raise')
    >>> cf.Data.seterr(**old)
    {'divide': 'raise', 'invalid': 'raise', 'over': 'raise', 'under': 'raise'}
    >>> cf.Data.seterr()
    {'divide': 'warn', 'invalid': 'warn', 'over': 'warn', 'under': 'ignore'}

    Set the treatment of division by zero to ``'ignore'`` and overflow
    to ``'warn'`` without changing the treatment of underflow and
    invalid operation:

    >>> cf.Data.seterr(divide='ignore', over='warn')
    {'divide': 'warn', 'invalid': 'warn', 'over': 'warn', 'under': 'ignore'}
    >>> cf.Data.seterr()
    {'divide': 'ignore', 'invalid': 'warn', 'over': 'ignore', 'under': 'ignore'}

    Some examples with data arrays:

    >>> d = cf.Data([0., 1])
    >>> e = cf.Data([1., 2])

    >>> old = cf.Data.seterr('ignore')
    >>> e/d
    <CF Data: [inf, 2.0] >
    >>> e**12345
    <CF Data: [1.0, inf] >

    >>> cf.Data.seterr(divide='warn')
    {'divide': 'ignore', 'invalid': 'ignore', 'over': 'ignore', 'under': 'ignore'}
    >>> e/d
    RuntimeWarning: divide by zero encountered in divide
    <CF Data: [inf, 2.0] >
    >>> e**12345
    <CF Data: [1.0, inf] >

    >>> old = cf.Data.mask_fpe(False)
    >>> cf.Data.seterr(over='raise')
    {'divide': 'warn', 'invalid': 'ignore', 'over': 'ignore', 'under': 'ignore'}
    >>> e/d
    RuntimeWarning: divide by zero encountered in divide
    <CF Data: [inf, 2.0] >
    >>> e**12345
    FloatingPointError: overflow encountered in power

    >>> cf.Data.mask_fpe(True)
    False
    >>> cf.Data.seterr(divide='ignore')
    {'divide': 'warn', 'invalid': 'ignore', 'over': 'raise', 'under': 'ignore'}
    >>> e/d
    <CF Data: [inf, 2.0] >
    >>> e**12345
    <CF Data: [1.0, --] >

        '''
        old = _seterr.copy()

        if all:
            _seterr.update({
                'divide': all,
                'invalid': all,
                'under': all,
                'over': all
            })
            if all == 'raise':
                _seterr_raise_to_ignore.update({
                    'divide': 'ignore',
                    'invalid': 'ignore',
                    'under': 'ignore',
                    'over': 'ignore'
                })

        else:
            if divide:
                _seterr['divide'] = divide
                if divide == 'raise':
                    _seterr_raise_to_ignore['divide'] = 'ignore'

            if over:
                _seterr['over'] = over
                if over == 'raise':
                    _seterr_raise_to_ignore['over'] = 'ignore'

            if under:
                _seterr['under'] = under
                if under == 'raise':
                    _seterr_raise_to_ignore['under'] = 'ignore'

            if invalid:
                _seterr['invalid'] = invalid
                if invalid == 'raise':
                    _seterr_raise_to_ignore['invalid'] = 'ignore'
        # --- End: if

        return old

    # `arctan2`, AT2 seealso
    @_inplace_enabled
    def arctan(self, inplace=False):
        '''Take the trigonometric inverse tangent of the data element-wise.

    Units are ignored in the calculation. The result has units of radians.

    .. versionadded:: 3.0.7

    .. seealso:: `tan`, `arcsin`, `arccos`, `arctanh`

    :Parameters:

        {{inplace: `bool`, optional}}

    :Returns:

        `Data` or `None`

    **Examples:**

    >>> print(d.array)
    [[0.5 0.7]
     [0.9 1.1]]
    >>> e = d.arctan()
    >>> e.Units
    <Units: radians>
    >>> print(e.array)
    [[0.46364761 0.61072596]
     [0.7328151  0.83298127]]

    >>> print(d.array)
    [1.2 1.0 0.8 0.6 --]
    >>> d.arctan(inplace=True)
    >>> print(d.array)
    [0.8760580505981934 0.7853981633974483 0.6747409422235527
     0.5404195002705842 --]

        '''
        d = _inplace_enabled_define_and_cleanup(self)

        d.func(numpy_arctan, units=_units_radians, inplace=True)

        return d

# AT2
#
#    @classmethod
#    def arctan2(cls, y, x):
#        '''Take the "two-argument" trigonometric inverse tangent
#    element-wise for `y`/`x`.
#
#    Explicitly this returns, for all corresponding elements, the angle
#    between the positive `x` axis and the line to the point (`x`, `y`),
#    where the signs of both `x` and `y` are taken into account to
#    determine the quadrant. Such knowledge of the signs of `x` and `y`
#    are lost when the quotient is input to the standard "one-argument"
#    `arctan` function, such that use of `arctan` leaves the quadrant
#    ambiguous. `arctan2` may therefore be preferred.
#
#    Units are ignored in the calculation. The result has units of radians.
#
#    .. versionadded:: 3.2.0
#
#    .. seealso:: `arctan`, `tan`
#
#    :Parameters:
#
#        y: `Data`
#            The data array to provide the numerator elements, corresponding
#            to the `y` coordinates in the `arctan2` definition.
#
#        x: `Data`
#            The data array to provide the denominator elements,
#            corresponding to the `x` coordinates in the `arctan2`
#            definition.
#
#    :Returns:
#
#        `Data`
#
#    **Examples:**
#
#    TODO
#
#        '''
#        return cls(numpy_arctan2(y, x), units=_units_radians)

    @_inplace_enabled
    def arctanh(self, inplace=False):
        '''Take the inverse hyperbolic tangent of the data element-wise.

    Units are ignored in the calculation. The result has units of radians.

    .. versionadded:: 3.2.0

    .. seealso::  `tanh`, `arcsinh`, `arccosh`, `arctan`

    :Parameters:

        {{inplace: `bool`, optional}}

    :Returns:

        `Data` or `None`

    **Examples:**

    >>> print(d.array)
    [[0.5 0.7]
     [0.9 1.1]]
    >>> e = d.arctanh()
    >>> e.Units
    <Units: radians>
    >>> print(e.array)
    [[0.54930614 0.86730053]
     [1.47221949        nan]]

    >>> print(d.array)
    [1.2 1.0 0.8 0.6 --]
    >>> d.arctanh(inplace=True)
    >>> print(d.array)
    [nan inf 1.0986122886681098 0.6931471805599453 --]
    >>> d.mask_invalid(inplace=True)
    >>> print(d.array)
    [-- -- 1.0986122886681098 0.6931471805599453 --]

        '''
        d = _inplace_enabled_define_and_cleanup(self)

        # preserve_invalid necessary because arctanh has a restricted domain
        d.func(numpy_arctanh, units=_units_radians, inplace=True,
               preserve_invalid=True)

        return d

    @_inplace_enabled
    def arcsin(self, inplace=False):
        '''Take the trigonometric inverse sine of the data element-wise.

    Units are ignored in the calculation. The result has units of radians.

    .. versionadded:: 3.2.0

    .. seealso::  `sin`, `arccos`, `arctan`, `arcsinh`

    :Parameters:

        {{inplace: `bool`, optional}}

    :Returns:

        `Data` or `None`

    **Examples:**

    >>> print(d.array)
    [[0.5 0.7]
     [0.9 1.1]]
    >>> e = d.arcsin()
    >>> e.Units
    <Units: radians>
    >>> print(e.array)
    [[0.52359878 0.7753975 ]
     [1.11976951        nan]]

    >>> print(d.array)
    [1.2 1.0 0.8 0.6 --]
    >>> d.arcsin(inplace=True)
    >>> print(d.array)
    [nan 1.5707963267948966 0.9272952180016123 0.6435011087932844 --]
    >>> d.mask_invalid(inplace=True)
    >>> print(d.array)
    [-- 1.5707963267948966 0.9272952180016123 0.6435011087932844 --]

        '''
        d = _inplace_enabled_define_and_cleanup(self)

        # preserve_invalid necessary because arcsin has a restricted domain
        d.func(numpy_arcsin, units=_units_radians, inplace=True,
               preserve_invalid=True)

        return d

    @_inplace_enabled
    def arcsinh(self, inplace=False):
        '''Take the inverse hyperbolic sine of the data element-wise.

    Units are ignored in the calculation. The result has units of radians.

    .. versionadded:: 3.1.0

    .. seealso:: `sinh`, `arccosh`, `arctanh`, `arcsin`

    :Parameters:

        {{inplace: `bool`, optional}}

    :Returns:

        `Data` or `None`

    **Examples:**

    >>> print(d.array)
    [[0.5 0.7]
     [0.9 1.1]]
    >>> e = d.arcsinh()
    >>> e.Units
    <Units: radians>
    >>> print(e.array)
    [[0.48121183 0.65266657]
     [0.80886694 0.95034693]]

    >>> print(d.array)
    [1.2 1.0 0.8 0.6 --]
    >>> d.arcsinh(inplace=True)
    >>> print(d.array)
    [1.015973134179692 0.881373587019543 0.732668256045411 0.5688248987322475
     --]

        '''
        d = _inplace_enabled_define_and_cleanup(self)

        d.func(numpy_arcsinh, units=_units_radians, inplace=True)

        return d

    @_inplace_enabled
    def arccos(self, inplace=False):
        '''Take the trigonometric inverse cosine of the data element-wise.

    Units are ignored in the calculation. The result has units of radians.

    .. versionadded:: 3.2.0

    .. seealso:: `cos`, `arcsin`, `arctan`, `arccosh`

    :Parameters:

        {{inplace: `bool`, optional}}

    :Returns:

        `Data` or `None`

    **Examples:**

    >>> print(d.array)
    [[0.5 0.7]
     [0.9 1.1]]
    >>> e = d.arccos()
    >>> e.Units
    <Units: radians>
    >>> print(e.array)
    [[1.04719755 0.79539883]
     [0.45102681        nan]]

    >>> print(d.array)
    [1.2 1.0 0.8 0.6 --]
    >>> d.arccos(inplace=True)
    >>> print(d.array)
    [nan 0.0 0.6435011087932843 0.9272952180016123 --]
    >>> d.mask_invalid(inplace=True)
    >>> print(d.array)
    [-- 0.0 0.6435011087932843 0.9272952180016123 --]

        '''
        d = _inplace_enabled_define_and_cleanup(self)

        # preserve_invalid necessary because arccos has a restricted domain
        d.func(numpy_arccos, units=_units_radians, inplace=True,
               preserve_invalid=True)

        return d

    @_inplace_enabled
    def arccosh(self, inplace=False):
        '''Take the inverse hyperbolic cosine of the data element-wise.

    Units are ignored in the calculation. The result has units of radians.

    .. versionadded:: 3.2.0

    .. seealso::  `cosh`, `arcsinh`, `arctanh`, `arccos`

    :Parameters:

        {{inplace: `bool`, optional}}

    :Returns:

        `Data` or `None`

    **Examples:**

    >>> print(d.array)
    [[0.5 0.7]
     [0.9 1.1]]
    >>> e = d.arccosh()
    >>> e.Units
    <Units: radians>
    >>> print(e.array)
    [[       nan        nan]
     [       nan 0.44356825]]

    >>> print(d.array)
    [1.2 1.0 0.8 0.6 --]
    >>> d.arccosh(inplace=True)
    >>> print(d.array)
    [0.6223625037147786 0.0 nan nan --]
    >>> d.mask_invalid(inplace=True)
    >>> print(d.array)
    [0.6223625037147786 0.0 -- -- --]

        '''
        d = _inplace_enabled_define_and_cleanup(self)

        # preserve_invalid necessary because arccosh has a restricted domain
        d.func(numpy_arccosh, units=_units_radians, inplace=True,
               preserve_invalid=True)

        return d

    def add_partitions(self, extra_boundaries, pdim):
        '''Add partition boundaries.

    :Parameters:

        extra_boundaries: `list` of `int`
            The boundaries of the new partitions.

        pdim: `str`
            The name of the axis to have the new partitions.

    :Returns:

        `None`

    **Examples:**

    >>> d.add_partitions(    )

        '''
        self.partitions.add_partitions(self._axes, self._flip(),
                                       extra_boundaries,
                                       pdim)

    def all(self):
        '''Test whether all data array elements evaluate to True.

    Performs a logical ``and`` over the data array and returns the
    result. Masked values are considered as True during computation.

    .. seealso:: `allclose`, `any`, `isclose`

    :Returns:

        `bool`
            Whether or not all data array elements evaluate to True.

    **Examples:**

    >>> d = cf.Data([[1, 3, 2]])
    >>> print(d.array)
    [[1 3 2]]
    >>> d.all()
    True
    >>> d[0, 2] = cf.masked
    >>> print(d.array)
    [[1 3 --]]
    >>> d.all()
    True
    >>> d[0, 0] = 0
    >>> print(d.array)
    [[0 3 --]]
    >>> d.all()
    False
    >>> d[...] = cf.masked
    >>> print(d.array)
    [[-- -- --]]
    >>> d.all()
    True

        '''
        config = self.partition_configuration(readonly=True)

        for partition in self.partitions.matrix.flat:
            partition.open(config)
            array = partition.array
            a = array.all()
            if not a and a is not numpy_ma_masked:
                partition.close()
                return False

            partition.close()

        return True

    def allclose(self, y, rtol=None, atol=None):
        '''Returns True if two broadcastable arrays have equal values, False
    otherwise.

    Two real numbers ``x`` and ``y`` are considered equal if
    ``|x-y|<=atol+rtol|y|``, where ``atol`` (the tolerance on absolute
    differences) and ``rtol`` (the tolerance on relative differences)
    are positive, typically very small numbers. See the *atol* and
    *rtol* parameters.

    .. seealso:: `all`, `any`, `isclose`

    :Parameters:

        y: data_like

        atol: `float`, optional
            The absolute tolerance for all numerical comparisons. By
            default the value returned by the `atol` function is used.

        rtol: `float`, optional
            The relative tolerance for all numerical comparisons. By
            default the value returned by the `rtol` function is used.

    :Returns:

        `bool`

    **Examples:**

    >>> d = cf.Data([1000, 2500], 'metre')
    >>> e = cf.Data([1, 2.5], 'km')
    >>> d.allclose(e)
    True

    >>> d = cf.Data(['ab', 'cdef'])
    >>> d.allclose([[['ab', 'cdef']]])
    True

    >>> d.allclose(e)
    True

    >>> d = cf.Data([[1000, 2500], [1000, 2500]], 'metre')
    >>> e = cf.Data([1, 2.5], 'km')
    >>> d.allclose(e)
    True

    >>> d = cf.Data([1, 1, 1], 's')
    >>> d.allclose(1)
    True

        '''
        return self.isclose(y, rtol=rtol, atol=atol).all()

    def any(self):
        '''Test whether any data array elements evaluate to True.

    Performs a logical or over the data array and returns the
    result. Masked values are considered as False during computation.

    .. seealso:: `all`, `allclose`, `isclose`

    **Examples:**

    >>> d = cf.Data([[0 0 0]])
    >>> d.any()
    False
    >>> d[0, 0] = cf.masked
    >>> print(d.array)
    [[-- 0 0]]
    >>> d.any()
    False
    >>> d[0, 1] = 3
    >>> print(d.array)
    [[0 3 0]]
    >>> d.any()
    True

    >>> print(d.array)
    [[-- -- --]]
    >>> d.any()
    False

        '''
        config = self.partition_configuration(readonly=True)

        for partition in self.partitions.matrix.flat:
            partition.open(config)
            array = partition.array
            if array.any():
                partition.close()
                return True

            partition.close()

        return False

    @_inplace_enabled
    def apply_masking(self, fill_values=None, valid_min=None,
                      valid_max=None, valid_range=None, inplace=False):
        '''Apply masking.

    Masking is applied according to the values of the keyword
    parameters.

    Elements that are already masked remain so.

    .. versionadded:: 3.4.0

    .. seealso:: `get_fill_value`, `hardmask`, `mask`, `where`

    :Parameters:

        fill_values: `bool` or sequence of scalars, optional
            Specify values that will be set to missing data. Data
            elements exactly equal to any of the values are set to
            missing data.

            If True then the value returned by the `get_fill_value`
            method, if such a value exists, is used.

            Zero or more values may be provided in a sequence of
            scalars.

            *Parameter example:*
              Specify a fill value of 999: ``fill_values=[999]``

            *Parameter example:*
              Specify fill values of 999 and -1.0e30:
              ``fill_values=[999, -1.0e30]``

            *Parameter example:*
              Use the fill value already set for the data:
              ``fill_values=True``

            *Parameter example:*
              Use no fill values: ``fill_values=False`` or
              ``fill_value=[]``

        valid_min: number, optional
            A scalar specifying the minimum valid value. Data elements
            strictly less than this number will be set to missing
            data.

        valid_max: number, optional
            A scalar specifying the maximum valid value. Data elements
            strictly greater than this number will be set to missing
            data.

        valid_range: (number, number), optional
            A vector of two numbers specifying the minimum and maximum
            valid values, equivalent to specifying values for both
            *valid_min* and *valid_max* parameters. The *valid_range*
            parameter must not be set if either *valid_min* or
            *valid_max* is defined.

            *Parameter example:*
              ``valid_range=[-999, 10000]`` is equivalent to setting
              ``valid_min=-999, valid_max=10000``

        {{inplace: `bool`, optional}}

    :Returns:

        `Data` or `None`
            The data with masked values. If the operation was in-place
            then `None` is returned.

    **Examples:**

    >>> import numpy
    >>> d = Data(numpy.arange(12).reshape(3, 4), 'm')
    >>> d[1, 1] = masked
    >>> print(d.array)
    [[0  1  2  3]
     [4 --  6  7]
     [8  9 10 11]]

    >>> print(d.apply_masking().array)
    [[0  1  2  3]
     [4 --  6  7]
     [8  9 10 11]]
    >>> print(d.apply_masking(fill_values=[0]).array)
    [[--  1  2  3]
     [ 4 --  6  7]
     [ 8  9 10 11]]
    >>> print(d.apply_masking(fill_values=[0, 11]).array)
    [[--  1  2  3]
     [ 4 --  6  7]
     [ 8  9 10 --]]

    >>> print(d.apply_masking(valid_min=3).array)
    [[-- -- --  3]
     [ 4 --  6  7]
     [ 8  9 10 11]]
    >>> print(d.apply_masking(valid_max=6).array)
    [[ 0  1  2  3]
     [ 4 --  6 --]
     [-- -- -- --]]
    >>> print(d.apply_masking(valid_range=[2, 8]).array)
    [[-- --  2  3]
     [ 4 --  6  7]
     [ 8 -- -- --]]

    >>> d.set_fill_value(7)
    >>> print(d.apply_masking(fill_values=True).array)
    [[0  1  2  3]
     [4 --  6 --]
     [8  9 10 11]]
    >>> print(d.apply_masking(fill_values=True,
    ...                       valid_range=[2, 8]).array)
    [[-- --  2  3]
     [ 4 --  6 --]
     [ 8 -- -- --]]

        '''
        if valid_range is not None:
            if valid_min is not None or valid_max is not None:
                raise ValueError(
                    "Can't set 'valid_range' parameter with either the "
                    "'valid_min' nor 'valid_max' parameters")

            try:
                if len(valid_range) != 2:
                    raise ValueError(
                        "'valid_range' parameter must be a vector of "
                        "two elements")
            except TypeError:
                raise ValueError(
                    "'valid_range' parameter must be a vector of "
                    "two elements")

            valid_min, valid_max = valid_range

        d = _inplace_enabled_define_and_cleanup(self)

        if fill_values is None:
            fill_values = False

        if isinstance(fill_values, bool):
            if fill_values:
                fill_value = self.get_fill_value(None)
                if fill_value is not None:
                    fill_values = (fill_value,)
                else:
                    fill_values = ()
            else:
                fill_values = ()
        else:
            try:
                _ = iter(fill_values)
            except TypeError:
                raise TypeError(
                    "'fill_values' parameter must be a sequence or "
                    "of type bool. Got type {}".format(type(fill_values)))
            else:
                if isinstance(fill_values, str):
                    raise TypeError(
                        "'fill_values' parameter must be a sequence or "
                        "of type bool. Got type {}".format(type(fill_values)))
        # --- End: if

        mask = None

        if fill_values:
            mask = (d == fill_values[0])

            for fill_value in fill_values[1:]:
                mask |= (d == fill_value)
        # --- End: for

        if valid_min is not None:
            if mask is None:
                mask = d < valid_min
            else:
                mask |= d < valid_min
        # --- End: if

        if valid_max is not None:
            if mask is None:
                mask = d > valid_max
            else:
                mask |= d > valid_max
        # --- End: if

        if mask is not None:
            d.where(mask, cf_masked, inplace=True)

        return d

    @classmethod
    def concatenate_data(cls, data_list, axis):
        '''Concatenates a list of Data objects into a single Data object along
    the specified access (see cf.Data.concatenate for details). In the
    case that the list contains only one element, that element is
    simply returned.

    :Parameters:

        data_list: `list`
            The list of data objects to concatenate.

        axis: `int`
            The axis along which to perform the concatenation.

    :Returns:

        `Data`
            The resulting single `Data` object.

        '''
        if len(data_list) > 1:
            data = cls.concatenate(data_list, axis=axis)
            if data.fits_in_one_chunk_in_memory(data.dtype.itemsize):
                data.varray

            return data
        else:
            assert len(data_list) == 1
            return data_list[0]

    @classmethod
    def reconstruct_sectioned_data(cls, sections, cyclic=(),
                                   hardmask=None):
        '''Expects a dictionary of Data objects with ordering information as
    keys, as output by the section method when called with a Data
    object. Returns a reconstructed cf.Data object with the sections
    in the original order.

    :Parameters:

        sections: `dict`
            The dictionary of `Data` objects with ordering information
            as keys.

    :Returns:

        `Data`
            The resulting reconstructed Data object.

    **Examples:**

    >>> d = cf.Data(numpy.arange(120).reshape(2, 3, 4, 5))
    >>> x = d.section([1, 3])
    >>> len(x)
    8
    >>> e = cf.Data.reconstruct_sectioned_data(x)
    >>> e.equals(d)
    True

        '''
        ndims = len(list(sections.keys())[0])

        for i in range(ndims-1, -1, -1):
            keys = sorted(sections.keys())
            if i == 0:
                if keys[0][i] is None:
                    assert len(keys) == 1
                    return tuple(sections.values())[0]
                else:
                    data_list = []
                    for k in keys:
                        data_list.append(sections[k])

                    out = cls.concatenate_data(data_list, i)

                    out.cyclic(cyclic)
                    if hardmask is not None:
                        out.hardmask = hardmask

                    return out
            # --- End: if

            if keys[0][i] is not None:
                new_sections = {}
                new_key = keys[0][:i]
                data_list = []
                for k in keys:
                    if k[:i] == new_key:
                        data_list.append(sections[k])
                    else:
                        new_sections[new_key] = cls.concatenate_data(
                            data_list, axis=i)
                        new_key = k[:i]
                        data_list = [sections[k]]
                # --- End: for

                new_sections[new_key] = cls.concatenate_data(data_list, i)
                sections = new_sections
        # --- End: for

    def argmax(self, axis=None, unravel=False):
        '''Return the indices of the maximum values along an axis.

    If no axis is specified then the returned index locates the
    maximum of the whole data.

    :Parameters:

        axis: `int`, optional
            The specified axis over which to locate the maximum
            values. By default the maximum over the whole data is
            located.

        unravel: `bool`, optional
            If True, then when locating the maximum over the whole
            data, return the location as a tuple of indices for each
            axis. By default an index to the flattened array is
            returned in this case. Ignored if locating the maxima over
            a subset of the axes.

    :Returns:

        `int` or `tuple` or `Data`
            The location of the maximum, or maxima.

    **Examples:**

    >>> d = cf.Data(numpy.arange(120).reshape(4, 5, 6))
    >>> d.argmax()
    119
    >>> d.argmax(unravel=True)
    (3, 4, 5)
    >>> d.argmax(axis=0)
    <CF Data(5, 6): [[3, ..., 3]]>
    >>> d.argmax(axis=1)
    <CF Data(4, 6): [[4, ..., 4]]>
    >>> d.argmax(axis=2)
    <CF Data(4, 5): [[5, ..., 5]]>

        '''
        if axis is not None:
            ndim = self._ndim
            if -ndim-1 <= axis < 0:
                axis += ndim + 1
            elif not 0 <= axis <= ndim:
                raise ValueError(
                    "Can't argmax: Invalid axis specification: Expected "
                    "-{0}<=axis<{0}, got axis={1}".format(ndim, axis)
                )

            if ndim == 1 and axis == 0:
                axis = None
        # --- End: if

        if axis is None:
            config = self.partition_configuration(readonly=True)

            out = []

            for partition in self.partitions.matrix.flat:
                partition.open(config)
                array = partition.array
                index = numpy_unravel_index(array.argmax(), array.shape)
                mx = array[index]
                index = [x[0] + i for x, i in zip(partition.location, index)]
                out.append((mx, index))
                partition.close()

            mx, index = sorted(out)[-1]

            if unravel:
                return tuple(index)

            return numpy_ravel_multi_index(index, self.shape)

        # Parse axis
        ndim = self._ndim
        if -ndim-1 <= axis < 0:
            axis += ndim + 1
        elif not 0 <= axis <= ndim:
            raise ValueError(
                "Can't argmax: Invalid axis specification: Expected "
                "-{0}<=axis<{0}, got axis={1}".format(ndim, axis)
            )

        sections = self.section(axis, chunks=True)
        for key, d in sections.items():
            array = d.varray.argmax(axis=axis)
            array = numpy_expand_dims(array, axis)
            sections[key] = type(self)(array, self.Units,
                                       fill_value=self.fill_value)

        out = self.reconstruct_sectioned_data(sections)

        out.squeeze(axis, inplace=True)

        return out

    def get_data(self, default=ValueError()):
        '''TODO

    .. versionadded:: 3.0.0

        '''
        return self

    def get_units(self, default=ValueError()):
        '''Return the units.

    .. seealso:: `del_units`, `set_units`

    :Parameters:

        default: optional
            Return the value of the *default* parameter if the units
            has not been set. If set to an `Exception` instance then
            it will be raised instead.

    :Returns:

            The units.

    **Examples:**

    >>> d.set_units('metres')
    >>> d.get_units()
    'metres'
    >>> d.del_units()
    >>> d.get_units()
    ValueError: Can't get non-existent units
    >>> print(d.get_units(None))
    None

        '''
        try:
            return self.Units.units
        except AttributeError:
            return super().get_units(default=default)

    def get_calendar(self, default=ValueError()):
        '''Return the calendar.

    .. seealso:: `del_calendar`, `set_calendar`

    :Parameters:

        default: optional
            Return the value of the *default* parameter if the
            calendar has not been set. If set to an `Exception`
            instance then it will be raised instead.

    :Returns:

            The calendar.

    **Examples:**

    >>> d.set_calendar('julian')
    >>> d.get_calendar
    'metres'
    >>> d.del_calendar()
    >>> d.get_calendar()
    ValueError: Can't get non-existent calendar
    >>> print(d.get_calendar(None))
    None

        '''
        try:
            return self.Units.calendar
        except AttributeError:
            return super().get_calendar(default=default)

    def set_calendar(self, calendar):
        '''Set the calendar.

    .. seealso:: `del_calendar`, `get_calendar`

    :Parameters:

        value: `str`
            The new calendar.

    :Returns:

        `None`

    **Examples:**

    >>> d.set_calendar('none')
    >>> d.get_calendar
    'none'
    >>> d.del_calendar()
    >>> d.get_calendar()
    ValueError: Can't get non-existent calendar
    >>> print(d.get_calendar(None))
    None

        '''
        self.Units = Units(self.get_units(default=None), calendar)

#     def set_fill_value(self, value):
#         '''Set the missing data value.
#
# .. seealso:: `del_fill_value`, `get_fill_vlaue`
#
# :Parameters:
#
#     value: scalar
#         The new fill value.
#
# :Returns:
#
#     `None`
#
# **Examples:**
#
# >>> f.set_fill_value(-9999)
# >>> f.get_fill_value()
# -9999
# >>> print(f.del_fill_value())
# -9999
# >>> f.get_fill_value()
# ValueError: Can't get non-existent fill value
# >>> f.get_fill_value(10**10)
# 10000000000
# >>> print(f.get_fill_value(None))
# None
# >>> f.set_fill_value(None)
# >>> print(f.get_fill_value())
# None
#
#         '''
#         self._fill_value = value

    def set_units(self, value):
        '''Set the units.

    .. seealso:: `del_units`, `get_units`

    :Parameters:

        value: `str`
            The new units.

    :Returns:

        `None`

    **Examples:**

    >>> d.set_units('watt')
    >>> d.get_units()
    'watt'
    >>> d.del_units()
    >>> d.get_units()
    ValueError: Can't get non-existent units
    >>> print(d.get_units(None))
    None

        '''
        self.Units = Units(value, self.get_calendar(default=None))

    @_deprecated_kwarg_check('i')
    def maximum(self, axes=None, squeeze=False, mtol=1, inplace=False,
                i=False, _preserve_partitions=False):
        '''Collapse axes with their maximum.

    Missing data array elements are omitted from the calculation.

    .. seealso:: `minimum`, `mean`, `mid_range`, `sum`, `sd`, `var`

    :Parameters:

        axes : (sequence of) int, optional

        squeeze : bool, optional

        {{inplace: `bool`, optional}}

        {{i: deprecated at version 3.0.0}}

    :Returns:

        `Data` or `None`
            The collapsed array.

    **Examples:**

    TODO

        '''
        return self._collapse(max_f, max_fpartial, max_ffinalise, axes=axes,
                              squeeze=squeeze, mtol=mtol, inplace=inplace,
                              _preserve_partitions=_preserve_partitions)

    def maximum_absolute_value(self, axes=None, squeeze=False, mtol=1,
                               inplace=False,
                               _preserve_partitions=False):
        '''Collapse axes with their maximum absolute value.

    Missing data elements are omitted from the calculation.

    .. seealso:: `maximum`, `minimum`, `mean`, `mid_range`, `sum`, `sd`,
                 `var`

    :Parameters:

        axes : (sequence of) int, optional
            TODO

        squeeze : bool, optional
            TODO

        {{inplace: `bool`, optional}}

    :Returns:

        `Data` or `None`
            The collapsed data, or `None` if the operation was
            in-place.

    **Examples:**

    >>> d = cf.Data([[-1, 2, 3], [9, -8, -12]], 'm')
    >>> d.maximum_absolute_value()
    <CF Data(1, 1): [[12]] m>
    >>> d.max()
    <CF Data(1, 1): [[9]] m>
    >>> d.maximum_absolute_value(axes=1)
    <CF Data(2, 1): [[3, 12]] m>
    >>> d.max(axes=1)
    <CF Data(2, 1): [[3, 9]] m>

        '''
        return self._collapse(max_abs_f, max_abs_fpartial,
                              max_abs_ffinalise, axes=axes,
                              squeeze=squeeze, mtol=mtol,
                              inplace=inplace,
                              _preserve_partitions=_preserve_partitions)

    @_deprecated_kwarg_check('i')
    def minimum(self, axes=None, squeeze=False, mtol=1, inplace=False,
                i=False, _preserve_partitions=False):
        '''Collapse axes with their minimum.

    Missing data array elements are omitted from the calculation.

    :Parameters:

        axes : (sequence of) int, optional

        squeeze : bool, optional

        {{inplace: `bool`, optional}}

        {{i: deprecated at version 3.0.0}}

    :Returns:

        `Data` or `None`
            The collapsed array.

    .. seealso:: `maximum`, `mean`, `mid_range`, `sum`, `sd`, `var`

    **Examples:**

    TODO

        '''
        return self._collapse(min_f, min_fpartial, min_ffinalise, axes=axes,
                              squeeze=squeeze, mtol=mtol, inplace=inplace,
                              _preserve_partitions=_preserve_partitions)

    def minimum_absolute_value(self, axes=None, squeeze=False, mtol=1,
                               inplace=False,
                               _preserve_partitions=False):
        '''Collapse axes with their minimum absolute value.

    Missing data elements are omitted from the calculation.

    .. seealso:: `maximum`, `minimum`, `mean`, `mid_range`, `sum`, `sd`,
                 `var`

    :Parameters:

        axes : (sequence of) int, optional
            TODO

        squeeze : bool, optional
            TODO

        {{inplace: `bool`, optional}}

    :Returns:

        `Data` or `None`
            The collapsed data, or `None` if the operation was
            in-place.

    **Examples:**

    >>> d = cf.Data([[-1, 2, 3], [9, -8, -12]], 'm')
    >>> d.minimum_absolute_value()
    <CF Data(1, 1): [[1]] m>
    >>> d.d.min()
    <CF Data(1, 1): [[-12]] m>
    >>> d.minimum_absolute_value(axes=1)
    <CF Data(2, 1): [[1, 8]] m>
    >>> d.min(axes=1)
    <CF Data(2, 1): [[-1, -12]] m>

        '''
        return self._collapse(min_abs_f, min_abs_fpartial,
                              min_abs_ffinalise, axes=axes,
                              squeeze=squeeze, mtol=mtol,
                              inplace=inplace,
                              _preserve_partitions=_preserve_partitions)

    @_deprecated_kwarg_check('i')
    def mean(self, axes=None, squeeze=False, mtol=1, weights=None,
             inplace=False, i=False, _preserve_partitions=False):
        '''Collapse axes with their mean.

    The mean is unweighted by default, but may be weighted (see the
    *weights* parmaeter).

    Missing data array elements and their corresponding weights
    are omitted from the calculation.

    :Parameters:

        axes: (sequence of) int, optional
            The axes to be collapsed. By default flattened input is
            used. Each axis is identified by its integer position. No
            axes are collapsed if *axes* is an empty sequence.

        squeeze: `bool`, optional
            If True then collapsed axes are removed. By default the
            axes which are collapsed are left in the result as axes
            with size 1, meaning that the result is guaranteed to
            broadcast correctly against the original array.

        weights: data-like or dict, optional
            Weights associated with values of the array. By default
            all non-missing elements of the array are assumed to have
            a weight equal to one. If *weights* is a data-like object
            then it must have either the same shape as the array or,
            if that is not the case, the same shape as the axes being
            collapsed. If *weights* is a dictionary then each key is
            axes of the array (an int or tuple of ints) with a
            corresponding data-like value of weights for those
            axes. In this case, the implied weights array is the outer
            product of the dictionary's values.

            *Parameter example:*
              If ``weights={1: w, (2, 0): x}`` then ``w`` must contain
              1-dimensional weights for axis 1 and ``x`` must contain
              2-dimensional weights for axes 2 and 0. This is
              equivalent, for example, to ``weights={(1, 2, 0), y}``,
              where ``y`` is the outer product of ``w`` and ``x``. If
              ``axes=[1, 2, 0]`` then ``weights={(1, 2, 0), y}`` is
              equivalent to ``weights=y``. If ``axes=None`` and the
              array is 3-dimensional then ``weights={(1, 2, 0), y}``
              is equivalent to ``weights=y.transpose([2, 0, 1])``.

        mtol: number, optional

        {{inplace: `bool`, optional}}

        {{i: deprecated at version 3.0.0}}

    :Returns:

        `Data` or `None`
            The collapsed array.

    .. seealso:: `maximum`, `minimum`, `mid_range`, `range`, `sum`, `sd`,
                 `var`

    **Examples:**

    >>> d = cf.Data([[1, 2, 4], [1, 4, 9]], 'm')
    >>> print(d.array)
    [[1 2 4]
     [1 4 9]]

    >>> d.mean()
    <CF Data: 3.5 m>
    >>> d.mean(squeeze=True)
    <CF Data: [[3.5]] m>
    >>> d.mean(axes=[0, 1])
    <CF Data: 3.5 m>
    >>> d.mean(axes=[1, 0])
    <CF Data: 3.5 m>
    >>> print(d.mean(axes=0).array)
    [ 1.   3.   6.5]
    >>> print(d.mean(axes=1).array)
    [ 2.33333333  4.66666667]
    >>> d.mean(axes=1, squeeze=True)
    [[ 2.33333333]
     [ 4.66666667]]

    >>> y = cf.Data([1, 3])
    >>> x = cf.Data([1, 2, 1])
    >>> w = cf.insert_dimension(y, 1) * x
    >>> print(w.array)
    [[1 2 1]
     [3 6 3]]

    >>> d.mean(weights=w)
    <CF Data: 3.9375 m>
    >>> d.mean(weights={(0, 1): w})
    <CF Data: 3.9375 m>
    >>> d.mean(axes=[0, 1], weights={(0, 1): w})
    <CF Data: 3.9375 m>
    >>> d.mean(axes=[1, 0], weights={(0, 1): w})
    <CF Data: 3.9375 m>
    >>> d.mean(axes=(0, 1), weights={1: x, 0: y})
    <CF Data: 3.9375 m>

    >>> d.mean(axes=1, weights=w)
    <CF Data: [2.25, 4.5] m>
    >>> d.mean(axes=1, weights=x)
    <CF Data: [2.25, 4.5] m>
    >>> d.mean(axes=1, weights={1: x})
    <CF Data: [2.25, 4.5] m>
    >>> d.mean(axes=1, weights={(0, 1): w})
    <CF Data: [2.25, 4.5] m>
    >>> d.mean(axes=1, weights={0: y, (1,): x})
    <CF Data: [2.25, 4.5] m>

    >>> d.mean(axes=1)
    <CF Data: [2.33333333333, 4.66666666667] m>
    >>> d.mean(axes=1, weights={0: y})
    <CF Data: [2.33333333333, 4.66666666667] m>

    >>> e = cf.Data(numpy.arange(24).reshape(3, 2, 4))
    >>> print(e.array)
    [[[ 0  1  2  3]
      [ 4  5  6  7]]
     [[ 8  9 10 11]
      [12 13 14 15]]
     [[16 17 18 19]
      [20 21 22 23]]]

    >>> e.mean(axes=[0, 2])
    <CF Data: [9.5, 13.5] >
    >>> f = e.mean(axes=[0, 2], squeeze=True)
    >>> f
    <CF Data: [[[9.5, 13.5]]] >
    >>> f.shape
    (1, 2, 1)
    >>> print(e.mean(axes=[0, 1]).array)
    [ 10.  11.  12.  13.]
    >>> print(e.mean(axes=[0, 1], weights={(1, 0): w}).array)
    [ 11.  12.  13.  14.]

    >>> e[0, 0] = cf.masked
    >>> e[-1, -1] = cf.masked
    >>> e[..., 2] = cf.masked
    >>> print(e.array)
    [[[-- -- -- --]
      [4 5 -- 7]]
     [[8 9 -- 11]
      [12 13 -- 15]]
     [[16 17 -- 19]
      [-- -- -- --]]]

    >>> e.mean()
    <CF Data: 11.3333333333 >
    >>> print(e.mean(axes=[0, 1]).array)
    [10.0 11.0 -- 13.0]
    >>> print(e.mean(axes=[0, 1], weights={(1, 0): w}).array)
    [9.666666666666666 10.666666666666666 -- 12.666666666666666]

        '''
        return self._collapse(mean_f, mean_fpartial, mean_ffinalise,
                              axes=axes, squeeze=squeeze,
                              weights=weights, mtol=mtol,
                              inplace=inplace,
                              _preserve_partitions=_preserve_partitions)

    def mean_absolute_value(self, axes=None, squeeze=False, mtol=1,
                            weights=None, inplace=False,
                            _preserve_partitions=False):
        '''Collapse axes with their mean absolute value.

    Missing data elements are omitted from the calculation.

    .. seealso:: `maximum`, `minimum`, `mean`, `mid_range`, `sum`, `sd`,
                 `var`

    :Parameters:

        axes : (sequence of) int, optional
            TODO

        weights: TODO

        squeeze : bool, optional
            TODO

        {{inplace: `bool`, optional}}

    :Returns:

        `Data` or `None`
            The collapsed data, or `None` if the operation was
            in-place.

    **Examples:**

    >>> d = cf.Data([[-1, 2, 3], [9, -8, -12]], 'm')
    >>> d.mean_absolute_value()
    <CF Data(1, 1): [[5.833333333333333]] m>
    >>> d.mean_absolute_value(axes=1)
    <CF Data(2, 1): [[2.0, 9.666666666666666]] m>

        '''
        return self._collapse(mean_abs_f, mean_abs_fpartial,
                              mean_abs_ffinalise, axes=axes,
                              squeeze=squeeze, weights=weights,
                              mtol=mtol, inplace=inplace,
                              _preserve_partitions=_preserve_partitions)

    def integral(self, axes=None, squeeze=False, mtol=1, weights=None,
                 inplace=False, _preserve_partitions=False):
        '''TODO

    TODO if no weights => sum

    :Parameters:

        axes: (sequence of) int, optional
            The axes to be collapsed. By default flattened input is
            used. Each axis is identified by its integer position. No
            axes are collapsed if *axes* is an empty sequence.

        squeeze: `bool`, optional
            If True then collapsed axes are removed. By default the
            axes which are collapsed are left in the result as axes
            with size 1, meaning that the result is guaranteed to
            broadcast correctly against the original array.

        weights: data-like or dict, optional
            TODO note that the units of the weights matter

            Weights associated with values of the array. By default
            all non-missing elements of the array are assumed to have
            a weight equal to one. If *weights* is a data-like object
            then it must have either the same shape as the array or,
            if that is not the case, the same shape as the axes being
            collapsed. If *weights* is a dictionary then each key is
            axes of the array (an int or tuple of ints) with a
            corresponding data-like value of weights for those
            axes. In this case, the implied weights array is the outer
            product of the dictionary's values.

            *Parameter example:*
              If ``weights={1: w, (2, 0): x}`` then ``w`` must contain
              1-dimensional weights for axis 1 and ``x`` must contain
              2-dimensional weights for axes 2 and 0. This is
              equivalent, for example, to ``weights={(1, 2, 0), y}``,
              where ``y`` is the outer product of ``w`` and ``x``. If
              ``axes=[1, 2, 0]`` then ``weights={(1, 2, 0), y}`` is
              equivalent to ``weights=y``. If ``axes=None`` and the
              array is 3-dimensional then ``weights={(1, 2, 0), y}``
              is equivalent to ``weights=y.transpose([2, 0, 1])``.

        mtol: number, optional

        {{inplace: `bool`, optional}}

    :Returns:

        `Data` or `None`
            The collapsed data, or `None` of the operation was
            in-place.

    .. seealso:: `maximum`, `minimum`, `mid_range`, `range`, `sum`, `sd`,
                 `var`

    **Examples:**

    TODO

        '''
        if weights is None:
            units = None
        else:
            units = self.Units
            if not units:
                units = Units('1')

            weights_units = getattr(weights, 'Units', None)
            if weights_units is not None:
                units = units * weights_units
            else:
                for w in weights.values():
                    weights_units = getattr(w, 'Units', None)
                    if weights_units is not None:
                        units = units * weights_units
        # --- End: if

        return self._collapse(sum_f, sum_fpartial, sum_ffinalise,
                              axes=axes, squeeze=squeeze,
                              weights=weights, mtol=mtol,
                              inplace=inplace, units=units,
                              _preserve_partitions=_preserve_partitions)

    def sample_size(
            self, axes=None, squeeze=False, mtol=1, inplace=False, i=False,
            _preserve_partitions=False):
        '''TODO

    :Parameters:

        {{inplace: `bool`, optional}}

        {{i: deprecated at version 3.0.0}}

        '''
        return self._collapse(sample_size_f, sample_size_fpartial,
                              sample_size_ffinalise,
                              axes=axes, squeeze=squeeze, weights=None,
                              mtol=mtol, units=Units('1'), inplace=inplace,
                              _preserve_partitions=_preserve_partitions)

    @property
    def binary_mask(self):
        '''A binary (0 and 1) mask of the data array.

    The binary mask's data array comprises dimensionless 8-bit
    integers and has 0 where the data array has missing data and 1
    otherwise.

    .. seealso:: `mask`

    :Returns:

        `Data`
            The binary mask.

    **Examples:**

    >>> print(d.mask.array)
    [[ True False  True False]]
    >>> b = d.binary_mask.array
    >>> print(b)
    [[0 1 0 1]]

        '''
        self.to_memory()

        binary_mask = self.copy()

        config = binary_mask.partition_configuration(readonly=False)

        for partition in binary_mask.partitions.matrix.flat:
            partition.open(config)
            array = partition.array

            array = array.astype(bool)
            if partition.masked:
                # data is masked
                partition.subarray = numpy_ma_array(array, 'int32')
            else:
                # data is not masked
                partition.subarray = numpy_array(array, 'int32')

            partition.Units = _units_1

            partition.close()
        # --- End: for

        binary_mask.Units = _units_1
        binary_mask.dtype = 'int32'

        return binary_mask

    @_deprecated_kwarg_check('i')
    @_inplace_enabled
    def clip(self, a_min, a_max, units=None, inplace=False, i=False):
        '''Clip (limit) the values in the data array in place.

    Given an interval, values outside the interval are clipped to the
    interval edges. For example, if an interval of [0, 1] is specified
    then values smaller than 0 become 0 and values larger than 1
    become 1.

    :Parameters:

        a_min:
            Minimum value. If `None`, clipping is not performed on
            lower interval edge. Not more than one of `a_min` and
            `a_max` may be `None`.

        a_max:
            Maximum value. If `None`, clipping is not performed on
            upper interval edge. Not more than one of `a_min` and
            `a_max` may be `None`.

        units: `str` or `Units`
            Specify the units of *a_min* and *a_max*. By default the
            same units as the data are assumed.

        {{inplace: `bool`, optional}}

        {{i: deprecated at version 3.0.0}}

    :Returns:

        `Data` or `None`
            The clipped data. If the operation was in-place then
            `None` is returned.


    **Examples:**

    >>> g = f.clip(-90, 90)
    >>> g = f.clip(-90, 90, 'degrees_north')

        '''
        d = _inplace_enabled_define_and_cleanup(self)

        if units is not None:
            # Convert the limits to the same units as the data array
            units = Units(units)
            self_units = d.Units
            if self_units != units:
                a_min = Units.conform(a_min, units, self_units)
                a_max = Units.conform(a_max, units, self_units)
        # --- End: if

        config = d.partition_configuration(readonly=False)

        for partition in d.partitions.matrix.flat:
            partition.open(config)
            array = partition.array
            array.clip(a_min, a_max, out=array)
            partition.close()

        return d

    @classmethod
    def asdata(cls, d, dtype=None, copy=False):
        '''Convert the input to a `Data` object.

    :Parameters:

        d: data-like
            Input data in any form that can be converted to an cf.Data
            object. This includes `cf.Data` and `cf.Field` objects,
            numpy arrays and any object which may be converted to a
            numpy array.

       dtype: data-type, optional
            By default, the data-type is inferred from the input data.

       copy: TODO

    :Returns:

        `Data`
            `Data` interpretation of *d*. No copy is performed on the
            input if it is already a `Data` object with matching dtype
            and *copy* is False.

    **Examples:**

    >>> d = cf.Data([1, 2])
    >>> cf.Data.asdata(d) is d
    True
    >>> d.asdata(d) is d
    True

    >>> cf.Data.asdata([1, 2])
    <CF Data: [1, 2]>

    >>> cf.Data.asdata(numpy.array([1, 2]))
    <CF Data: [1, 2]>

        '''
        data = getattr(d, '__data__', None)
        if data is None:
            # d does not have a Data interface
            data = cls(d)
            if dtype is not None:
                data.dtype = dtype

            return data

        data = data()
        if copy:
            data = data.copy()
            if dtype is not None and numpy_dtype(dtype) != data.dtype:
                data.dtype = dtype
        else:
            if dtype is not None and numpy_dtype(dtype) != data.dtype:
                data = data.copy()
                data.dtype = dtype
        # --- End: if

        return data

    def close(self):
        '''Close all files referenced by the data array.

    Note that a closed file will be automatically reopened if its
    contents are subsequently required.

    :Returns:

        `None`

    **Examples:**

    >>> d.close()

        '''
        for partition in self.partitions.matrix.flat:
            partition.file_close()

    @_inplace_enabled
    def compressed(self, inplace=False):
        '''Return all non-masked values in a one dimensional data array.

    Not to be confused with compression by convention (see the
    `uncompress` method).

    .. versionadded:: 3.2.0

    .. seealso:: `flatten`

    :Parameters:

        {{inplace: `bool`, optional}}

    :Returns:

        `Data` or `None`
            The non-masked values, or `None` if the operation was
            in-place.

    **Examples**

    >>> d = cf.Data(numpy.arange(12).reshape(3, 4))
    >>> print(d.array)
    [[ 0  1  2  3]
     [ 4  5  6  7]
     [ 8  9 10 11]]
    >>> print(d.compressed().array)
    [ 0  1  2  3  4  5  6  7  8  9 10 11]
    >>> d[1, 1] = cf.masked
    >>> d[2, 3] = cf.masked
    >>> print(d.array)
    [[0  1  2  3]
     [4 --  6  7]
     [8  9 10 --]]
    >>> print(d.compressed().array)
    [ 0  1  2  3  4  6  7  8  9 10]

    >>> d = cf.Data(9)
    >>> print(d.array)
    9
    >>> print(d.compressed().array)
    9

        '''
        d = _inplace_enabled_define_and_cleanup(self)

        ndim = d.ndim

        if ndim != 1:
            d.flatten(inplace=True)

        n_non_missing = d.count()
        if n_non_missing == d.size:
            return d

        comp = self.empty(shape=(n_non_missing,), dtype=self.dtype,
                          units=self.Units)

        # Find the number of array elements that fit in one chunk
        n = int(cf_chunksize()//(self.dtype.itemsize + 1.0))

        # Loop around each chunk's worth of elements and assign the
        # non-missing values to the compressed data
        i = 0
        start = 0
        for _ in range(1 + d.size//n):
            if i >= d.size:
                break

            array = d[i:i+n].array
            if numpy_ma_isMA(array):
                array = array.compressed()

            size = array.size
            if size >= 1:
                end = start + size
                comp[start:end] = array
                start = end

            i += n

        if not d.ndim:
            comp.squeeze(inplace=True)

        if inplace:
            d.__dict__ = comp.__dict__
        else:
            d = comp

        return d

    @_deprecated_kwarg_check('i')
    @_inplace_enabled
    def cos(self, inplace=False, i=False):
        '''Take the trigonometric cosine of the data element-wise.

    Units are accounted for in the calculation. If the units are not
    equivalent to radians (such as Kelvin) then they are treated as if
    they were radians. For example, the cosine of 90 degrees_east
    is 0.0, as is the cosine of 1.57079632 kg m-2.

    The output units are changed to '1' (nondimensional).

    .. seealso:: `arccos`, `sin`, `tan`, `cosh`

    :Parameters:

        {{inplace: `bool`, optional}}

        {{i: deprecated at version 3.0.0}}

    :Returns:

        `Data` or `None`

    **Examples:**

    >>> d.Units
    <Units: degrees_east>
    >>> print(d.array)
    [[-90 0 90 --]]
    >>> e = d.cos()
    >>> e.Units
    <Units: 1>
    >>> print(e.array)
    [[0.0 1.0 0.0 --]]

    >>> d.Units
    <Units: m s-1>
    >>> print(d.array)
    [[1 2 3 --]]
    >>> d.cos(inplace=True)
    >>> d.Units
    <Units: 1>
    >>> print9d.array)
    [[0.540302305868 -0.416146836547 -0.9899924966 --]]

        '''
        d = _inplace_enabled_define_and_cleanup(self)

        if d.Units.equivalent(_units_radians):
            d.Units = _units_radians

        out = d.func(numpy_cos, units=_units_1, inplace=True)

        return d

    def count(self):
        '''Count the non-masked elements of the data.

    .. seealso:: `count_masked`

    :Returns:

        ``int``

    **Examples:**

    >>> d = cf.Data(numpy.arange(24).reshape(3, 4))
    >>> print(d.array)
    [[ 0  1  2  3]
     [ 4  5  6  7]
     [ 8  9 10 11]]
    >>> d.count()
    12
    >>> d[0, :] = cf.masked
    >>> print(d.array)
    [[-- -- -- --]
     [ 4  5  6  7]
     [ 8  9 10 11]]
    >>> d.count()
    8

    >>> print(d.count(0).array)
    [2 2 2 2]
    >>> print(d.count(1).array)
    [0 4 4]
    >>> print(d.count((0, 1))
    8
        '''
        config = self.partition_configuration(readonly=True)

        n = 0

        self._flag_partitions_for_processing(parallelise=mpi_on)

        processed_partitions = []
        for pmindex, partition in self.partitions.ndenumerate():
            if partition._process_partition:
                partition.open(config)
                partition._pmindex = pmindex
                array = partition.array
                n += numpy_ma_count(array)
                partition.close()
                processed_partitions.append(partition)
            # --- End: if
        # --- End: for

        # processed_partitions contains a list of all the partitions
        # that have been processed on this rank. In the serial case
        # this is all of them and this line of code has no
        # effect. Otherwise the processed partitions from each rank
        # are distributed to every rank and processed_partitions now
        # contains all the processed partitions from every rank.
        processed_partitions = self._share_partitions(processed_partitions,
                                                      parallelise=mpi_on)

        # Put the processed partitions back in the partition matrix
        # according to each partitions _pmindex attribute set above.
        pm = self.partitions.matrix
        for partition in processed_partitions:
            pm[partition._pmindex] = partition
        # --- End: for

        # Share the lock files created by each rank for each partition
        # now in a temporary file so that __del__ knows which lock
        # files to check if present
        self._share_lock_files(parallelise=mpi_on)

        # Aggregate the results on each process and return on all
        # processes
        if mpi_on:
            n = mpi_comm.allreduce(n, op=mpi_sum)
        # --- End: if

        return n

    def count_masked(self):
        '''Count the masked elements of the data.

    .. seealso:: `count`

        '''
        return self._size - self.count()

    def cyclic(self, axes=None, iscyclic=True):
        '''TODO

    :Parameters:

        axes: (sequence of) `int`, optional
            TODO

        iscyclic: `bool`
            TODO

    :Returns:

        `set`
            TODO

    **Examples:**

        TODO

        '''
        cyclic_axes = self._cyclic
        data_axes = self._axes

        old = set([data_axes.index(axis) for axis in cyclic_axes])

        if axes is None:
            return old

        axes = [data_axes[i] for i in self._parse_axes(axes)]  # , 'cyclic')]

        if iscyclic:
            self._cyclic = cyclic_axes.union(axes)
        else:
            self._cyclic = cyclic_axes.difference(axes)

        # Make sure that the auxiliary mask has the same cyclicity
        auxiliary_mask = self._custom.get('_auxiliary_mask')
        if auxiliary_mask is not None:
            self._auxiliary_mask = [mask.copy() for mask in auxiliary_mask]
            for mask in self._auxiliary_mask:
                mask.cyclic(axes_in, iscyclic)
        # --- End: if

        return old

    def _YMDhms(self, attr):
        '''TODO

    .. seealso:: `~cf.Data.year`, ~cf.Data.month`, `~cf.Data.day`,
                 `~cf.Data.hour`, `~cf.Data.minute`, `~cf.Data.second`

        '''
        def _func(array, units_in, dummy0, dummy1):
            '''The returned array is always independent.

    :Parameters:

        array: numpy array

        units_in: `Units`

        dummy0:
            Ignored.

        dummy1:
            Ignored.

    :Returns:

        numpy array

            '''
            if not self._isdatetime():
                array = rt2dt(array, units_in)

            return _array_getattr(array, attr)
        # --- End: def

        if not self.Units.isreftime:
            raise ValueError(
                "Can't get {}s from data with {!r}".format(attr, self.Units))

        new = self.copy()

        new._Units = _units_None

        config = new.partition_configuration(
            readonly=False, func=_func, dtype=None)

        for partition in new.partitions.matrix.flat:
            partition.open(config)
            array = partition.array
            new_dtype = array.dtype
            partition.close()

        new._dtype = new_dtype

        return new

    @property
    def year(self):
        '''The year of each data array element.

    Only applicable for reference time units.

    .. seealso:: `~cf.Data.month`, `~cf.Data.day`, `~cf.Data.hour`,
                 `~cf.Data.minute`, `~cf.Data.second`

    **Examples:**

    >>> d = cf.Data([[1.93, 5.17]], 'days since 2000-12-29')
    >>> d
    <CF Data: [[2000-12-30 22:19:12, 2001-01-03 04:04:48]] >
    >>> d.year
    <CF Data: [[2000, 2001]] >

        '''
        return self._YMDhms('year')

    @property
    def month(self):
        '''The month of each data array element.

    Only applicable for reference time units.

    .. seealso:: `~cf.Data.year`, `~cf.Data.day`, `~cf.Data.hour`,
                 `~cf.Data.minute`, `~cf.Data.second`

    **Examples:**

    >>> d = cf.Data([[1.93, 5.17]], 'days since 2000-12-29')
    >>> d
    <CF Data: [[2000-12-30 22:19:12, 2001-01-03 04:04:48]] >
    >>> d.month
    <CF Data: [[12, 1]] >

        '''
        return self._YMDhms('month')

    @property
    def day(self):
        '''The day of each data array element.

    Only applicable for reference time units.

    .. seealso:: `~cf.Data.year`, `~cf.Data.month`, `~cf.Data.hour`,
                 `~cf.Data.minute`, `~cf.Data.second`

    **Examples:**

    >>> d = cf.Data([[1.93, 5.17]], 'days since 2000-12-29')
    >>> d
    <CF Data: [[2000-12-30 22:19:12, 2001-01-03 04:04:48]] >
    >>> d.day
    <CF Data: [[30, 3]] >

        '''
        return self._YMDhms('day')

    @property
    def hour(self):
        '''The hour of each data array element.

    Only applicable for reference time units.

    .. seealso:: `~cf.Data.year`, `~cf.Data.month`, `~cf.Data.day`,
                 `~cf.Data.minute`, `~cf.Data.second`

    **Examples:**

    >>> d = cf.Data([[1.93, 5.17]], 'days since 2000-12-29')
    >>> d
    <CF Data: [[2000-12-30 22:19:12, 2001-01-03 04:04:48]] >
    >>> d.hour
    <CF Data: [[22, 4]] >

        '''
        return self._YMDhms('hour')

    @property
    def minute(self):
        '''The minute of each data array element.

    Only applicable for reference time units.

    .. seealso:: `~cf.Data.year`, `~cf.Data.month`, `~cf.Data.day`,
                 `~cf.Data.hour`, `~cf.Data.second`

    **Examples:**

    >>> d = cf.Data([[1.93, 5.17]], 'days since 2000-12-29')
    >>> d
    <CF Data: [[2000-12-30 22:19:12, 2001-01-03 04:04:48]] >
    >>> d.minute
    <CF Data: [[19, 4]] >

        '''
        return self._YMDhms('minute')

    @property
    def second(self):
        '''The second of each data array element.

    Only applicable for reference time units.

    .. seealso:: `~cf.Data.year`, `~cf.Data.month`, `~cf.Data.day`,
                 `~cf.Data.hour`, `~cf.Data.minute`

    >>> d = cf.Data([[1.93, 5.17]], 'days since 2000-12-29')
    >>> d
    <CF Data: [[2000-12-30 22:19:12, 2001-01-03 04:04:48]] >
    >>> d.second
    <CF Data: [[12, 48]] >

        '''
        return self._YMDhms('second')

    @_inplace_enabled
    def uncompress(self, inplace=False):
        '''Uncompress the underlying data.

    Compression saves space by identifying and removing unwanted
    missing data. Such compression techniques store the data more
    efficiently and result in no precision loss.

    Whether or not the data is compressed does not alter its
    functionality nor external appearance.

    Data that is already uncompressed will be returned uncompressed.

    The following type of compression are available:

        * Ragged arrays for discrete sampling geometries (DSG). Three
          different types of ragged array representation are
          supported.

        ..

        * Compression by gathering.

    .. versionadded:: 3.0.6

    .. seealso:: `array`, `compressed_array`, `source`

    :Parameters:

        {{inplace: `bool`, optional}}

    :Returns:

        `Data` or `None`
            The uncompressed data, or `None` of the operation was
            in-place.

    **Examples:**

    >>> d.get_compression_type()
    'ragged contiguous'
    >>> d.uncompress()
    >>> d.get_compression_type()
    ''

        '''
        d = _inplace_enabled_define_and_cleanup(self)

        if not d.get_compression_type():
            if inplace:
                d = None
            return d

        config = d.partition_configuration(readonly=False)

        for partition in d.partitions.matrix.flat:
            partition.open(config)
            _ = partition.array
            partition.close()

        d._del_Array(None)

        return d

    def unique(self):
        '''The unique elements of the array.

    Returns a new object with the sorted unique elements in a one
    dimensional array.

    **Examples:**

    >>> d = cf.Data([[4, 2, 1], [1, 2, 3]], 'metre')
    >>> d.unique()
    <CF Data: [1, 2, 3, 4] metre>
    >>> d[1, -1] = cf.masked
    >>> d.unique()
    <CF Data: [1, 2, 4] metre>

        '''
        config = self.partition_configuration(readonly=True)

        u = []
        for partition in self.partitions.matrix.flat:
            partition.open(config)
            array = partition.array
            array = numpy_unique(array)

            if partition.masked:
                # Note that compressing a masked array may result in
                # an array with zero size
                array = array.compressed()

            size = array.size
            if size > 1:
                u.extend(array)
            elif size == 1:
                u.append(array.item())

            partition.close()

        u = numpy.unique(numpy_array(u, dtype=self.dtype))

        return type(self)(u, units=self.Units)

    def dump(self, display=True, prefix=None):
        '''Return a string containing a full description of the instance.

    :Parameters:

        display: `bool`, optional
            If False then return the description as a string. By
            default the description is printed, i.e. ``d.dump()`` is
            equivalent to ``print(d.dump(display=False))``.

        prefix: `str`, optional
           Set the common prefix of component names. By default the
           instance's class name is used.

    :Returns:

        `None` or `str`
            A string containing the description.

        '''
        if prefix is None:
            prefix = self.__class__.__name__

        string = ['{0}.shape = {1}'.format(prefix, self._shape)]

        if self._size == 1:
            string.append(
                '{0}.first_datum = {1}'.format(prefix, self.datum(0)))
        else:
            string.append(
                '{0}.first_datum = {1}'.format(prefix, self.datum(0)))
            string.append(
                '{0}.last_datum  = {1}'.format(prefix, self.datum(-1)))

        for attr in ('fill_value', 'Units'):
            string.append(
                '{0}.{1} = {2!r}'.format(prefix, attr, getattr(self, attr))
            )
        # --- End: for

        string = '\n'.join(string)

        if display:
            print(string)
        else:
            return string

    def ndindex(self):
        '''Return an iterator over the N-dimensional indices of the data
    array.

    At each iteration a tuple of indices is returned, the last
    dimension is iterated over first.

    :Returns:

        `itertools.product`
            An iterator over tuples of indices of the data array.

    **Examples:**

    >>> d.shape
    (2, 1, 3)
    >>> for i in d.ndindex():
    ...     print(i)
    ...
    (0, 0, 0)
    (0, 0, 1)
    (0, 0, 2)
    (1, 0, 0)
    (1, 0, 1)
    (1, 0, 2)

    > d.shape
    ()
    >>> for i in d.ndindex():
    ...     print(i)
    ...
    ()

        '''
        return itertools.product(*[range(0, r) for r in self._shape])

    @_deprecated_kwarg_check('traceback')
    @_manage_log_level_via_verbosity
    def equals(self, other, rtol=None, atol=None,
               ignore_fill_value=False, ignore_data_type=False,
               ignore_type=False, verbose=None, traceback=False,
               ignore_compression=False):
        '''True if two data arrays are logically equal, False otherwise.

    {{equals tolerance}}

    :Parameters:

        other:
            The object to compare for equality.

        {{atol: number, optional}}

        {{rtol: number, optional}}

        ignore_fill_value: `bool`, optional
            If True then data arrays with different fill values are
            considered equal. By default they are considered unequal.

        {{verbose: `int` or `str` or `None`, optional}}

        traceback: deprecated at version 3.0.0
            Use the *verbose* parameter instead.

    :Returns:

        `bool`
            Whether or not the two instances are equal.

    **Examples:**

    >>> d.equals(d)
    True
    >>> d.equals(d + 1)
    False

        '''
        # Set default tolerances
        if rtol is None:
            rtol = self._rtol
        if atol is None:
            atol = self._atol

        if not super().equals(other, rtol=rtol, atol=atol,
                              verbose=verbose,
                              ignore_data_type=ignore_data_type,
                              ignore_fill_value=ignore_fill_value,
                              ignore_type=ignore_type,
                              _check_values=False):
            return False

        # ------------------------------------------------------------
        # Check that each instance has equal array values
        # ------------------------------------------------------------
        # Check that each instance has the same units
        self_Units = self.Units
        other_Units = other.Units
        if self_Units != other_Units:
            logger.info("{}: Different Units ({!r}, {!r}".format(
                self.__class__.__name__, self.Units, other.Units))
            return False

        config = self.partition_configuration(readonly=True)

        other.to_memory()

        for partition in self.partitions.matrix.flat:
            partition.open(config)
            array0 = partition.array
            array1 = other[partition.indices].varray
            partition.close()

            if not _numpy_allclose(array0, array1, rtol=rtol, atol=atol):
                logger.info(
                    "{0}: Different array values (atol={1}, "
                    "rtol={2})".format(
                        self.__class__.__name__, atol, rtol)
                )

                return False
        # --- End: for

        # ------------------------------------------------------------
        # Still here? Then the two instances are equal.
        # ------------------------------------------------------------
        return True

    @_deprecated_kwarg_check('i')
    @_inplace_enabled
    def exp(self, inplace=False, i=False):
        '''Take the exponential of the data array.

    :Parameters:

        {{inplace: `bool`, optional}}

        {{i: deprecated at version 3.0.0}}

    :Returns:

        `Data` or `None`

    **Examples:**

    TODO

        '''
        d = _inplace_enabled_define_and_cleanup(self)

        units = self.Units
        if units and not units.isdimensionless:
            raise ValueError(
                "Can't take exponential of dimensional "
                "quantities: {!r}".format(units)
            )

        if d.Units:
            d.Units = _units_1

        d.func(numpy_exp, inplace=True)

        return d

    @_inplace_enabled
    def insert_dimension(self, position=0, inplace=False):
        '''Expand the shape of the data array in place.

    Insert a new size 1 axis, corresponding to a given position in the
    data array shape.

    .. seealso:: `flip`, `squeeze`, `swapaxes`, `transpose`

    :Parameters:

        position: `int`, optional
            Specify the position that the new axis will have in the data
            array axes. By default the new axis has position 0, the
            slowest varying position.

        {{inplace: `bool`, optional}}

    :Returns:

        `Data` or `None`

    **Examples:**

    TODO

        '''
        d = _inplace_enabled_define_and_cleanup(self)

        # Parse position
        ndim = self._ndim
        if -ndim-1 <= position < 0:
            position += ndim + 1
        elif not 0 <= position <= ndim:
            raise ValueError(
                "Can't insert dimension: Invalid position (%d)" % position)

        # Expand _axes
        axis = d._new_axis_identifier()
        data_axes = d._axes[:]
        data_axes.insert(position, axis)
        d._axes = data_axes

        # Increment ndim and expand shape
        d._ndim += 1
        shape = list(d._shape)
        shape.insert(position, 1)
        d._shape = tuple(shape)

        # Expand the location and shape of each partition
        location = (0, 1)
        for partition in d.partitions.matrix.flat:
            partition.location = partition.location[:]
            partition.shape = partition.shape[:]

            partition.location.insert(position, location)
            partition.shape.insert(position, 1)

        if d._all_axes:
            d._all_axes += (axis,)

        # HDF chunks
        if self._HDF_chunks:
            self._HDF_chunks[axis] = 1

        # Expand dims in the auxiliary mask
        if d._auxiliary_mask:
            for mask in d._auxiliary_mask:
                mask.insert_dimension(position, inplace=True)
        # --- End: if

        return d

    def get_filenames(self):
        '''Return the names of files containing parts of the data array.

    :Returns:

        `set`
            The file names in normalized, absolute form. If the data
            is are memory then an empty `set` is returned.

    **Examples:**

    >>> f = cf.read('../file[123]')[0]
    >>> f.get_filenames()
    {'/data/user/file1',
     '/data/user/file2',
     '/data/user/file3'}
    >>> a = f.array
    >>> f.get_filenames()
    set()

        '''
        out = set(
            [abspath(p.subarray.get_filename())
             for p in self.partitions.matrix.flat if p.in_file]
        )
        out.discard(None)

        return out

    @_inplace_enabled
    @_manage_log_level_via_verbosity
    def halo(self, size, axes=None, tripolar=None,
             fold_index=-1, inplace=False, verbose=None):
        '''Expand the data by adding a halo.

    The halo may be applied over a subset of the data dimensions and
    each dimension may have a different halo size (including
    zero). The halo region is populated with a copy of the proximate
    values from the original data.

    **Cyclic axes**

    A cyclic axis that is expanded with a halo of at least size 1 is
    no longer considered to be cyclic.

    **Tripolar domains**

    Data for global tripolar domains are a special case in that a halo
    added to the northern end of the "Y" axis must be filled with
    values that are flipped in "X" direction. Such domains need to be
    explicitly indicated with the *tripolar* parameter.

    .. versionadded:: 3.5.0

    :Parameters:

        size: `int` or `dict`
            Specify the size of the halo for each axis.

            If *size* is a non-negative `int` then this is the halo
            size that is applied to all of the axes defined by the
            *axes* parameter.

            Alternatively, halo sizes may be assigned to axes
            individually by providing a `dict` for which a key
            specifies an axis (defined by its integer position in the
            data) with a corresponding value of the halo size for that
            axis. Axes not specified by the dictionary are not
            expanded, and the *axes* parameter must not also be set.

            *Parameter example:*
              Specify a halo size of 1 for all otherwise selected
              axes: ``size=1``

            *Parameter example:*
              Specify a halo size of zero ``size=0``. This results in
              no change to the data shape.

            *Parameter example:*
              For data with three dimensions, specify a halo size of 3
              for the first dimension and 1 for the second dimension:
              ``size={0: 3, 1: 1}``. This is equivalent to ``size={0:
              3, 1: 1, 2: 0}``

            *Parameter example:*
              Specify a halo size of 2 for the first and last
              dimensions `size=2, axes=[0, -1]`` or equivalently
              ``size={0: 2, -1: 2}``.

        axes: (sequence of) `int`
            Select the domain axes to be expanded, defined by their
            integer positions in the data. By default, or if *axes* is
            `None`, all axes are selected. No axes are expanded if
            *axes* is an empty sequence.

        tripolar: `dict`, optional
            A dictionary defining the "X" and "Y" axes of a global
            tripolar domain. This is necessary because in the global
            tripolar case the "X" and "Y" axes need special treatment,
            as described above. It must have keys ``'X'`` and ``'Y'``,
            whose values identify the corresponding domain axis
            construct by their integer positions in the data.

            The "X" and "Y" axes must be a subset of those identified
            by the *size* or *axes* parameter.

            See the *fold_index* parameter.

            *Parameter example:*
              Define the "X" and Y" axes by positions 2 and 1
              respectively of the data: ``tripolar={'X': 2, 'Y': 1}``

        fold_index: `int`, optional
            Identify which index of the "Y" axis corresponds to the
            fold in "X" axis of a tripolar grid. The only valid values
            are ``-1`` for the last index, and ``0`` for the first
            index. By default it is assumed to be the last
            index. Ignored if *tripolar* is `None`.

        {{inplace: `bool`, optional}}

        {{verbose: `int` or `str` or `None`, optional}}

    :Returns:

        `Data` or `None`
            The expanded data, or `None` if the operation was
            in-place.

    **Examples:**

    >>> d = cf.Data(numpy.arange(12).reshape(3, 4), 'm')
    >>> d[-1, -1] = cf.masked
    >>> d[1, 1] = cf.masked
    >>> print(d.array)
    [[ 0  1  2  3]
     [ 4 --  6  7]
     [ 8  9 10 --]]

    >>> e = d.halo(1)
    >>> print(e.array)
    [[ 0  0  1  2  3  3]
     [ 0  0  1  2  3  3]
     [ 4  4 --  6  7  7]
     [ 8  8  9 10 -- --]
     [ 8  8  9 10 -- --]]
    >>> d.equals(e[1:-1, 1:-1])
    True

    >>> e = d.halo(2)
    >>> print(e.array)
    [[ 0  1  0  1  2  3  2  3]
     [ 4 --  4 --  6  7  6  7]
     [ 0  1  0  1  2  3  2  3]
     [ 4 --  4 --  6  7  6  7]
     [ 8  9  8  9 10 -- 10 --]
     [ 4 --  4 --  6  7  6  7]
     [ 8  9  8  9 10 -- 10 --]]
    >>> d.equals(e[2:-2, 2:-2])
    True

    >>> e = d.halo(0)
    >>> d.equals(e)
    True

    >>> e = d.halo(1, axes=0)
    >>> print(e.array)
    [[ 0  1  2  3]
     [ 0  1  2  3]
     [ 4 --  6  7]
     [ 8  9 10 --]
     [ 8  9 10 --]]
    >>> d.equals(e[1:-1, :])
    True
    >>> f = d.halo({0: 1})
    >>> f.equals(e)
    True

    >>> e = d.halo(1, tripolar={'X': 1, 'Y': 0})
    >>> print(e.array)
    [[ 0  0  1  2  3  3]
     [ 0  0  1  2  3  3]
     [ 4  4 --  6  7  7]
     [ 8  8  9 10 -- --]
     [-- -- 10  9  8  8]]

    >>> e = d.halo(1, tripolar={'X': 1, 'Y': 0}, fold_index=0)
    >>> print(e.array)
    [[ 3  3  2  1  0  0]
     [ 0  0  1  2  3  3]
     [ 4  4 --  6  7  7]
     [ 8  8  9 10 -- --]
     [ 8  8  9 10 -- --]]

        '''
        _kwargs = ["{}={!r}".format(k, v) for k, v in locals().items()]
        _ = "{}.halo(".format(self.__class__.__name__)
        logger.info("{}{})".format(_, (',\n' + ' '*len(_)).join(_kwargs)))

        d = _inplace_enabled_define_and_cleanup(self)

        ndim = d.ndim
        shape0 = d.shape

        # ------------------------------------------------------------
        # Parse the size and axes parameters
        # ------------------------------------------------------------
        if isinstance(size, dict):
            if axes is not None:
                raise ValueError(
                    "Can't set the axes parameter when the "
                    "size parameter is a dictionary")

            axes = self._parse_axes(tuple(size))
            size = [size[i] if i in axes else 0
                    for i in range(ndim)]
        else:
            if axes is None:
                axes = list(range(ndim))

            axes = d._parse_axes(axes)
            size = [size if i in axes else 0
                    for i in range(ndim)]

        # ------------------------------------------------------------
        # Parse the tripolar parameter
        # ------------------------------------------------------------
        if tripolar:
            if fold_index not in (0, -1):
                raise ValueError(
                    "fold_index parameter must be -1 or 0. "
                    "Got {!r}".format(fold_index))

            # Find the X and Y axes of a tripolar grid
            tripolar = tripolar.copy()
            X_axis = tripolar.pop('X', None)
            Y_axis = tripolar.pop('Y', None)

            if tripolar:
                raise ValueError(
                    "Can not set key {!r} in the tripolar "
                    "dictionary.".format(tripolar.popitem()[0]))

            if X_axis is None:
                raise ValueError("Must provide a tripolar 'X' axis.")

            if Y_axis is None:
                raise ValueError("Must provide a tripolar 'Y' axis.")

            X = d._parse_axes(X_axis)
            Y = d._parse_axes(Y_axis)

            if len(X) != 1:
                raise ValueError(
                    "Must provide exactly one tripolar 'X' axis. "
                    "Got {!r}".format(
                        X_axis))

            if len(Y) != 1:
                raise ValueError(
                    "Must provide exactly one tripolar 'Y' axis. "
                    "Got {!r}".format(
                        Y_axis))

            X_axis = X[0]
            Y_axis = Y[0]

            if X_axis == Y_axis:
                raise ValueError(
                    "Tripolar 'X' and 'Y' axes must be different. "
                    "Got {!r}, {!r}".format(
                        X_axis, Y_axis))

            for A, axis in zip(('X', 'Y',),
                               (X_axis, Y_axis)):
                if axis not in axes:
                    raise ValueError(
                        "If dimensions have been identified with the "
                        "axes or size parameters then they must include "
                        "the tripolar {!r} axis: {!r}".format(A, axis))
            # --- End: for

            tripolar = True
        # --- End: if

        # Remove axes with a size 0 halo
        axes = [i for i in axes if size[i]]

        if not axes:
            # Return now if all halos are of size 0
            return d

        # Check that the halos are not too large
        for i, (h, n) in enumerate(zip(size, shape0)):
            if h > n:
                raise ValueError(
                    "Halo size {!r} is too big for axis of size {!r}".format(
                        h, n))
        # --- End: for

        # Initialise the expanded data
        shape1 = [n + size[i] * 2 if i in axes else n
                  for i, n in enumerate(shape0)]
        out = type(d).empty(shape1, dtype=d.dtype, units=d.Units,
                            fill_value=d.get_fill_value(None))

        # ------------------------------------------------------------
        # Body (not edges nor corners)
        # ------------------------------------------------------------
        indices = [slice(h, h + n)
                   if (h and i in axes) else
                   slice(None)
                   for i, (h, n) in enumerate(zip(size, shape0))]
        out[tuple(indices)] = d

        # ------------------------------------------------------------
        # Edges (not corners)
        # ------------------------------------------------------------
        for i in axes:
            size_i = size[i]

            for edge in (0, -1):
                # Initialise indices to the expanded data
                indices1 = [slice(None)] * ndim

                if edge == -1:
                    indices1[i] = slice(-size_i, None)
                else:
                    indices1[i] = slice(0, size_i)

                # Initialise indices to the original data
                indices0 = indices1[:]

                for j in axes:
                    if j == i:
                        continue

                    size_j = size[j]
                    indices1[j] = slice(size_j, -size_j)

                out[tuple(indices1)] = d[tuple(indices0)]
        # --- End: for

        # ------------------------------------------------------------
        # Corners
        # ------------------------------------------------------------
        if len(axes) > 1:
            for indices in itertools.product(
                    *[(slice(0, size[i]), slice(-size[i], None))
                      if i in axes else
                      (slice(None),)
                      for i in range(ndim)]
            ):
                out[indices] = d[indices]

        hardmask = d.hardmask

        # ------------------------------------------------------------
        # Special case for tripolar: The northern "Y" axis halo
        # contains the values that have been flipped in the "X"
        # direction.
        # ------------------------------------------------------------
        if tripolar and size[Y_axis]:
            indices1 = [slice(None)] * ndim

            if fold_index == -1:
                # The last index of the "Y" axis corresponds to the
                # fold in "X" axis of a tripolar grid
                indices1[Y_axis] = slice(-size[Y_axis], None)
            else:
                # The first index of the "Y" axis corresponds to the
                # fold in "X" axis of a tripolar grid
                indices1[Y_axis] = slice(0, size[Y_axis])

            indices2 = indices1[:]
            indices2[X_axis] = slice(None, None, -1)

            out.hardmask = False
            out[tuple(indices1)] = out[tuple(indices2)]

        out.hardmask = True

        # Set expanded axes to be non-cyclic
        out.cyclic(axes=axes, iscyclic=False)

        if inplace:
            d.__dict__ = out.__dict__
            d.hardmask = hardmask
        else:
            d = out

        return d

    @_inplace_enabled
    def filled(self, fill_value=None, inplace=False):
        '''TODO

    :Parameters:

        fill_value: scalar, optional
            TODO

    :Returns:

        `Data` or `None`
            TODO

    **Examples:**

    TODO

        '''
        d = _inplace_enabled_define_and_cleanup(self)

        if fill_value is None:
            fill_value = d.get_fill_value(None)
            if fill_value is None:  # still...
                fill_value = default_netCDF_fillvals().get(
                    d.dtype.str[1:], None)
                if fill_value is None and d.dtype.kind in ('SU'):
                    fill_value = default_netCDF_fillvals().get('S1', None)

                if fill_value is None:  # should not be None by this stage
                    raise ValueError("TODO {}".format(d.dtype.str))
        # --- End: if

        hardmask = d.hardmask
        d.hardmask = False

        d.where(d.mask, fill_value, inplace=True)

        d.hardmask = hardmask

        return d

    def flat(self, ignore_masked=True):
        '''Return a flat iterator over elements of the data array.

    :Parameters:

        ignore_masked: `bool`, optional
            If False then masked and unmasked elements will be
            returned. By default only unmasked elements are returned

    :Returns:

        generator
            An iterator over elements of the data array.

    **Examples:**

    >>> print(d.array)
    [[1 -- 3]]
    >>> for x in d.flat():
    ...     print(x)
    ...
    1
    3

    >>> for x in d.flat(ignore_masked=False):
    ...     print(x)
    ...
    1
    --
    3

        '''
        self.to_memory()

        mask = self.mask

        if ignore_masked:
            for index in self.ndindex():
                if not mask[index]:
                    yield self[index].array.item()
        else:
            for index in self.ndindex():
                if not mask[index]:
                    yield self[index].array.item()
                else:
                    yield cf_masked

    def flatten(self, axes=None, inplace=False):
        '''Flatten axes of the data

    Any subset of the axes may be flattened.

    The shape of the data may change, but the size will not.

    The flattening is executed in row-major (C-style) order. For
    example, the array ``[[1, 2], [3, 4]]`` would be flattened across
    both dimensions to ``[1 2 3 4]``.

    .. versionadded:: 3.0.2

    .. seealso:: `compressed`, `insert_dimension`, `flip`, `swapaxes`,
                 `transpose`

    :Parameters:

        axes: (sequence of) int or str, optional
            Select the axes.  By default all axes are flattened. The
            *axes* argument may be one, or a sequence, of:

              * An internal axis identifier. Selects this axis.

              * An integer. Selects the axis corresponding to the given
                position in the list of axes of the data array.

            No axes are flattened if *axes* is an empty sequence.

        {{inplace: `bool`, optional}}

    :Returns:

        `Data` or `None`
            The flattened data, or `None` if the operation was
            in-place.

    **Examples**

    >>> d = cf.Data(numpy.arange(24).reshape(1, 2, 3, 4))
    >>> d
    <CF Data(1, 2, 3, 4): [[[[0, ..., 23]]]]>
    >>> print(d.array)
    [[[[ 0  1  2  3]
       [ 4  5  6  7]
       [ 8  9 10 11]]
      [[12 13 14 15]
       [16 17 18 19]
       [20 21 22 23]]]]

    >>> e = d.flatten()
    >>> e
    <CF Data(24): [0, ..., 23]>
    >>> print(e.array)
    [ 0  1  2  3  4  5  6  7  8  9 10 11 12 13 14 15 16 17 18 19 20 21 22 23]

    >>> e = d.flatten([])
    >>> e
    <CF Data(1, 2, 3, 4): [[[[0, ..., 23]]]]>

    >>> e = d.flatten([1, 3])
    >>> e
    <CF Data(1, 8, 3): [[[0, ..., 23]]]>
    >>> print(e.array)
    [[[ 0  4  8]
      [ 1  5  9]
      [ 2  6 10]
      [ 3  7 11]
      [12 16 20]
      [13 17 21]
      [14 18 22]
      [15 19 23]]]

    >>> d.flatten([0, -1], inplace=True)
    >>> d
    <CF Data(4, 2, 3): [[[0, ..., 23]]]>
    >>> print(d.array)
    [[[ 0  4  8]
      [12 16 20]]
     [[ 1  5  9]
      [13 17 21]]
     [[ 2  6 10]
      [14 18 22]]
     [[ 3  7 11]
      [15 19 23]]]

        '''
        if inplace:
            d = self
        else:
            d = self.copy()

        ndim = self._ndim
        if not ndim:
            if axes or axes == 0:
                raise ValueError(
                    "Can't flatten: Can't remove an axis from "
                    "scalar {}".format(self.__class__.__name__)
                )

            if inplace:
                d = None
            return d

        shape = list(d._shape)

        # Note that it is important that the first axis in the list is
        # the left-most flattened axis
        if axes is None:
            axes = list(range(ndim))
        else:
            axes = sorted(d._parse_axes(axes))

        n_axes = len(axes)
        if n_axes <= 1:
            if inplace:
                d = None
            return d

        new_shape = [n for i, n in enumerate(shape) if i not in axes]
        new_shape.insert(axes[0], numpy_prod([shape[i] for i in axes]))

        out = d.empty(new_shape, dtype=d.dtype, units=d.Units,
                      chunk=True)
        out.hardmask = False

        n_non_flattened_axes = ndim - n_axes

        for key, data in d.section(axes).items():
            flattened_array = data.array.flatten()
            size = flattened_array.size

            first_None_index = key.index(None)

            indices = [i for i in key if i is not None]
            indices.insert(first_None_index, slice(0, size))

            shape = [1] * n_non_flattened_axes
            shape.insert(first_None_index, size)

            out[tuple(indices)] = flattened_array.reshape(shape)

        out.hardmask = True

        if inplace:
            d.__dict__ = out.__dict__
            out = None

        return out

    @_deprecated_kwarg_check('i')
    def floor(self, inplace=False, i=False):
        '''Return the floor of the data array.

    .. versionadded:: 1.0

    .. seealso:: `ceil`, `rint`, `trunc`

    :Parameters:

        {{inplace: `bool`, optional}}

        {{i: deprecated at version 3.0.0}}

    :Returns:

        `Data` or `None`

    **Examples:**

    >>> d = cf.Data([-1.9, -1.5, -1.1, -1, 0, 1, 1.1, 1.5 , 1.9])
    >>> print(d.array)
    [-1.9 -1.5 -1.1 -1.   0.   1.   1.1  1.5  1.9]
    >>> print(d.floor().array)
    [-2. -2. -2. -1.  0.  1.  1.  1.  1.]

        '''
        return self.func(numpy_floor, out=True, inplace=inplace)

    @_deprecated_kwarg_check('i')
    def outerproduct(self, e, inplace=False, i=False):
        '''Compute the outer product with another data array.

    The axes of result will be the combined axes of the two input
    arrays:

      >>> d.outerproduct(e).ndim == d.ndim + e.ndim
      True
      >>> d.outerproduct(e).shape == d.shape + e.shape
      True

    :Parameters:

        e: data-like
            The data array with which to form the outer product.

        {{inplace: `bool`, optional}}

        {{i: deprecated at version 3.0.0}}

    :Returns:

        `Data` or `None`

    **Examples:**

    >>> d = cf.Data([1, 2, 3], 'metre')
    >>> o = d.outerproduct([4, 5, 6, 7])
    >>> o
    <CF Data: [[4, ..., 21]] m>
    >>> print(o.array)
    [[ 4  5  6  7]
     [ 8 10 12 14]
     [12 15 18 21]]

    >>> e = cf.Data([[4, 5, 6, 7], [6, 7, 8, 9]], 's-1')
    >>> o = d.outerproduct(e)
    >>> o
    <CF Data: [[[4, ..., 27]]] m.s-1>
    >>> print(d.shape, e.shape, o.shape)
    (3,) (2, 4) (3, 2, 4)
    >>> print(o.array)
    [[[ 4  5  6  7]
      [ 6  7  8  9]]
     [[ 8 10 12 14]
      [12 14 16 18]]
     [[12 15 18 21]
      [18 21 24 27]]]

        '''
        e_ndim = numpy_ndim(e)
        if e_ndim:
            if inplace:
                d = self
            else:
                d = self.copy()

            for j in range(numpy_ndim(e)):
                d.insert_dimension(-1, inplace=True)
        else:
            d = self

        d = d * e

        if inplace:
            self.__dict__ = d.__dict__
            d = None

        return d

    @_deprecated_kwarg_check('i')
    @_inplace_enabled
    def change_calendar(self, calendar, inplace=False, i=False):
        '''Change the calendar of the data array elements.

    Changing the calendar could result in a change of reference time
    data array values.

    Not to be confused with using the `override_calendar` method or
    resetting `d.Units`. `override_calendar` is different because the
    new calendar need not be equivalent to the original ones and the
    data array elements will not be changed to reflect the new
    units. Resetting `d.Units` will

        '''
        d = _inplace_enabled_define_and_cleanup(self)

        if not self.Units.isreftime:
            raise ValueError(
                "Can't change calendar of non-reference time "
                "units: {!r}".format(self.Units)
            )

        d._asdatetime(inplace=True)
        d.override_units(Units(self.Units.units, calendar), inplace=True)
        d._asreftime(inplace=True)

        return d

    @_deprecated_kwarg_check('i')
    @_inplace_enabled
    def override_units(self, units, inplace=False, i=False):
        '''Override the data array units.

    Not to be confused with setting the `Units` attribute to units
    which are equivalent to the original units. This is different
    because in this case the new units need not be equivalent to the
    original ones and the data array elements will not be changed to
    reflect the new units.

    :Parameters:

        units: `str` or `Units`
            The new units for the data array.

        {{inplace: `bool`, optional}}

        {{i: deprecated at version 3.0.0}}

    :Returns:

        `Data` or `None`

    **Examples:**

    >>> d = cf.Data(1012.0, 'hPa')
    >>> d.override_units('km')
    >>> d.Units
    <Units: km>
    >>> d.datum(0)
    1012.0
    >>> d.override_units(Units('watts'))
    >>> d.Units
    <Units: watts>
    >>> d.datum(0)
    1012.0

        '''
        d = _inplace_enabled_define_and_cleanup(self)
        units = Units(units)

        config = self.partition_configuration(readonly=False)

        for partition in d.partitions.matrix.flat:
            p_units = partition.Units
            if not p_units or p_units == units:
                # No need to create the data array if the sub-array
                # units are the same as the master data array units or
                # the partition units are not set
                partition.Units = units
                continue

            partition.open(config)
            partition.array
            partition.Units = units
            partition.close()

        d._Units = units

        return d

    @_deprecated_kwarg_check('i')
    @_inplace_enabled
    def override_calendar(self, calendar, inplace=False, i=False):
        '''Override the calendar of the data array elements.

    Not to be confused with using the `change_calendar` method or
    setting the `d.Units.calendar`. `override_calendar` is different
    because the new calendar need not be equivalent to the original
    ones and the data array elements will not be changed to reflect
    the new units.

    :Parameters:

        calendar: `str`
            The new calendar.

        {{inplace: `bool`, optional}}

        {{i: deprecated at version 3.0.0}}

    :Returns:

        `Data` or `None`

    **Examples:**

    TODO

        '''
        d = _inplace_enabled_define_and_cleanup(self)

        if not self.Units.isreftime:
            raise ValueError(
                "Can't override the calender of non-reference-time "
                "units: {0!r}".format(self.Units)
            )

        for partition in d.partitions.matrix.flat:
            partition.Units = Units(partition.Units._units, calendar)
            partition.close()

        d._Units = Units(d.Units._units, calendar)

        return d

    def to_disk(self):
        '''Store the data array on disk.

    There is no change to partition's whose sub-arrays are already on
    disk.

    :Returns:

        `None`

    **Examples:**

    >>> d.to_disk()

        '''
        config = self.partition_configuration(readonly=True, to_disk=True)

        for partition in self.partitions.matrix.flat:
            if partition.in_memory:
                partition.open(config)
                partition.array
                partition.close()

    def to_memory(self, regardless=False, parallelise=False):
        '''Store each partition's data in memory in place if the
    master array is smaller than the chunk size.

    There is no change to partitions with data that are already in memory.

    :Parameters:

        regardless: `bool`, optional
            If True then store all partitions' data in memory
            regardless of the size of the master array. By default
            only store all partitions' data in memory if the master
            array is smaller than the chunk size.

        parallelise: `bool`, optional
            If True than only move those partitions to memory that are
            flagged for processing on this rank.

    :Returns:

        `None`

    **Examples:**

    >>> d.to_memory()
    >>> d.to_memory(regardless=True)

        '''
        config = self.partition_configuration(readonly=True)
        fm_threshold = cf_fm_threshold()

        # If parallelise is False then all partitions are flagged for
        # processing on this rank, otherwise only a subset are
        self._flag_partitions_for_processing(parallelise)

        for partition in self.partitions.matrix.flat:
            if partition._process_partition:
                # Only move the partition to memory if it is flagged
                # for processing
                partition.open(config)
                if (partition.on_disk and
                        partition.nbytes <= free_memory() - fm_threshold):
                    partition.array

                partition.close()
        # --- End: for

    @property
    def in_memory(self):
        '''TODO

    :Returns:

    **Examples:**

    >>> d.in_memory

        '''
        for partition in self.partitions.matrix.flat:
            if not partition.in_memory:
                return False
        # --- End: for

        return True

    def partition_boundaries(self):
        '''Return the partition boundaries for each partition matrix dimension.

    :Returns:

        `dict`

    **Examples:**

        '''
        return self.partitions.partition_boundaries(self._axes)

    def partition_configuration(self, readonly, **kwargs):
        '''Return parameters for opening and closing array partitions.

    If dtype=None then data-type checking is disabled.

        '''
        config = {
            'readonly': readonly,
            'axes': self._axes,
            'flip': self._flip(),
            'hardmask': self.hardmask,
            'auxiliary_mask': self._auxiliary_mask,
            'units': self.Units,
            'dtype': self._dtype,
            'func': None,
            'update': True,
            'serial': True,
        }

        if kwargs:
            config.update(kwargs)

        return config

    def datum(self, *index):
        '''Return an element of the data array as a standard Python scalar.

    The first and last elements are always returned with
    ``d.datum(0)`` and ``d.datum(-1)`` respectively, even if the data
    array is a scalar array or has two or more dimensions.

    The returned object is of the same type as is stored internally.

    .. seealso:: `array`, `datetime_array`

    :Parameters:

        index: *optional*
            Specify which element to return. When no positional
            arguments are provided, the method only works for data
            arrays with one element (but any number of dimensions),
            and the single element is returned. If positional
            arguments are given then they must be one of the
            fdlowing:

            * An integer. This argument is interpreted as a flat index
              into the array, specifying which element to copy and
              return.

              *Parameter example:*
                If the data aray shape is ``(2, 3, 6)`` then:
                * ``d.datum(0)`` is equivalent to ``d.datum(0, 0, 0)``.
                * ``d.datum(-1)`` is equivalent to ``d.datum(1, 2, 5)``.
                * ``d.datum(16)`` is equivalent to ``d.datum(0, 2, 4)``.

              If *index* is ``0`` or ``-1`` then the first or last data
              array element respecitively will be returned, even if the
              data array is a scalar array.

            * Two or more integers. These arguments are interpreted as a
              multidimensional index to the array. There must be the
              same number of integers as data array dimensions.

            * A tuple of integers. This argument is interpreted as a
              multidimensional index to the array. There must be the
              same number of integers as data array dimensions.

              *Parameter example:*
                ``d.datum((0, 2, 4))`` is equivalent to ``d.datum(0,
                2, 4)``; and ``d.datum(())`` is equivalent to
                ``d.datum()``.

    :Returns:

            A copy of the specified element of the array as a suitable
            Python scalar.

    **Examples:**

    >>> d = cf.Data(2)
    >>> d.datum()
    2
    >>> 2 == d.datum(0) == d.datum(-1) == d.datum(())
    True

    >>> d = cf.Data([[2]])
    >>> 2 == d.datum() == d.datum(0) == d.datum(-1)
    True
    >>> 2 == d.datum(0, 0) == d.datum((-1, -1)) == d.datum(-1, 0)
    True

    >>> d = cf.Data([[4, 5, 6], [1, 2, 3]], 'metre')
    >>> d[0, 1] = cf.masked
    >>> print(d)
    [[4 -- 6]
     [1  2 3]]
    >>> d.datum(0)
    4
    >>> d.datum(-1)
    3
    >>> d.datum(1)
    masked
    >>> d.datum(4)
    2
    >>> d.datum(-2)
    2
    >>> d.datum(0, 0)
    4
    >>> d.datum(-2, -1)
    6
    >>> d.datum(1, 2)
    3
    >>> d.datum((0, 2))
    6

        '''
        if index:
            n_index = len(index)
            if n_index == 1:
                index = index[0]
                if index == 0:
                    # This also works for scalar arrays
                    index = (slice(0, 1),) * self._ndim
                elif index == -1:
                    # This also works for scalar arrays
                    index = (slice(-1, None),) * self._ndim
                elif isinstance(index, int):
                    if index < 0:
                        index += self._size

                    index = numpy_unravel_index(index, self._shape)
                elif len(index) == self._ndim:
                    index = tuple(index)
                else:
                    raise ValueError(
                        "Incorrect number of indices for {} array".format(
                            self.__class__.__name__))
            elif n_index != self._ndim:
                raise ValueError(
                    "Incorrect number of indices for {} array".format(
                        self.__class__.__name__))

            array = self[index].array

        elif self._size == 1:
            array = self.array

        else:
            raise ValueError(
                "Can only convert a {} array of size 1 to a "
                "Python scalar".format(self.__class__.__name__)
            )

        if not numpy_ma_isMA(array):
            return array.item()

        mask = array.mask
        if mask is numpy_ma_nomask or not mask.item():
            return array.item()

        return cf_masked

    @_deprecated_kwarg_check('i')
    @_inplace_enabled
    def mask_invalid(self, inplace=False, i=False):
        '''Mask the array where invalid values occur (NaN or inf).

    Note that:

    * Invalid values in the results of arithmetic operations may only
      occur if the raising of `FloatingPointError` exceptions has been
      suppressed by `cf.Data.seterr`.

    * If the raising of `FloatingPointError` exceptions has been
      allowed then invalid values in the results of arithmetic
      operations it is possible for them to be automatically converted
      to masked values, depending on the setting of
      `cf.Data.mask_fpe`. In this case, such automatic conversion
      might be faster than calling `mask_invalid`.

    .. seealso:: `cf.Data.mask_fpe`, `cf.Data.seterr`

    :Parameters:

        {{inplace: `bool`, optional}}

        {{i: deprecated at version 3.0.0}}

    :Returns:

        `Data` or `None`

    **Examples:**

    >>> d = cf.Data([0., 1])
    >>> e = cf.Data([1., 2])
    >>> old = cf.Data.seterr('ignore')

    >>> f = e/d
    >>> f
    <CF Data: [inf, 2.0] >
    >>> f.mask_invalid()
    <CF Data: [--, 2.0] >

    >>> f=e**12345
    >>> f
    <CF Data: [1.0, inf] >
    >>> f.mask_invalid()
    <CF Data: [1.0, --] >

    >>> old = cf.Data.seterr('raise')
    >>> old = cf.Data.mask_fpe(True)
    >>> e/d
    <CF Data: [--, 2.0] >
    >>> e**12345
    <CF Data: [1.0, --] >

        '''
        d = _inplace_enabled_define_and_cleanup(self)

        config = d.partition_configuration(readonly=False)

        for partition in d.partitions.matrix.flat:
            partition.open(config)
            array = partition.array

            array = numpy_ma_masked_invalid(array, copy=False)
            array.shrink_mask()
            if array.mask is numpy_ma_nomask:
                array = array.data

            partition.subarray = array

            partition.close()

        return d

    @classmethod
    def masked_all(cls, shape, dtype=None, units=None, chunk=True):
        '''Return a new data array of given shape and type with all elements
    masked.

    .. seealso:: `empty`, `ones`, `zeros`

    :Parameters:

        shape: `int` or `tuple` of `int`
            The shape of the new array.

        dtype: data-type
            The data-type of the new array. By default the data-type
            is ``float``.

        units: `str` or `Units`
            The units for the new data array.

    :Returns:

        `Data`
            TODO

    **Examples:**

    >>> d = cf.Data.masked_all((96, 73))

        '''
        array = FilledArray(shape=tuple(shape),
                            size=functools_reduce(operator_mul, shape, 1),
                            ndim=len(shape), dtype=numpy_dtype(dtype),
                            fill_value=cf_masked)

        return cls(array, units=units, chunk=chunk)

    @_deprecated_kwarg_check('i')
    def mid_range(self, axes=None, squeeze=False, mtol=1,
                  inplace=False, _preserve_partitions=False, i=False):
        '''Collapse axes with the unweighted average of their maximum and
    minimum values.

    Missing data array elements are omitted from the calculation.

    .. seealso:: `maximum`, `minimum`, `mean`, `range`, `sum`, `sd`, `var`

    :Parameters:

        axes: (sequence of) `int`, optional

        squeeze: `bool`, optional

        {{inplace: `bool`, optional}}

        {{i: deprecated at version 3.0.0}}

    :Returns:

        `Data` or `None`
            The collapsed array.

    **Examples:**

        TODO

        '''
        return self._collapse(mid_range_f, mid_range_fpartial,
                              mid_range_ffinalise, axes=axes,
                              squeeze=squeeze, mtol=mtol,
                              inplace=inplace,
                              _preserve_partitions=_preserve_partitions)

    @_deprecated_kwarg_check('i')
    @_inplace_enabled
    def flip(self, axes=None, inplace=False, i=False):
        '''Reverse the direction of axes of the data array.

    .. seealso:: `flatten', `insert_dimension`, `squeeze`, `swapaxes`,
                 `transpose`

    :Parameters:

        axes: (sequence of) `int`
            Select the axes. By default all axes are flipped. Each
            axis is identified by its integer position. No axes are
            flipped if *axes* is an empty sequence.

        {{inplace: `bool`, optional}}

        {{i: deprecated at version 3.0.0}}

    :Returns:

        `Data` or `None`

    **Examples:**

    >>> d.flip()
    >>> d.flip(1)
    >>> d.flip([0, 1])
    >>> d.flip([])

    >>> e = d[::-1, :, ::-1]
    >>> d.flip((2, 0)).equals(e)
    True

        '''
        d = _inplace_enabled_define_and_cleanup(self)

        if axes is not None and not axes and axes != 0:
            # Null flip
            if inplace:
                d = None
            return d

        if axes is None:
            iaxes = list(range(d._ndim))
        else:
            iaxes = d._parse_axes(axes)  # , 'flip')

#        reverse    = d._flip[:]
        reverse = d._flip()[:]
        data_axes = d._axes
        partitions = d.partitions
        _pmaxes = partitions.axes

        flip_partition_matrix = False
        if _pmaxes:
            indices = [slice(None)] * partitions.ndim

        for i in iaxes:
            axis = data_axes[i]

            if axis in reverse:
                reverse.remove(axis)
            else:
                reverse.append(axis)

            if axis in _pmaxes:
                # This flip axis is also an axis of the partition
                # matrix
                indices[_pmaxes.index(axis)] = slice(None, None, -1)
                flip_partition_matrix = True
        # --- End: for

        d._flip(reverse)
#        d._flip = reverse

        if flip_partition_matrix:
            # TODO some problem here with d[:, 1:-2:-1] *= 10

            # At least one of the flip axes is also an axis of the
            # partition matrix
            partitions = partitions[tuple(indices)]
            partitions.set_location_map(data_axes)
            d.partitions = partitions

        # Flip the auxiliary mask
        if d._auxiliary_mask:
            for mask in d._auxiliary_mask:
                mask.flip(iaxes, inplace=True)
        # --- End: if

        return d

    def HDF_chunks(self, *chunks):
        '''
        '''
        _HDF_chunks = self._HDF_chunks

        if _HDF_chunks is None:
            _HDF_chunks = {}
        else:
            _HDF_chunks = _HDF_chunks.copy()

        org_HDF_chunks = dict([(i, _HDF_chunks.get(axis))
                               for i, axis in enumerate(self._axes)])

        if not chunks:
            return org_HDF_chunks

        chunks = chunks[0]

        if chunks is None:
            # Clear all chunking
            self._HDF_chunks = None
            return org_HDF_chunks

        axes = self._axes
        for axis, size in chunks.items():
            _HDF_chunks[axes[axis]] = size

        if _HDF_chunks.values() == [None] * self._ndim:
            _HDF_chunks = None

        self._HDF_chunks = _HDF_chunks

        return org_HDF_chunks

    def inspect(self):
        '''Inspect the object for debugging.

    .. seealso:: `cf.inspect`

    :Returns:

        `None`

        '''
        print(cf_inspect(self))  # pragma: no cover

    def isclose(self, y, rtol=None, atol=None):
        '''Return where data are element-wise equal to other, broadcastable
    data.

    {{equals tolerance}}

    For numeric data arrays, ``d.isclose(y, rtol, atol)`` is
    equivalent to ``abs(d - y) <= ``atol + rtol*abs(y)``, otherwise it
    is equivalent to ``d == y``.

    :Parameters:

        y: data_like

        atol: `float`, optional
            The absolute tolerance for all numerical comparisons. By
            default the value returned by the `atol` function is used.

        rtol: `float`, optional
            The relative tolerance for all numerical comparisons. By
            default the value returned by the `rtol` function is used.

    :Returns:

         `bool`

    **Examples:**

    >>> d = cf.Data([1000, 2500], 'metre')
    >>> e = cf.Data([1, 2.5], 'km')
    >>> print(d.isclose(e).array)
    [ True  True]

    >>> d = cf.Data(['ab', 'cdef'])
    >>> print(d.isclose([[['ab', 'cdef']]]).array)
    [[[ True  True]]]

    >>> d = cf.Data([[1000, 2500], [1000, 2500]], 'metre')
    >>> e = cf.Data([1, 2.5], 'km')
    >>> print(d.isclose(e).array)
    [[ True  True]
     [ True  True]]

    >>> d = cf.Data([1, 1, 1], 's')
    >>> print(d.isclose(1).array)
    [ True  True  True]

        '''
        if atol is None:
            atol = self._atol
        if rtol is None:
            rtol = self._rtol

        units0 = self.Units
        units1 = getattr(y, 'Units', _units_None)
        if units0.isreftime and units1.isreftime:
            if not units0.equals(units1):
                if not units0.equivalent(units1):
                    pass

            x = self.override_units(_units_1)
            y = y.copy()
            y.Units = units0
            y.override_units(_units_1, inplace=True)
        else:
            x = self

        try:
            return abs(x - y) <= atol + rtol*abs(y)
        except (TypeError, NotImplementedError, IndexError):
            return self == y

    @_deprecated_kwarg_check('i')
    def rint(self, inplace=False, i=False):
        '''Round the data to the nearest integer, element-wise.

    .. versionadded:: 1.0

    .. seealso:: `ceil`, `floor`, `trunc`

    :Parameters:

        {{inplace: `bool`, optional}}

        {{i: deprecated at version 3.0.0}}

    :Returns:

        `Data` or `None`
            The rounded data. If the operation was in-place then
            `None` is returned.

    **Examples:**

    >>> d = cf.Data([-1.9, -1.5, -1.1, -1, 0, 1, 1.1, 1.5 , 1.9])
    >>> print(d.array)
    [-1.9 -1.5 -1.1 -1.   0.   1.   1.1  1.5  1.9]
    >>> print(d.rint().array)
    [-2. -2. -1. -1.  0.  1.  1.  2.  2.]

        '''
        return self.func(numpy_rint, out=True, inplace=inplace)

    def root_mean_square(self, axes=None, squeeze=False, mtol=1,
                         weights=None, inplace=False,
                         _preserve_partitions=False):
        r'''TODO Collapse axes with their weighted mean.

    The weighted mean, :math:`\mu`, for array elements :math:`x_i` and
    corresponding weights elements :math:`w_i` is

    .. math:: \mu=\frac{\sum w_i x_i}{\sum w_i}

    Missing data array elements and their corresponding weights are
    omitted from the calculation.

    :Parameters:

        axes: (sequence of) int, optional
            The axes to be collapsed. By default flattened input is
            used. Each axis is identified by its integer position. No
            axes are collapsed if *axes* is an empty sequence.

        squeeze: `bool`, optional
            If True then collapsed axes are removed. By default the
            axes which are collapsed are left in the result as axes
            with size 1, meaning that the result is guaranteed to
            broadcast correctly against the original array.

        weights: data-like or dict, optional
            Weights associated with values of the array. By default
            all non-missing elements of the array are assumed to have
            a weight equal to one. If *weights* is a data-like object
            then it must have either the same shape as the array or,
            if that is not the case, the same shape as the axes being
            collapsed. If *weights* is a dictionary then each key is
            axes of the array (an int or tuple of ints) with a
            corresponding data-like value of weights for those
            axes. In this case, the implied weights array is the outer
            product of the dictionary's values.

            *Parameter example:*
              If ``weights={1: w, (2, 0): x}`` then ``w`` must contain
              1-dimensional weights for axis 1 and ``x`` must contain
              2-dimensional weights for axes 2 and 0. This is
              equivalent, for example, to ``weights={(1, 2, 0), y}``,
              where ``y`` is the outer product of ``w`` and ``x``. If
              ``axes=[1, 2, 0]`` then ``weights={(1, 2, 0), y}`` is
              equivalent to ``weights=y``. If ``axes=None`` and the
              array is 3-dimensional then ``weights={(1, 2, 0), y}``
              is equivalent to ``weights=y.transpose([2, 0, 1])``.

        mtol: number, optional

        {{inplace: `bool`, optional}}

        {{i: deprecated at version 3.0.0}}

    :Returns:

        `Data` or `None`
            The collapsed array.

    .. seealso:: `maximum`, `minimum`, `mid_range`, `range`, `sum`, `sd`,
                 `var`

    **Examples:**

        TODO
        '''
        return self._collapse(root_mean_square_f,
                              root_mean_square_fpartial,
                              root_mean_square_ffinalise, axes=axes,
                              squeeze=squeeze, weights=weights,
                              mtol=mtol, inplace=inplace,
                              _preserve_partitions=_preserve_partitions)

    @_deprecated_kwarg_check('i')
    def round(self, decimals=0, inplace=False, i=False):
        '''Evenly round elements of the data array to the given number of
    decimals.


    Values exactly halfway between rounded decimal values are rounded
    to the nearest even value. Thus 1.5 and 2.5 round to 2.0, -0.5 and
    0.5 round to 0.0, etc. Results may also be surprising due to the
    inexact representation of decimal fractions in the IEEE floating
    point standard and errors introduced when scaling by powers of
    ten.

    .. versionadded:: 1.1.4

    .. seealso:: `ceil`, `floor`, `rint`, `trunc`

    :Parameters:

        decimals : `int`, optional
            Number of decimal places to round to (default: 0). If
            decimals is negative, it specifies the number of positions
            to the left of the decimal point.

        {{inplace: `bool`, optional}}

        {{i: deprecated at version 3.0.0}}

    :Returns:

        `Data` or `None`

    **Examples:**

    >>> d = cf.Data([-1.81, -1.41, -1.01, -0.91, 0.09, 1.09, 1.19, 1.59, 1.99])
    >>> print(d.array)
    [-1.81 -1.41 -1.01 -0.91  0.09  1.09  1.19  1.59  1.99]
    >>> print(d.round().array)
    [-2., -1., -1., -1.,  0.,  1.,  1.,  2.,  2.]
    >>> print(d.round(1).array)
    [-1.8, -1.4, -1. , -0.9,  0.1,  1.1,  1.2,  1.6,  2. ]
    >>> print(d.round(-1).array)
    [-0., -0., -0., -0.,  0.,  0.,  0.,  0.,  0.]

        '''
        return self.func(numpy_round, out=True, inplace=inplace,
                         decimals=decimals)

    def stats(self, all=False, minimum=True, mean=True, median=True,
              maximum=True, range=True, mid_range=True,
              standard_deviation=True, root_mean_square=True,
              sample_size=True, minimum_absolute_value=False,
              maximum_absolute_value=False, mean_absolute_value=False,
              mean_of_upper_decile=False, sum=False,
              sum_of_squares=False, variance=False, weights=False):
        '''Calculate statistics of the data.

    By default the minimum, mean, median, maximum, range, mid-range,
    standard deviation, root mean square, and sample size are
    calculated. But this selection may be editted, and other metrics
    are available.

    .. seealso:: `minimum`, `mean`, `median`, `maximum`, `range`,
                 `mid_range`, `standard_deviation`,
                 `root_mean_square`, `sample_size`,
                 `minimum_absolute_value`, `maximum_absolute_value`,
                 `mean_absolute_value`, `mean_of_upper_decile`, `sum`,
                 `sum_of_squares`, `variance`

    :Parameters:

        all: `bool`, optional
            Calculate all possible statistics, regardless of the value
            of individual metric parameters.

        minimum: `bool`, optional
            Calculate the minimum of the values.

        maximum: `bool`, optional
            Calculate the maximum of the values.

        maximum_absolute_value: `bool`, optional
            Calculate the maximum of the absolute values.

        minimum_absolute_value: `bool`, optional
            Calculate the minimum of the absolute values.

        mid_range: `bool`, optional
            Calculate the average of the maximum and the minimum of
            the values.

        median: `bool`, optional
            Calculate the median of the values.

        range: `bool`, optional
            Calculate the absolute difference between the maximum and
            the minimum of the values.

        sum: `bool`, optional
            Calculate the sum of the values.

        sum_of_squares: `bool`, optional
            Calculate the sum of the squares of values.

        sample_size: `bool`, optional
            Calculate the sample size, i.e. the number of non-missing
            values.

        mean: `bool`, optional
            Calculate the weighted or unweighted mean of the values.

        mean_absolute_value: `bool`, optional
            Calculate the mean of the absolute values.

        mean_of_upper_decile: `bool`, optional
            Calculate the mean of the upper group of data values
            defined by the upper tenth of their distribution.

        variance: `bool`, optional
            Calculate the weighted or unweighted variance of the
            values, with a given number of degrees of freedom.

        standard_deviation: `bool`, optional
            Calculate the square root of the weighted or unweighted
            variance.

        root_mean_square: `bool`, optional
            Calculate the square root of the weighted or unweighted
            mean of the squares of the values.

        weights: data-like or dict, optional
            The weights to apply to the calculations. By default the
            statistics are unweighted.

            The weights may be contained in any scalar or array-like
            object (such as a numpy array or `Data` instance) that is
            broadcastable to the shape of the data. If *weights* is a
            dictionary then each key is axes of the array (an `int` or
            `tuple` of `int`) with a corresponding data-like value of
            weights for those axes. In this case, the implied weights
            array is the outer product of the dictionary's values.

    :Returns:

        `dict`
            The statistics.

    **Examples:**

    >>> d = cf.Data([[0, 1, 2], [3, -99, 5]], mask=[[0, 0, 0], [0, 1, 0]])
    >>> print(d.array)
    [[0  1  2]
     [3 --  5]]
    >>> d.stats()
    {'minimum': <CF Data(): 0>,
     'mean': <CF Data(): 2.2>,
     'median': <CF Data(): 2.0>,
     'maximum': <CF Data(): 5>,
     'range': <CF Data(): 5>,
     'mid_range': <CF Data(): 2.5>,
     'standard_deviation': <CF Data(): 1.7204650534085253>,
     'root_mean_square': <CF Data(): 2.792848008753788>,
     'sample_size': 5}
    >>> d.stats(all=True)
    {'minimum': <CF Data(): 0>,
     'mean': <CF Data(): 2.2>,
     'median': <CF Data(): 2.0>,
     'maximum': <CF Data(): 5>,
     'range': <CF Data(): 5>,
     'mid_range': <CF Data(): 2.5>,
     'standard_deviation': <CF Data(): 1.7204650534085253>,
     'root_mean_square': <CF Data(): 2.792848008753788>,
     'minimum_absolute_value': <CF Data(): 0>,
     'maximum_absolute_value': <CF Data(): 5>,
     'mean_absolute_value': <CF Data(): 2.2>,
     'mean_of_upper_decile': <CF Data(): 5.0>,
     'sum': <CF Data(): 11>,
     'sum_of_squares': <CF Data(): 39>,
     'variance': <CF Data(): 2.96>,
     'sample_size': 5}
    >>> d.stats(mean_of_upper_decile=True, range=False)
    {'minimum': <CF Data(): 0>,
     'mean': <CF Data(): 2.2>,
     'median': <CF Data(): 2.0>,
     'maximum': <CF Data(): 5>,
     'mid_range': <CF Data(): 2.5>,
     'standard_deviation': <CF Data(): 1.7204650534085253>,
     'root_mean_square': <CF Data(): 2.792848008753788>,
     'mean_of_upper_decile': <CF Data(): 5.0>,
     'sample_size': 5}

        '''

        no_weights = (
            'minimum', 'maximum', 'range', 'mid_range',
            'minimum_absolute_value', 'maximum_absolute_value',
            'median', 'sum', 'sum_of_squares'
        )

        out = {}
        for stat in (
                'minimum', 'mean', 'median', 'maximum', 'range',
                'mid_range', 'standard_deviation', 'root_mean_square',
                'minimum_absolute_value', 'maximum_absolute_value',
                'mean_absolute_value', 'mean_of_upper_decile', 'sum',
                'sum_of_squares', 'variance'
        ):
            if all or locals()[stat]:
                f = getattr(self, stat)
                if stat in no_weights:
                    value = f(squeeze=True)
                else:
                    value = f(squeeze=True, weights=weights)

                out[stat] = value
        # --- End: for

        if all or sample_size:
            out['sample_size'] = int(self.sample_size())

        return out

    @_deprecated_kwarg_check('i')
    @_inplace_enabled
    def swapaxes(self, axis0, axis1, inplace=False, i=False):
        '''Interchange two axes of an array.

    .. seealso:: `flatten', `flip`, 'insert_dimension`, `squeeze`,
                 `transpose`

    :Parameters:

        axis0, axis1 : `int`, `int`
            Select the axes to swap. Each axis is identified by its
            original integer position.

        {{inplace: `bool`, optional}}

        {{i: deprecated at version 3.0.0}}

    :Returns:

        `Data` or `None`
            The data with swapped axis positions.

    **Examples:**

    >>> d = cf.Data([[[1, 2, 3], [4, 5, 6]]])
    >>> d
    <CF Data(1, 2, 3): [[[1, ..., 6]]]>
    >>> d.swapaxes(1, 0)
    <CF Data(2, 1, 3): [[[1, ..., 6]]]>
    >>> d.swapaxes(0, -1)
    <CF Data(3, 2, 1): [[[1, ..., 6]]]>
    >>> d.swapaxes(1, 1)
    <CF Data(1, 2, 3): [[[1, ..., 6]]]>
    >>> d.swapaxes(-1, -1)
    <CF Data(1, 2, 3): [[[1, ..., 6]]]>

        '''
        d = _inplace_enabled_define_and_cleanup(self)

        axis0 = d._parse_axes((axis0,))[0]
        axis1 = d._parse_axes((axis1,))[0]

        if axis0 != axis1:
            iaxes = list(range(d._ndim))
            iaxes[axis1], iaxes[axis0] = axis0, axis1
            d.transpose(iaxes, inplace=True)

        # Swap axes in the auxiliary mask
        if d._auxiliary_mask:
            for mask in d._auxiliary_mask:
                mask.swapaxes(axis0, axis1, inplace=True)
        # --- End: if

        return d

    def save_to_disk(self, itemsize=None):
        '''cf.Data.save_to_disk is dead. Use not cf.Data.fits_in_memory
    instead.'''
        raise NotImplementedError(
            "cf.Data.save_to_disk is dead. Use not "
            "cf.Data.fits_in_memory instead."
        )

    def fits_in_memory(self, itemsize):
        '''Return True if the master array is small enough to be retained in
    memory.

    :Parameters:

        itemsize: `int`
            The number of bytes per word of the master data array.

    :Returns:

        `bool`

    **Examples:**

    >>> print(d.fits_in_memory(8))
    False

        '''
        # ------------------------------------------------------------
        # Note that self._size*(itemsize+1) is the array size in bytes
        # including space for a full boolean mask
        # ------------------------------------------------------------
        return self._size*(itemsize+1) <= free_memory() - cf_fm_threshold()

    def fits_in_one_chunk_in_memory(self, itemsize):
        '''Return True if the master array is small enough to be retained in
    memory.

    :Parameters:

        itemsize: `int`
            The number of bytes per word of the master data array.

    :Returns:

        `bool`

    **Examples:**

    >>> print(d.fits_one_chunk_in_memory(8))
    False

        '''
        # ------------------------------------------------------------
        # Note that self._size*(itemsize+1) is the array size in bytes
        # including space for a full boolean mask
        # ------------------------------------------------------------
        return (cf_chunksize() >= self._size*(itemsize+1) <=
                free_memory() - cf_fm_threshold())

    @_deprecated_kwarg_check('i')
    @_inplace_enabled
    @_manage_log_level_via_verbosity
    def where(self, condition, x=None, y=None, inplace=False, i=False,
              verbose=None):
        '''Assign to data elements depending on a condition.

    Data can be changed by assigning to elements that are selected by
    a condition based on the data values.

    Different values can be assigned to where the conditions are, and
    are not, met.

    **Missing data**

    Data array elements may be set to missing values by assigning them
    to the `cf.masked` constant, or by assignment missing data
    elements of array-valued *x* and *y* parameters.

    By default the data mask is "hard", meaning that masked values can
    not be changed by assigning them to another value. This behaviour
    may be changed by setting the `hardmask` attribute to `False`,
    thereby making the data mask "soft" and allowing masked elements
    to be set to non-masked values.

    .. seealso:: `cf.masked`, `hardmask`, `__setitem__`

    :Parameters:

        condition:
            The condition which determines how to assign values to the
            data.

            In general it may be any scalar or array-like object (such
            as a numpy array or `Data` instance) that is broadcastable
            to the shape of the data. Assignment from the *x* and *y*
            parameters will be done where elements of the condition
            evaluate to `True` and `False` respectively.

            *Parameter example:*
              ``d.where(d.data<0, x=-999)`` will set all data values that
              are less than zero to -999.

            *Parameter example:*
              ``d.where(True, x=-999)`` will set all data values to
              -999. This is equivalent to ``d[...] = -999``.

            *Parameter example:*
              ``d.where(False, y=-999)`` will set all data values to
              -999. This is equivalent to ``d[...] = -999``.

            *Parameter example:*
              If data ``d`` has shape ``(5, 3)`` then ``d.where([True,
              False, True], x=-999, y=cf.masked)`` will set data
              values in columns 0 and 2 to -999, and data values in
              column 1 to missing data. This works because the
              condition has shape ``(3,)`` which broadcasts to the
              data shape.

            If *condition* is a `Query` object then this implies a
            condition defined by applying the query to the data.

            *Parameter example:*
              ``d.where(cf.lt(0), x=-999)`` will set all data values
              that are less than zero to -999. This is equivalent to
              ``d.where(d<0, x=-999)``.

        x, y: *optional*
            Specify the assignment values. Where the condition
            evaluates to `True`, assign to the data from *x*, and
            where the condition evaluates to `False`, assign to the
            data from *y*. The *x* and *y* parameters are each one of:

            * `None`. The appropriate data elements array are
              unchanged. This the default.

            * Any scalar or array-like object (such as a numpy array,
              or `Data` instance) that is broadcastable to the shape
              of the data.

        ..

            *Parameter example:*
              ``d.where(condition)``, for any ``condition``, returns
              data with identical data values.

            *Parameter example:*
              ``d.where(cf.lt(0), x=-d, y=cf.masked)`` will change the
              sign of all negative data values, and set all other data
              values to missing data.

        {{inplace: `bool`, optional}}

        {{verbose: `int` or `str` or `None`, optional}}

        {{i: deprecated at version 3.0.0}}

    :Returns:

        `Data` or `None`
            The new data with updated values, or `None` if the
            operation was in-place.

    **Examples:**

    TODO

        '''
        def _slice_to_partition(data, indices):
            '''Return a numpy array for the part of the input data which
        spans the given indices.

        :Parameters:

            data: `cf.Data`

            indices: `tuple`

        :Returns:

            `numpy.ndarray`

            '''
            indices2 = [(slice(0, 1) if n == 1 else i)
                        for n, i in zip(data.shape[::-1], indices[::-1])]

            return data[tuple(indices2)[::-1]].array
        # --- End: def

        def _is_broadcastable(data0, data1, do_not_broadcast, is_scalar):
            '''Check that the data1 is broadcastable to data0 and
        return data1, as a python scalar if possible.

        .. note:: The input lists are updated inplace.

        :Parameters:

            data0: `Data`

            data1: `Data`

            do_not_broadcast: `list`

            is_scalar: `list`

        :Returns:

            `Data` or scalar
                Return *data1* or, if possible, ``data1.datum(0)``.

            '''
            shape0 = data0._shape
            shape1 = data1._shape
            size1 = data1._size

            if shape1 == shape0:
                do_not_broadcast.append(True)
                is_scalar.append(False)

            elif size1 == 1:
                do_not_broadcast.append(False)
                is_scalar.append(True)
                # Replace data1 with its scalar value
                data1 = data1.datum(0)

            elif data1._ndim <= data0._ndim and size1 < data0._size:
                do_not_broadcast.append(False)
                is_scalar.append(False)
                for n, m in zip(shape1[::-1], shape0[::-1]):
                    if n != m and n != 1:
                        raise ValueError(
                            "where: Can't broadcast data with shape {} to "
                            "shape {}".format(shape1, shape0)
                        )
            else:
                raise ValueError(
                    "where: Can't broadcast data with shape {} to "
                    "shape {}".format(shape1, shape0)
                )

            return data1
        # --- End: def

        d = _inplace_enabled_define_and_cleanup(self)

        logger.debug(
            '    data.shape = {}'.format(d.shape))  # pragma: no cover
        logger.debug(
            '    condition = {!r}'.format(condition))  # pragma: no cover

        if x is None and y is None:
            # The data is unchanged regardless of condition
            if inplace:
                d = None
            return d

        do_not_broadcast = []
        is_scalar = []

#        # ------------------------------------------------------------
#        # Make sure that the condition is a cf.Data object
#        # ------------------------------------------------------------
#
#        if not isinstance(condition, d.__class__):
#            condition = type(d)(condition)

        # ------------------------------------------------------------
        # Check that the input condition is broadcastable
        # ------------------------------------------------------------
        condition = Data.asdata(condition, copy=False)
        condition = _is_broadcastable(
            d, condition, do_not_broadcast, is_scalar)

#        if isinstance(condition, Query):
#        condition = condition.evaluate(f).Data
        # ------------------------------------------------------------
        # Parse inputs x and y so that each is one of A) None, B) a
        # scalar or C) a data array with the same shape as the master
        # array
        # ------------------------------------------------------------
        xy = []
        for value in (x, y):
            if value is None or value is cf_masked:
                do_not_broadcast.append(False)
                is_scalar.append(True)

            else:
                # Make sure that the value is a cf.Data object and has
                # compatible units
                if not isinstance(value, d.__class__):
                    value = type(d)(value)
                else:
                    if value.Units.equivalent(d.Units):
                        if not value.Units.equals(d.Units):
                            value = value.copy()
                            value.Units = d.Units
                    elif value.Units:
                        raise ValueError(
                            "where: Can't assign values with "
                            "units {!r} to data with units {!r}".format(
                                value.Units, d.Units)
                        )
                # --- End: if

                # Check that the value is broadcastable
                value = _is_broadcastable(
                    d, value, do_not_broadcast, is_scalar)
            # --- End: if

            xy.append(value)
        # --- End: for

        (x, y) = xy
        (condition_is_scalar, x_is_scalar, y_is_scalar) = is_scalar
        broadcast = not any(do_not_broadcast)

        logger.debug(
            '    x = {!r}'.format(x)
        )  # pragma: no cover
        logger.debug(
            '    y = {!r}'.format(y)
        )  # pragma: no cover
        logger.debug(
            '    condition_is_scalar = {!r}'.format(condition_is_scalar)
        )  # pragma: no cover
        logger.debug(
            '    x_is_scalar         = {!r}'.format(x_is_scalar)
        )  # pragma: no cover
        logger.debug(
            '    y_is_scalar         = {!r}'.format(y_is_scalar)
        )  # pragma: no cover
        logger.debug(
            '    broadcast           = {!r}'.format(broadcast)
        )  # pragma: no cover

        # -------------------------------------------------------------
        # Try some short cuts if the condition is a scalar
        # -------------------------------------------------------------
        if condition_is_scalar and not getattr(condition, 'isquery', False):
            logger.debug('    Condition is a scalar: {} {}'.format(
                condition, type(condition)))
            if condition:
                if x is not None:
                    d[...] = x

                if inplace:
                    d = None
                return d
            else:
                if y is not None:
                    d[...] = y

                if inplace:
                    d = None
                return d
        # --- End: if

        # Still here?
        hardmask = d.hardmask
        config = d.partition_configuration(readonly=False)  # or True?

        for partition in d.partitions.matrix.flat:
            logger.debug('   Partition:')  # pragma: no cover

            partition.open(config)
            array = partition.array
            # --------------------------------------------------------
            # Find the master array indices for this partition
            # --------------------------------------------------------
            shape = array.shape
            indices = partition.indices

            # --------------------------------------------------------
            # Find the condition for this partition
            # --------------------------------------------------------
            if getattr(condition, 'isquery', False):
                if hasattr(condition._value, '_Units'):
                    # Ensure query data has equal units before evaluation
                    orig_condition_units = condition._value._Units
                    p_units = partition.Units
                    if orig_condition_units.equivalent(p_units):
                        if not orig_condition_units.equals(p_units):
                            # Convert equivalent units to equal units
                            condition._value._Units = p_units
                    else:
                        raise ValueError(
                            "where: Can't apply a query condition with "
                            "units '{!s}' on data with non-equivalent "
                            "units '{!s}'".format(
                                orig_condition_units, p_units)
                        )
                c = condition.evaluate(array)
            elif condition_is_scalar:
                c = condition
            else:
                c = _slice_to_partition(condition, indices)

            c_masked = numpy_ma_isMA(c) and numpy_ma_is_masked(c)

            # --------------------------------------------------------
            # Find value to use where condition is True for this
            # partition
            # --------------------------------------------------------
            if x_is_scalar:
                if x is None:
                    # Use d
                    T = array
                    T_masked = partition.masked
                else:
                    T = x
                    T_masked = (x is cf_masked)
            else:
                T = _slice_to_partition(x, indices)
                T_masked = numpy_ma_isMA(T) and numpy_ma_is_masked(T)

            # --------------------------------------------------------
            # Find value to use where condition is False for this
            # partition
            # --------------------------------------------------------
            if y_is_scalar:
                if y is None:
                    # Use d
                    F = array
                    F_masked = partition.masked
                else:
                    F = y
                    F_masked = (y is cf_masked)
            else:
                F = _slice_to_partition(y, indices)
                F_masked = numpy_ma_isMA(F) and numpy_ma_is_masked(F)

            # --------------------------------------------------------
            # Make sure that at least one of the arrays is the same
            # shape as the partition
            # --------------------------------------------------------
            if broadcast:
                if x is cf_masked or y is cf_masked:
                    c = _broadcast(c, shape)
                else:
                    max_sizes = max(
                        (numpy_size(c), numpy_size(T), numpy_size(F)))
                    if numpy_size(c) == max_sizes:
                        c = _broadcast(c, shape)
                    elif numpy_size(T) == max_sizes:
                        T = _broadcast(T, shape)
                    else:
                        F = _broadcast(F, shape)
            # --- End: if

            logger.debug('  array = {}'.format(array))  # pragma: no cover
            logger.debug('      c = {}'.format(c))  # pragma: no cover
            logger.debug('      T = {}'.format(T))  # pragma: no cover
            logger.debug('      F = {}'.format(F))  # pragma: no cover

            # --------------------------------------------------------
            # Create a numpy array which takes vales from T where c
            # is True and from F where c is False
            # --------------------------------------------------------
            if T_masked or F_masked:
                # T and/or F have missing data
                new = numpy_ma_where(c, T, F)
                if c_masked:
                    new = numpy_ma_where(c.mask, array, new)

                if partition.masked:
                    if hardmask:
                        # The original partition has missing data and
                        # a hardmask, so apply the original
                        # partition's mask to the new array.
                        new.mask |= array.mask
                    elif not numpy_ma_is_masked(new):
                        # The original partition has missing data and
                        # a softmask and the new array doesn't have
                        # missing data, so turn the new array into an
                        # unmasked array.
                        new = new.data[...]

                elif not numpy_ma_is_masked(new):
                    # The original partition doesn't have missing data
                    # and neither does the new array, so turn the new
                    # array into an unmasked array.
                    new = new.data[...]

            else:
                # Neither T nor F have missing data
                new = numpy_where(c, T, F)
                if c_masked:
                    new = numpy_ma_where(c.mask, array, new)

                if partition.masked and hardmask:
                    # The original partition has missing data and a
                    # hardmask, so apply the original partition's mask
                    # to the new array.
                    new = numpy_ma_masked_where(array.mask, new, copy=False)
            # --- End: if

            # --------------------------------------------------------
            # Replace the partition's subarray with the new numpy
            # array
            # --------------------------------------------------------
            logger.debug('      new = {}'.format(new))  # pragma: no cover

            partition.subarray = new

            partition.close()
        # --- End: for

        return d

    @_deprecated_kwarg_check('i')
    @_inplace_enabled
    def sin(self, inplace=False, i=False):
        '''Take the trigonometric sine of the data element-wise.

    Units are accounted for in the calculation. If the units are not
    equivalent to radians (such as Kelvin) then they are treated as if
    they were radians. For example, the sine of 90 degrees_east
    is 1.0, as is the sine of 1.57079632 radians.

    The output units are changed to '1' (nondimensional).

    .. seealso:: `arcsin`, `cos`, `tan`, `sinh`

    :Parameters:

        {{inplace: `bool`, optional}}

        {{i: deprecated at version 3.0.0}}

    :Returns:

        `Data` or `None`

    **Examples:**

    >>> d.Units
    <Units: degrees_north>
    >>> print(d.array)
    [[-90 0 90 --]]
    >>> e = d.sin()
    >>> e.Units
    <Units: 1>
    >>> print(e.array)
    [[-1.0 0.0 1.0 --]]

    >>> d.Units
    <Units: m s-1>
    >>> print(d.array)
    [[1 2 3 --]]
    >>> d.sin(inplace=True)
    >>> d.Units
    <Units: 1>
    >>> print(d.array)
    [[0.841470984808 0.909297426826 0.14112000806 --]]

        '''
        d = _inplace_enabled_define_and_cleanup(self)

        if d.Units.equivalent(_units_radians):
            d.Units = _units_radians

        out = d.func(numpy_sin, units=_units_1, inplace=True)

        return d

    @_deprecated_kwarg_check('i')
    @_inplace_enabled
    def sinh(self, inplace=False):
        '''Take the hyperbolic sine of the data element-wise.

    Units are accounted for in the calculation. If the units are not
    equivalent to radians (such as Kelvin) then they are treated as if
    they were radians. For example, the the hyperbolic sine of 90
    degrees_north is 2.30129890, as is the hyperbolic sine of
    1.57079632 radians.

    The output units are changed to '1' (nondimensional).

    .. versionadded:: 3.1.0

    .. seealso:: `arcsinh`, `cosh`, `tanh`, `sin`

    :Parameters:

        {{inplace: `bool`, optional}}

    :Returns:

        `Data` or `None`

    **Examples:**

    >>> d.Units
    <Units: degrees_north>
    >>> print(d.array)
    [[-90 0 90 --]]
    >>> e = d.sinh()
    >>> e.Units
    <Units: 1>
    >>> print(e.array)
    [[-2.3012989023072947 0.0 2.3012989023072947 --]]

    >>> d.Units
    <Units: m s-1>
    >>> print(d.array)
    [[1 2 3 --]]
    >>> d.sinh(inplace=True)
    >>> d.Units
    <Units: 1>
    >>> print(d.array)
    [[1.1752011936438014 3.626860407847019 10.017874927409903 --]]

        '''
        d = _inplace_enabled_define_and_cleanup(self)

        if d.Units.equivalent(_units_radians):
            d.Units = _units_radians

        out = d.func(numpy_sinh, units=_units_1, inplace=True)

        return d

    @_inplace_enabled
    def cosh(self, inplace=False):
        '''Take the hyperbolic cosine of the data element-wise.

    Units are accounted for in the calculation. If the units are not
    equivalent to radians (such as Kelvin) then they are treated as if
    they were radians. For example, the the hyperbolic cosine of 0
    degrees_east is 1.0, as is the hyperbolic cosine of 1.57079632 radians.

    The output units are changed to '1' (nondimensional).

    .. versionadded:: 3.1.0

    .. seealso:: `arccosh`, `sinh`, `tanh`, `cos`

    :Parameters:

        {{inplace: `bool`, optional}}

    :Returns:

        `Data` or `None`

    **Examples:**

    >>> d.Units
    <Units: degrees_north>
    >>> print(d.array)
    [[-90 0 90 --]]
    >>> e = d.cosh()
    >>> e.Units
    <Units: 1>
    >>> print(e.array)
    [[2.5091784786580567 1.0 2.5091784786580567 --]]

    >>> d.Units
    <Units: m s-1>
    >>> print(d.array)
    [[1 2 3 --]]
    >>> d.cosh(inplace=True)
    >>> d.Units
    <Units: 1>
    >>> print(d.array)
    [[1.5430806348152437 3.7621956910836314 10.067661995777765 --]]

        '''
        d = _inplace_enabled_define_and_cleanup(self)

        if d.Units.equivalent(_units_radians):
            d.Units = _units_radians

        out = d.func(numpy_cosh, units=_units_1, inplace=True)

        return d

    @_deprecated_kwarg_check('i')
    @_inplace_enabled
    def tanh(self, inplace=False):
        '''Take the hyperbolic tangent of the data element-wise.

    Units are accounted for in the calculation. If the units are not
    equivalent to radians (such as Kelvin) then they are treated as if
    they were radians. For example, the the hyperbolic tangent of 90
    degrees_east is 0.91715234, as is the hyperbolic tangent of
    1.57079632 radians.

    The output units are changed to '1' (nondimensional).

    .. versionadded:: 3.1.0

    .. seealso:: `arctanh`, `sinh`, `cosh`, `tan`


    :Parameters:

        {{inplace: `bool`, optional}}

    :Returns:

        `Data` or `None`

    **Examples:**

    >>> d.Units
    <Units: degrees_north>
    >>> print(d.array)
    [[-90 0 90 --]]
    >>> e = d.tanh()
    >>> e.Units
    <Units: 1>
    >>> print(e.array)
    [[-0.9171523356672744 0.0 0.9171523356672744 --]]

    >>> d.Units
    <Units: m s-1>
    >>> print(d.array)
    [[1 2 3 --]]
    >>> d.tanh(inplace=True)
    >>> d.Units
    <Units: 1>
    >>> print(d.array)
    [[0.7615941559557649 0.9640275800758169 0.9950547536867305 --]]

        '''
        d = _inplace_enabled_define_and_cleanup(self)

        if d.Units.equivalent(_units_radians):
            d.Units = _units_radians

        out = d.func(numpy_tanh, units=_units_1, inplace=True)

        return d

    @_deprecated_kwarg_check('i')
    @_inplace_enabled
    def log(self, base=None, inplace=False, i=False):
        '''TODO

    :Parameters:

        base:

        {{inplace: `bool`, optional}}

        {{i: deprecated at version 3.0.0}}

    :Returns:

        `Data` or `None`

        '''
        d = _inplace_enabled_define_and_cleanup(self)

        if base is None:
            d.func(numpy_log, units=d.Units.log(numpy_e), inplace=True)
        elif base == 10:
            d.func(numpy_log10, units=d.Units.log(10), inplace=True)
        elif base == 2:
            d.func(numpy_log2, units=d.Units.log(2), inplace=True)
        else:
            d.func(numpy_log, units=d.Units.log(base), inplace=True)
            d /= numpy_log(base)

        return d

    @_deprecated_kwarg_check('i')
    @_inplace_enabled
    def squeeze(self, axes=None, inplace=False, i=False):
        '''Remove size 1 axes from the data array.

    By default all size 1 axes are removed, but particular axes may be
    selected with the keyword arguments.

    .. seealso:: `flatten`, `insert_dimension`, `flip`, `swapaxes`,
                 `transpose`

    :Parameters:

        axes: (sequence of) int, optional
            Select the axes.  By default all size 1 axes are
            removed. The *axes* argument may be one, or a sequence, of
            integers that select the axis corresponding to the given
            position in the list of axes of the data array.

            No axes are removed if *axes* is an empty sequence.

        {{inplace: `bool`, optional}}

        {{i: deprecated at version 3.0.0}}

    :Returns:

        `Data` or `None`
            The squeezed data array.

    **Examples:**

    >>> v.shape
    (1,)
    >>> v.squeeze()
    >>> v.shape
    ()

    >>> v.shape
    (1, 2, 1, 3, 1, 4, 1, 5, 1, 6, 1)
    >>> v.squeeze((0,))
    >>> v.shape
    (2, 1, 3, 1, 4, 1, 5, 1, 6, 1)
    >>> v.squeeze(1)
    >>> v.shape
    (2, 3, 1, 4, 1, 5, 1, 6, 1)
    >>> v.squeeze([2, 4])
    >>> v.shape
    (2, 3, 4, 5, 1, 6, 1)
    >>> v.squeeze([])
    >>> v.shape
    (2, 3, 4, 5, 1, 6, 1)
    >>> v.squeeze()
    >>> v.shape
    (2, 3, 4, 5, 6)

        '''
        d = _inplace_enabled_define_and_cleanup(self)

        ndim = d._ndim
        if not ndim:
            if axes or axes == 0:
                raise ValueError(
                    "Can't squeeze: Can't remove an axis from "
                    "scalar {}".format(d.__class__.__name__)
                )

            if inplace:
                d = None
            return d

        shape = list(d._shape)

        if axes is None:
            axes = [i for i, n in enumerate(shape) if n == 1]
        else:
            axes = d._parse_axes(axes)

            # Check the squeeze axes
            for i in axes:
                if shape[i] > 1:
                    raise ValueError(
                        "Can't squeeze {}: Can't remove axis of "
                        "size {}".format(d.__class__.__name__, shape[i])
                    )
        # --- End: if

        if not axes:
            if inplace:
                d = None
            return d

        # Still here? Then the data array is not scalar and at least
        # one size 1 axis needs squeezing.
        data_axes = d._axes[:]
#        flip = d._flip[:]
        flip = d._flip()[:]

        if not d._all_axes:
            d._all_axes = tuple(data_axes)

        i_axis = []
        for axis in [data_axes[i] for i in axes]:
            if axis in flip:
                flip.remove(axis)

            i = data_axes.index(axis)
            shape.pop(i)
            data_axes.pop(i)

            i_axis.append((i, axis))

        for partition in d.partitions.matrix.flat:
            p_location = partition.location[:]
            p_shape = partition.shape[:]
            p_flip = partition.flip[:]

            for i, axis in i_axis:
                p_location.pop(i)
                p_shape.pop(i)
                if axis in p_flip:
                    p_flip.remove(axis)
            # --- End: for

            partition.location = p_location
            partition.shape = p_shape
            partition.flip = p_flip

        d._ndim = len(shape)
        d._shape = tuple(shape)

        # Remove squeezed axes from list of cyclic axes
        for a in axes:
            d._cyclic.discard(d._axes[a])

        d._axes = data_axes
#        d._flip = flip
        d._flip(flip)

        # Remove size 1 partition dimensions
        d.partitions.squeeze(inplace=True)

        # Squeeze the auxiliary mask
        if d._auxiliary_mask:
            for mask in d._auxiliary_mask:
                mask.squeeze(axes, inplace=True)
        # --- End: if

        return d

    # `arctan2`, AT2 seealso
    @_deprecated_kwarg_check('i')
    @_inplace_enabled
    def tan(self, inplace=False, i=False):
        '''Take the trigonometric tangent of the data element-wise.

    Units are accounted for in the calculation. If the units are not
    equivalent to radians (such as Kelvin) then they are treated as if
    they were radians. For example, the tangents of 45
    degrees_east, 0.78539816 radians and 0.78539816 Kelvin are all
    1.0.

    The output units are changed to '1' (nondimensional).

    .. seealso:: `arctan`, `cos`, `sin`, `tanh`

    :Parameters:

        {{inplace: `bool`, optional}}

        {{i: deprecated at version 3.0.0}}

    :Returns:

        `Data` or `None`

    **Examples:**

    >>> d.Units
    <Units: degrees_north>
    >>> print(d.array)
    [[-45 0 45 --]]
    >>> e = d.tan()
    >>> e.Units
    <Units: 1>
    >>> print(e.array)
    [[-1.0 0.0 1.0 --]]

    >>> d.Units
    <Units: m s-1>
    >>> print(d.array)
    [[1 2 3 --]]
    >>> d.tan(inplace=True)
    >>> d.Units
    <Units: 1>
    >>> print(d.array)
    [[1.55740772465 -2.18503986326 -0.142546543074 --]]

        '''
        d = _inplace_enabled_define_and_cleanup(self)

        if d.Units.equivalent(_units_radians):
            d.Units = _units_radians

        out = d.func(numpy_tan, units=_units_1, inplace=True)

        return d

    def tolist(self):
        '''Return the array as a (possibly nested) list.

    Return a copy of the array data as a (nested) Python list. Data
    items are converted to the nearest compatible Python type.

    :Returns:

        `list`
            The possibly nested list of array elements.

    **Examples:**

    >>> d = cf.Data([1, 2])
    >>> d.tolist()
    [1, 2]

    >>> d = cf.Data(([[1, 2], [3, 4]])
    >>> list(d)
    [array([1, 2]), array([3, 4])]      # DCH CHECK
    >>> d.tolist()
    [[1, 2], [3, 4]]

    >>> d.equals(cf.Data(d.tolist()))
    True

        '''
        return self.array.tolist()

    @_deprecated_kwarg_check('i')
    @_inplace_enabled
    def transpose(self, axes=None, inplace=False, i=False):
        '''Permute the axes of the data array.

    .. seealso:: `flatten', `insert_dimension`, `flip`, `squeeze`,
                 `swapaxes`

    :Parameters:

        axes: (sequence of) `int`
            The new axis order of the data array. By default the order
            is reversed. Each axis of the new order is identified by
            its original integer position.

        {{inplace: `bool`, optional}}

        {{i: deprecated at version 3.0.0}}

    :Returns:

        `Data` or `None`

    **Examples:**

    >>> d.shape
    (19, 73, 96)
    >>> d.transpose()
    >>> d.shape
    (96, 73, 19)
    >>> d.transpose([1, 0, 2])
    >>> d.shape
    (73, 96, 19)
    >>> d.transpose((-1, 0, 1))
    >>> d.shape
    (19, 73, 96)

        '''
        d = _inplace_enabled_define_and_cleanup(self)

        ndim = d._ndim

        # Parse the axes. By default, reverse the order of the axes.
        if axes is None:
            if ndim <= 1:
                return d

            iaxes = tuple(range(ndim-1, -1, -1))
        else:
            iaxes = d._parse_axes(axes)  # , 'transpose')

            # Return unchanged if axes are in the same order as the data
            if iaxes == tuple(range(ndim)):
                if inplace:
                    d = None
                return d

            if len(iaxes) != ndim:
                raise ValueError(
                    "Can't tranpose: Axes don't match array: {}".format(iaxes))
        # --- End: if

        # Permute the axes
        data_axes = d._axes
        d._axes = [data_axes[i] for i in iaxes]

        # Permute the shape
        shape = d._shape
        d._shape = tuple([shape[i] for i in iaxes])

        # Permute the locations map
        for partition in d.partitions.matrix.flat:
            location = partition.location
            shape = partition.shape

            partition.location = [location[i] for i in iaxes]
            partition.shape = [shape[i] for i in iaxes]

        # Transpose the auxiliary mask
        if d._auxiliary_mask:
            for mask in d._auxiliary_mask:
                mask.transpose(iaxes, inplace=True)

        return d

    @_deprecated_kwarg_check('i')
    def trunc(self, inplace=False, i=False):
        '''Return the truncated values of the data array.

    The truncated value of the number, ``x``, is the nearest integer
    which is closer to zero than ``x`` is. In short, the fractional
    part of the signed number ``x`` is discarded.

    .. versionadded:: 1.0

    .. seealso:: `ceil`, `floor`, `rint`

    :Parameters:

        {{inplace: `bool`, optional}}

        {{i: deprecated at version 3.0.0}}

    :Returns:

        `Data` or `None`

    **Examples:**

    >>> d = cf.Data([-1.9, -1.5, -1.1, -1, 0, 1, 1.1, 1.5 , 1.9])
    >>> print(d.array)
    [-1.9 -1.5 -1.1 -1.   0.   1.   1.1  1.5  1.9]
    >>> print(d.trunc().array)
    [-1. -1. -1. -1.  0.  1.  1.  1.  1.]

        '''
        return self.func(numpy_trunc, out=True, inplace=inplace)

    @classmethod
    def empty(cls, shape, dtype=None, units=None, calendar=None,
              fill_value=None, chunk=True):
        '''Create a new data array without initializing the elements.

    Note that the mask of the returned empty data is hard.

    .. seealso:: `full`, `hardmask`, `ones`, `zeros`

    :Parameters:

        shape: `int` or `tuple` of `int`
            The shape of the new array.

        dtype: `numpy.dtype` or any object convertible to `numpy.dtype`
            The data-type of the new array. By default the data-type
            is ``float``.

        units: `str` or `Units`
            The units for the new data array.

        calendar: `str`, optional
            The calendar for reference time units.

        fill_value: optional
            The fill value of the data. By default, or if set to
            `None`, the `numpy` fill value appropriate to the array's
            data-type will be used (see
            `numpy.ma.default_fill_value`). Ignored if the *source*
            parameter is set.

            The fill value may also be set after initialisation with
            the `set_fill_value` method.

            *Parameter example:*
              ``fill_value=-999.``

    :Returns:

        `Data`

    **Examples:**

    >>> d = cf.Data.empty((96, 73))

        '''
        out = cls.full(shape, fill_value=None, dtype=dtype,
                       units=units, calendar=calendar, chunk=chunk)
        out.fill_value = fill_value
        return out

    @classmethod
    def full(cls, shape, fill_value, dtype=None, units=None,
             calendar=None, chunk=True):
        '''Return a new data array of given shape and type, filled with the
    given value.

    .. seealso:: `empty`, `ones`, `zeros`

    :Parameters:

        shape: `int` or `tuple` of `int`
            The shape of the new array.

        fill_value: scalar
            The fill value.

        dtype: data-type
            The data-type of the new array. By default the data-type
            is ``float``.

        units: `str` or `Units`
            The units for the new data array.

        calendar: `str`, optional
            The calendar for reference time units.

    :Returns:

        `Data`
            TODO

    **Examples:**

    >>> d = cf.Data.full((96, 73), -99)

        '''
        array = FilledArray(shape=tuple(shape),
                            size=functools_reduce(operator_mul, shape, 1),
                            ndim=len(shape), dtype=numpy_dtype(dtype),
                            fill_value=fill_value)

        return cls(array, units=units, calendar=calendar, chunk=chunk)

    @classmethod
    def ones(cls, shape, dtype=None, units=None, calendar=None,
             chunk=True):
        '''TODO

        '''
        return cls.full(shape, 1, dtype=dtype, units=units,
                        calendar=calendar, chunk=chunk)

    @classmethod
    def zeros(cls, shape, dtype=None, units=None, calendar=None,
              chunk=True):
        '''TODO

        '''
        return cls.full(shape, 0, dtype=dtype, units=units,
                        calendar=calendar, chunk=chunk)

    @_deprecated_kwarg_check('i')
    @_inplace_enabled
    def func(self, f, units=None, out=False, inplace=False,
             preserve_invalid=False, i=False, **kwargs):
        '''Apply an element-wise array operation to the data array.

    :Parameters:

        f: `function`
            The function to be applied.

        units: `Units`, optional

        out: `bool`, optional

        {{inplace: `bool`, optional}}

        preserve_invalid: `bool`, optional
            For MaskedArray arrays only, if True any invalid values produced
            by the operation will be preserved, otherwise they are masked.

        {{i: deprecated at version 3.0.0}}

    :Returns:

        `Data` or `None`
            TODO

    **Examples:**

    >>> d.Units
    <Units: radians>
    >>> print(d.array)
    [[ 0.          1.57079633]
     [ 3.14159265  4.71238898]]
    >>> import numpy
    >>> e = d.func(numpy.cos)
    >>> e.Units
    <Units: 1>
    >>> print(e.array)
    [[ 1.0  0.0]
     [-1.0  0.0]]
    >>> d.func(numpy.sin, inplace=True)
    >>> print(d.array)
    [[0.0   1.0]
     [0.0  -1.0]]

    >>> d = cf.Data([-2, -1, 1, 2], mask=[0, 0, 0, 1])
    >>> f = d.func(numpy.arctanh, preserve_invalid=True)
    >>> f.array
    masked_array(data=[nan, -inf, inf, --],
                 mask=[False, False, False,  True],
           fill_value=1e+20)
    >>> e = d.func(numpy.arctanh)  # default preserve_invalid is False
    >>> e.array
    masked_array(data=[--, --, --, --],
                 mask=[ True,  True,  True,  True],
           fill_value=1e+20,
                dtype=float64)

        '''
        d = _inplace_enabled_define_and_cleanup(self)

        config = d.partition_configuration(readonly=False)

        datatype = d.dtype

        for partition in d.partitions.matrix.flat:
            partition.open(config)
            array = partition.array

            # Steps for masked data when want to preserve invalid values:
            # Step 1. extract the non-masked data and the mask separately
            detach_mask = preserve_invalid and numpy_ma_isMA(array)
            if detach_mask:
                mask = array.mask  # must store mask before detach it below
                array = array.data  # mask detached

            if out:
                f(array, out=array, **kwargs)
            else:
                # Step 2: apply operation to data alone
                array = f(array, **kwargs)

            p_datatype = array.dtype
            if datatype != p_datatype:
                datatype = numpy_result_type(p_datatype, datatype)

            if detach_mask:
                # Step 3: reattach original mask onto the output data
                array = numpy_ma_array(array, mask=mask)

            partition.subarray = array

            if units is not None:
                partition.Units = units

            partition.close()

        d.dtype = datatype

        if units is not None:
            d._Units = units

        return d

    @_deprecated_kwarg_check('i')
    def range(self, axes=None, squeeze=False, mtol=1, inplace=False,
              _preserve_partitions=False, i=False):
        '''Collapse axes with the absolute difference between their maximum
    and minimum values.

    Missing data array elements are omitted from the calculation.

    .. seealso:: `maximum`, `minimum`, `mean`, `mid_range`, `sample_size`,
                 `sd`, `sum`, `sum_of_weights`, `sum_of_weights2`,
                 `var`

    :Parameters:

        {{inplace: `bool`, optional}}

        {{i: deprecated at version 3.0.0}}

    :Returns:

        `Data` or `None`
            The collapsed array.

    **Examples:**

        TODO

        '''
        return self._collapse(range_f, range_fpartial,
                              range_ffinalise, axes=axes,
                              squeeze=squeeze, weights=None,
                              mtol=mtol, inplace=inplace,
                              _preserve_partitions=_preserve_partitions)

    @_deprecated_kwarg_check('i')
    def roll(self, axis, shift, inplace=False, i=False):
        '''A lot like `numpy.roll`

    :Parameters:

        {{inplace: `bool`, optional}}

        {{i: deprecated at version 3.0.0}}

    :Returns:

        `Data` or `None`

        '''
        if not shift:
            # Null roll
            if inplace:
                return

            return self.copy()

        iaxes = self._parse_axes(axis)  # , 'roll')
        if len(iaxes) != 1:
            raise ValueError("TODO 987345 9087345 ^^ roll ^")

        axis = iaxes[0]

        n = self._shape[axis]

        shift %= n

        if not shift:
            # Null roll
            if inplace:
                return

            return self.copy()

        shift = n - shift

        indices0 = [slice(None)] * self._ndim
        indices0[axis] = slice(None, shift)

        indices1 = indices0[:]
        indices1[axis] = slice(shift, None)

        indices0 = tuple(indices0)
        indices1 = tuple(indices1)

        d = type(self).concatenate((self[indices1], self[indices0]),
                                   axis=axis)

        if inplace:
            self.__dict__ = d.__dict__
            return

        return d

    @_deprecated_kwarg_check('i')
    def sum(self, axes=None, squeeze=False, mtol=1, weights=None,
            inplace=False, i=False, _preserve_partitions=False):
        '''Collapse axes with their sum.

    Missing data array elements are omitted from the calculation.

    .. seealso:: `maximum`, `minimum`, `mean`, `mid_range`, `range`,
                 `sample_size`, `sd`, `sum_of_weights`,
                 `sum_of_weights2`, `var`

    :Parameters:

        axes : (sequence of) int, optional

        squeeze : bool, optional

        {{inplace: `bool`, optional}}

        {{i: deprecated at version 3.0.0}}

    :Returns:

        `Data` or `None`
            The collapsed array.

    **Examples:**

        TODO

        '''
        return self._collapse(sum_f, sum_fpartial, sum_ffinalise,
                              axes=axes, squeeze=squeeze,
                              weights=weights, mtol=mtol,
                              inplace=inplace,
                              _preserve_partitions=_preserve_partitions)

    def sum_of_squares(self, axes=None, squeeze=False, mtol=1,
                       weights=None, inplace=False,
                       _preserve_partitions=False):
        '''Collapse axes with the sum of the squares of the values.

    Missing data array elements are omitted from the calculation.

    .. seealso:: `maximum`, `minimum`, `mean`, `mid_range`, `range`,
                 `sample_size`, `sd`, `sum_of_weights`,
                 `sum_of_weights2`, `var`

    :Parameters:

        axes : (sequence of) int, optional

        squeeze : bool, optional

        {{inplace: `bool`, optional}}

    :Returns:

        `Data` or `None`
            The collapsed data, or `None` if the operation was
            in-place.

    **Examples:**

    >>> d = cf.Data([[-1, 2, 3], [9, -8, -12]], 'm')
    >>> d.sum_of_squares()
    <CF Data(1, 1): [[303]] m2>
    >>> d.sum_of_squares(axes=1)
    <CF Data(2, 1): [[14, 289]] m2>

        '''
        units = self.Units
        if units:
            units = units ** 2

        return self._collapse(sum_of_squares_f,
                              sum_of_squares_fpartial,
                              sum_of_squares_ffinalise, axes=axes,
                              squeeze=squeeze, weights=weights,
                              units=units, mtol=mtol, inplace=inplace,
                              _preserve_partitions=_preserve_partitions)

    @_deprecated_kwarg_check('i')
    def sum_of_weights(self, axes=None, squeeze=False, mtol=1,
                       weights=None, inplace=False, i=False,
                       _preserve_partitions=False):
        '''TODO

    Missing data array elements are omitted from the calculation.

    .. seealso:: `maximum`, `mean`, `mid_range`, `minimum`, `range`,
                 `sample_size`, `sd`, `sum`, `sum_of_weights2`, `var`

    :Parameters:

        axes : (sequence of) int, optional

        squeeze : bool, optional

        {[inplace: `bool`, optional}}

        {{i: deprecated at version 3.0.0}}

    :Returns:

        `Data` or `None`
            The collapsed array.

    **Examples:**

        '''
        if weights is None:
            units = Units()
        else:
            weights_units = getattr(weights, 'Units', None)
            if weights_units is not None:
                units = weights_units
            else:
                units = Units('1')
                for w in weights.values():
                    weights_units = getattr(w, 'Units', None)
                    if weights_units is not None:
                        units = units * weights_units
        # --- End: if

        return self._collapse(sw_f, sw_fpartial, sw_ffinalise,
                              axes=axes, squeeze=squeeze,
                              weights=weights, mtol=mtol, units=units,
                              inplace=inplace,
                              _preserve_partitions=_preserve_partitions)

    @_deprecated_kwarg_check('i')
    def sum_of_weights2(self, axes=None, squeeze=False, mtol=1,
                        weights=None, inplace=False, i=False,
                        _preserve_partitions=False):
        '''TODO

    Missing data array elements are omitted from the calculation.

    .. seealso:: `maximum`, `mean`, `mid_range`, `minimum`, `range`,
                 `sample_size`, `sd`, `sum`, `sum_of_weights`, `var`

    :Parameters:

        axes : (sequence of) int, optional

        squeeze : bool, optional

        {{inplace: `bool`, optional}}

        {{i: deprecated at version 3.0.0}}

    :Returns:

        `Data` or `None`
            The collapsed array.

    **Examples:**

        '''
        if weights is None:
            units = Units()
        else:
            weights_units = getattr(weights, 'Units', None)
            if weights_units is not None:
                units = weights_units
            else:
                units = Units('1')
                for w in weights.values():
                    weights_units = getattr(w, 'Units', None)
                    if weights_units is not None:
                        units = units * (weights_units ** 2)
        # --- End: if

        return self._collapse(sw2_f, sw2_fpartial, sw2_ffinalise,
                              axes=axes, squeeze=squeeze,
                              weights=weights, mtol=mtol, units=units,
                              inplace=inplace,
                              _preserve_partitions=_preserve_partitions)

    @_deprecated_kwarg_check('i')
    def sd(self, axes=None, squeeze=False, mtol=1,
           weights=None, ddof=0, inplace=False, i=False,
           _preserve_partitions=False):
        '''Collapse axes by calculating their standard deviation.

    The standard deviation may be adjusted for the number of degrees of
    freedom and may be calculated with weighted values.

    Missing data array elements and those with zero weight are omitted
    from the calculation.

    The unweighted standard deviation, :math:`s`, of :math:`N` values
    :math:`x_i` with mean :math:`m` and with :math:`N-ddof` degrees of
    freedom (:math:`ddof\ge0`) is:

    .. math:: s=\sqrt{\\frac{1}{N-ddof} \sum_{i=1}^{N} (x_i - m)^2}

    The weighted standard deviation, :math:`\\tilde{s}_N`, of :math:`N`
    values :math:`x_i` with corresponding weights :math:`w_i`, weighted
    mean :math:`\\tilde{m}` and with :math:`N` degrees of freedom is:

    .. math:: \\tilde{s}_N=\sqrt{\\frac{1}{\sum_{i=1}^{N} w_i}
                          \sum_{i=1}^{N} w_i(x_i - \\tilde{m})^2}

    The weighted standard deviation, :math:`\\tilde{s}`, of :math:`N`
    values :math:`x_i` with corresponding weights :math:`w_i` and with
    :math:`N-ddof` degrees of freedom (:math:`ddof>0`) is:

<<<<<<< HEAD
    .. math:: \tilde{s} = \sqrt{\frac{f \sum_{i=1}^{N} w_i}{f
                          \sum_{i=1}^{N} w_i - ddof} } \tilde{s}_N
=======
    .. math:: \\tilde{s} = \sqrt{\\frac{f \sum_{i=1}^{N} w_i}{f
                          \sum_{i=1}^{N} w_i - ddof}} \\tilde{s}_N
>>>>>>> 4505b104

    where :math:`f` is the smallest positive number whose product with
    each weight is an integer. :math:`f \sum_{i=1}^{N} w_i` is the
    size of a new sample created by each :math:`x_i` having
    :math:`fw_i` repeats. In practice, :math:`f` may not exist or may
    be difficult to calculate, so :math:`f` is either set to a
    predetermined value or an approximate value is calculated. The
    approximation is the smallest positive number whose products with
    the smallest and largest weights and the sum of the weights are
    all integers, where a positive number is considered to be an
    integer if its decimal part is sufficiently small (no greater than
    :math:`10^{-8}` plus :math:`10^{-5}` times its integer part). This
    approximation will never overestimate :math:`f`, so
    :math:`\\tilde{s}` will never be underestimated when the
    approximation is used. If the weights are all integers which are
    collectively coprime then setting :math:`f=1` will guarantee that
    :math:`\\tilde{s}` is exact.

    :Parameters:

        axes : (sequence of) `int`, optional
            The axes to be collapsed. By default flattened input is
            used. Each axis is identified by its integer position. No
            axes are collapsed if *axes* is an empty sequence.

        squeeze : `bool`, optional
            If True then collapsed axes are removed. By default the
            axes which are collapsed are left in the result as axes
            with size 1. When the collapsed axes are retained, the
            result is guaranteed to broadcast correctly against the
            original array.

            *Parameter example:*
              Suppose that an array, ``d``, has shape (2, 3, 4) and
              ``e = d.sd(axis=1)``. Then ``e`` has shape (2, 1, 4)
              and, for example, ``d/e`` is allowed. If ``e =
              d.sd(axis=1, squeeze=True)`` then ``e`` will have shape
              (2, 4) and ``d/e`` is an illegal operation.

        weights : data-like or `dict`, optional
            Weights associated with values of the array. By default
            all non-missing elements of the array are assumed to have
            equal weights of 1. If *weights* is a data-like object
            then it must have either the same shape as the array or,
            if that is not the case, the same shape as the axes being
            collapsed. If *weights* is a dictionary then each key is
            axes of the array (an int or tuple of ints) with a
            corresponding data-like value of weights for those
            axes. In this case, the implied weights array is the outer
            product of the dictionary's values it may be used in
            conjunction wih any value of *axes*, because the axes to
            which the weights apply are given explicitly.

            *Parameter example:*
              Suppose that the original array being collapsed has
              shape (2, 3, 4) and *weights* is set to a data-like
              object, ``w``. If ``axes=None`` then ``w`` must have
              shape (2, 3, 4). If ``axes=(0, 1, 2)`` then ``w`` must
              have shape (2, 3, 4). If ``axes=(2, 0, 1)`` then ``w``
              must either have shape (2, 3, 4) or else (4, 2, 3). If
              ``axes=1`` then ``w`` must either have shape (2, 3, 4)
              or else (3,). If ``axes=(2, 0)`` then ``w`` must either
              have shape (2, 3, 4) or else (4, 2). Suppose *weights*
              is a dictionary. If ``weights={1: x}`` then ``x`` must
              have shape (3,). If ``weights={1: x, (2, 0): y}`` then
              ``x`` must have shape (3,) and ``y`` must have shape (4,
              2). The last example is equivalent to ``weights={(1, 2,
              0): x.outerproduct(y)}`` (see `outerproduct` for
              details).

        mtol : number, optional
            For each element in the output data array, the fraction of
            contributing input array elements which is allowed to
            contain missing data. Where this fraction exceeds *mtol*,
            missing data is returned. The default is 1, meaning a
            missing datum in the output array only occurs when its
            contributing input array elements are all missing data. A
            value of 0 means that a missing datum in the output array
            occurs whenever any of its contributing input array
            elements are missing data. Any intermediate value is
            permitted.

        ddof : number, optional
            The delta degrees of freedom. The number of degrees of
            freedom used in the calculation is (N-*ddof*) where N
            represents the number of elements. By default *ddof* is 0

        {{inplace: `bool`, optional}}

        {{i: deprecated at version 3.0.0}}

    :Returns:

        `Data` or `None`

    **Examples:**

    >>> d = cf.Data([1, 1, 2, 2, 2, 3, 3, 3, 3, 3, 4, 4, 4, 4, 4, 4])
    >>> e = cf.Data([1, 2, 3, 4])
    >>> d.sd(squeeze=False)
    <CF Data: [1.06262254195] >
    >>> d.sd()
    <CF Data: 1.06262254195 >
    >>> e.sd(weights=[2, 3, 5, 6])
    <CF Data: 1.09991882817 >
    >>> e.sd(weights=[2, 3, 5, 6], f=1)
    <CF Data: 1.06262254195 >
    >>> d.sd(ddof=0)
    <CF Data: 1.02887985207 >
    >>> e.sd(ddof=0, weights=[2, 3, 5, 6])
    <CF Data: 1.02887985207 >

        '''
        return self._collapse(sd_f, sd_fpartial, sd_ffinalise,
                              axes=axes, squeeze=squeeze,
                              weights=weights, mtol=mtol, ddof=ddof,
                              inplace=inplace,
                              _preserve_partitions=_preserve_partitions)

    @_deprecated_kwarg_check('i')
    def var(self, axes=None, squeeze=False, weights=None, mtol=1,
            ddof=0, inplace=False, i=False, _preserve_partitions=False):
        '''Collapse axes with their weighted variance.

    The units of the returned array are the square of the units of the
    array.

    .. seealso:: `maximum`, `minimum`, `mean`, `mid_range`, `range`, `sum`,
                 `sd`, `stats`

    :Parameters:

        axes : (sequence of) int, optional

        squeeze : bool, optional

        weights :

        {{inplace: `bool`, optional}}

        {{i: deprecated at version 3.0.0}}

    :Returns:

        `Data` or `None`
            The collapsed array.

    **Examples:**

    TODO
        '''
        units = self.Units
        if units:
            units = units**2

        return self._collapse(var_f, var_fpartial, var_ffinalise,
                              axes=axes, squeeze=squeeze,
                              weights=weights, mtol=mtol, units=units,
                              ddof=ddof, inplace=inplace,
                              _preserve_partitions=_preserve_partitions)

    def section(self, axes, stop=None, chunks=False, min_step=1,
                mode='dictionary'):
        '''Return a dictionary of Data objects, which are the m dimensional
    sections of this n dimensional Data object, where m <= n. The keys
    of the dictionary are the indicies of the sections in the original
    Data object. The m dimensions that are not sliced are marked with
    None as a placeholder making it possible to reconstruct the
    original data object. The corresponding values are the resulting
    sections of type `Data`.

    :Parameters:

        axes: (seqeunce of) `int`
            This is should be one or more integers of the m indices of
            the m axes that define the sections of the `Data`
            object. If axes is `None` (the default) or an empty
            sequence then all axes are selected.

            Note that the axes specified by the *axes* parameter are
            the one which are to be kept whole. All other axes are
            sectioned.

        stop: `int`, optional
            Stop after this number of sections and return. If stop is
            None all sections are taken.

        chunks: `bool`, optional
            If True return sections that are of the maximum possible
            size that will fit in one chunk of memory instead of
            sectioning into slices of size 1 along the dimensions that
            are being sectioned.

        min_step: `int`, optional
            The minimum step size when making chunks. By default this
            is 1. Can be set higher to avoid size 1 dimensions, which
            are problematic for linear regridding.

    :Returns:

        `dict`
            The dictionary of m dimensional sections of the Data
            object.

    **Examples:**

    Section a Data object into 2D slices:

    >>> d.section((0, 1))

        '''
        return _section(self, axes, data=True, stop=stop, chunks=chunks,
                        min_step=min_step)

    # ----------------------------------------------------------------
    # Alias
    # ----------------------------------------------------------------
    @property
    def dtarray(self):
        '''Alias for `datetime_array`

        '''
        return self.datetime_array

    def max(self, axes=None, squeeze=False, mtol=1, inplace=False, i=False,
            _preserve_partitions=False):
        '''Alias for `maximum`

        '''
        return self.maximum(
            axes=axes, squeeze=squeeze, mtol=mtol, inplace=inplace, i=i,
            _preserve_partitions=_preserve_partitions
        )

    def min(self, axes=None, squeeze=False, mtol=1, inplace=False, i=False,
            _preserve_partitions=False):
        '''Alias for `minimum`

        '''
        return self.minimum(
            axes=axes, squeeze=squeeze, mtol=mtol, inplace=inplace, i=i,
            _preserve_partitions=_preserve_partitions
        )

    def standard_deviation(
        self, axes=None, squeeze=False, mtol=1, weights=None,
        ddof=0, inplace=False, i=False, _preserve_partitions=False
    ):
        '''Alias for `sd`

        '''
        return self.sd(
            axes=axes, squeeze=squeeze, weights=weights, mtol=mtol,
            ddof=ddof, inplace=inplace,
            _preserve_partitions=_preserve_partitions
        )

    def variance(
        self, axes=None, squeeze=False, weights=None, mtol=1,
        ddof=0, inplace=False, i=False, _preserve_partitions=False
    ):
        '''Alias for `var`

        '''
        return self.var(
            axes=axes, squeeze=squeeze, weights=weights, mtol=mtol,
            ddof=ddof, inplace=inplace,
            _preserve_partitions=_preserve_partitions
        )

    # ----------------------------------------------------------------
    # Deprecated attributes and methods
    # ----------------------------------------------------------------
    @property
    def Data(self):
        '''The data array object as an object identity.

    Deprecated at version 3.0.0. Use attribute 'data' instead.

        '''
        _DEPRECATION_ERROR_ATTRIBUTE(
            self, 'Data', "Use attribute 'data' instead."
        )  # pragma: no cover

    @property
    def dtvarray(self):
        '''A numpy array view the data array converted to date-time objects.

        Deprecated at version 3.0.0.
        '''
        _DEPRECATION_ERROR_ATTRIBUTE(self, 'dtvarray')  # pragma: no cover

    def files(self):
        '''Return the names of files containing parts of the data array.

    Deprecated at version 3.4.0. Use method 'get_filenames' instead.

        '''
        _DEPRECATION_ERROR_METHOD(
            self, 'files', "Use method 'get_filenames' instead.",
            version='3.4.0'
        )  # pragma: no cover

    @property
    def unsafe_array(self):
        '''A numpy array of the data.

        Deprecated at version 3.0.0. Use 'array' attribute instead.

        '''
        _DEPRECATION_ERROR_ATTRIBUTE(
            self, 'unsafe_array',
            "Use 'array' attribute instead."
        )  # pragma: no cover

    def expand_dims(self, position=0, i=False):
        '''Expand the shape of the data array in place.

    Deprecated at version 3.0.0. Use method 'insert_dimension'
    instead.

        '''
        _DEPRECATION_ERROR_METHOD(
            self, 'expand_dims', "Use method 'insert_dimension' instead.",
            version='3.0.0'
        )  # pragma: no cover

# --- End: class


def _size_of_index(index, size=None):
    '''Return the number of elements resulting in applying an index to a
    sequence.

    :Parameters:

        index: `slice` or `list` of `int`
            The index being applied to the sequence.

        size: `int`, optional
            The number of elements in the sequence being indexed. Only
            required if *index* is a slice object.

    :Returns:

        `int`
            The length of the sequence resulting from applying the index.

    **Examples:**

    >>> _size_of_index(slice(None, None, -2), 10)
    5
    >>> _size_of_index([1, 4, 9])
    3

    '''
    if isinstance(index, slice):
        # Index is a slice object
        start, stop, step = index.indices(size)
        div, mod = divmod(stop-start, step)
        if mod != 0:
            div += 1
        return div
    else:
        # Index is a list of integers
        return len(index)


def _overlapping_partitions(partitions, indices, axes, master_flip):
    '''Return the nested list of (modified) partitions which overlap the
    given indices to the master array.

    :Parameters:

        partitions : cf.PartitionMatrix

        indices : tuple

        axes : sequence of str

        master_flip : list

    :Returns:

        numpy array
            A numpy array of cf.Partition objects.

    **Examples:**

    >>> type f.Data
    <class 'cf.data.Data'>
    >>> d._axes
    ['dim1', 'dim2', 'dim0']
    >>> axis_to_position = {'dim0': 2, 'dim1': 0, 'dim2' : 1}
    >>> indices = (slice(None), slice(5, 1, -2), [1,3,4,8])
    >>> x = _overlapping_partitions(d.partitions, indices, axis_to_position, master_flip)

    '''

    axis_to_position = {}
    for i, axis in enumerate(axes):
        axis_to_position[axis] = i

    if partitions.size == 1:
        partition = partitions.matrix.item()

        # Find out if this partition overlaps the original slice
        p_indices, shape = partition.overlaps(indices)

        if p_indices is None:
            # This partition is not in the slice out of bounds - raise
            # error?
            return

        # Still here? Create a new partition
        partition = partition.copy()
        partition.new_part(p_indices, axis_to_position, master_flip)
        partition.shape = shape

        new_partition_matrix = numpy_empty(partitions.shape, dtype=object)
        new_partition_matrix[...] = partition

        return new_partition_matrix
    # --- End: if

    # Still here? Then there are 2 or more partitions.

    partitions_list = []
    partitions_list_append = partitions_list.append

    flat_pm_indices = []
    flat_pm_indices_append = flat_pm_indices.append

    partitions_flat = partitions.matrix.flat

    i = partitions_flat.index

    for partition in partitions_flat:
        # Find out if this partition overlaps the original slice
        p_indices, shape = partition.overlaps(indices)

        if p_indices is None:
            # This partition is not in the slice
            i = partitions_flat.index
            continue

        # Still here? Then this partition overlaps the slice, so
        # create a new partition.
        partition = partition.copy()
        partition.new_part(p_indices, axis_to_position, master_flip)
        partition.shape = shape

        partitions_list_append(partition)

        flat_pm_indices_append(i)

        i = partitions_flat.index
    # --- End: for

    new_shape = [len(set(s)) for s in
                 numpy_unravel_index(flat_pm_indices, partitions.shape)]

    new_partition_matrix = numpy_empty((len(flat_pm_indices),), dtype=object)
    new_partition_matrix[...] = partitions_list
    new_partition_matrix.resize(new_shape)

    return new_partition_matrix


# --------------------------------------------------------------------
#
# --------------------------------------------------------------------
def _getattr(x, attr):
    if not x:
        return False
    return getattr(x, attr)


_array_getattr = numpy_vectorize(_getattr)


def _broadcast(a, shape):
    '''Broadcast an array to a given shape.

    It is assumed that ``len(array.shape) <= len(shape)`` and that the
    array is broadcastable to the shape by the normal numpy
    boradcasting rules, but neither of these things are checked.

    For example, ``d[...] = d._broadcast(e, d.shape)`` gives the same
    result as ``d[...] = e``

    :Parameters:

        a: numpy array-like

        shape: `tuple`

    :Returns:

        `numpy.ndarray`

    '''
    # Replace with numpy.broadcast_to v1.10 ??/ TODO

    a_shape = numpy_shape(a)
    if a_shape == shape:
        return a

    tile = [(m if n == 1 else 1)
            for n, m in zip(a_shape[::-1], shape[::-1])]
    tile = shape[0:len(shape)-len(a_shape)] + tuple(tile[::-1])

    return numpy_tile(a, tile)


class AuxiliaryMask:
    '''TODO

    '''
    def __init__(self):
        '''TODO
        '''
        self._mask = []

    def __getitem__(self, indices):
        '''TODO
        '''
        new = type(self)()

        for mask in self._mask:
            mask_indices = [(slice(None) if n == 1 else index)
                            for n, index in zip(mask.shape, indices)]
            new._mask.append(mask[tuple(mask_indices)])

        return new

    # ----------------------------------------------------------------
    # Attributes
    # ----------------------------------------------------------------
    @property
    def ndim(self):
        '''TODO

        '''
        return self._mask[0].ndim

    @property
    def dtype(self):
        '''TODO

        '''
        return self._mask[0].dtype

    # ----------------------------------------------------------------
    # Methods
    # ----------------------------------------------------------------
    def append(self, mask):
        '''TODO
        '''
        self._mask.append(mask)


# --- End: class<|MERGE_RESOLUTION|>--- conflicted
+++ resolved
@@ -14288,13 +14288,8 @@
     values :math:`x_i` with corresponding weights :math:`w_i` and with
     :math:`N-ddof` degrees of freedom (:math:`ddof>0`) is:
 
-<<<<<<< HEAD
-    .. math:: \tilde{s} = \sqrt{\frac{f \sum_{i=1}^{N} w_i}{f
-                          \sum_{i=1}^{N} w_i - ddof} } \tilde{s}_N
-=======
     .. math:: \\tilde{s} = \sqrt{\\frac{f \sum_{i=1}^{N} w_i}{f
                           \sum_{i=1}^{N} w_i - ddof}} \\tilde{s}_N
->>>>>>> 4505b104
 
     where :math:`f` is the smallest positive number whose product with
     each weight is an integer. :math:`f \sum_{i=1}^{N} w_i` is the
