import logging
import math
import operator
from functools import partial, reduce, wraps
from itertools import product
from json import dumps as json_dumps
from json import loads as json_loads
from numbers import Integral
from operator import mul

import cfdm
import cftime
import dask.array as da
import numpy as np
from dask.array import Array
from dask.array.core import normalize_chunks
from dask.base import is_dask_collection, tokenize
from dask.core import flatten
from dask.highlevelgraph import HighLevelGraph
from numpy.testing import suppress_warnings as numpy_testing_suppress_warnings

from ..cfdatetime import dt as cf_dt
from ..constants import masked as cf_masked
from ..decorators import (
    _deprecated_kwarg_check,
    _display_or_return,
    _inplace_enabled,
    _inplace_enabled_define_and_cleanup,
    _manage_log_level_via_verbosity,
)
from ..functions import (
    _DEPRECATION_ERROR_KWARGS,
    _numpy_isclose,
    _section,
    abspath,
)
from ..functions import atol as cf_atol
from ..functions import broadcast_array
from ..functions import chunksize as cf_chunksize
from ..functions import default_netCDF_fillvals
from ..functions import fm_threshold as cf_fm_threshold
from ..functions import free_memory
from ..functions import inspect as cf_inspect
from ..functions import log_level, parse_indices, pathjoin
from ..functions import rtol as cf_rtol
from ..mixin_container import Container
from ..units import Units
from . import NetCDFArray, UMArray
from .collapse_functions import (  # max_f,; max_ffinalise,; max_fpartial,
    max_abs_f,
    max_abs_ffinalise,
    max_abs_fpartial,
    mean_abs_f,
    mean_abs_ffinalise,
    mean_abs_fpartial,
    mean_f,
    mean_ffinalise,
    mean_fpartial,
    mid_range_f,
    mid_range_ffinalise,
    mid_range_fpartial,
    min_abs_f,
    min_abs_ffinalise,
    min_abs_fpartial,
    min_f,
    min_ffinalise,
    min_fpartial,
    range_f,
    range_ffinalise,
    range_fpartial,
    root_mean_square_f,
    root_mean_square_ffinalise,
    root_mean_square_fpartial,
    sample_size_f,
    sample_size_ffinalise,
    sample_size_fpartial,
    sd_f,
    sd_ffinalise,
    sd_fpartial,
    sum_f,
    sum_ffinalise,
    sum_fpartial,
    sum_of_squares_f,
    sum_of_squares_ffinalise,
    sum_of_squares_fpartial,
    sw2_f,
    sw2_ffinalise,
    sw2_fpartial,
    sw_f,
    sw_ffinalise,
    sw_fpartial,
    var_f,
    var_ffinalise,
    var_fpartial,
)
from .creation import (
    compressed_to_dask,
    convert_to_builtin_type,
    generate_axis_identifiers,
    to_dask,
)
from .dask_utils import (
    _da_ma_allclose,
    cf_contains,
    cf_dt2rt,
    cf_harden_mask,
    cf_percentile,
    cf_rt2dt,
    cf_soften_mask,
    cf_where,
)
from .filledarray import FilledArray
from .mixin import DataClassDeprecationsMixin
from .utils import (  # is_small,; is_very_small,
    YMDhms,
    _is_numeric_dtype,
    conform_units,
    convert_to_datetime,
    convert_to_reftime,
    dask_compatible,
    first_non_missing_value,
    new_axis_identifier,
    scalar_masked_array,
)

_DASKIFIED_VERBOSE = None  # see below for valid levels, adapt as useful


logger = logging.getLogger(__name__)

daskified_log_level = 0


def daskified(apply_temp_log_level=None):
    def decorator(method):
        """Temporary decorator to mark and log methods migrated to Dask.

        A log level argument will set the log level throughout the call of
        the method to that level and then reset it back to the previous
        global level. A message will also be emitted to indicate whenever
        the method is called, unless no argument is given [daskified()]
        in which case the decorator does nothing except mark methods
        which are considered to be daskified, a main purpose for this
        decorator.

        Note: for properties the decorator must be placed underneath the
        property decorator so it is called before and not after it.

        """

        @wraps(method)
        def wrapper(*args, **kwargs):
            if apply_temp_log_level is None:  # distingush from 0
                return method(*args, **kwargs)

            original_global_log_level = log_level()
            # Switch log level for the duration of the method call, with an
            # initial message to indicate a run first guaranteed to show
            log_level(apply_temp_log_level)
            # Not actually a warning, but setting as warning ensures it shows
            # (unless logging is disabled, but ignore that complication for
            # this temporary and informal decorator!)
            logger.warning(f"%%%%% Running daskified {method.__name__} %%%%%")

            out = method(*args, **kwargs)

            # ... then return the log level to the global level afterwards
            log_level(original_global_log_level)
            return out

        return wrapper

    return decorator


# --------------------------------------------------------------------
# Constants
# --------------------------------------------------------------------
_year_length = 365.242198781
_month_length = _year_length / 12

# --------------------------------------------------------------------
# _seterr = How floating-point errors in the results of arithmetic
#           operations are handled. These defaults are those of
#           numpy 1.10.1.
# --------------------------------------------------------------------
_seterr = {
    "divide": "warn",
    "invalid": "warn",
    "over": "warn",
    "under": "ignore",
}

# --------------------------------------------------------------------
# _seterr_raise_to_ignore = As _seterr but with any values of 'raise'
#                           changed to 'ignore'.
# --------------------------------------------------------------------
_seterr_raise_to_ignore = _seterr.copy()


for key, value in _seterr.items():
    if value == "raise":
        _seterr_raise_to_ignore[key] = "ignore"
# --- End: for

# --------------------------------------------------------------------
# _mask_fpe[0] = Whether or not to automatically set
#                FloatingPointError exceptions to masked values in
#                arimthmetic.
# --------------------------------------------------------------------
_mask_fpe = [False]

_empty_set = set()

_units_None = Units()
_units_1 = Units("1")
_units_radians = Units("radians")

_dtype_float32 = np.dtype("float32")
_dtype_float = np.dtype(float)
_dtype_bool = np.dtype(bool)

_DEFAULT_CHUNKS = "auto"
_DEFAULT_HARDMASK = True


class Data(Container, cfdm.Data, DataClassDeprecationsMixin):
    """An N-dimensional data array with units and masked values.

    * Contains an N-dimensional, indexable and broadcastable array with
      many similarities to a `numpy` array.

    * Contains the units of the array elements.

    * Supports masked arrays, regardless of whether or not it was
      initialised with a masked array.

    * Stores and operates on data arrays which are larger than the
      available memory.

    **Indexing**

    A data array is indexable in a similar way to numpy array:

    >>> d.shape
    (12, 19, 73, 96)
    >>> d[...].shape
    (12, 19, 73, 96)
    >>> d[slice(0, 9), 10:0:-2, :, :].shape
    (9, 5, 73, 96)

    There are three extensions to the numpy indexing functionality:

    * Size 1 dimensions are never removed by indexing.

      An integer index i takes the i-th element but does not reduce the
      rank of the output array by one:

      >>> d.shape
      (12, 19, 73, 96)
      >>> d[0, ...].shape
      (1, 19, 73, 96)
      >>> d[:, 3, slice(10, 0, -2), 95].shape
      (12, 1, 5, 1)

      Size 1 dimensions may be removed with the `squeeze` method.

    * The indices for each axis work independently.

      When more than one dimension's slice is a 1-d boolean sequence or
      1-d sequence of integers, then these indices work independently
      along each dimension (similar to the way vector subscripts work in
      Fortran), rather than by their elements:

      >>> d.shape
      (12, 19, 73, 96)
      >>> d[0, :, [0, 1], [0, 13, 27]].shape
      (1, 19, 2, 3)

    * Boolean indices may be any object which exposes the numpy array
      interface.

      >>> d.shape
      (12, 19, 73, 96)
      >>> d[..., d[0, 0, 0]>d[0, 0, 0].min()]

    **Cyclic axes**

    """

    def __init__(
        self,
        array=None,
        units=None,
        calendar=None,
        fill_value=None,
        hardmask=_DEFAULT_HARDMASK,
        chunks=_DEFAULT_CHUNKS,
        loadd=None,
        loads=None,
        dt=False,
        source=None,
        copy=True,
        dtype=None,
        mask=None,
        persist=False,
        init_options=None,
        _use_array=True,
    ):
        """**Initialization**

        :Parameters:

            array: optional
                The array of values. May be any scalar or array-like
                object, including another `Data` instance.

                *Parameter example:*
                  ``array=[34.6]``

                *Parameter example:*
                  ``array=[[1, 2], [3, 4]]``

                *Parameter example:*
                  ``array=numpy.ma.arange(10).reshape(2, 1, 5)``

            units: `str` or `Units`, optional
                The physical units of the data. if a `Units` object is
                provided then this an also set the calendar.

                The units (without the calendar) may also be set after
                initialisation with the `set_units` method.

                *Parameter example:*
                  ``units='km hr-1'``

                *Parameter example:*
                  ``units='days since 2018-12-01'``

            calendar: `str`, optional
                The calendar for reference time units.

                The calendar may also be set after initialisation with the
                `set_calendar` method.

                *Parameter example:*
                  ``calendar='360_day'``

            fill_value: optional
                The fill value of the data. By default, or if set to
                `None`, the `numpy` fill value appropriate to the array's
                data-type will be used (see
                `numpy.ma.default_fill_value`).

                The fill value may also be set after initialisation with
                the `set_fill_value` method.

                *Parameter example:*
                  ``fill_value=-999.``

            dtype: data-type, optional
                The desired data-type for the data. By default the
                data-type will be inferred form the *array*
                parameter.

                The data-type may also be set after initialisation with
                the `dtype` attribute.

                *Parameter example:*
                    ``dtype=float``

                *Parameter example:*
                    ``dtype='float32'``

                *Parameter example:*
                    ``dtype=numpy.dtype('i2')``

                .. versionadded:: 3.0.4

            mask: optional
                Apply this mask to the data given by the *array*
                parameter. By default, or if *mask* is `None`, no mask
                is applied. May be any scalar or array-like object
                (such as a `list`, `numpy` array or `Data` instance)
                that is broadcastable to the shape of *array*. Masking
                will be carried out where the mask elements evaluate
                to `True`.

                This mask will applied in addition to any mask already
                defined by the *array* parameter.

                .. versionadded:: 3.0.5

            source: optional
                Initialize the data values and metadata (such as
                units, mask hardness, etc.) from the data of
                *source*. All other arguments, with the exception of
                *copy*, are ignored.

            hardmask: `bool`, optional
                If False then the mask is soft. By default the mask is
                hard.

            dt: `bool`, optional
                If True then strings (such as ``'1990-12-01 12:00'``)
                given by the *array* parameter are re-interpreted as
                date-time objects. By default they are not.

            loadd: `dict`, optional
                Initialise the data from a dictionary serialization of a
                `cf.Data` object. All other arguments are ignored. See the
                `dumpd` and `loadd` methods.

            loads: `str`, optional
                Initialise the data array from a string serialization of a
                `Data` object. All other arguments are ignored. See the
                `dumps` and `loads` methods.

            copy: `bool`, optional
                If False then do not deep copy input parameters prior to
                initialization. By default arguments are deep copied.

            {{chunks: `int`, `tuple`, `dict` or `str`, optional}}

                .. versionadded:: TODODASK

            persist: `bool`, optional
                If True then persist the underlying array into memory,
                equivalent to calling `persist` on the data
                immediately after initialisation.

                If the original data are on disk then reading data
                into memory during initialisation will slow down the
                initialisation process, but can considerably improve
                downstream performance by avoiding the need for
                independent reads for every dask chunk, each time the
                data are computed.

                .. versionadded:: TODODASK

            init_options: `dict`, optional
                Provide optional keyword arguments to methods and
                functions called during the initialisation process. A
                dictionary key identifies a method or function. The
                corresponding value is another dictionary whose
                key/value pairs are the keyword parameter names and
                values to be applied.

                Supported keys are:

                * ``'from_array'``: Provide keyword arguments to
                  the `dask.array.from_array` function. This is used
                  when initialising data that is not already a dask
                  array and is not compressed by convention.

                * ``'first_non_missing_value'``: Provide keyword
                  arguments to the
                  `cf.data.utils.first_non_missing_value`
                  function. This is used when the input array contains
                  date-time strings or objects, and may affect
                  performance.

                 *Parameter example:*
                   ``{'from_array': {'inline_array': True}}``

            chunk: deprecated at version TODODASK
                Use the *chunks* parameter instead.

        **Examples**

        >>> d = cf.Data(5)
        >>> d = cf.Data([1,2,3], units='K')
        >>> import numpy
        >>> d = cf.Data(numpy.arange(10).reshape(2,5),
        ...             units=Units('m/s'), fill_value=-999)
        >>> d = cf.Data('fly')
        >>> d = cf.Data(tuple('fly'))

        """
        if source is None and isinstance(array, self.__class__):
            source = array

        if init_options is None:
            init_options = {}

        if source is not None:
            if loadd is not None:
                raise ValueError(
                    "Can't set the 'source' and 'loadd' parameters "
                    "at the same time"
                )

            if loads is not None:
                raise ValueError(
                    "Can't set the 'source' and 'loads' parameters "
                    "at the same time"
                )

        if source is not None:
            try:
                array = source._get_Array(None)
            except AttributeError:
                array = None

            super().__init__(
                source=source, _use_array=_use_array and array is not None
            )

            if _use_array:
                try:
                    array = source.get_dask(copy=False)
                except (AttributeError, TypeError):
                    pass
                else:
                    self._set_dask(
                        array,
                        copy=copy,
                        delete_source=False,
                        reset_mask_hardness=False,
                    )
            else:
                self._del_dask(None)

            # Note the mask hardness. It is safe to assume that if a
            # dask array has been set, then it's mask hardness will be
            # already baked into each chunk.
            self._hardmask = getattr(source, "hardmask", _DEFAULT_HARDMASK)

            return

        super().__init__(array=array, fill_value=fill_value, _use_array=False)

        if loadd is not None:
            self.loadd(loadd)
            return

        if loads is not None:
            self.loads(loads)
            return

        # Set the units
        units = Units(units, calendar=calendar)
        self._Units = units

        # Note the mask hardness. This only records what we want the
        # mask hardness to be, and is required in case this
        # initialization does not set an array (i.e. array is None or
        # _use_array is False). If a dask array is actually set later
        # on, then the mask hardness will be set properly, i.e. it
        # will be baked into each chunk.
        self._hardmask = hardmask

        if array is None:
            return

        try:
            ndim = array.ndim
        except AttributeError:
            ndim = np.ndim(array)

        # Create the _cyclic attribute: identifies which axes are
        # cyclic (and therefore allow cyclic slicing). It must be a
        # subset of the axes given by the _axes attribute. If an axis
        # is removed from _axes then it must also be removed from
        # _cyclic.
        #
        # Never change the value of the _cyclic attribute in-place.
        self._cyclic = _empty_set

        # Create the _axes attribute: an ordered sequence of unique
        # (within this `Data` instance) names for each array axis.
        self._axes = generate_axis_identifiers(ndim)

        if not _use_array:
            return

        # Still here? Then create a dask array and store it.

        # Find out if the data is compressed
        try:
            compressed = array.get_compression_type()
        except AttributeError:
            compressed = ""

        if compressed:
            # The data is compressed, so create a uncompressed dask
            # view of it.
            if chunks != _DEFAULT_CHUNKS:
                raise ValueError(
                    "Can't define chunks for compressed input arrays. "
                    "Consider rechunking after initialisation."
                )

            if init_options.get("from_array"):
                raise ValueError(
                    "Can't define 'from_array' initialisation options "
                    "for compressed input arrays"
                )

            # Save the input compressed array, as this will contain
            # extra information, such as a count or index variable.
            self._set_Array(array)

            array = compressed_to_dask(array, chunks)
        elif not is_dask_collection(array):
            # Turn the data into a dask array
            kwargs = init_options.get("from_array", {})
            if "chunks" in kwargs:
                raise TypeError(
                    "Can't define 'chunks' in the 'from_array' "
                    "initialisation options. "
                    "Use the 'chunks' parameter instead."
                )

            array = to_dask(array, chunks, **kwargs)

        elif chunks != _DEFAULT_CHUNKS:
            # The data is already a dask array
            raise ValueError(
                "Can't define chunks for dask input arrays. Consider "
                "rechunking the dask array before initialisation, or "
                "rechunking the Data after initialisation."
            )

        # Find out if we have an array of date-time objects
        if units.isreftime:
            dt = True

        first_value = None
        if not dt and array.dtype.kind == "O":
            kwargs = init_options.get("first_non_missing_value", {})
            first_value = first_non_missing_value(array, **kwargs)

            if first_value is not None:
                dt = hasattr(first_value, "timetuple")

        # Convert string or object date-times to floating point
        # reference times
        if dt and array.dtype.kind in "USO":
            array, units = convert_to_reftime(array, units, first_value)
            # Reset the units
            self._Units = units

        # Store the dask array
        self._set_dask(array, delete_source=False, reset_mask_hardness=False)

        # Set the mask hardness on each chunk.
        self.hardmask = hardmask

        # Override the data type
        if dtype is not None:
            self.dtype = dtype

        # Apply a mask
        if mask is not None:
            self.where(mask, cf_masked, inplace=True)

<<<<<<< HEAD
=======
        # Bring the data into memory
        if persist:
            self.persist(inplace=True)

    #    @property#
    #    def dask_array(s#elf):
    #        """TODODASK.##
    #
    #        :Returns:
    #
    #            `dask.array.Array`##
    #
    #        """
    #        return self.get_dask(copy=True)

>>>>>>> 67d733de
    @property
    def dask_compressed_array(self):
        """TODODASK.

        :Returns:

            `dask.array.Array`

        """
        ca = self.source(None)

        if ca is None or not ca.get_compression_type():
            raise ValueError("not compressed: can't get compressed dask array")

        return ca.get_dask(copy=False).copy()

    @daskified(_DASKIFIED_VERBOSE)
    def __contains__(self, value):
        """Membership test operator ``in``

        x.__contains__(y) <==> y in x

        Returns True if the scalar *value* is contained anywhere in
        the data. If *value* is not scalar then an exception is
        raised.

        **Performance**

        `__contains__` causes all delayed operations to be computed
        unless *value* is a `Data` object with incompatible units, in
        which case `False` is always returned.

        **Examples**

        >>> d = cf.Data([[0, 1, 2], [3, 4, 5]], 'm')
        >>> 4 in d
        True
        >>> 4.0 in d
        True
        >>> cf.Data(5) in d
        True
        >>> cf.Data(5, 'm') in d
        True
        >>> cf.Data(0.005, 'km') in d
        True

        >>> 99 in d
        False
        >>> cf.Data(2, 'seconds') in d
        False

        >>> [1] in d
        Traceback (most recent call last):
            ...
        TypeError: elementwise comparison failed; must test against a scalar, not [1]
        >>> [1, 2] in d
        Traceback (most recent call last):
            ...
        TypeError: elementwise comparison failed; must test against a scalar, not [1, 2]

        >>> d = cf.Data(["foo", "bar"])
        >>> 'foo' in d
        True
        >>> 'xyz' in d
        False

        """
        # Check that value is scalar by seeing if its shape is ()
        shape = getattr(value, "shape", None)
        if shape is None:
            if isinstance(value, str):
                # Strings are scalars, even though they have a len().
                shape = ()
            else:
                try:
                    len(value)
                except TypeError:
                    # value has no len() so assume that it is a scalar
                    shape = ()
                else:
                    # value has a len() so assume that it is not a scalar
                    shape = True
        elif is_dask_collection(value) and math.isnan(value.size):
            # value is a dask array with unknown size, so calculate
            # the size. This is acceptable, as we're going to compute
            # it anyway at the end of this method.
            value.compute_chunk_sizes()
            shape = value.shape

        if shape:
            raise TypeError(
                "elementwise comparison failed; must test against a scalar, "
                f"not {value!r}"
            )

        # If value is a scalar Data object then conform its units
        if isinstance(value, self.__class__):
            self_units = self.Units
            value_units = value.Units
            if value_units.equivalent(self_units):
                if not value_units.equals(self_units):
                    value = value.copy()
                    value.Units = self_units
            elif value_units:
                # No need to check the dask array if the value units
                # are incompatible
                return False

<<<<<<< HEAD
            value = value.to_dask_array()

        dx = self.to_dask_array()
=======
            value = value.get_dask(copy=False)

        dx = self.get_dask(copy=False)
>>>>>>> 67d733de

        out_ind = tuple(range(dx.ndim))
        dx_ind = out_ind

        dx = da.blockwise(
            cf_contains,
            out_ind,
            dx,
            dx_ind,
            value,
            (),
            adjust_chunks={i: 1 for i in out_ind},
            dtype=bool,
        )

        return bool(dx.any())

    @property
    def _atol(self):
        """Return the current value of the `atol` function."""
        return cf_atol().value

    @property
    def _rtol(self):
        """Return the current value of the `rtol` function."""
        return cf_rtol().value

    def _is_abstract_Array_subclass(self, array):
        """Whether or not an array is a type of abstract Array.

        :Parameters:

            array:

        :Returns:

            `bool`

        """
        return isinstance(array, cfdm.Array)

    def __data__(self):
        """Returns a new reference to self."""
        return self

    @daskified(_DASKIFIED_VERBOSE)
    def __float__(self):
        """Called to implement the built-in function `float`

        x.__float__() <==> float(x)

        **Performance**

        `__float__` causes all delayed operations to be executed,
        unless the dask array size is already known to be greater than
        1.

        """
        return float(self.to_dask_array())

    def __round__(self, *ndigits):
        """Called to implement the built-in function `round`

        x.__round__(*ndigits) <==> round(x, *ndigits)

        """
        if self.size != 1:
            raise TypeError(
                "only length-1 arrays can be converted to Python scalars"
            )

        return round(self.datum(), *ndigits)

    @daskified(_DASKIFIED_VERBOSE)
    def __int__(self):
        """Called to implement the built-in function `int`

        x.__int__() <==> int(x)

        **Performance**

        `__int__` causes all delayed operations to be executed, unless
        the dask array size is already known to be greater than 1.

        """
        return int(self.to_dask_array())

    def __iter__(self):
        """Called when an iterator is required.

        x.__iter__() <==> iter(x)

        **Performance**

        If the shape of the data is unknown then it is calculated
        immediately by executing all delayed operations.

        **Examples**

        >>> d = cf.Data([1, 2, 3], 'metres')
        >>> for e in d:
        ...     print(repr(e))
        ...
        <CF Data(1): [1] metres>
        <CF Data(1): [2] metres>
        <CF Data(1): [3] metres>

        >>> d = cf.Data([[1, 2], [3, 4]], 'metres')
        >>> for e in d:
        ...     print(repr(e))
        ...
        <CF Data: [1, 2] metres>
        <CF Data: [3, 4] metres>

        >>> d = cf.Data(99, 'metres')
        >>> for e in d:
        ...     print(repr(e))
        ...
        Traceback (most recent call last):
            ...
        TypeError: iteration over a 0-d Data

        """
        try:
            n = len(self)
        except TypeError:
            raise TypeError(f"iteration over a 0-d {self.__class__.__name__}")

        for i in range(n):
            yield self[i]

    def __len__(self):
        """Called to implement the built-in function `len`.

        x.__len__() <==> len(x)

        **Performance**

        If the shape of the data is unknown then it is calculated
        immediately by executing all delayed operations.

        **Examples**

        >>> len(cf.Data([1, 2, 3]))
        3
        >>> len(cf.Data([[1, 2, 3]]))
        1
        >>> len(cf.Data([[1, 2, 3], [4, 5, 6]]))
        2
        >>> len(cf.Data(1))
        Traceback (most recent call last):
            ...
        TypeError: len() of unsized object

        """
        dx = self.to_dask_array()
        if math.isnan(dx.size):
            logger.warning("Computing data len: Performance may be degraded")
            dx.compute_chunk_sizes()

        return len(dx)

    def __bool__(self):
        """Truth value testing and the built-in operation `bool`

        x.__bool__() <==> bool(x)

        **Performance**

        `__bool__` causes all delayed operations to be computed.

        **Examples**

        >>> bool(cf.Data(1.5))
        True
        >>> bool(cf.Data([[False]]))
        False

        """
        size = self.size
        if size != 1:
            raise ValueError(
                f"The truth value of a {self.__class__.__name__} with {size} "
                "elements is ambiguous. Use d.any() or d.all()"
            )

        return bool(self.array)

    def __repr__(self):
        """Called by the `repr` built-in function.

        x.__repr__() <==> repr(x)

        """
        return super().__repr__().replace("<", "<CF ", 1)

    @daskified(_DASKIFIED_VERBOSE)
    def __getitem__(self, indices):
        """Return a subspace of the data defined by indices.

        d.__getitem__(indices) <==> d[indices]

        Indexing follows rules that are very similar to the numpy indexing
        rules, the only differences being:

        * An integer index i takes the i-th element but does not reduce
          the rank by one.

        * When two or more dimensions' indices are sequences of integers
          then these indices work independently along each dimension
          (similar to the way vector subscripts work in Fortran). This is
          the same behaviour as indexing on a `netCDF4.Variable` object.

        **Performance**

        If the shape of the data is unknown then it is calculated
        immediately by exectuting all delayed operations.

        . seealso:: `__setitem__`, `__keepdims_indexing__`,
                    `__orthogonal_indexing__`

        :Returns:

            `Data`
                The subspace of the data.

        **Examples:**

        >>> import numpy
        >>> d = Data(numpy.arange(100, 190).reshape(1, 10, 9))
        >>> d.shape
        (1, 10, 9)
        >>> d[:, :, 1].shape
        (1, 10, 1)
        >>> d[:, 0].shape
        (1, 1, 9)
        >>> d[..., 6:3:-1, 3:6].shape
        (1, 3, 3)
        >>> d[0, [2, 9], [4, 8]].shape
        (1, 2, 2)
        >>> d[0, :, -2].shape
        (1, 10, 1)

        """
        if indices is Ellipsis:
            return self.copy()

        auxiliary_mask = ()
        try:
            arg = indices[0]
        except (IndexError, TypeError):
            pass
        else:
            if isinstance(arg, str) and arg == "mask":
                auxiliary_mask = indices[1]
                indices = indices[2:]

        shape = self.shape
        keepdims = self.__keepdims_indexing__

        indices, roll = parse_indices(
            shape, indices, cyclic=True, keepdims=keepdims
        )

        axes = self._axes
        cyclic_axes = self._cyclic

        # ------------------------------------------------------------
        # Roll axes with cyclic slices
        # ------------------------------------------------------------
        if roll:
            # For example, if slice(-2, 3) has been requested on a
            # cyclic axis, then we roll that axis by two points and
            # apply the slice(0, 5) instead.
            if not cyclic_axes.issuperset([axes[i] for i in roll]):
                raise IndexError(
                    "Can't take a cyclic slice of a non-cyclic axis"
                )

            new = self.roll(
                axis=tuple(roll.keys()), shift=tuple(roll.values())
            )
<<<<<<< HEAD
            dx = new.to_dask_array()
        else:
            new = self.copy(array=False)
            dx = self.to_dask_array()
=======
            dx = new.get_dask(copy=False)
        else:
            new = self.copy(array=False)
            dx = self.get_dask(copy=False)
>>>>>>> 67d733de

        # ------------------------------------------------------------
        # Subspace the dask array
        # ------------------------------------------------------------
        if self.__orthogonal_indexing__:
            # Apply 'orthogonal indexing': indices that are 1-d arrays
            # or lists subspace along each dimension
            # independently. This behaviour is similar to Fortran, but
            # different to dask.
            axes_with_list_indices = [
                i
                for i, x in enumerate(indices)
                if isinstance(x, list) or getattr(x, "shape", False)
            ]
            n_axes_with_list_indices = len(axes_with_list_indices)

            if n_axes_with_list_indices < 2:
                # At most one axis has a list/1-d array index so do a
                # normal dask subspace
                dx = dx[tuple(indices)]
            else:
                # At least two axes have list/1-d array indices so we
                # can't do a normal dask subspace

                # Subspace axes which have list/1-d array indices
                for axis in axes_with_list_indices:
                    dx = da.take(dx, indices[axis], axis=axis)

                if n_axes_with_list_indices < len(indices):
                    # Subspace axes which don't have list/1-d array
                    # indices. (Do this after subspacing axes which do
                    # have list/1-d array indices, in case
                    # __keepdims_indexing__ is False.)
                    slice_indices = [
                        slice(None) if i in axes_with_list_indices else x
                        for i, x in enumerate(indices)
                    ]
                    dx = dx[tuple(slice_indices)]
        else:
            raise NotImplementedError(
                "Non-orthogonal indexing has not yet been implemented"
            )

        # ------------------------------------------------------------
        # Set the subspaced dask array
        # ------------------------------------------------------------
        new._set_dask(dx, reset_mask_hardness=False)

        # ------------------------------------------------------------
        # Get the axis identifiers for the subspace
        # ------------------------------------------------------------
        shape0 = shape
        if keepdims:
            new_axes = axes
        else:
            new_axes = [
                axis
                for axis, x in zip(axes, indices)
                if not isinstance(x, Integral) and getattr(x, "shape", True)
            ]
            if new_axes != axes:
                new._axes = new_axes
                cyclic_axes = new._cyclic
                if cyclic_axes:
                    shape0 = [
                        n for n, axis in zip(shape, axes) if axis in new_axes
                    ]

        # ------------------------------------------------------------
        # Cyclic axes that have been reduced in size are no longer
        # considered to be cyclic
        # ------------------------------------------------------------
        if cyclic_axes:
            x = [
                axis
                for axis, n0, n1 in zip(new_axes, shape0, new.shape)
                if axis in cyclic_axes and n0 != n1
            ]
            if x:
                # Never change the value of the _cyclic attribute
                # in-place
                new._cyclic = cyclic_axes.difference(x)

        # ------------------------------------------------------------
        # Apply auxiliary masks
        # ------------------------------------------------------------
        for mask in auxiliary_mask:
            new.where(mask, cf_masked, None, inplace=True)

        if new.shape != self.shape:
            # Delete hdf5 chunksizes when the shape has changed.
            new.nc_clear_hdf5_chunksizes()

        return new

    @daskified(_DASKIFIED_VERBOSE)
    def __setitem__(self, indices, value):
        """Implement indexed assignment.

        x.__setitem__(indices, y) <==> x[indices]=y

        Assignment to data array elements defined by indices.

        Elements of a data array may be changed by assigning values to
        a subspace. See `__getitem__` for details on how to define
        subspace of the data array.

        .. note:: Currently at most one dimension's assignment index
                  may be a 1-d array of integers or booleans. This is
                  is different to `__getitem__`, which by default
                  applies 'orthogonal indexing' when multiple indices
                  of 1-d array of integers or booleans are present.

        **Missing data**

        The treatment of missing data elements during assignment to a
        subspace depends on the value of the `hardmask` attribute. If
        it is True then masked elements will not be unmasked,
        otherwise masked elements may be set to any value.

        In either case, unmasked elements may be set, (including
        missing data).

        Unmasked elements may be set to missing data by assignment to
        the `cf.masked` constant or by assignment to a value which
        contains masked elements.

        **Performance**

        If the shape of the data is unknown then it is calculated
        immediately by executing all delayed operations.

        .. seealso:: `__getitem__`, `__orthogonal_indexing__`,
        `cf.masked`, `hardmask`, `where`

        **Examples:**

        """
        indices, roll = parse_indices(
            self.shape, indices, cyclic=True, keepdims=True
        )
        indices = tuple(indices)

        axes_with_list_indices = [
            i
            for i, x in enumerate(indices)
            if isinstance(x, list) or getattr(x, "shape", False)
        ]
        if len(axes_with_list_indices) > 1:
            raise NotImplementedError(
                "Currently limited to at most one dimension's assignment "
                "index being a 1-d array of integers or booleans. "
                f"Got: {indices}"
            )
            # TODODASK: The inherited algorithm that does assignment
            #           for multiple list/1-d array indices
            #           (cfdm.Data._set_subspace) won't work when the
            #           1-d array is a dask array because it may need
            #           to be computed at __setitem__ runtime, which
            #           is not desirable. Until this can be fixed,
            #           it's easiest to disallow this case, that was
            #           allowed pre-dask.

        # Roll axes with cyclic slices
        if roll:
            # For example, if assigning to slice(-2, 3) has been
            # requested on a cyclic axis (and we're not using numpy
            # indexing), then we roll that axis by two points and
            # assign to slice(0, 5) instead. The axis is then unrolled
            # by two points afer the assignment has been made.
            axes = self._axes
            if not self._cyclic.issuperset([axes[i] for i in roll]):
                raise IndexError(
                    "Can't do a cyclic assignment to a non-cyclic axis"
                )

            roll_axes = tuple(roll.keys())
            shifts = tuple(roll.values())
            self.roll(shift=shifts, axis=roll_axes, inplace=True)

        # Make sure that the units of value are the same as self
        value = conform_units(value, self.Units)

        # Do the assignment
<<<<<<< HEAD
        dx = self.to_dask_array()
=======
        dx = self.get_dask(copy=False)
>>>>>>> 67d733de
        dx[indices] = dask_compatible(value)

        # Unroll any axes that were rolled to enable a cyclic
        # assignment
        if roll:
            shifts = [-shift for shift in shifts]
            self.roll(shift=shifts, axis=roll_axes, inplace=True)

        # Reset the mask hardness, otherwise it could be incorrect in
        # the case that a chunk that was not a masked array is
        # assigned missing values.
        self._reset_mask_hardness()

        # Remove a source array, on the grounds that we can't
        # guarantee its consistency with the updated dask array.
        self._del_Array(None)

        return

    # ----------------------------------------------------------------
    # Indexing behaviour attributes
    # ----------------------------------------------------------------
    @property
    @daskified(_DASKIFIED_VERBOSE)
    def __orthogonal_indexing__(self):
        """Flag to indicate that orthogonal indexing is supported.

        Always True, indicating that 'orthogonal indexing' is
        applied. This means that when indices are 1-d arrays or lists
        then they subspace along each dimension independently. This
        behaviour is similar to Fortran, but different to `numpy`.

        .. versionadded:: TODODASK

        .. seealso:: `__keepdims_indexing__`, `__getitem__`,
                     `__setitem__`,
                     `netCDF4.Variable.__orthogonal_indexing__`

        **Examples**

        >>> d = cf.Data([[1, 2, 3],
        ...              [4, 5, 6]])
        >>> e = d[[0], [0, 2]]
        >>> e.shape
        (1, 2)
        >>> print(e.array)
        [[1 3]]
        >>> e = d[[0, 1], [0, 2]]
        >>> e.shape
        (2, 2)
        >>> print(e.array)
        [[1 3]
         [4 6]]

        """
        return True

    @property
    @daskified(_DASKIFIED_VERBOSE)
    def __keepdims_indexing__(self):
        """Flag to indicate whether dimensions indexed with integers are
        kept.

        If set to True (the default) then providing a single integer
        as a single-axis index does *not* reduce the number of array
        dimensions by 1. This behaviour is different to `numpy`.

        If set to False then providing a single integer as a
        single-axis index reduces the number of array dimensions by
        1. This behaviour is the same as `numpy`.

        .. versionadded:: TODODASK

        .. seealso:: `__orthogonal_indexing__`, `__getitem__`,
                     `__setitem__`

        **Examples**

        >>> d = cf.Data([[1, 2, 3],
        ...              [4, 5, 6]])
        >>> d.__keepdims_indexing__
        True
        >>> e = d[0]
        >>> e.shape
        (1, 3)
        >>> print(e.array)
        [[1 2 3]]

        >>> d.__keepdims_indexing__
        True
        >>> e = d[:, 1]
        >>> e.shape
        (2, 1)
        >>> print(e.array)
        [[2]
         [5]]

        >>> d.__keepdims_indexing__
        True
        >>> e = d[0, 1]
        >>> e.shape
        (1, 1)
        >>> print(e.array)
        [[2]]

        >>> d.__keepdims_indexing__ = False
        >>> e = d[0]
        >>> e.shape
        (3,)
        >>> print(e.array)
        [1 2 3]

        >>> d.__keepdims_indexing__
        False
        >>> e = d[:, 1]
        >>> e.shape
        (2,)
        >>> print(e.array)
        [2 5]

        >>> d.__keepdims_indexing__
        False
        >>> e = d[0, 1]
        >>> e.shape
        ()
        >>> print(e.array)
        2

        """
        return self._custom.get("__keepdims_indexing__", True)

    @__keepdims_indexing__.setter
    def __keepdims_indexing__(self, value):
        self._custom["__keepdims_indexing__"] = bool(value)

    def _get_dask(self):
        """Not sure where I'm going with the API here.

        So both work for now!

        TODODASK: sort this out! See https://github.com/NCAS-CMS/cf-python/pull/354#discussion_r831176499

        """
        return self.get_dask(copy=False)

    def get_dask(self, copy=True):
        """Get the underlying dask array.

        .. versionadded:: TODODASK

        :Parameters:

            copy: `bool`, optional
                If False then return the actual dask array. By default
                a copy is returned.

        :Returns:

            `dask.array.Array`
                The dask array.

        """
<<<<<<< HEAD
        # TODODASK: Remove this function and replace its calls with
        #           to_dask_array()
        return self.to_dask_array()
=======
        da = self._custom["dask"]
        if copy:
            da = da.copy()

        return da
>>>>>>> 67d733de

    def _set_dask(
        self, array, copy=False, delete_source=True, reset_mask_hardness=True
    ):
        """Set the dask array.

        .. versionadded:: TODODASK

<<<<<<< HEAD
        .. seealso:: `to_dask_array`, `_del_dask`, `_reset_mask_hardness`
=======
        .. seealso:: `_del_dask`, `get_dask`, `_reset_mask_hardness`
>>>>>>> 67d733de

        :Parameters:

            array: `dask.array.Array`
                The array to be inserted.

            copy: `bool`, optional
                If True then copy *array* before setting it. By
                default it is not copied.

            delete_source: `bool`, optional
                If False then do not delete a source array, if one
                exists, after setting the new dask array. By default a
                source array is deleted.

            reset_mask_hardness: `bool`, optional
                If False then do not reset the mask hardness after
                setting the new dask array. By default the mask
                hardness is re-applied, even if the mask hardness has
                not changed.

        :Returns:

            `None`

        """
        if array is NotImplemented:
            logger.warning(
                "NotImplemented has been set in the place of a dask array"
            )
            # This could occur if any sort of exception is raised by
            # function that is run on chunks (such as
            # `cf_where`). Such a function could get run at definition
            # time in order to ascertain suitability (such as data
            # type casting, broadcasting, etc.). Note that the
            # exception may be difficult to diagnose, as dask will
            # have silently trapped it and returned NotImplemented
            # (for instance, see `dask.array.core.elemwise`). Print
            # statements in a local copy of dask are prossibly the way
            # to go if the cause of the error is not obvious.

        if copy:
            array = array.copy()

        self._custom["dask"] = array

        if delete_source:
            # Remove a source array, on the grounds that we can't
            # guarantee its consistency with the new dask array.
            self._del_Array(None)

        if reset_mask_hardness:
            self._reset_mask_hardness()

    def _del_dask(self, default=ValueError(), delete_source=True):
        """Remove the dask array.

        .. versionadded:: TODODASK

<<<<<<< HEAD
        .. seealso:: `_set_dask`, `to_dask_array`
=======
        .. seealso:: `_set_dask`, `get_dask`
>>>>>>> 67d733de

        :Parameters:

            default: optional
                Return the value of the *default* parameter if the
                dask array axes has not been set.

                {{default Exception}}

            delete_source: `bool`, optional
                If False then do not delete a compressed source array,
                if one exists.

        :Returns:

            `dask.array.Array`
                The removed dask array.

        **Examples**

        >>> d = cf.Data([1, 2, 3])
        >>> dx = d._del_dask()
        >>> d._del_dask("No dask array")
        'No dask array'
        >>> d._del_dask()
        Traceback (most recent call last):
            ...
        ValueError: 'Data' has no dask array
        >>> d._del_dask(RuntimeError('No dask array'))
        Traceback (most recent call last):
            ...
        RuntimeError: No dask array

        """
        try:
            out = self._custom.pop("dask")
        except KeyError:
            return self._default(
                default, f"{self.__class__.__name__!r} has no dask array"
            )

        if delete_source:
            # Remove a source array, on the grounds that we can't
            # guarantee its consistency with any future new dask
            # array.
            self._del_Array(None)

        return out

    def _map_blocks(
        self, func, delete_source=True, reset_mask_hardness=True, **kwargs
    ):
        """Apply a function to the data in-place.

        .. warning:: **This method **does not reset the mask
                     hardness**. It may be necessary for a call to
                     `_map_blocks` to be followed by a call to
                     `_reset_mask_hardness` (or equivalent).

        .. versionadded:: TODODASK

        :Parameters:

            func:
                The function to be applied to the data, via
                `dask.array.map_blocks`, to each chunk of the dask
                array.

            delete_source: `bool`, optional
                If False then do not delete a source array, if one
                exists, after applying the function. By default a
                source array is deleted.

            reset_mask_hardness: `bool`, optional
                If False then do not reset the mask hardness after
                applying the function. By default the mask hardness is
                re-applied, even if the mask hardness has not changed.

            kwargs: optional
                Keyword arguments passed to the
                `dask.array.map_blocks` method.

        :Returns:

            `dask.array.Array`
                The updated dask array.

        **Examples**

        >>> d = cf.Data([1, 2, 3])
        >>> dx = d._map_blocks(lambda x: x / 2)
        >>> print(d.array)
        [0.5 1.  1.5]

        """
        dx = self.get_dask(copy=False)
        dx = dx.map_blocks(func, **kwargs)
        self._set_dask(
            dx,
            delete_source=delete_source,
            reset_mask_hardness=reset_mask_hardness,
        )

        return dx

    def _reset_mask_hardness(self):
        """Re-apply the mask hardness to the dask array.

        .. versionadded:: TODODASK

        .. seealso:: `hardmask`, `harden_mask`, `soften_mask`

        :Returns:

            `None`

        """
        self.hardmask = self.hardmask

    @daskified(_DASKIFIED_VERBOSE)
    @_inplace_enabled(default=False)
    def diff(self, axis=-1, n=1, inplace=False):
        """Calculate the n-th discrete difference along the given axis.

        The first difference is given by ``x[i+1] - x[i]`` along the
        given axis, higher differences are calculated by using `diff`
        recursively.

        The shape of the output is the same as the input except along
        the given axis, where the dimension is smaller by *n*. The
        data type of the output is the same as the type of the
        difference between any two elements of the input.

        .. versionadded:: 3.2.0

        .. seealso:: `cumsum`, `sum`

        :Parameters:

            axis: int, optional
                The axis along which the difference is taken. By
                default the last axis is used. The *axis* argument is
                an integer that selects the axis corresponding to the
                given position in the list of axes of the data array.

            n: int, optional
                The number of times values are differenced. If zero,
                the input is returned as-is. By default *n* is ``1``.

            {{inplace: `bool`, optional}}

        :Returns:

            `Data` or `None`
                The n-th differences, or `None` if the operation was
                in-place.

        **Examples**

        >>> d = cf.Data(numpy.arange(12.).reshape(3, 4))
        >>> d[1, 1] = 4.5
        >>> d[2, 2] = 10.5
        >>> print(d.array)
        [[ 0.   1.   2.   3. ]
         [ 4.   4.5  6.   7. ]
         [ 8.   9.  10.5 11. ]]
        >>> print(d.diff().array)
        [[1.  1.  1. ]
         [0.5 1.5 1. ]
         [1.  1.5 0.5]]
        >>> print(d.diff(n=2).array)
        [[ 0.   0. ]
         [ 1.  -0.5]
         [ 0.5 -1. ]]
        >>> print(d.diff(axis=0).array)
        [[4.  3.5 4.  4. ]
         [4.  4.5 4.5 4. ]]
        >>> print(d.diff(axis=0, n=2).array)
        [[0.  1.  0.5 0. ]]
        >>> d[1, 2] = cf.masked
        >>> print(d.array)
        [[0.0 1.0  2.0  3.0]
         [4.0 4.5   --  7.0]
         [8.0 9.0 10.5 11.0]]
        >>> print(d.diff().array)
        [[1.0 1.0 1.0]
         [0.5  --  --]
         [1.0 1.5 0.5]]
        >>> print(d.diff(n=2).array)
        [[0.0  0.0]
         [ --   --]
         [0.5 -1.0]]
        >>> print(d.diff(axis=0).array)
        [[4.0 3.5 -- 4.0]
         [4.0 4.5 -- 4.0]]
        >>> print(d.diff(axis=0, n=2).array)
        [[0.0 1.0 -- 0.0]]

        """
        d = _inplace_enabled_define_and_cleanup(self)

        dx = self.to_dask_array()
        dx = da.diff(dx, axis=axis, n=n)
        d._set_dask(dx, reset_mask_hardness=False)

        return d

    def dumps(self):
        """Return a JSON string serialization of the data array."""
        d = self.dumpd()

        # Change a set to a list
        if "_cyclic" in d:
            d["_cyclic"] = list(d["_cyclic"])

        # Change numpy.dtype object to a data-type string
        if "dtype" in d:
            d["dtype"] = str(d["dtype"])

        # Change a Units object to a units string
        if "Units" in d:
            d["units"] = str(d.pop("Units"))

        #
        for p in d["Partitions"]:
            if "Units" in p:
                p["units"] = str(p.pop("Units"))
        # --- End: for

        return json_dumps(d, default=convert_to_builtin_type)

    @daskified(_DASKIFIED_VERBOSE)
    @_inplace_enabled(default=False)
    def digitize(
        self,
        bins,
        upper=False,
        open_ends=False,
        closed_ends=None,
        return_bins=False,
        inplace=False,
    ):
        """Return the indices of the bins to which each value belongs.

        Values (including masked values) that do not belong to any bin
        result in masked values in the output data.

        Bins defined by percentiles are easily created with the
        `percentiles` method

        *Example*:
          Find the indices for bins defined by the 10th, 50th and 90th
          percentiles:

          >>> bins = d.percentile([0, 10, 50, 90, 100], squeeze=True)
          >>> i = f.digitize(bins, closed_ends=True)

        .. versionadded:: 3.0.2

        .. seealso:: `percentile`

        :Parameters:

            bins: array_like
                The bin boundaries. One of:

                * An integer.

                  Create this many equally sized, contiguous bins spanning
                  the range of the data. I.e. the smallest bin boundary is
                  the minimum of the data and the largest bin boundary is
                  the maximum of the data. In order to guarantee that each
                  data value lies inside a bin, the *closed_ends*
                  parameter is assumed to be True.

                * A 1-d array of numbers.

                  When sorted into a monotonically increasing sequence,
                  each boundary, with the exception of the two end
                  boundaries, counts as the upper boundary of one bin and
                  the lower boundary of next. If the *open_ends* parameter
                  is True then the lowest lower bin boundary also defines
                  a left-open (i.e. not bounded below) bin, and the
                  largest upper bin boundary also defines a right-open
                  (i.e. not bounded above) bin.

                * A 2-d array of numbers.

                  The second dimension, that must have size 2, contains
                  the lower and upper bin boundaries. Different bins may
                  share a boundary, but may not overlap. If the
                  *open_ends* parameter is True then the lowest lower bin
                  boundary also defines a left-open (i.e. not bounded
                  below) bin, and the largest upper bin boundary also
                  defines a right-open (i.e. not bounded above) bin.

            upper: `bool`, optional
                If True then each bin includes its upper bound but not its
                lower bound. By default the opposite is applied, i.e. each
                bin includes its lower bound but not its upper bound.

            open_ends: `bool`, optional
                If True then create left-open (i.e. not bounded below) and
                right-open (i.e. not bounded above) bins from the lowest
                lower bin boundary and largest upper bin boundary
                respectively. By default these bins are not created

            closed_ends: `bool`, optional
                If True then extend the most extreme open boundary by a
                small amount so that its bin includes values that are
                equal to the unadjusted boundary value. This is done by
                multiplying it by ``1.0 - epsilon`` or ``1.0 + epsilon``,
                whichever extends the boundary in the appropriate
                direction, where ``epsilon`` is the smallest positive
                64-bit float such that ``1.0 + epsilson != 1.0``. I.e. if
                *upper* is False then the largest upper bin boundary is
                made slightly larger and if *upper* is True then the
                lowest lower bin boundary is made slightly lower.

                By default *closed_ends* is assumed to be True if *bins*
                is a scalar and False otherwise.

            return_bins: `bool`, optional
                If True then also return the bins in their 2-d form.

            {{inplace: `bool`, optional}}

        :Returns:

            `Data`, [`Data`]
                The indices of the bins to which each value belongs.

                If *return_bins* is True then also return the bins in
                their 2-d form.

        **Examples**

        >>> d = cf.Data(numpy.arange(12).reshape(3, 4))
        [[ 0  1  2  3]
         [ 4  5  6  7]
         [ 8  9 10 11]]

        Equivalant ways to create indices for the four bins ``[-inf, 2),
        [2, 6), [6, 10), [10, inf)``

        >>> e = d.digitize([2, 6, 10])
        >>> e = d.digitize([[2, 6], [6, 10]])
        >>> print(e.array)
        [[0 0 1 1]
         [1 1 2 2]
         [2 2 3 3]]

        Equivalant ways to create indices for the two bins ``(2, 6], (6, 10]``

        >>> e = d.digitize([2, 6, 10], upper=True, open_ends=False)
        >>> e = d.digitize([[2, 6], [6, 10]], upper=True, open_ends=False)
        >>> print(e.array)
        [[-- -- --  0]
         [ 0  0  0  1]
         [ 1  1  1 --]]

        Create indices for the two bins ``[2, 6), [8, 10)``, which are
        non-contiguous

        >>> e = d.digitize([[2, 6], [8, 10]])
        >>> print(e.array)
        [[ 0 0  1  1]
         [ 1 1 -- --]
         [ 2 2  3  3]]

        Masked values result in masked indices in the output array.

        >>> d[1, 1] = cf.masked
        >>> print(d.array)
        [[ 0  1  2  3]
         [ 4 --  6  7]
         [ 8  9 10 11]]
        >>> print(d.digitize([2, 6, 10], open_ends=True).array)
        [[ 0  0  1  1]
         [ 1 --  2  2]
         [ 2  2  3  3]]
        >>> print(d.digitize([2, 6, 10]).array)
        [[-- --  0  0]
         [ 0 --  1  1]
         [ 1  1 -- --]]
        >>> print(d.digitize([2, 6, 10], closed_ends=True).array)
        [[-- --  0  0]
         [ 0 --  1  1]
         [ 1  1  1 --]]

        """
        d = _inplace_enabled_define_and_cleanup(self)

        org_units = d.Units

        bin_units = getattr(bins, "Units", None)

        if bin_units:
            if not bin_units.equivalent(org_units):
                raise ValueError(
                    "Can't put data into bins that have units that are "
                    "not equivalent to the units of the data."
                )

            if not bin_units.equals(org_units):
                bins = bins.copy()
                bins.Units = org_units
        else:
            bin_units = org_units

        # Get bins as a numpy array
        if isinstance(bins, np.ndarray):
            bins = bins.copy()
        else:
            bins = np.asanyarray(bins)

        if bins.ndim > 2:
            raise ValueError(
                "The 'bins' parameter must be scalar, 1-d or 2-d. "
                f"Got: {bins!r}"
            )

        two_d_bins = None

        if bins.ndim == 2:
            # --------------------------------------------------------
            # 2-d bins: Make sure that each bin is increasing and sort
            #           the bins by lower bounds
            # --------------------------------------------------------
            if bins.shape[1] != 2:
                raise ValueError(
                    "The second dimension of the 'bins' parameter must "
                    f"have size 2. Got: {bins!r}"
                )

            bins.sort(axis=1)
            bins.sort(axis=0)

            # Check for overlaps
            for i, (u, l) in enumerate(zip(bins[:-1, 1], bins[1:, 0])):
                if u > l:
                    raise ValueError(
                        f"Overlapping bins: "
                        f"{tuple(bins[i])}, {tuple(bins[i + i])}"
                    )

            two_d_bins = bins
            bins = np.unique(bins)

            # Find the bins that were omitted from the original 2-d
            # bins array. Note that this includes the left-open and
            # right-open bins at the ends.
            delete_bins = [
                n + 1
                for n, (a, b) in enumerate(zip(bins[:-1], bins[1:]))
                if (a, b) not in two_d_bins
            ]
        elif bins.ndim == 1:
            # --------------------------------------------------------
            # 1-d bins:
            # --------------------------------------------------------
            bins.sort()
            delete_bins = []
        else:
            # --------------------------------------------------------
            # 0-d bins:
            # --------------------------------------------------------
            if closed_ends is None:
                closed_ends = True

            if not closed_ends:
                raise ValueError(
                    "Can't set closed_ends=False when specifying bins as "
                    "a scalar."
                )

            if open_ends:
                raise ValueError(
                    "Can't set open_ends=True when specifying bins as a "
                    "scalar."
                )

            mx = d.max().datum()
            mn = d.min().datum()
            bins = np.linspace(mn, mx, int(bins) + 1, dtype=float)

            delete_bins = []

        if closed_ends:
            # Adjust the lowest/largest bin boundary to be inclusive
            if open_ends:
                raise ValueError(
                    "Can't set open_ends=True when closed_ends is True."
                )

            if bins.dtype.kind != "f":
                bins = bins.astype(float, copy=False)

            epsilon = np.finfo(float).eps
            ndim = bins.ndim
            if upper:
                mn = bins[(0,) * ndim]
                bins[(0,) * ndim] -= abs(mn) * epsilon
            else:
                mx = bins[(-1,) * ndim]
                bins[(-1,) * ndim] += abs(mx) * epsilon

        if not open_ends:
            delete_bins.insert(0, 0)
            delete_bins.append(bins.size)

        # Digitise the array
        dx = d.to_dask_array()
        dx = da.digitize(dx, bins, right=upper)
        d._set_dask(dx, reset_mask_hardness=True)
        d.override_units(_units_None, inplace=True)

        if return_bins:
            if two_d_bins is None:
                two_d_bins = np.empty((bins.size - 1, 2), dtype=bins.dtype)
                two_d_bins[:, 0] = bins[:-1]
                two_d_bins[:, 1] = bins[1:]

            two_d_bins = type(self)(two_d_bins, units=bin_units)
            return d, two_d_bins

        return d

    @daskified(_DASKIFIED_VERBOSE)
    @_deprecated_kwarg_check("_preserve_partitions")
    def median(
        self,
        axes=None,
        squeeze=False,
        mtol=1,
        inplace=False,
        _preserve_partitions=False,
    ):
        """Compute the median of the values."""
        return self.percentile(
            50,
            axes=axes,
            squeeze=squeeze,
            mtol=mtol,
            inplace=inplace,
        )

    @_inplace_enabled(default=False)
    def mean_of_upper_decile(
        self,
        axes=None,
        include_decile=True,
        squeeze=False,
        weights=None,
        mtol=1,
        inplace=False,
        _preserve_partitions=False,
    ):
        """Compute the mean the of upper decile.

        Specifically, calculate the mean of the upper group of data
        values defined by the upper tenth of their distribution.

        """
        d = _inplace_enabled_define_and_cleanup(self)

        p90 = d.percentile(
            90,
            axes=axes,
            squeeze=False,
            mtol=mtol,
            inplace=False,
            _preserve_partitions=_preserve_partitions,
        )

        with numpy_testing_suppress_warnings() as sup:
            sup.filter(
                RuntimeWarning, message=".*invalid value encountered in less.*"
            )
            if include_decile:
                mask = d < p90
            else:
                mask = d <= p90
        # --- End: with

        if mtol < 1:
            mask.filled(False, inplace=True)

        d.where(mask, cf_masked, inplace=True)

        d.mean(
            axes=axes,
            squeeze=squeeze,
            weights=weights,
            inplace=True,
            _preserve_partitions=_preserve_partitions,
        )

        return d

    @daskified(_DASKIFIED_VERBOSE)
    @_deprecated_kwarg_check("_preserve_partitions")
    @_inplace_enabled(default=False)
    def percentile(
        self,
        ranks,
        axes=None,
        method="linear",
        squeeze=False,
        mtol=1,
        inplace=False,
        _preserve_partitions=False,
        interpolation=None,
    ):
        """Compute percentiles of the data along the specified axes.

        The default is to compute the percentiles along a flattened
        version of the data.

        If the input data are integers, or floats smaller than float64, or
        the input data contains missing values, then output data-type is
        float64. Otherwise, the output data-type is the same as that of
        the input.

        If multiple percentile ranks are given then a new, leading data
        dimension is created so that percentiles can be stored for each
        percentile rank.

        **Accuracy**

        The `percentile` method returns results that are consistent
        with `numpy.percentile`, which may be different to those
        created by `dask.percentile`. The dask method uses an
        algorithm that calculates approximate percentiles which are
        likely to be different from the correct values when there are
        two or more dask chunks.

        >>> import numpy as np
        >>> import dask.array as da
        >>> import cf
        >>> a = np.arange(101)
        >>> dx = da.from_array(a, chunks=10)
        >>> da.percentile(dx, [40, 60]).compute()
        array([40.36])
        >>> np.percentile(a, 40)
        array([40.])
        >>> d = cf.Data(a, chunks=10)
        >>> d.percentile(40).array
        array([40.])

        .. versionadded:: 3.0.4

        .. seealso:: `digitize`, `median`, `mean_of_upper_decile`,
                     `where`

        :Parameters:

            ranks: (sequence of) number
                Percentile rank, or sequence of percentile ranks, to
                compute, which must be between 0 and 100 inclusive.

            axes: (sequence of) `int`, optional
                Select the axes. The *axes* argument may be one, or a
                sequence, of integers that select the axis corresponding to
                the given position in the list of axes of the data array.

                By default, of *axes* is `None`, all axes are selected.

            method: `str`, optional
                Specify the interpolation method to use when the
                desired percentile lies between two data values. The
                methods are listed here, but their definitions must be
                referenced from the documentation for
                `numpy.percentile`.

                For the default ``'linear'`` method, if the percentile
                lies between two adjacent data values ``i < j`` then
                the percentile is calculated as ``i+(j-i)*fraction``,
                where ``fraction`` is the fractional part of the index
                surrounded by ``i`` and ``j``.

                ===============================
                *method*
                ===============================
                ``'inverted_cdf'``
                ``'averaged_inverted_cdf'``
                ``'closest_observation'``
                ``'interpolated_inverted_cdf'``
                ``'hazen'``
                ``'weibull'``
                ``'linear'`` (default)
                ``'median_unbiased'``
                ``'normal_unbiased'``
                ``'lower'``
                ``'higher'``
                ``'nearest'``
                ``'midpoint'``
                ===============================

            squeeze: `bool`, optional
                If True then all axes over which percentiles are
                calculated are removed from the returned data. By default
                axes over which percentiles have been calculated are left
                in the result as axes with size 1, meaning that the result
                is guaranteed to broadcast correctly against the original
                data.

            mtol: number, optional
                Set an upper limit of the amount input data values
                which are allowed to be missing data when contributing
                to individual output percentile values. It is defined
                as a fraction (between 0 and 1 inclusive) of the
                contributing input data values. The default is 1,
                meaning that a missing datum in the output array only
                occurs when all of its contributing input array
                elements are missing data. A value of 0 means that a
                missing datum in the output array occurs whenever any
                of its contributing input array elements are missing
                data.

                *Parameter example:*
                  To ensure that an output array element is a missing
                  value if more than 25% of its input array elements
                  are missing data: ``mtol=0.25``.

            {{inplace: `bool`, optional}}

            interpolation: deprecated at version 4.0.0
                Use the *method* parameter instead.

            _preserve_partitions: deprecated at version 4.0.0

        :Returns:

            `Data` or `None`
                The percentiles of the original data, or `None` if the
                operation was in-place.

        **Examples**

        >>> d = cf.Data(numpy.arange(12).reshape(3, 4), 'm')
        >>> print(d.array)
        [[ 0  1  2  3]
         [ 4  5  6  7]
         [ 8  9 10 11]]
        >>> p = d.percentile([20, 40, 50, 60, 80])
        >>> p
        <CF Data(5, 1, 1): [[[2.2, ..., 8.8]]] m>

        >>> p = d.percentile([20, 40, 50, 60, 80], squeeze=True)
        >>> print(p.array)
        [2.2 4.4 5.5 6.6 8.8]

        Find the standard deviation of the values above the 80th percentile:

        >>> p80 = d.percentile(80)
        <CF Data(1, 1): [[8.8]] m>
        >>> e = d.where(d<=p80, cf.masked)
        >>> print(e.array)
        [[-- -- -- --]
         [-- -- -- --]
         [-- 9 10 11]]
        >>> e.sd()
        <CF Data(1, 1): [[0.816496580927726]] m>

        Find the mean of the values above the 45th percentile along the
        second axis:

        >>> p45 = d.percentile(45, axes=1)
        >>> print(p45.array)
        [[1.35],
         [5.35],
         [9.35]]
        >>> e = d.where(d<=p45, cf.masked)
        >>> print(e.array)
        [[-- -- 2 3]
         [-- -- 6 7]
         [-- -- 10 11]]
        >>> f = e.mean(axes=1)
        >>> f
        <CF Data(3, 1): [[2.5, ..., 10.5]] m>
        >>> print(f.array)
        [[ 2.5]
         [ 6.5]
         [10.5]]

        Find the histogram bin boundaries associated with given
        percentiles, and digitize the data based on these bins:

        >>> bins = d.percentile([0, 10, 50, 90, 100], squeeze=True)
        >>> print(bins.array)
        [ 0.   1.1  5.5  9.9 11. ]
        >>> e = d.digitize(bins, closed_ends=True)
        >>> print(e.array)
        [[0 0 1 1]
         [1 1 2 2]
         [2 2 3 3]]

        """
        if interpolation is not None:
            _DEPRECATION_ERROR_KWARGS(
                self,
                "percentile",
                {"interpolation": None},
                message="Use the 'method' parameter instead.",
                version="TODODASK",
                removed_at="5.0.0",
            )  # pragma: no cover

        d = _inplace_enabled_define_and_cleanup(self)

        # Parse percentile ranks
        q = ranks
        if not (isinstance(q, np.ndarray) or is_dask_collection(q)):
            q = np.array(ranks)

        if q.ndim > 1:
            q = q.flatten()

        if not np.issubdtype(d.dtype, np.number):
            method = "nearest"

        if axes is None:
            axes = tuple(range(d.ndim))
        else:
            axes = tuple(sorted(d._parse_axes(axes)))

        dx = d.to_dask_array()
        dtype = dx.dtype
        shape = dx.shape

        # Rechunk the data so that the dimensions over which
        # percentiles are being calculated all have one chunk.
        #
        # Make sure that no new chunks are larger (in bytes) than any
        # original chunk.
        new_chunks = normalize_chunks(
            [-1 if i in axes else "auto" for i in range(dx.ndim)],
            shape=shape,
            dtype=dtype,
            limit=dtype.itemsize * reduce(mul, map(max, dx.chunks), 1),
        )
        dx = dx.rechunk(new_chunks)

        # Initialise the indices of each chunk of the result
        #
        # E.g. [(0, 0, 0), (0, 0, 1), (0, 1, 0), (0, 1, 1)]
        keys = [key[1:] for key in flatten(dx.__dask_keys__())]

        keepdims = not squeeze
        if not keepdims:
            # Remove axes that will be dropped in the result
            indices = [i for i in range(len(keys[0])) if i not in axes]
            keys = [tuple([k[i] for i in indices]) for k in keys]

        if q.ndim:
            # Insert a leading rank dimension for non-scalar input
            # percentile ranks
            keys = [(0,) + k for k in keys]

        # Create a new dask dictionary for the result
        name = "cf-percentile-" + tokenize(dx, axes, q, method)
        name = (name,)
        dsk = {
            name
            + chunk_index: (
                cf_percentile,
                dask_key,
                q,
                axes,
                method,
                keepdims,
                mtol,
            )
            for chunk_index, dask_key in zip(keys, flatten(dx.__dask_keys__()))
        }

        # Define the chunks for the result
        if q.ndim:
            out_chunks = [(q.size,)]
        else:
            out_chunks = []

        for i, c in enumerate(dx.chunks):
            if i in axes:
                if keepdims:
                    out_chunks.append((1,))
            else:
                out_chunks.append(c)

        name = name[0]
        graph = HighLevelGraph.from_collections(name, dsk, dependencies=[dx])
        dx = Array(graph, name, chunks=out_chunks, dtype=float)

        d._set_dask(dx, reset_mask_hardness=True)

        return d

    @daskified(_DASKIFIED_VERBOSE)
    @_inplace_enabled(default=False)
    def persist(self, inplace=False):
        """Persist the underlying dask array into memory.

        This turns an underlying lazy dask array into a equivalent
        chunked dask array, but now with the results fully computed.

        `persist` is particularly useful when using distributed
        systems, because the results will be kept in distributed
        memory, rather than returned to the local process.

        Compare with `compute` and `array`.

        **Performance**

        `persist` causes all delayed operations to be computed.

        .. versionadded:: TODODASK

        .. seealso:: `compute`, `array`, `datetime_array`,
                     `dask.array.Array.persist`

        :Parameters:

            {{inplace: `bool`, optional}}

        :Returns:

            `Data` or `None`
                The persisted data. If the operation was in-place then
                `None` is returned.

        **Examples**

        """
        d = _inplace_enabled_define_and_cleanup(self)

<<<<<<< HEAD
        dx = self.to_dask_array()
=======
        dx = self.get_dask(copy=False)
>>>>>>> 67d733de
        dx = dx.persist()
        d._set_dask(dx, delete_source=False, reset_mask_hardness=False)

        return d

    def loads(self, j, chunk=True):
        """Reset the data in place from a string serialization.

        .. seealso:: `dumpd`, `loadd`

        :Parameters:

            j: `str`
                A JSON document string serialization of a `cf.Data` object.

            chunk: `bool`, optional
                If True (the default) then the reset data array will be
                re-partitioned according the current chunk size, as defined
                by the `cf.chunksize` function.

        :Returns:

            `None`

        """
        d = json_loads(j)

        # Convert _cyclic to a set
        if "_cyclic" in d:
            d["_cyclic"] = set(d["_cyclic"])

        # Convert dtype to numpy.dtype
        if "dtype" in d:
            d["dtype"] = np.dtype(d["dtype"])

        # Convert units to Units
        if "units" in d:
            d["Units"] = Units(d.pop("units"))

        # Convert partition location elements to tuples
        for p in d["Partitions"]:
            p["location"] = [tuple(x) for x in p["location"]]

            if "units" in p:
                p["Units"] = Units(p.pop("units"))
        # --- End: for

        self.loadd(d, chunk=chunk)

    def dumpd(self):
        """Return a serialization of the data array.

        The serialization may be used to reconstruct the data array as it
        was at the time of the serialization creation.

        .. seealso:: `loadd`, `loads`

        :Returns:

            `dict`
                The serialization.

        **Examples:**

        >>> d = cf.Data([[1, 2, 3]], 'm')
        >>> d.dumpd()
        {'Partitions': [{'location': [(0, 1), (0, 3)],
                         'subarray': array([[1, 2, 3]])}],
         'units': 'm',
         '_axes': ['dim0', 'dim1'],
         '_pmshape': (),
         'dtype': dtype('int64'),
         'shape': (1, 3)}

        >>> d.flip(1)
        >>> d.transpose()
        >>> d.Units *= 1000
        >>> d.dumpd()
        {'Partitions': [{'units': 'm',
                         'axes': ['dim0', 'dim1'],
                         'location': [(0, 3), (0, 1)],
                         'subarray': array([[1, 2, 3]])}],
        ` 'units': '1000 m',
         '_axes': ['dim1', 'dim0'],
         '_flip': ['dim1'],
         '_pmshape': (),
         'dtype': dtype('int64'),
         'shape': (3, 1)}

        >>> d.dumpd()
        {'Partitions': [{'units': 'm',
                         'location': [(0, 1), (0, 3)],
                         'subarray': array([[1, 2, 3]])}],
         'units': '10000 m',
         '_axes': ['dim0', 'dim1'],
         '_flip': ['dim1'],
         '_pmshape': (),
         'dtype': dtype('int64'),
         'shape': (1, 3)}

        >>> e = cf.Data(loadd=d.dumpd())
        >>> e.equals(d)
        True

        """
        axes = self._axes
        units = self.Units
        dtype = self.dtype

        cfa_data = {
            "dtype": dtype,
            "Units": str(units),
            "shape": self._shape,
            "_axes": axes[:],
            "_pmshape": self._pmshape,
        }

        pmaxes = self._pmaxes
        if pmaxes:
            cfa_data["_pmaxes"] = pmaxes[:]

        #        flip = self._flip
        flip = self._flip()
        if flip:
            cfa_data["_flip"] = flip[:]

        fill_value = self.get_fill_value(None)
        if fill_value is not None:
            cfa_data["fill_value"] = fill_value

        cyclic = self._cyclic
        if cyclic:
            cfa_data["_cyclic"] = cyclic.copy()

        cfa_data["_HDF_chunks"] = self.HDF_chunks()

        partitions = []
        for index, partition in self.partitions.ndenumerate():

            attrs = {}

            p_subarray = partition.subarray
            p_dtype = p_subarray.dtype

            # Location in partition matrix
            if index:
                attrs["index"] = index

            # Sub-array location
            attrs["location"] = partition.location[:]

            # Sub-array part
            p_part = partition.part
            if p_part:
                attrs["part"] = p_part[:]

            # Sub-array axes
            p_axes = partition.axes
            if p_axes != axes:
                attrs["axes"] = p_axes[:]

            # Sub-array units
            p_Units = partition.Units
            if p_Units != units:
                attrs["Units"] = str(p_Units)

            # Sub-array flipped axes
            p_flip = partition.flip
            if p_flip:
                attrs["flip"] = p_flip[:]

            # --------------------------------------------------------
            # File format specific stuff
            # --------------------------------------------------------
            if isinstance(p_subarray, NetCDFArray):
                # if isinstance(p_subarray.array, NetCDFFileArray):
                # ----------------------------------------------------
                # NetCDF File Array
                # ----------------------------------------------------
                attrs["format"] = "netCDF"

                subarray = {}

                subarray["file"] = p_subarray.get_filename()
                subarray["shape"] = p_subarray.shape

                subarray["ncvar"] = p_subarray.get_ncvar()
                subarray["varid"] = p_subarray.get_varid()

                if p_dtype != dtype:
                    subarray["dtype"] = p_dtype

                attrs["subarray"] = subarray

            elif isinstance(p_subarray, UMArray):
                # elif isinstance(p_subarray.array, UMFileArray):
                # ----------------------------------------------------
                # UM File Array
                # ----------------------------------------------------
                attrs["format"] = "UM"

                # TODOCFA: CFA only allows for one address. Surely(?)
                #          we only need the "header_offset", from
                #          which the "data_offset" and "disk_length"
                #          can be derived at read time.

                subarray = {}
                for attr in (
                    "filename",
                    "shape",
                    "header_offset",
                    "data_offset",
                    "disk_length",
                ):
                    subarray[attr] = getattr(p_subarray, attr)

                if p_dtype != dtype:
                    subarray["dtype"] = p_dtype

                attrs["subarray"] = subarray
            else:
                attrs["subarray"] = p_subarray

            partitions.append(attrs)
        # --- End: for

        cfa_data["Partitions"] = partitions

        return cfa_data

    def loadd(self, d, chunk=True):
        """Reset the data in place from a dictionary serialization.

        .. seealso:: `dumpd`, `loads`

        :Parameters:

            d: `dict`
                A dictionary serialization of a `cf.Data` object, such as
                one as returned by the `dumpd` method.

            chunk: `bool`, optional
                If True (the default) then the reset data array will be
                re-partitioned according the current chunk size, as
                defined by the `cf.chunksize` function.

        :Returns:

            `None`

        **Examples:**

        >>> d = Data([[1, 2, 3]], 'm')
        >>> e = Data([6, 7, 8, 9], 's')
        >>> e.loadd(d.dumpd())
        >>> e.equals(d)
        True
        >>> e is d
        False

        >>> e = Data(loadd=d.dumpd())
        >>> e.equals(d)
        True

        """
        axes = list(d.get("_axes", ()))
        shape = tuple(d.get("shape", ()))

        units = d.get("Units", None)
        if units is None:
            units = Units()
        else:
            units = Units(units)

        dtype = d["dtype"]
        self._dtype = dtype
        self.Units = units
        self._axes = axes

        self._flip(list(d.get("_flip", ())))
        self.set_fill_value(d.get("fill_value", None))

        self._shape = shape
        self._ndim = len(shape)
        self._size = reduce(mul, shape, 1)

        cyclic = d.get("_cyclic", None)
        # Never change the value of the _cyclic attribute in-place
        if cyclic:
            self._cyclic = cyclic.copy()
        else:
            self._cyclic = _empty_set

        HDF_chunks = d.get("_HDF_chunks")
        if HDF_chunks:
            self.HDF_chunks(HDF_chunks)

        filename = d.get("file", None)

        base = d.get("base", None)

        # ------------------------------------------------------------
        # Initialise an empty partition array
        # ------------------------------------------------------------
        partition_matrix = None  # PartitionMatrix(
        #            np.empty(d.get("_pmshape", ()), dtype=object),
        #            list(d.get("_pmaxes", ())),
        #        )
        pmndim = partition_matrix.ndim

        # ------------------------------------------------------------
        # Fill the partition array with partitions
        # ------------------------------------------------------------
        for attrs in d["Partitions"]:

            # Find the position of this partition in the partition
            # matrix
            if "index" in attrs:
                index = attrs["index"]
                if len(index) == 1:
                    index = index[0]
                else:
                    index = tuple(index)
            else:
                index = (0,) * pmndim

            location = attrs.get("location", None)
            if location is not None:
                location = location[:]
            else:
                # Default location
                location = [[0, i] for i in shape]

            p_units = attrs.get("p_units", None)
            if p_units is None:
                p_units = units
            else:
                p_units = Units(p_units)

            partition = None  # Partition(
            #                location=location,
            #                axes=attrs.get("axes", axes)[:],
            #                flip=attrs.get("flip", [])[:],
            #                Units=p_units,
            #                part=attrs.get("part", [])[:],
            #            )

            fmt = attrs.get("format", None)
            if fmt is None:
                # ----------------------------------------------------
                # Subarray is effectively a numpy array in memory
                # ----------------------------------------------------
                partition.subarray = attrs["subarray"]

            else:
                # ----------------------------------------------------
                # Subarray is in a file on disk
                # ----------------------------------------------------
                partition.subarray = attrs["subarray"]
                if fmt not in ("netCDF", "UM"):
                    raise TypeError(
                        "Don't know how to load sub-array from file "
                        "format {!r}".format(fmt)
                    )

                # Set the 'subarray' attribute
                kwargs = attrs["subarray"].copy()

                kwargs["shape"] = tuple(kwargs["shape"])

                kwargs["ndim"] = len(kwargs["shape"])
                kwargs["size"] = reduce(mul, kwargs["shape"], 1)

                kwargs.setdefault("dtype", dtype)

                if "file" in kwargs:
                    f = kwargs["file"]
                    if f == "":
                        kwargs["filename"] = filename
                    else:
                        if base is not None:
                            f = pathjoin(base, f)

                        kwargs["filename"] = f
                else:
                    kwargs["filename"] = filename

                del kwargs["file"]

                if fmt == "netCDF":
                    partition.subarray = NetCDFArray(**kwargs)
                elif fmt == "UM":
                    partition.subarray = UMArray(**kwargs)
            # --- End: if

            # Put the partition into the partition array
            partition_matrix[index] = partition
        # --- End: for

        # Save the partition array
        self.partitions = partition_matrix

        if chunk:
            self.chunk()

    def can_compute(self, functions=None, log_levels=None, override=False):
        """TODODASK - this method is premature - needs thinking about as part
        of the wider resource management issue

        Whether or not it is acceptable to compute the data.

        If the data is explicitly requested to be computed (as would
        be the case when writing to disk, or accessing the `array`
        attribute) then computation will always occur.

        This method is meant for cases when compution is desirable but
        not essential, by providing an assessment of whether
        computation would require too excessive resources (time,
        memory, and CPU), if carried out.

        By default it is considered acceptable to compute the data if
        the computed array fits in available memory and any of the
        following are true, assessed in the order given up to the
        first criterion satisfied:

        1. The `force_compute` attribute is True.

        2. The current log level is ``'DEBUG'``.

        3. Any computations stored after initialisation consist only
           subspace, concatenate, reshape, and copy functions.

        .. versionadded:: 4.0.0

        .. seealso:: `force_compute`, `cf.log_level`

        :Parameters:

            functions: (sequence of) `str`, optional
                Include the specified functions, in addition to the
                defaults, as those that will allow
                computation. Functions are identified by matching the
                beginnings of the key names in the dask graph layers,
                found with `dask.layers` attribute of the dask
                array. See the *override* parameter.

            log_level: (sequence of) `str`, optional
                Include the specified log levels, in addition to the
                default, as those that will allow compuitation. See
                the *override* parameter.

            override : `bool`, optional
                If True then only compute the data for the given
                *log_levels* (if any) and the given *functions* (if
                any), ignoring the defaults. If the `force_compute`
                attribute is True then computation occurs in any case.

        :Returns:

            `bool`
                True if acceptable to compute the data, otherwise
                False.

        """
        # TODODASK: Always return True for now, to aid development.
        return True

        dx = self.get_dask(copy=False)

        # TODODASK fits in memory.

        # 1 Force compute
        if self.force_compute:
            return True

        # 2 Log levels
        if override:
            allowed_log_levels = ()
            allowed_functions = ()
        else:
            allowed_log_levels = ("DEBUG",)
            allowed_functions = (
                "array-",
                "getitem-",
                "copy-",
                "concatenate-",
                "reshape-",
            )

        if log_levels:
            if isinstance(log_levels, str):
                log_levels = (log_levels,)

            allowed_log_levels += tuple(log_levels)

        if log_level().value in allowed_log_levels:
            return True

        # 3 Stored computations
        layers = dx.dask.layers
        if len(layers) == 1:
            # No stored computations after initialisation
            return True

        if functions:
            if isinstance(functions, str):
                functions = (functions,)

            allowed_functions += tuple(allowed_functions)

        return all(
            [
                any([key.startswith(x) for x in allowed_functions])
                for key in tuple(layers)[1:]
            ]
        )

    @daskified(_DASKIFIED_VERBOSE)
    @_deprecated_kwarg_check("i")
    @_inplace_enabled(default=False)
    def ceil(self, inplace=False, i=False):
        """The ceiling of the data, element-wise.

        The ceiling of ``x`` is the smallest integer ``n``, such that
        ``n>=x``.

        .. versionadded:: 1.0

        .. seealso:: `floor`, `rint`, `trunc`

        :Parameters:

            {{inplace: `bool`, optional}}

            {{i: deprecated at version 3.0.0}}

        :Returns:

            `Data` or `None`
                The ceiling of the data. If the operation was in-place
                then `None` is returned.

        **Examples:**

        >>> d = cf.Data([-1.9, -1.5, -1.1, -1, 0, 1, 1.1, 1.5 , 1.9])
        >>> print(d.array)
        [-1.9 -1.5 -1.1 -1.   0.   1.   1.1  1.5  1.9]
        >>> print(d.ceil().array)
        [-1. -1. -1. -1.  0.  1.  2.  2.  2.]

        """
        d = _inplace_enabled_define_and_cleanup(self)
        dx = d.to_dask_array()
        d._set_dask(da.ceil(dx), reset_mask_hardness=False)
        return d

    @daskified(_DASKIFIED_VERBOSE)
    def compute(self):
        """A numpy view the data.

        In-place changes to the returned numpy array *might* affect
        the underlying dask array, depending on how the dask array has
        been defined, including any delayed operations.

        The returned numpy array has the same mask hardness and fill
        values as the data.

        Compare with `array`.

        **Performance**

        `array` causes all delayed operations to be computed.

        .. versionadded:: TODODASK

        .. seealso:: `persist`, `array`, `datetime_array`

        :Returns:

            `numpy.ndarray`
                The numpy view of the data.

        **Examples**

        >>> d = cf.Data([1, 2, 3.0], 'km')
        >>> d.compute()
        array([1., 2., 3.])

        """
        a = self.to_dask_array().compute()

        if np.ma.isMA(a):
            if self.hardmask:
                a.harden_mask()
            else:
                a.soften_mask()

            a.set_fill_value(self.fill_value)

        return a

    @daskified(_DASKIFIED_VERBOSE)
    @_inplace_enabled(default=False)
    def convolution_filter(
        self,
        window=None,
        axis=None,
        mode=None,
        cval=None,
        origin=0,
        inplace=False,
    ):
        """Return the data convolved along the given axis with the
        specified filter.

        The magnitude of the integral of the filter (i.e. the sum of the
        weights defined by the *weights* parameter) affects the convolved
        values. For example, filter weights of ``[0.2, 0.2 0.2, 0.2,
        0.2]`` will produce a non-weighted 5-point running mean; and
        weights of ``[1, 1, 1, 1, 1]`` will produce a 5-point running
        sum. Note that the weights returned by functions of the
        `scipy.signal.windows` package do not necessarily sum to 1 (see
        the examples for details).

        .. versionadded:: 3.3.0

        :Parameters:

            window: sequence of numbers
                Specify the window of weights to use for the filter.

                *Parameter example:*
                  An unweighted 5-point moving average can be computed
                  with ``weights=[0.2, 0.2, 0.2, 0.2, 0.2]``

                Note that the `scipy.signal.windows` package has suite of
                window functions for creating weights for filtering (see
                the examples for details).

            axis: `int`
                Select the axis over which the filter is to be applied.
                removed. The *axis* parameter is an integer that selects
                the axis corresponding to the given position in the list
                of axes of the data.

                *Parameter example:*
                  Convolve the second axis: ``axis=1``.

                *Parameter example:*
                  Convolve the last axis: ``axis=-1``.

            mode: `str`, optional
                The *mode* parameter determines how the input array is
                extended when the filter overlaps an array border. The
                default value is ``'constant'`` or, if the dimension being
                convolved is cyclic (as ascertained by the `iscyclic`
                method), ``'wrap'``. The valid values and their behaviours
                are as follows:

                ==============  ==========================  ============================
                *mode*          Description                 Behaviour
                ==============  ==========================  ============================
                ``'reflect'``   The input is extended by    ``(c b a | a b c | c b a)``
                                reflecting about the edge

                ``'constant'``  The input is extended by    ``(k k k | a b c | k k k)``
                                filling all values beyond
                                the edge with the same
                                constant value (``k``),
                                defined by the *cval*
                                parameter.

                ``'nearest'``   The input is extended by    ``(a a a | a b c | c c c )``
                                replicating the last point

                ``'mirror'``    The input is extended by    ``(c b | a b c | b a)``
                                reflecting about the
                                centre of the last point.

                ``'wrap'``      The input is extended by    ``(a b c | a b c | a b c)``
                                wrapping around to the
                                opposite edge.

                ``'periodic'``  This is a synonym for
                                ``'wrap'``.
                ==============  ==========================  ============================

                The position of the window relative to each value can be
                changed by using the *origin* parameter.

            cval: scalar, optional
                Value to fill past the edges of the array if *mode* is
                ``'constant'``. Defaults to `None`, in which case the
                edges of the array will be filled with missing data.

                *Parameter example:*
                   To extend the input by filling all values beyond the
                   edge with zero: ``cval=0``

            origin: `int`, optional
                Controls the placement of the filter. Defaults to 0, which
                is the centre of the window. If the window has an even
                number of weights then then a value of 0 defines the index
                defined by ``width/2 -1``.

                *Parameter example:*
                  For a weighted moving average computed with a weights
                  window of ``[0.1, 0.15, 0.5, 0.15, 0.1]``, if
                  ``origin=0`` then the average is centred on each
                  point. If ``origin=-2`` then the average is shifted to
                  include the previous four points. If ``origin=1`` then
                  the average is shifted to include the previous point and
                  the and the next three points.

            {{inplace: `bool`, optional}}

        :Returns:

            `Data` or `None`
                The convolved data, or `None` if the operation was
                in-place.

        """
        from .dask_utils import cf_convolve1d

        d = _inplace_enabled_define_and_cleanup(self)

        iaxis = d._parse_axes(axis)
        if len(iaxis) != 1:
            raise ValueError(
                "Must specify a unique domain axis with the 'axis' "
                f"parameter. {axis!r} specifies axes {iaxis!r}"
            )

        iaxis = iaxis[0]

        if mode is None:
            # Default mode is 'wrap' if the axis is cyclic, or else
            # 'constant'.
            if iaxis in d.cyclic():
                boundary = "periodic"
            else:
                boundary = cval
        elif mode == "wrap":
            boundary = "periodic"
        elif mode == "constant":
            boundary = cval
        elif mode == "mirror":
            raise ValueError(
                "'mirror' mode is no longer available. Please raise an "
                "issue at https://github.com/NCAS-CMS/cf-python/issues "
                "if you would like it to be re-implemented."
            )
            # This re-implementation would involve getting a 'mirror'
            # function added to dask.array.overlap, along similar
            # lines to the existing 'reflect' function in that module.
        else:
            boundary = mode

        # Set the overlap depth large enough to accommodate the
        # filter.
        #
        # For instance, for a 5-point window, the calculated value at
        # each point requires 2 points either side if the filter is
        # centred (i.e. origin is 0) and (up to) 3 points either side
        # if origin is 1 or -1.
        #
        # It is a restriction of dask.array.map_overlap that we can't
        # use asymmetric halos for general 'boundary' types.
        size = len(window)
        depth = int(size / 2)
        if not origin and not size % 2:
            depth += 1

        depth += abs(origin)

        dx = d.to_dask_array()

        # Cast to float to ensure that NaNs can be stored (as required
        # by cf_convolve1d)
        if dx.dtype != float:
            dx = dx.astype(float, copy=False)

        # Convolve each chunk
        convolve1d = partial(
            cf_convolve1d, window=window, axis=iaxis, origin=origin
        )

        dx = dx.map_overlap(
            convolve1d,
            depth={iaxis: depth},
            boundary=boundary,
            trim=True,
            meta=np.array((), dtype=float),
        )

        d._set_dask(dx, reset_mask_hardness=True)

        return d

    @daskified(_DASKIFIED_VERBOSE)
    @_inplace_enabled(default=False)
    def cumsum(
        self,
        axis=None,
        masked_as_zero=False,
        method="sequential",
        inplace=False,
    ):
        """Return the data cumulatively summed along the given axis.

        .. versionadded:: 3.0.0

        .. seealso:: `diff`, `sum`

        :Parameters:

            axis: `int`, optional
                Select the axis over which the cumulative sums are to
                be calculated. By default the cumulative sum is
                computed over the flattened array.

            method: `str`, optional
                Choose which method to use to perform the cumulative
                sum. See `dask.array.cumsum` for details.

                .. versionadded:: TODODASK

            {{inplace: `bool`, optional}}

                .. versionadded:: 3.3.0

            masked_as_zero: deprecated at version TODODASK
                See the examples for the new behaviour when there are
                masked values.

        :Returns:

             `Data` or `None`
                The data with the cumulatively summed axis, or `None`
                if the operation was in-place.

        **Examples**

        >>> d = cf.Data(numpy.arange(12).reshape(3, 4))
        >>> print(d.array)
        [[ 0  1  2  3]
         [ 4  5  6  7]
         [ 8  9 10 11]]
        >>> print(d.cumsum().array)
        [ 0  1  3  6 10 15 21 28 36 45 55 66]
        >>> print(d.cumsum(axis=0).array)
        [[ 0  1  2  3]
         [ 4  6  8 10]
         [12 15 18 21]]
        >>> print(d.cumsum(axis=1).array)
        [[ 0  1  3  6]
         [ 4  9 15 22]
         [ 8 17 27 38]]

        >>> d[0, 0] = cf.masked
        >>> d[1, [1, 3]] = cf.masked
        >>> d[2, 0:2] = cf.masked
        >>> print(d.array)
        [[-- 1 2 3]
         [4 -- 6 --]
         [-- -- 10 11]]
        >>> print(d.cumsum(axis=0).array)
        [[-- 1 2 3]
         [4 -- 8 --]
         [-- -- 18 14]]
        >>> print(d.cumsum(axis=1).array)
        [[-- 1 3 6]
         [4 -- 10 --]
         [-- -- 10 21]]

        """
        if masked_as_zero:
            _DEPRECATION_ERROR_KWARGS(
                self,
                "cumsum",
                {"masked_as_zero": None},
                message="",
                version="TODODASK",
                removed_at="5.0.0",
            )  # pragma: no cover

        d = _inplace_enabled_define_and_cleanup(self)

        dx = d.to_dask_array()
        dx = dx.cumsum(axis=axis, method=method)

        # Note: The dask cumsum method resets the mask hardness to the
        #       numpy default, so we need to reset the mask hardness
        #       during _set_dask.
        d._set_dask(dx, reset_mask_hardness=True)

        return d

    @daskified(_DASKIFIED_VERBOSE)
    @_inplace_enabled(default=False)
    def rechunk(
        self,
        chunks=_DEFAULT_CHUNKS,
        threshold=None,
        block_size_limit=None,
        balance=False,
        inplace=False,
    ):
        """Change the chunk structure of the data.

        .. versionadded:: TODODASK

        .. seealso:: `chunks`, `dask.array.rechunk`

        :Parameters:

            {{chunks: `int`, `tuple`, `dict` or `str`, optional}}

            threshold: `int`, optional
                The graph growth factor under which we don't bother
                introducing an intermediate step. See
                `dask.array.rechunk` for details.

            block_size_limit: `int`, optional
                The maximum block size (in bytes) we want to produce,
                as defined by the `cf.chunksize` function.

            balance: `bool`, optional
                If True, try to make each chunk the same size. By
                default this is not attempted.

                This means ``balance=True`` will remove any small
                leftover chunks, so using ``d.rechunk(chunks=len(d) //
                N, balance=True)`` will almost certainly result in
                ``N`` chunks.

        :Returns:

            `Data` or `None`
                The rechunked data, or `None` if the operation was
                in-place.

        **Examples**

        >>> x = cf.Data.ones((1000, 1000), chunks=(100, 100))

        Specify uniform chunk sizes with a tuple

        >>> y = x.rechunk((1000, 10))

        Or chunk only specific dimensions with a dictionary

        >>> y = x.rechunk({0: 1000})

        Use the value ``-1`` to specify that you want a single chunk
        along a dimension or the value ``"auto"`` to specify that dask
        can freely rechunk a dimension to attain blocks of a uniform
        block size.

        >>> y = x.rechunk({0: -1, 1: 'auto'}, block_size_limit=1e8)

        If a chunk size does not divide the dimension then rechunk
        will leave any unevenness to the last chunk.

        >>> x.rechunk(chunks=(400, -1)).chunks
        ((400, 400, 200), (1000,))

        However if you want more balanced chunks, and don't mind
        `dask` choosing a different chunksize for you then you can use
        the ``balance=True`` option.

        >>> x.rechunk(chunks=(400, -1), balance=True).chunks
        ((500, 500), (1000,))

        """
        d = _inplace_enabled_define_and_cleanup(self)

<<<<<<< HEAD
        dx = d.to_dask_array()
=======
        dx = d.get_dask(copy=False)
>>>>>>> 67d733de
        dx = dx.rechunk(chunks, threshold, block_size_limit, balance)
        d._set_dask(dx, delete_source=False, reset_mask_hardness=False)

        return d

    @daskified(_DASKIFIED_VERBOSE)
    @_inplace_enabled(default=False)
    def _asdatetime(self, inplace=False):
        """Change the internal representation of data array elements
        from numeric reference times to datetime-like objects.

        If the calendar has not been set then the default CF calendar will
        be used and the units' and the `calendar` attribute will be
        updated accordingly.

        If the internal representations are already datetime-like objects
        then no change occurs.

        .. versionadded:: 1.3

        .. seealso:: `_asreftime`, `_isdatetime`

        :Parameters:

            {{inplace: `bool`, optional}}

            {{i: deprecated at version 3.0.0}}

        :Returns:

            `Data` or `None`

        **Examples**

        >>> d = cf.Data([[1.93, 5.17]], "days since 2000-12-29")
        >>> e = d._asdatetime()
        >>> print(e.array)
        [[cftime.DatetimeGregorian(2000, 12, 30, 22, 19, 12, 0, has_year_zero=False)
          cftime.DatetimeGregorian(2001, 1, 3, 4, 4, 48, 0, has_year_zero=False)]]
        >>> f = e._asreftime()
        >>> print(f.array)
        [[1.93 5.17]]

        """
        d = _inplace_enabled_define_and_cleanup(self)

        units = d.Units
        if not units.isreftime:
            raise ValueError(
                f"Can't convert {units!r} values to date-time objects"
            )

        if not d._isdatetime():
            d._map_blocks(cf_rt2dt, units=units, dtype=object)

        return d

    @daskified(_DASKIFIED_VERBOSE)
    def _isdatetime(self):
        """True if the internal representation is a datetime object."""
        return self.dtype.kind == "O" and self.Units.isreftime

    @daskified(_DASKIFIED_VERBOSE)
    @_inplace_enabled(default=False)
    def _asreftime(self, inplace=False):
        """Change the internal representation of data array elements
        from datetime-like objects to numeric reference times.

        If the calendar has not been set then the default CF calendar will
        be used and the units' and the `calendar` attribute will be
        updated accordingly.

        If the internal representations are already numeric reference
        times then no change occurs.

        .. versionadded:: 1.3

        .. seealso:: `_asdatetime`, `_isdatetime`

        :Parameters:

            {{inplace: `bool`, optional}}

        :Returns:

            `Data` or `None`

        **Examples**

        >>> d = cf.Data([[1.93, 5.17]], "days since 2000-12-29")
        >>> e = d._asdatetime()
        >>> print(e.array)
        [[cftime.DatetimeGregorian(2000, 12, 30, 22, 19, 12, 0, has_year_zero=False)
          cftime.DatetimeGregorian(2001, 1, 3, 4, 4, 48, 0, has_year_zero=False)]]
        >>> f = e._asreftime()
        >>> print(f.array)
        [[1.93 5.17]]

        """
        d = _inplace_enabled_define_and_cleanup(self)

        units = d.Units
        if not units.isreftime:
            raise ValueError(
                f"Can't convert {units!r} values to numeric reference times"
            )

        if d._isdatetime():
            d._map_blocks(cf_dt2rt, units=units, dtype=float)

        return d

    def _combined_units(self, data1, method, inplace):
        """Combines by given method the data's units with other units.

        :Parameters:

            data1: `Data`

            method: `str`

            {{inplace: `bool`, optional}}

        :Returns:

            `Data` or `None`, `Data` or `None`, `Units`

        **Examples:**

        >>> d._combined_units(e, '__sub__')
        >>> d._combined_units(e, '__imul__')
        >>> d._combined_units(e, '__irdiv__')
        >>> d._combined_units(e, '__lt__')
        >>> d._combined_units(e, '__rlshift__')
        >>> d._combined_units(e, '__iand__')

        """
        method_type = method[-5:-2]

        data0 = self

        units0 = data0.Units
        units1 = data1.Units

        if not units0 and not units1:
            return data0, data1, units0
        if (
            units0.isreftime
            and units1.isreftime
            and not units0.equivalent(units1)
        ):
            # Both are reference_time, but have non-equivalent
            # calendars
            if units0._canonical_calendar and not units1._canonical_calendar:
                data1 = data1._asdatetime()
                data1.override_units(units0, inplace=True)
                data1._asreftime(inplace=True)
                units1 = units0
            elif units1._canonical_calendar and not units0._canonical_calendar:
                if not inplace:
                    inplace = True
                    data0 = data0.copy()
                data0._asdatetime(inplace=True)
                data0.override_units(units1, inplace=True)
                data0._asreftime(inplace=True)
                units0 = units1
        # --- End: if

        if method_type in ("_eq", "_ne", "_lt", "_le", "_gt", "_ge"):
            # ---------------------------------------------------------
            # Operator is one of ==, !=, >=, >, <=, <
            # ---------------------------------------------------------
            if units0.equivalent(units1):
                # Units are equivalent
                if not units0.equals(units1):
                    data1 = data1.copy()
                    data1.Units = units0
                return data0, data1, _units_None
            elif not units1 or not units0:
                # At least one of the units is undefined
                return data0, data1, _units_None
            else:
                raise ValueError(
                    "Can't compare {0!r} to {1!r}".format(units0, units1)
                )
        # --- End: if

        # still here?
        if method_type in ("and", "_or", "ior", "ror", "xor", "ift"):
            # ---------------------------------------------------------
            # Operation is one of &, |, ^, >>, <<
            # ---------------------------------------------------------
            if units0.equivalent(units1):
                # Units are equivalent
                if not units0.equals(units1):
                    data1 = data1.copy()
                    data1.Units = units0
                return data0, data1, units0
            elif not units1:
                # units1 is undefined
                return data0, data1, units0
            elif not units0:
                # units0 is undefined
                return data0, data1, units1
            else:
                # Both units are defined and not equivalent
                raise ValueError(
                    "Can't operate with {} on data with {!r} to {!r}".format(
                        method, units0, units1
                    )
                )
        # --- End: if

        # Still here?
        if units0.isreftime:
            # ---------------------------------------------------------
            # units0 is reference time
            # ---------------------------------------------------------
            if method_type == "sub":
                if units1.isreftime:
                    if units0.equivalent(units1):
                        # Equivalent reference_times: the output units
                        # are time
                        if not units0.equals(units1):
                            data1 = data1.copy()
                            data1.Units = units0
                        return data0, data1, Units(_ut_unit=units0._ut_unit)
                    else:
                        # Non-equivalent reference_times: raise an
                        # exception
                        getattr(units0, method)(units1)
                elif units1.istime:
                    # reference_time minus time: the output units are
                    # reference_time
                    time0 = Units(_ut_unit=units0._ut_unit)
                    if not units1.equals(time0):
                        data1 = data1.copy()
                        data1.Units = time0
                    return data0, data1, units0
                elif not units1:
                    # reference_time minus no_units: the output units
                    # are reference_time
                    return data0, data1, units0
                else:
                    # reference_time minus something not yet accounted
                    # for: raise an exception
                    getattr(units0, method)(units1)

            elif method_type in ("add", "mul", "div", "mod"):
                if units1.istime:
                    # reference_time plus regular_time: the output
                    # units are reference_time
                    time0 = Units(_ut_unit=units0._ut_unit)
                    if not units1.equals(time0):
                        data1 = data1.copy()
                        data1.Units = time0
                    return data0, data1, units0
                elif not units1:
                    # reference_time plus no_units: the output units
                    # are reference_time
                    return data0, data1, units0
                else:
                    # reference_time plus something not yet accounted
                    # for: raise an exception
                    getattr(units0, method)(units1)

            else:
                # Raise an exception
                getattr(units0, method)(units1)

        elif units1.isreftime:
            # ---------------------------------------------------------
            # units1 is reference time
            # ---------------------------------------------------------
            if method_type == "add":
                if units0.istime:
                    # Time plus reference_time: the output units are
                    # reference_time
                    time1 = Units(_ut_unit=units1._ut_unit)
                    if not units0.equals(time1):
                        if not inplace:
                            data0 = data0.copy()
                        data0.Units = time1
                    return data0, data1, units1
                elif not units0:
                    # No_units plus reference_time: the output units
                    # are reference_time
                    return data0, data1, units1
                else:
                    # Raise an exception
                    getattr(units0, method)(units1)
        # --- End: if

        # Still here?
        if method_type in ("mul", "div"):
            # ---------------------------------------------------------
            # Method is one of *, /, //
            # ---------------------------------------------------------
            if not units1:
                # units1 is undefined
                return data0, data1, getattr(units0, method)(_units_1)
            elif not units0:
                # units0 is undefined
                return data0, data1, getattr(_units_1, method)(units1)
                #  !!!!!!! units0*units0 YOWSER
            else:
                # Both units are defined (note: if the units are
                # noncombinable then this will raise an exception)
                return data0, data1, getattr(units0, method)(units1)
        # --- End: if

        # Still here?
        if method_type in ("sub", "add", "mod"):
            # ---------------------------------------------------------
            # Operator is one of +, -
            # ---------------------------------------------------------
            if units0.equivalent(units1):
                # Units are equivalent
                if not units0.equals(units1):
                    data1 = data1.copy()
                    data1.Units = units0
                return data0, data1, units0
            elif not units1:
                # units1 is undefined
                return data0, data1, units0
            elif not units0:
                # units0 is undefined
                return data0, data1, units1
            else:
                # Both units are defined and not equivalent (note: if
                # the units are noncombinable then this will raise an
                # exception)
                return data0, data1, getattr(units0, method)(units1)
        # --- End: if

        # Still here?
        if method_type == "pow":
            if method == "__rpow__":
                # -----------------------------------------------------
                # Operator is __rpow__
                # -----------------------------------------------------
                if not units1:
                    # units1 is undefined
                    if not units0:
                        # units0 is undefined
                        return data0, data1, _units_None
                    elif units0.isdimensionless:
                        # units0 is dimensionless
                        if not units0.equals(_units_1):
                            if not inplace:
                                data0 = data0.copy()
                            data0.Units = _units_1

                        return data0, data1, _units_None
                elif units1.isdimensionless:
                    # units1 is dimensionless
                    if not units1.equals(_units_1):
                        data1 = data1.copy()
                        data1.Units = _units_1

                    if not units0:
                        # units0 is undefined
                        return data0, data1, _units_1
                    elif units0.isdimensionless:
                        # units0 is dimensionless
                        if not units0.equals(_units_1):
                            if not inplace:
                                data0 = data0.copy()
                            data0.Units = _units_1

                        return data0, data1, _units_1
                else:
                    # units1 is defined and is not dimensionless
                    if data0._size > 1:
                        raise ValueError(
                            "Can only raise units to the power of a single "
                            "value at a time. Asking to raise to the power of "
                            "{}".format(data0)
                        )

                    if not units0:
                        # Check that the units are not shifted, as
                        # raising this to a power is a nonlinear
                        # operation
                        p = data0.datum(0)
                        if units0 != (units0 ** p) ** (1.0 / p):
                            raise ValueError(
                                "Can't raise shifted units {!r} to the "
                                "power {}".format(units0, p)
                            )

                        return data0, data1, units1 ** p
                    elif units0.isdimensionless:
                        # units0 is dimensionless
                        if not units0.equals(_units_1):
                            if not inplace:
                                data0 = data0.copy()
                            data0.Units = _units_1

                        # Check that the units are not shifted, as
                        # raising this to a power is a nonlinear
                        # operation
                        p = data0.datum(0)
                        if units0 != (units0 ** p) ** (1.0 / p):
                            raise ValueError(
                                "Can't raise shifted units {!r} to the "
                                "power {}".format(units0, p)
                            )

                        return data0, data1, units1 ** p
                # --- End: if

                # This will deliberately raise an exception
                units1 ** units0
            else:
                # -----------------------------------------------------
                # Operator is __pow__
                # -----------------------------------------------------
                if not units0:
                    # units0 is undefined
                    if not units1:
                        # units0 is undefined
                        return data0, data1, _units_None
                    elif units1.isdimensionless:
                        # units0 is dimensionless
                        if not units1.equals(_units_1):
                            data1 = data1.copy()
                            data1.Units = _units_1

                        return data0, data1, _units_None
                elif units0.isdimensionless:
                    # units0 is dimensionless
                    if not units0.equals(_units_1):
                        if not inplace:
                            data0 = data0.copy()
                        data0.Units = _units_1

                    if not units1:
                        # units1 is undefined
                        return data0, data1, _units_1
                    elif units1.isdimensionless:
                        # units1 is dimensionless
                        if not units1.equals(_units_1):
                            data1 = data1.copy()
                            data1.Units = _units_1

                        return data0, data1, _units_1
                else:
                    # units0 is defined and is not dimensionless
                    if data1._size > 1:
                        raise ValueError(
                            "Can only raise units to the power of a single "
                            "value at a time. Asking to raise to the power of "
                            "{}".format(data1)
                        )

                    if not units1:
                        # Check that the units are not shifted, as
                        # raising this to a power is a nonlinear
                        # operation
                        p = data1.datum(0)
                        if units0 != (units0 ** p) ** (1.0 / p):
                            raise ValueError(
                                "Can't raise shifted units {!r} to the "
                                "power {}".format(units0, p)
                            )

                        return data0, data1, units0 ** p
                    elif units1.isdimensionless:
                        # units1 is dimensionless
                        if not units1.equals(_units_1):
                            data1 = data1.copy()
                            data1.Units = _units_1

                        # Check that the units are not shifted, as
                        # raising this to a power is a nonlinear
                        # operation
                        p = data1.datum(0)
                        if units0 != (units0 ** p) ** (1.0 / p):
                            raise ValueError(
                                "Can't raise shifted units {!r} to the "
                                "power {}".format(units0, p)
                            )

                        return data0, data1, units0 ** p
                # --- End: if

                # This will deliberately raise an exception
                units0 ** units1
            # --- End: if
        # --- End: if

        # Still here?
        raise ValueError(
            "Can't operate with {} on data with {!r} to {!r}".format(
                method, units0, units1
            )
        )

    def _binary_operation(self, other, method):
        """Implement binary arithmetic and comparison operations with
        the numpy broadcasting rules.

        It is called by the binary arithmetic and comparison
        methods, such as `__sub__`, `__imul__`, `__rdiv__`, `__lt__`, etc.

        .. seealso:: `_unary_operation`

        :Parameters:

            other:
                The object on the right hand side of the operator.

            method: `str`
                The binary arithmetic or comparison method name (such as
                ``'__imul__'`` or ``'__ge__'``).

        :Returns:

            `Data`
                A new data object, or if the operation was in place, the
                same data object.

        **Examples:**

        >>> d = cf.Data([0, 1, 2, 3])
        >>> e = cf.Data([1, 1, 3, 4])

        >>> f = d._binary_operation(e, '__add__')
        >>> print(f.array)
        [1 2 5 7]

        >>> e = d._binary_operation(e, '__lt__')
        >>> print(e.array)
        [ True False  True  True]

        >>> d._binary_operation(2, '__imul__')
        >>> print(d.array)
        [0 2 4 6]

        """
        inplace = method[2] == "i"
        method_type = method[-5:-2]

        # ------------------------------------------------------------
        # Ensure that other is an independent Data object
        # ------------------------------------------------------------
        if getattr(other, "_NotImplemented_RHS_Data_op", False):
            # Make sure that
            return NotImplemented

        elif not isinstance(other, self.__class__):
            if (
                isinstance(other, cftime.datetime)
                and other.calendar == ""
                and self.Units.isreftime
            ):
                other = cf_dt(
                    other,
                    # .timetuple()[0:6], microsecond=other.microsecond,
                    calendar=getattr(self.Units, "calendar", "standard"),
                )
            elif other is None:
                # Can't sensibly initialize a Data object from a bare
                # `None` (issue #281)
                other = np.array(None, dtype=object)

            other = type(self).asdata(other)

        data0 = self.copy()

        data0, other, new_Units = data0._combined_units(other, method, True)

        # ------------------------------------------------------------
        # Bring other into memory, if appropriate.
        # ------------------------------------------------------------
        other.to_memory()

        # ------------------------------------------------------------
        # Find which dimensions need to be broadcast in one or other
        # of the arrays.
        #
        # Method:
        #
        #   For each common dimension, the 'broadcast_indices' list
        #   will have a value of None if there is no broadcasting
        #   required (i.e. the two arrays have the same size along
        #   that dimension) or a value of slice(None) if broadcasting
        #   is required (i.e. the two arrays have the different sizes
        #   along that dimension and one of the sizes is 1).
        #
        #   Example:
        #
        #     If c.shape is (7,1,6,1,5) and d.shape is (6,4,1) then
        #     broadcast_indices will be
        #     [None,slice(None),slice(None)].
        #
        #     The indices to d which correspond to a partition of c,
        #     are the relevant subset of partition.indices updated
        #     with the non None elements of the broadcast_indices
        #     list.
        #
        #     In this example, if a partition of c were to have a
        #     partition.indices value of (slice(0,3), slice(0,1),
        #     slice(2,4), slice(0,1), slice(0,5)), then the relevant
        #     subset of these is partition.indices[2:] and the
        #     corresponding indices to d are (slice(2,4), slice(None),
        #     slice(None))
        #
        # ------------------------------------------------------------
        data0_shape = data0._shape
        data1_shape = other._shape

        if data0_shape == data1_shape:
            # self and other have the same shapes
            broadcasting = False

            align_offset = 0

            new_shape = data0_shape
            new_ndim = data0._ndim
            new_axes = data0._axes
            new_size = data0._size

        else:
            # self and other have different shapes
            broadcasting = True

            data0_ndim = data0._ndim
            data1_ndim = other._ndim

            align_offset = data0_ndim - data1_ndim
            if align_offset >= 0:
                # self has at least as many axes as other
                shape0 = data0_shape[align_offset:]
                shape1 = data1_shape

                new_shape = data0_shape[:align_offset]
                new_ndim = data0_ndim
                new_axes = data0._axes
            else:
                # other has more axes than self
                align_offset = -align_offset
                shape0 = data0_shape
                shape1 = data1_shape[align_offset:]

                new_shape = data1_shape[:align_offset]
                new_ndim = data1_ndim
                if not data0_ndim:
                    new_axes = other._axes
                else:
                    new_axes = []
                    existing_axes = self._all_axis_names()
                    for n in new_shape:
                        axis = new_axis_identifier(existing_axes)
                        existing_axes.append(axis)
                        new_axes.append(axis)
                    # --- End: for
                    new_axes += data0._axes
                # --- End: for

                align_offset = 0
            # --- End: if

            broadcast_indices = []
            for a, b in zip(shape0, shape1):
                if a == b:
                    new_shape += (a,)
                    broadcast_indices.append(None)
                    continue

                # Still here?
                if a > 1 and b == 1:
                    new_shape += (a,)
                elif b > 1 and a == 1:
                    new_shape += (b,)
                else:
                    raise ValueError(
                        "Can't broadcast shape {} against shape {}".format(
                            data1_shape, data0_shape
                        )
                    )

                broadcast_indices.append(slice(None))

            new_size = reduce(mul, new_shape, 1)

            dummy_location = [None] * new_ndim
        # ---End: if

        new_flip = []

        # ------------------------------------------------------------
        # Create a Data object which just contains the metadata for
        # the result. If we're doing a binary arithmetic operation
        # then result will get filled with data and returned. If we're
        # an augmented arithmetic assignment then we'll update self
        # with this new metadata.
        # ------------------------------------------------------------

        result = data0.copy()
        result._shape = new_shape
        result._ndim = new_ndim
        result._size = new_size
        result._axes = new_axes

        # ------------------------------------------------------------
        # Set the data-type of the result
        # ------------------------------------------------------------
        if method_type in ("_eq", "_ne", "_lt", "_le", "_gt", "_ge"):
            new_dtype = np.dtype(bool)
            rtol = self._rtol
            atol = self._atol
        else:
            if "true" in method:
                new_dtype = np.dtype(float)
            elif not inplace:
                new_dtype = np.result_type(data0.dtype, other.dtype)
            else:
                new_dtype = data0.dtype
        # --- End: if

        # ------------------------------------------------------------
        # Set flags to control whether or not the data of result and
        # self should be kept in memory
        # ------------------------------------------------------------
        config = data0.partition_configuration(readonly=not inplace)

        original_numpy_seterr = np.seterr(**_seterr)

        # Think about dtype, here.

        for partition_r, partition_s in zip(
            result.partitions.matrix.flat, data0.partitions.matrix.flat
        ):

            partition_s.open(config)

            indices = partition_s.indices

            array0 = partition_s.array

            if broadcasting:
                indices = tuple(
                    [
                        (index if not broadcast_index else broadcast_index)
                        for index, broadcast_index in zip(
                            indices[align_offset:], broadcast_indices
                        )
                    ]
                )
                indices = (Ellipsis,) + indices

            array1 = other[indices].array

            # UNRESOLVED ISSUE: array1 could be much larger than the
            # chunk size.

            if not inplace:
                partition = partition_r
                partition.update_inplace_from(partition_s)
            else:
                partition = partition_s

            # --------------------------------------------------------
            # Do the binary operation on this partition's data
            # --------------------------------------------------------
            try:
                if method == "__eq__":  # and data0.Units.isreftime:
                    array0 = _numpy_isclose(
                        array0, array1, rtol=rtol, atol=atol
                    )
                elif method == "__ne__":
                    array0 = ~_numpy_isclose(
                        array0, array1, rtol=rtol, atol=atol
                    )
                else:
                    array0 = getattr(array0, method)(array1)

            except FloatingPointError as error:
                # Floating point point errors have been trapped
                if _mask_fpe[0]:
                    # Redo the calculation ignoring the errors and
                    # then set invalid numbers to missing data
                    np.seterr(**_seterr_raise_to_ignore)
                    array0 = getattr(array0, method)(array1)
                    array0 = np.ma.masked_invalid(array0, copy=False)
                    np.seterr(**_seterr)
                else:
                    # Raise the floating point error exception
                    raise FloatingPointError(error)
            except TypeError as error:
                if inplace:
                    raise TypeError(
                        "Incompatible result data-type ({0!r}) for "
                        "in-place {1!r} arithmetic".format(
                            np.result_type(array0.dtype, array1.dtype).name,
                            array0.dtype.name,
                        )
                    )
                else:
                    raise TypeError(error)
            # --- End: try

            if array0 is NotImplemented:
                array0 = np.zeros(partition.shape, dtype=bool)
            elif not array0.ndim and not isinstance(array0, np.ndarray):
                array0 = np.asanyarray(array0)

            if not inplace:
                p_datatype = array0.dtype
                if new_dtype != p_datatype:
                    new_dtype = np.result_type(p_datatype, new_dtype)

            partition.subarray = array0
            partition.Units = new_Units
            partition.axes = new_axes
            partition.flip = new_flip
            partition.part = []

            if broadcasting:
                partition.location = dummy_location
                partition.shape = list(array0.shape)

            partition._original = None
            partition._write_to_disk = False
            partition.close(units=new_Units)

            if not inplace:
                partition_s.close()
        # --- End: for

        # Reset numpy.seterr
        np.seterr(**original_numpy_seterr)

        source = result.source(None)
        if source is not None and source.get_compression_type():
            result._del_Array(None)

        if not inplace:
            result._Units = new_Units
            result.dtype = new_dtype
            result._flip(new_flip)

            if broadcasting:
                result.partitions.set_location_map(result._axes)

            if method_type in ("_eq", "_ne", "_lt", "_le", "_gt", "_ge"):
                result.override_units(Units(), inplace=True)

            return result
        else:
            # Update the metadata for the new master array in place
            data0._shape = new_shape
            data0._ndim = new_ndim
            data0._size = new_size
            data0._axes = new_axes
            data0._flip(new_flip)
            data0._Units = new_Units
            data0.dtype = new_dtype

            if broadcasting:
                data0.partitions.set_location_map(new_axes)

            self.__dict__ = data0.__dict__

            return self

    def _parse_indices(self, *args, **kwargs):
        """'cf.Data._parse_indices' is not available.

        Use function `cf.parse_indices` instead.

        """
        raise NotImplementedError(
            "'cf.Data._parse_indices' is not available. "
            "Use function 'cf.parse_indices' instead."
        )

    def _set_subspace(self, *args, **kwargs):
        """'cf.Data._set_subspace' is unavailable."""
        raise NotImplementedError("'cf.Data._set_subspace' is unavailable.")

    @classmethod
    def concatenate(cls, data, axis=0, _preserve=True):
        """Join a sequence of data arrays together.

        :Parameters:

            data: sequence of `Data`
                The data arrays to be concatenated. Concatenation is
                carried out in the order given. Each data array must have
                equivalent units and the same shape, except in the
                concatenation axis. Note that scalar arrays are treated as
                if they were one dimensional.

            axis: `int`, optional
                The axis along which the arrays will be joined. The
                default is 0. Note that scalar arrays are treated as if
                they were one dimensional.

            _preserve: `bool`, optional
                If False then the time taken to do the concatenation is
                reduced at the expense of changing the input data arrays
                given by the *data* parameter in place and **these in
                place changes will render the input data arrays
                unusable**. Therefore, only set to False if it is 100%
                certain that the input data arrays will not be accessed
                again. By default the input data arrays are preserved.

        :Returns:

            `Data`
                The concatenated data.

        **Examples:**

        >>> d = cf.Data([[1, 2], [3, 4]], 'km')
        >>> e = cf.Data([[5.0, 6.0]], 'metre')
        >>> f = cf.Data.concatenate((d, e))
        >>> print(f.array)
        [[ 1.     2.   ]
         [ 3.     4.   ]
         [ 0.005  0.006]]
        >>> f.equals(cf.Data.concatenate((d, e), axis=-2))
        True

        >>> e = cf.Data([[5.0], [6.0]], 'metre')
        >>> f = cf.Data.concatenate((d, e), axis=1)
        >>> print(f.array)
        [[ 1.     2.     0.005]
         [ 3.     4.     0.006]]

        >>> d = cf.Data(1, 'km')
        >>> e = cf.Data(50.0, 'metre')
        >>> f = cf.Data.concatenate((d, e))
        >>> print(f.array)
        [ 1.    0.05]

        >>> e = cf.Data([50.0, 75.0], 'metre')
        >>> f = cf.Data.concatenate((d, e))
        >>> print(f.array)
        [ 1.     0.05   0.075]

        """
        data = tuple(data)
        if len(data) < 2:
            raise ValueError(
                "Can't concatenate: Must provide at least two data arrays"
            )

        data0 = data[0]
        data = data[1:]

        if _preserve:
            data0 = data0.copy()
        else:
            # If data0 appears more than once in the input data arrays
            # then we need to copy it
            for d in data:
                if d is data0:
                    data0 = data0.copy()
                    break
        # --- End: if

        # Turn a scalar array into a 1-d array
        ndim = data0._ndim
        if not ndim:
            data0.insert_dimension(inplace=True)
            ndim = 1

        # ------------------------------------------------------------
        # Check that the axis, shapes and units of all of the input
        # data arrays are consistent
        # ------------------------------------------------------------
        if axis < 0:
            axis += ndim
        if not 0 <= axis < ndim:
            raise ValueError(
                "Can't concatenate: Invalid axis specification: Expected "
                "-{0}<=axis<{0}, got axis={1}".format(ndim, axis)
            )

        shape0 = data0._shape
        units0 = data0.Units
        axis_p1 = axis + 1
        for data1 in data:
            shape1 = data1._shape
            if (
                shape0[axis_p1:] != shape1[axis_p1:]
                or shape0[:axis] != shape1[:axis]
            ):
                raise ValueError(
                    "Can't concatenate: All the input array axes except "
                    "for the concatenation axis must have the same size"
                )

            if not units0.equivalent(data1.Units):
                raise ValueError(
                    "Can't concatenate: All the input arrays must have "
                    "equivalent units"
                )
        # --- End: for

        for i, data1 in enumerate(data):
            if _preserve:
                data1 = data1.copy()
            else:
                # If data1 appears more than once in the input data
                # arrays then we need to copy it
                for d in data[i + 1 :]:
                    if d is data1:
                        data1 = data1.copy()
                        break
            # --- End: if

            # Turn a scalar array into a 1-d array
            if not data1._ndim:
                data1.insert_dimension(inplace=True)

            shape1 = data1._shape

            # ------------------------------------------------------------
            # 1. Make sure that the internal names of the axes match
            # ------------------------------------------------------------
            axis_map = {}
            if data1._pmsize < data0._pmsize:
                for axis1, axis0 in zip(data1._axes, data0._axes):
                    axis_map[axis1] = axis0

                data1._change_axis_names(axis_map)
            else:
                for axis1, axis0 in zip(data1._axes, data0._axes):
                    axis_map[axis0] = axis1

                data0._change_axis_names(axis_map)
            # --- End: if

            # ------------------------------------------------------------
            # Find the internal name of the concatenation axis
            # ------------------------------------------------------------
            Paxis = data0._axes[axis]

            # ------------------------------------------------------------
            # 2. Make sure that the aggregating axis is an axis of the
            #    partition matrix of both arrays and that the partition
            #    matrix axes are the same in both arrays (although, for
            #    now, they may have different orders)
            #
            # Note:
            #
            # a) This may involve adding new partition matrix axes to
            #    either or both of data0 and data1.
            #
            # b) If the aggregating axis needs to be added it is inserted
            #    as the outer (slowest varying) axis to reduce the
            #    likelihood of having to (expensively) transpose the
            #    partition matrix.
            # ------------------------------------------------------------
            for f, g in zip((data0, data1), (data1, data0)):

                g_pmaxes = g.partitions.axes
                if Paxis in g_pmaxes:
                    g_pmaxes = g_pmaxes[:]
                    g_pmaxes.remove(Paxis)

                f_partitions = f.partitions
                f_pmaxes = f_partitions.axes
                for pmaxis in g_pmaxes[::-1] + [Paxis]:
                    if pmaxis not in f_pmaxes:
                        f_partitions.insert_dimension(pmaxis, inplace=True)

            #                if Paxis not in f_partitions.axes:
            #                    f_partitions.insert_dimension(Paxis, inplace=True)
            # --- End: for

            # ------------------------------------------------------------
            # 3. Make sure that aggregating axis is the outermost (slowest
            #    varying) axis of the partition matrix of data0
            # ------------------------------------------------------------
            ipmaxis = data0.partitions.axes.index(Paxis)
            if ipmaxis:
                data0.partitions.swapaxes(ipmaxis, 0, inplace=True)

            # ------------------------------------------------------------
            # 4. Make sure that the partition matrix axes of data1 are in
            #    the same order as those in data0
            # ------------------------------------------------------------
            pmaxes1 = data1.partitions.axes
            ipmaxes = [
                pmaxes1.index(pmaxis) for pmaxis in data0.partitions.axes
            ]
            data1.partitions.transpose(ipmaxes, inplace=True)

            # --------------------------------------------------------
            # 5. Create new partition boundaries in the partition
            #    matrices of data0 and data1 so that their partition
            #    arrays may be considered as different slices of a
            #    common, larger hyperrectangular partition array.
            #
            # Note:
            #
            # * There is no need to add any boundaries across the
            #   concatenation axis.
            # --------------------------------------------------------
            boundaries0 = data0.partition_boundaries()
            boundaries1 = data1.partition_boundaries()

            for dim in data0.partitions.axes[1:]:

                # Still here? Then see if there are any partition matrix
                # boundaries to be created for this partition dimension
                bounds0 = boundaries0[dim]
                bounds1 = boundaries1[dim]

                symmetric_diff = set(bounds0).symmetric_difference(bounds1)
                if not symmetric_diff:
                    # The partition boundaries for this partition
                    # dimension are already the same in data0 and data1
                    continue

                # Still here? Then there are some partition boundaries to
                # be created for this partition dimension in data0 and/or
                # data1.
                for f, g, bf, bg in (
                    (data0, data1, bounds0, bounds1),
                    (data1, data0, bounds1, bounds0),
                ):
                    extra_bounds = [i for i in bg if i in symmetric_diff]
                    f.add_partitions(extra_bounds, dim)
                # --- End: for
            # --- End: for

            # ------------------------------------------------------------
            # 6. Concatenate data0 and data1 partition matrices
            # ------------------------------------------------------------
            #            if data0._flip != data1._flip:
            if data0._flip() != data1._flip():
                data0._move_flip_to_partitions()
                data1._move_flip_to_partitions()

            matrix0 = data0.partitions.matrix
            matrix1 = data1.partitions.matrix

            new_pmshape = list(matrix0.shape)
            new_pmshape[0] += matrix1.shape[0]

            # Initialise an empty partition matrix with the new shape
            new_matrix = np.empty(new_pmshape, dtype=object)

            # Insert the data0 partition matrix
            new_matrix[: matrix0.shape[0]] = matrix0

            # Insert the data1 partition matrix
            new_matrix[matrix0.shape[0] :] = matrix1

            data0.partitions.matrix = new_matrix

            # Update the location map of the partition matrix of data0
            data0.partitions.set_location_map((Paxis,), (axis,))

            # ------------------------------------------------------------
            # 7. Update the size, shape and dtype of data0
            # ------------------------------------------------------------
            #    original_shape0 = data0._shape

            data0._size += data1._size

            shape0 = list(shape0)
            shape0[axis] += shape1[axis]
            data0._shape = tuple(shape0)

            dtype0 = data0.dtype
            dtype1 = data1.dtype
            if dtype0 != dtype1:
                data0.dtype = np.result_type(dtype0, dtype1)

        # ------------------------------------------------------------
        # Done
        # ------------------------------------------------------------
        return data0

    def _move_flip_to_partitions(self):
        """Reverses an axis in the sub-array of each partition.

        .. note:: This does not change the master array.

        """
        #        flip = self._flip
        flip = self._flip()
        if not flip:
            return

        for partition in self.partitions.matrix.flat:
            p_axes = partition.axes
            p_flip = partition.flip[:]
            for axis in flip:
                if axis in p_flip:
                    p_flip.remove(axis)
                elif axis in p_axes:
                    p_flip.append(axis)
            # --- End: for
            partition.flip = p_flip
        # --- End: for

        self._flip([])

    def _unary_operation(self, operation):
        """Implement unary arithmetic operations.

        It is called by the unary arithmetic methods, such as
        __abs__().

        .. seealso:: `_binary_operation`

        :Parameters:

            operation: `str`
                The unary arithmetic method name (such as "__invert__").

        :Returns:

            `Data`
                A new Data array.

        **Examples:**

        >>> d = cf.Data([[1, 2, -3, -4, -5]])

        >>> e = d._unary_operation('__abs__')
        >>> print(e.array)
        [[1 2 3 4 5]]

        >>> e = d.__abs__()
        >>> print(e.array)
        [[1 2 3 4 5]]

        >>> e = abs(d)
        >>> print(e.array)
        [[1 2 3 4 5]]

        """
        out = self.copy(array=False)

<<<<<<< HEAD
        dx = self.to_dask_array()
=======
        dx = self.get_dask(copy=False)
>>>>>>> 67d733de
        dx = getattr(operator, operation)(dx)

        out._set_dask(dx, reset_mask_hardness=False)

        return out

    def __add__(self, other):
        """The binary arithmetic operation ``+``

        x.__add__(y) <==> x+y

        """
        return self._binary_operation(other, "__add__")

    def __iadd__(self, other):
        """The augmented arithmetic assignment ``+=``

        x.__iadd__(y) <==> x+=y

        """
        return self._binary_operation(other, "__iadd__")

    def __radd__(self, other):
        """The binary arithmetic operation ``+`` with reflected
        operands.

        x.__radd__(y) <==> y+x

        """
        return self._binary_operation(other, "__radd__")

    def __sub__(self, other):
        """The binary arithmetic operation ``-``

        x.__sub__(y) <==> x-y

        """
        return self._binary_operation(other, "__sub__")

    def __isub__(self, other):
        """The augmented arithmetic assignment ``-=``

        x.__isub__(y) <==> x-=y

        """
        return self._binary_operation(other, "__isub__")

    def __rsub__(self, other):
        """The binary arithmetic operation ``-`` with reflected
        operands.

        x.__rsub__(y) <==> y-x

        """
        return self._binary_operation(other, "__rsub__")

    def __mul__(self, other):
        """The binary arithmetic operation ``*``

        x.__mul__(y) <==> x*y

        """
        return self._binary_operation(other, "__mul__")

    def __imul__(self, other):
        """The augmented arithmetic assignment ``*=``

        x.__imul__(y) <==> x*=y

        """
        return self._binary_operation(other, "__imul__")

    def __rmul__(self, other):
        """The binary arithmetic operation ``*`` with reflected
        operands.

        x.__rmul__(y) <==> y*x

        """
        return self._binary_operation(other, "__rmul__")

    def __div__(self, other):
        """The binary arithmetic operation ``/``

        x.__div__(y) <==> x/y

        """
        return self._binary_operation(other, "__div__")

    def __idiv__(self, other):
        """The augmented arithmetic assignment ``/=``

        x.__idiv__(y) <==> x/=y

        """
        return self._binary_operation(other, "__idiv__")

    def __rdiv__(self, other):
        """The binary arithmetic operation ``/`` with reflected
        operands.

        x.__rdiv__(y) <==> y/x

        """
        return self._binary_operation(other, "__rdiv__")

    def __floordiv__(self, other):
        """The binary arithmetic operation ``//``

        x.__floordiv__(y) <==> x//y

        """
        return self._binary_operation(other, "__floordiv__")

    def __ifloordiv__(self, other):
        """The augmented arithmetic assignment ``//=``

        x.__ifloordiv__(y) <==> x//=y

        """
        return self._binary_operation(other, "__ifloordiv__")

    def __rfloordiv__(self, other):
        """The binary arithmetic operation ``//`` with reflected
        operands.

        x.__rfloordiv__(y) <==> y//x

        """
        return self._binary_operation(other, "__rfloordiv__")

    def __truediv__(self, other):
        """The binary arithmetic operation ``/`` (true division)

        x.__truediv__(y) <==> x/y

        """
        return self._binary_operation(other, "__truediv__")

    def __itruediv__(self, other):
        """The augmented arithmetic assignment ``/=`` (true division)

        x.__itruediv__(y) <==> x/=y

        """
        return self._binary_operation(other, "__itruediv__")

    def __rtruediv__(self, other):
        """The binary arithmetic operation ``/`` (true division) with
        reflected operands.

        x.__rtruediv__(y) <==> y/x

        """
        return self._binary_operation(other, "__rtruediv__")

    def __pow__(self, other, modulo=None):
        """The binary arithmetic operations ``**`` and ``pow``

        x.__pow__(y) <==> x**y

        """
        if modulo is not None:
            raise NotImplementedError(
                "3-argument power not supported for {!r}".format(
                    self.__class__.__name__
                )
            )

        return self._binary_operation(other, "__pow__")

    def __ipow__(self, other, modulo=None):
        """The augmented arithmetic assignment ``**=``

        x.__ipow__(y) <==> x**=y

        """
        if modulo is not None:
            raise NotImplementedError(
                "3-argument power not supported for {!r}".format(
                    self.__class__.__name__
                )
            )

        return self._binary_operation(other, "__ipow__")

    def __rpow__(self, other, modulo=None):
        """The binary arithmetic operations ``**`` and ``pow`` with
        reflected operands.

        x.__rpow__(y) <==> y**x

        """
        if modulo is not None:
            raise NotImplementedError(
                "3-argument power not supported for {!r}".format(
                    self.__class__.__name__
                )
            )

        return self._binary_operation(other, "__rpow__")

    def __mod__(self, other):
        """The binary arithmetic operation ``%``

        x.__mod__(y) <==> x % y

        """
        return self._binary_operation(other, "__mod__")

    def __imod__(self, other):
        """The binary arithmetic operation ``%=``

        x.__imod__(y) <==> x %= y

        """
        return self._binary_operation(other, "__imod__")

    def __rmod__(self, other):
        """The binary arithmetic operation ``%`` with reflected
        operands.

        x.__rmod__(y) <==> y % x

        """
        return self._binary_operation(other, "__rmod__")

    def __eq__(self, other):
        """The rich comparison operator ``==``

        x.__eq__(y) <==> x==y

        """
        return self._binary_operation(other, "__eq__")

    def __ne__(self, other):
        """The rich comparison operator ``!=``

        x.__ne__(y) <==> x!=y

        """
        return self._binary_operation(other, "__ne__")

    def __ge__(self, other):
        """The rich comparison operator ``>=``

        x.__ge__(y) <==> x>=y

        """
        return self._binary_operation(other, "__ge__")

    def __gt__(self, other):
        """The rich comparison operator ``>``

        x.__gt__(y) <==> x>y

        """
        return self._binary_operation(other, "__gt__")

    def __le__(self, other):
        """The rich comparison operator ``<=``

        x.__le__(y) <==> x<=y

        """
        return self._binary_operation(other, "__le__")

    def __lt__(self, other):
        """The rich comparison operator ``<``

        x.__lt__(y) <==> x<y

        """
        return self._binary_operation(other, "__lt__")

    def __and__(self, other):
        """The binary bitwise operation ``&``

        x.__and__(y) <==> x&y

        """
        return self._binary_operation(other, "__and__")

    def __iand__(self, other):
        """The augmented bitwise assignment ``&=``

        x.__iand__(y) <==> x&=y

        """
        return self._binary_operation(other, "__iand__")

    def __rand__(self, other):
        """The binary bitwise operation ``&`` with reflected operands.

        x.__rand__(y) <==> y&x

        """
        return self._binary_operation(other, "__rand__")

    def __or__(self, other):
        """The binary bitwise operation ``|``

        x.__or__(y) <==> x|y

        """
        return self._binary_operation(other, "__or__")

    def __ior__(self, other):
        """The augmented bitwise assignment ``|=``

        x.__ior__(y) <==> x|=y

        """
        return self._binary_operation(other, "__ior__")

    def __ror__(self, other):
        """The binary bitwise operation ``|`` with reflected operands.

        x.__ror__(y) <==> y|x

        """
        return self._binary_operation(other, "__ror__")

    def __xor__(self, other):
        """The binary bitwise operation ``^``

        x.__xor__(y) <==> x^y

        """
        return self._binary_operation(other, "__xor__")

    def __ixor__(self, other):
        """The augmented bitwise assignment ``^=``

        x.__ixor__(y) <==> x^=y

        """
        return self._binary_operation(other, "__ixor__")

    def __rxor__(self, other):
        """The binary bitwise operation ``^`` with reflected operands.

        x.__rxor__(y) <==> y^x

        """
        return self._binary_operation(other, "__rxor__")

    def __lshift__(self, y):
        """The binary bitwise operation ``<<``

        x.__lshift__(y) <==> x<<y

        """
        return self._binary_operation(y, "__lshift__")

    def __ilshift__(self, y):
        """The augmented bitwise assignment ``<<=``

        x.__ilshift__(y) <==> x<<=y

        """
        return self._binary_operation(y, "__ilshift__")

    def __rlshift__(self, y):
        """The binary bitwise operation ``<<`` with reflected operands.

        x.__rlshift__(y) <==> y<<x

        """
        return self._binary_operation(y, "__rlshift__")

    def __rshift__(self, y):
        """The binary bitwise operation ``>>``

        x.__lshift__(y) <==> x>>y

        """
        return self._binary_operation(y, "__rshift__")

    def __irshift__(self, y):
        """The augmented bitwise assignment ``>>=``

        x.__irshift__(y) <==> x>>=y

        """
        return self._binary_operation(y, "__irshift__")

    def __rrshift__(self, y):
        """The binary bitwise operation ``>>`` with reflected operands.

        x.__rrshift__(y) <==> y>>x

        """
        return self._binary_operation(y, "__rrshift__")

    def __abs__(self):
        """The unary arithmetic operation ``abs``

        x.__abs__() <==> abs(x)

        """
        return self._unary_operation("__abs__")

    def __neg__(self):
        """The unary arithmetic operation ``-``

        x.__neg__() <==> -x

        """
        return self._unary_operation("__neg__")

    def __invert__(self):
        """The unary bitwise operation ``~``

        x.__invert__() <==> ~x

        """
        return self._unary_operation("__invert__")

    def __pos__(self):
        """The unary arithmetic operation ``+``

        x.__pos__() <==> +x

        """
        return self._unary_operation("__pos__")

    @_deprecated_kwarg_check("i")
    @_inplace_enabled(default=False)
    def _collapse(
        self,
        func,
        fpartial,
        ffinalise,
        axes=None,
        squeeze=False,
        weights=None,
        mtol=1,
        units=None,
        inplace=False,
        i=False,
        _preserve_partitions=False,
        **kwargs,
    ):
        """Collapse the data.

        :Parameters:

            func: function

            fpartial: function

            ffinalise: function

            axes: (sequence of) `int`, optional
                The axes to be collapsed. By default flattened input is
                used. Each axis is identified by its integer position. No
                axes are collapsed if *axes* is an empty sequence.

            squeeze: `bool`, optional
                If False then the axes which are collapsed are left in the
                result as axes with size 1. In this case the result will
                broadcast correctly against the original array. By default
                collapsed axes are removed.

            weights: *optional*

            {{inplace: `bool`, optional}}

            {{i: deprecated at version 3.0.0}}

            _preserve_partitions: `bool`, optional
                If True then preserve the shape of the partition matrix of
                the input data, at the expense of a much slower
                execution. By default, the partition matrix may be reduced
                (using `varray`) to considerably speed things up.

            kwargs: *optional*

        :Returns:

            `Data` or `None`

        """
        d = _inplace_enabled_define_and_cleanup(self)
        ndim = d._ndim
        self_axes = d._axes
        self_shape = d._shape

        original_self_axes = self_axes[:]

        if axes is None:
            # Collapse all axes
            axes = list(range(ndim))
            n_collapse_axes = ndim
            n_non_collapse_axes = 0
            Nmax = d._size
        elif not axes and axes != 0:
            # Collapse no axes
            if inplace:
                d = None
            return d
        else:
            # Collapse some (maybe all) axes
            axes = sorted(d._parse_axes(axes))  # , '_collapse'))
            n_collapse_axes = len(axes)
            n_non_collapse_axes = ndim - n_collapse_axes
            Nmax = 1
            for i in axes:
                Nmax *= self_shape[i]
        # --- End: if

        # -------------------------------------------------------------
        # Parse the weights.
        #
        # * Change the keys from dimension names to the integer
        #   positions of the dimensions.
        #
        # * Make sure all non-null weights are Data objects.
        # ------------------------------------------------------------
        if weights is not None:
            if not isinstance(weights, dict):
                # If the shape of the weights is not the same as the
                # shape of the data array then the weights are assumed
                # to span the collapse axes in the order in which they
                # are given
                if np.shape(weights) == self_shape:
                    weights = {tuple(self_axes): weights}
                else:
                    weights = {tuple([self_axes[i] for i in axes]): weights}

            else:
                weights = weights.copy()
                weights_axes = set()
                for key, value in tuple(weights.items()):
                    del weights[key]
                    key = d._parse_axes(key)
                    if weights_axes.intersection(key):
                        raise ValueError("Duplicate weights axis")

                    weights_axes.update(key)
                    weights[tuple([self_axes[i] for i in key])] = value
                # --- End: for

                if not weights_axes.intersection(axes):
                    # Ignore all of the weights if none of them span
                    # any collapse axes
                    weights = {}
            # --- End: if

            for key, weight in tuple(weights.items()):
                if weight is None or np.size(weight) == 1:
                    # Ignore undefined weights and size 1 weights
                    del weights[key]
                    continue

                weight_ndim = np.ndim(weight)
                if weight_ndim != len(key):
                    raise ValueError(
                        "Can't collapse: Incorrect number of weights "
                        "axes (%d != %d)" % (weight.ndim, len(key))
                    )

                if weight_ndim > ndim:
                    raise ValueError(
                        "Can't collapse: Incorrect number of weights "
                        "axes (%d > %d)" % (weight.ndim, ndim)
                    )

                for n, axis in zip(np.shape(weight), key):
                    if n != self_shape[self_axes.index(axis)]:
                        raise ValueError(
                            "Can't collapse: Incorrect weights "
                            "shape {!r}".format(np.shape(weight))
                        )
                # --- End: for

                # Convert weight to a data object, if necessary.
                weight = type(self).asdata(weight)

                if weight.dtype.char in ("S", "U"):
                    # Ignore string-valued weights
                    del weights[key]
                    continue

                weights[key] = weight
            # --- End: for
        # --- End: if

        if axes != list(range(n_non_collapse_axes, ndim)):
            transpose_iaxes = [i for i in range(ndim) if i not in axes] + axes
            d.transpose(transpose_iaxes, inplace=True)

        if weights:
            # Optimize when weights span only non-partitioned axes
            # (do this before permuting the order of the weight
            # axes to be consistent with the order of the data
            # axes)
            weights = d._collapse_optimize_weights(weights)

            # Permute the order of the weight axes to be
            # consistent with the order of the data axes
            self_axes = d._axes
            for key, w in tuple(weights.items()):
                key1 = tuple([axis for axis in self_axes if axis in key])

                if key1 != key:
                    w = w.transpose([key.index(axis) for axis in key1])

                del weights[key]
                ikey = tuple([self_axes.index(axis) for axis in key1])

                weights[ikey] = w

            # Add the weights to kwargs
            kwargs["weights"] = weights

        # If the input data array 'fits' in one chunk of memory, then
        # make sure that it has only one partition
        if (
            not _preserve_partitions
            and d._pmndim
            and d.fits_in_one_chunk_in_memory(d.dtype.itemsize)
        ):
            d.varray

        # -------------------------------------------------------------
        # Initialise the output data array
        # -------------------------------------------------------------
        new = d[(Ellipsis,) + (0,) * n_collapse_axes]

        #        new._auxiliary_mask = None
        for partition in new.partitions.matrix.flat:
            # Do this so as not to upset the ref count on the
            # parittion's of d
            del partition.subarray

        # d.to_memory()

        #        save = not new.fits_in_memory(new.dtype.itemsize)
        keep_in_memory = new.fits_in_memory(new.dtype.itemsize)

        datatype = d.dtype

        if units is None:
            new_units = new.Units
        else:
            new_units = units

        p_axes = new._axes[:n_non_collapse_axes]
        p_units = new_units

        c_slice = (slice(None),) * n_collapse_axes

        config = new.partition_configuration(
            readonly=False, auxiliary_mask=None, extra_memory=False  # DCH ??x
        )

        processed_partitions = []
        for pmindex, partition in np.ndenumerate(new.partitions.matrix):
            if partition._process_partition:
                # Only process the partition if it is flagged
                partition.open(config)

                # Save the position of the partition in the partition
                # matrix
                partition._pmindex = pmindex

                partition.axes = p_axes
                partition.flip = []
                partition.part = []
                partition.Units = p_units

                if squeeze:
                    # Note: parentheses for line continuation (not a tuple):
                    partition.location = partition.location[
                        :n_non_collapse_axes
                    ]
                    partition.shape = partition.shape[:n_non_collapse_axes]

                indices = partition.indices[:n_non_collapse_axes] + c_slice

                partition.subarray = d._collapse_subspace(
                    func,
                    fpartial,
                    ffinalise,
                    indices,
                    n_non_collapse_axes,
                    n_collapse_axes,
                    Nmax,
                    mtol,
                    _preserve_partitions=_preserve_partitions,
                    _parallelise_collapse_subspace=False,
                    **kwargs,
                )

                partition.close(keep_in_memory=keep_in_memory)

                # Add each partition to a list of processed partitions
                processed_partitions.append(partition)
            # --- End: if
        # --- End: for

        # processed_partitions contains a list of all the partitions
        # that have been processed on this rank. In the serial case
        # this is all of them and this line of code has no
        # effect. Otherwise the processed partitions from each rank
        # are distributed to every rank and processed_partitions now
        # contains all the processed partitions from every rank.
        processed_partitions = self._share_partitions(
            processed_partitions, False
        )

        # Put the processed partitions back in the partition matrix
        # according to each partitions _pmindex attribute set above.
        pm = new.partitions.matrix
        for partition in processed_partitions:
            pm[partition._pmindex] = partition

            p_datatype = partition.subarray.dtype
            if datatype != p_datatype:
                datatype = np.result_type(p_datatype, datatype)
        # --- End: for

        new._Units = new_units
        new.dtype = datatype

        if squeeze:
            new._axes = p_axes
            new._ndim = ndim - n_collapse_axes
            new._shape = new._shape[: new._ndim]
        else:
            new_axes = new._axes
            if new_axes != original_self_axes:
                iaxes = [new_axes.index(axis) for axis in original_self_axes]
                new.transpose(iaxes, inplace=True)
        # --- End: if

        # ------------------------------------------------------------
        # Update d in place and return
        # ------------------------------------------------------------
        d.__dict__ = new.__dict__

        return d

    def _collapse_subspace(
        self,
        func,
        fpartial,
        ffinalise,
        indices,
        n_non_collapse_axes,
        n_collapse_axes,
        Nmax,
        mtol,
        weights=None,
        _preserve_partitions=False,
        _parallelise_collapse_subspace=True,
        **kwargs,
    ):
        """Collapse a subspace of a data array.

        If set, *weights* and *kwargs* are passed to the function call. If
        there is a *weights* keyword argument then this should either evaluate
        to False or be a dictionary of weights for at least one of the data
        dimensions.

        :Parameters:

            func : function

            fpartial : function

            ffinalise : function

            indices: tuple
                The indices of the master array which would create the
                subspace.

            n_non_collapse_axes : int
                The number of data array axes which are not being
                collapsed. It is assumed that they are in the slowest moving
                positions.

            n_collapse_axes : int
                The number of data array axes which are being collapsed. It is
                assumed that they are in the fastest moving positions.

            weights : dict, optional

            kwargs : *optional*

        :Returns:

            `list`

        **Examples:**

        """

        ndim = self._ndim

        master_shape = self.shape

        data = self[indices]

        # If the input data array 'fits' in one chunk of memory, then
        # make sure that it has only one partition
        if (
            not _preserve_partitions
            and data._pmndim
            and data.fits_in_memory(data.dtype.itemsize)
        ):
            data.varray

        # True iff at least two, but not all, axes are to be
        # collapsed.
        reshape = 1 < n_collapse_axes < ndim

        out = None

        if n_collapse_axes == ndim:
            # All axes are to be collapsed
            kwargs.pop("axis", None)
        else:
            # At least one axis, but not all axes, are to be
            # collapsed. It is assumed that the collapse axes are in
            # the last (fastest varying) positions (-1, -2, ...). We
            # set kwargs['axis']=-1 (actually we use the +ve integer
            # equivalent of -1) if there is more then one collapse
            # axis because, in this case (i.e. reshape is True), we
            # will reshape everything.
            kwargs["axis"] = ndim - n_collapse_axes

        masked = False

        sub_samples = 0

        #        pda_args = data.pda_args(revert_to_file=True) #, readonly=True)
        config = data.partition_configuration(readonly=True)

        # Flag which partitions will be processed on this rank. If
        # _parallelise_collapse_subspace is False then all partitions
        # will be flagged for processing.
        data._flag_partitions_for_processing(_parallelise_collapse_subspace)

        for i, partition in enumerate(data.partitions.matrix.flat):
            if partition._process_partition:
                # Only process a partition if flagged
                partition.open(config)
                array = partition.array

                p_masked = partition.masked

                if p_masked:
                    masked = True
                    if array.mask.all():
                        # The array is all missing data
                        partition.close()
                        continue

                # Still here? Then there are some non-missing sub-array
                # elements.
                if weights is not None:
                    w = self._collapse_create_weights(
                        array,
                        partition.indices,
                        indices,
                        master_shape,
                        weights,
                        n_non_collapse_axes,
                        n_collapse_axes,
                    )
                    wmin = w.min()
                    if wmin < 0:
                        raise ValueError(
                            "Can't collapse with negative weights"
                        )

                    if wmin == 0:
                        # Mask the array where the weights are zero
                        array = np.ma.masked_where(w == 0, array, copy=True)
                        if array.mask.all():
                            # The array is all missing data
                            partition.close()
                            continue
                    # --- End: if

                    kwargs["weights"] = w
                # --- End: if

                partition.close()

                if reshape:
                    # At least two, but not all, axes are to be collapsed
                    # => we need to reshape the array and the weights.
                    shape = array.shape
                    ndim = array.ndim
                    new_shape = shape[:n_non_collapse_axes]
                    new_shape += (reduce(mul, shape[n_non_collapse_axes:]),)
                    array = np.reshape(array.copy(), new_shape)

                    if weights is not None:
                        w = kwargs["weights"]
                        if w.ndim < ndim:
                            # The weights span only collapse axes (as
                            # opposed to spanning all axes)
                            new_shape = (w.size,)

                        kwargs["weights"] = np.reshape(w, new_shape)
                # --- End: if

                p_out = func(array, masked=p_masked, **kwargs)

                if out is None:
                    if (
                        not _parallelise_collapse_subspace
                        and data.partitions.size == i + 1
                    ):
                        # There is exactly one partition so we are done
                        out = p_out
                        break
                    # --- End: if
                    out = fpartial(p_out)
                else:
                    out = fpartial(out, p_out)
                # --- End: if

                sub_samples += 1

            # --- End: if
        # --- End: for

        # In the case that the inner loop is not parallelised,
        # just finalise.
        out = self._collapse_finalise(
            ffinalise,
            out,
            sub_samples,
            masked,
            Nmax,
            mtol,
            data,
            n_non_collapse_axes,
        )
        #        # --- End: if

        return out

    @classmethod
    def _collapse_finalise(
        cls,
        ffinalise,
        out,
        sub_samples,
        masked,
        Nmax,
        mtol,
        data,
        n_non_collapse_axes,
    ):
        """Finalise a collapse over a data array."""
        if out is not None:
            # Finalise
            N, out = ffinalise(out, sub_samples)
            out = cls._collapse_mask(out, masked, N, Nmax, mtol)
        else:
            # no data - return all masked
            out = np.ma.masked_all(
                data.shape[:n_non_collapse_axes], data.dtype
            )

        return out

    @staticmethod
    def _collapse_mask(array, masked, N, Nmax, mtol):
        """Re-masks a masked array to reflect a collapse.

        :Parameters:

            array: numpy array

            masked: bool

            N: numpy array-like

            Nmax: int

            mtol: numpy array-like

        :Returns:

           numpy array

        """
        if masked and mtol < 1:
            x = N < (1 - mtol) * Nmax
            if x.any():
                array = np.ma.masked_where(x, array, copy=False)
        # --- End: if

        return array

    @staticmethod
    def _collapse_create_weights(
        array,
        indices,
        master_indices,
        master_shape,
        master_weights,
        n_non_collapse_axes,
        n_collapse_axes,
    ):
        """Collapse weights of an array.

        :Parameters:

            array : numpy array

            indices : tuple

            master_indices : tuple

            master_shape : tuple

            master_weights : dict

            n_non_collapse_axes : int
                The number of array axes which are not being collapsed. It
                is assumed that they are in the slowest moving positions.

            n_collapse_axes : int
                The number of array axes which are being collapsed. It is
                assumed that they are in the fastest moving positions.

        :Returns:

            `numpy array or `None`

        **Examples:**

        """
        array_shape = array.shape
        array_ndim = array.ndim

        weights_indices = []
        for master_index, index, size in zip(
            master_indices, indices, master_shape
        ):
            start, stop, step = master_index.indices(size)

            size1, mod = divmod(stop - start - 1, step)

            start1, stop1, step1 = index.indices(size1 + 1)

            size2, mod = divmod(stop1 - start1, step1)

            if mod != 0:
                size2 += 1

            start += start1 * step
            step *= step1
            stop = start + (size2 - 1) * step + 1

            weights_indices.append(slice(start, stop, step))

        base_shape = (1,) * array_ndim

        masked = False
        zero_weights = False

        weights = []
        for key, weight in master_weights.items():
            shape = list(base_shape)
            index = []
            for i in key:
                shape[i] = array_shape[i]
                index.append(weights_indices[i])

            weight = weight[tuple(index)].array

            zero_weights = zero_weights or (weight.min() <= 0)

            masked = masked or np.ma.isMA(weight)

            if weight.ndim != array_ndim:
                # Make sure that the weight has the same number of
                # dimensions as the array
                weight = weight.reshape(shape)

            weights.append(weight)

        weights_out = weights[0]

        if len(weights) > 1:
            # There are two or more weights, so create their product
            # (can't do this in-place because of broadcasting woe)
            for w in weights[1:]:
                weights_out = weights_out * w

        weights_out_shape = weights_out.shape

        if (
            not masked
            and weights_out_shape[:n_non_collapse_axes]
            == base_shape[:n_non_collapse_axes]
        ):
            # The input weights are not masked and only span collapse axes
            weights_out = weights_out.reshape(
                weights_out_shape[n_non_collapse_axes:]
            )

            if (
                weights_out_shape[n_non_collapse_axes:]
                != array_shape[n_non_collapse_axes:]
            ):
                # The input weights span some, but not all, of the
                # collapse axes, so broadcast the weights over all
                # collapse axes
                weights_out = broadcast_array(
                    weights_out, array_shape[n_non_collapse_axes:]
                )
        else:
            if weights_out_shape != array_shape:
                # Either a) The input weights span at least one
                # non-collapse axis, so broadcast the weights over all
                # axes or b) The weights contain masked values
                weights_out = broadcast_array(weights_out, array_shape)

            if masked and np.ma.isMA(array):
                if not (array.mask | weights_out.mask == array.mask).all():
                    raise ValueError(
                        "The output weights mask {} is not compatible with "
                        "the array mask {}.".format(
                            weights_out.mask, array.mask
                        )
                    )
        # --- End: if

        return weights_out

    def _collapse_optimize_weights(self, weights):
        """Optimise when weights span only non-partitioned axes.

        weights: `dict`

        """
        non_partitioned_axes = set(self._axes).difference(self._pmaxes)

        x = []
        new_key = ()
        for key in weights:
            if non_partitioned_axes.issuperset(key):
                x.append(key)
                new_key += key
        # --- End: for

        if len(x) > 1:
            reshaped_weights = []
            for key in x:
                w = weights.pop(key)
                w = w.array
                shape = [
                    (w.shape[key.index(axis)] if axis in key else 1)
                    for axis in new_key
                ]
                w = w.reshape(shape)

                reshaped_weights.append(w)

            # Create their product
            new_weight = reshaped_weights[0]
            for w in reshaped_weights[1:]:
                new_weight = new_weight * w

            weights[new_key] = type(self)(new_weight)

        return weights

    # ----------------------------------------------------------------
    # Private attributes
    # ----------------------------------------------------------------
    @property
    def _Units(self):
        """Storage for the units.

        The units are stored in a `Units` object, and reflect the
        units of the (yet to be computed) elements of the underlying
        data.

        .. warning:: Assigning to `_Units` does *not* trigger a units
                     conversion of the underlying data
                     values. Therefore assigning to `_Units` should
                     only be done in cases when it is known that the
                     intrinsic units represented by the data values
                     are inconsistent with the existing value of
                     `_Units`. Before assigning to `_Units`, first
                     consider if assigning to `Units`, or calling the
                     `override_units` or `override_calendar` method is
                     a more appropriate course of action, and use one
                     of those if possible.

        """
        return self._custom["_Units"]

    @_Units.setter
    def _Units(self, value):
        self._custom["_Units"] = value

    @_Units.deleter
    def _Units(self):
        self._custom["_Units"] = _units_None

    @property
    def _cyclic(self):
        """Storage for axis cyclicity.

        Contains a `set` that identifies which axes are cyclic (and
        therefore allow cyclic slicing). The set contains a subset of
        the axis identifiers defined by the `_axes` attribute.

        .. warning:: Never change the value of the `_cyclic` attribute
                     in-place.

        .. note:: When an axis identifier is removed from the `_axes`
                  attribute then it is automatically also removed from
                  the `_cyclic` attribute.

        """
        return self._custom["_cyclic"]

    @_cyclic.setter
    def _cyclic(self, value):
        self._custom["_cyclic"] = value

    @_cyclic.deleter
    def _cyclic(self):
        self._custom["_cyclic"] = _empty_set

    @property
    @daskified(_DASKIFIED_VERBOSE)
    def _hardmask(self):
        """Storage for the mask hardness.

        Contains a `bool`, where `True` denotes a hard mask and
        `False` denotes a soft mask.

        .. warning:: Assigning to `_hardmask` does *not* trigger a
                     hardening or softening of the mask of the
                     underlying data values. Therefore assigning to
                     `_hardmask` should only be done in cases when it
                     is known that the intrinsic mask hardness of the
                     data values is inconsistent with the
                     existing value of `_hardmask`. Before assigning
                     to `_hardmask`, first consider if assigning to
                     `hardmask`, or calling the `harden_mask` or
                     `soften_mask` method is a more appropriate course
                     of action, and use one of those if possible.

        See `hardmask` for details.

        """
        return self._custom["_hardmask"]

    @_hardmask.setter
    def _hardmask(self, value):
        self._custom["_hardmask"] = value

    @property
    @daskified(_DASKIFIED_VERBOSE)
    def _axes(self):
        """Storage for the axis identifiers.

        Contains a `tuple` of identifiers, one for each array axis.

        .. note:: When the axis identifiers are reset, then any axis
                  identifier named by the `_cyclic` attribute which is
                  not in the new `_axes` set is automatically removed
                  from the `_cyclic` attribute.

        """
        return self._custom["_axes"]

    @_axes.setter
    def _axes(self, value):
        self._custom["_axes"] = tuple(value)

        # Remove cyclic axes that are not in the new axes
        cyclic = self._cyclic
        if cyclic:
            # Never change the value of the _cyclic attribute in-place
            self._cyclic = cyclic.intersection(value)

    # ----------------------------------------------------------------
    # Dask attributes
    # ----------------------------------------------------------------
    @property
    @daskified(_DASKIFIED_VERBOSE)
    def chunks(self):
        """The chunk sizes for each dimension.

        **Examples**

        >>> d = cf.Data.ones((4, 5), chunks=(2, 4))
        >>> d.chunks
        ((2, 2), (4, 1))

        """
        return self.to_dask_array().chunks

    @chunks.setter
    def chunks(self, chunks):
        raise TypeError(
            "Can't set chunks directly. Use the 'rechunk' method instead."
        )

    @property
    def force_compute(self):
        """TODODASK See also confg settings."""
        return self._custom.get("force_compute", False)

    @force_compute.setter
    def force_compute(self, value):
        self._custom["force_compute"] = bool(value)

    # ----------------------------------------------------------------
    # Attributes
    # ----------------------------------------------------------------
    @property
    @daskified(_DASKIFIED_VERBOSE)
    def Units(self):
        """The `cf.Units` object containing the units of the data array.

        Can be set to any units equivalent to the existing units.

        .. seealso `override_units`, `override_calendar`

        **Examples:**

        >>> d = cf.Data([1, 2, 3], units='m')
        >>> d.Units
        <Units: m>
        >>> d.Units = cf.Units('kilmetres')
        >>> d.Units
        <Units: kilmetres>
        >>> d.Units = cf.Units('km')
        >>> d.Units
        <Units: km>

        """
        return self._Units

    @Units.setter
    def Units(self, value):
        try:
            old_units = self._Units
        except KeyError:
            pass
        else:
            if not old_units.equivalent(value):
                raise ValueError(
                    f"Can't set Units to {value!r} that are not "
                    f"equivalent to the current units {old_units!r}. "
                    "Consider using the override_units method instead."
                )

            if not old_units:
                self.override_units(value, inplace=True)
                return

            if self.Units.equals(value):
                return

        dtype = self.dtype
        if dtype.kind in "iu":
            if dtype.char in "iI":
                dtype = _dtype_float32
            else:
                dtype = _dtype_float

        def cf_Units(x):
            return Units.conform(
                x=x, from_units=old_units, to_units=value, inplace=False
            )

        self._map_blocks(
            cf_Units,
            delete_source=False,
            reset_mask_hardness=False,
            dtype=dtype,
        )

        self._Units = value

    @Units.deleter
    def Units(self):
        raise ValueError(
            "Can't delete the Units attribute. "
            "Consider using the override_units method instead."
        )

    @property
    @daskified(_DASKIFIED_VERBOSE)
    def data(self):
        """The data as an object identity.

        **Examples**

        >>> d = cf.Data([1, 2], 'm')
        >>> d.data is d
        True

        """
        return self

    @property
    @daskified(_DASKIFIED_VERBOSE)
    def dtype(self):
        """The `numpy` data-type of the data.

        **Examples:**

        TODODASK
        >>> d = cf.Data([0.5, 1.5, 2.5])
        >>> d.dtype
        dtype(float64')
        >>> type(d.dtype)
        <type 'numpy.dtype'>

        >>> d = cf.Data([0.5, 1.5, 2.5])
        >>> import numpy
        >>> d.dtype = numpy.dtype(int)
        >>> print(d.array)
        [0 1 2]
        >>> d.dtype = bool
        >>> print(d.array)
        [False  True  True]
        >>> d.dtype = 'float64'
        >>> print(d.array)
        [ 0.  1.  1.]

        >>> d = cf.Data([0.5, 1.5, 2.5])
        >>> d.dtype = int
        >>> d.dtype = bool
        >>> d.dtype = float
        >>> print(d.array)
        [ 0.5  1.5  2.5]

        """
<<<<<<< HEAD
        dx = self.to_dask_array()
=======
        dx = self.get_dask(copy=False)
>>>>>>> 67d733de
        return dx.dtype

    @dtype.setter
    def dtype(self, value):
<<<<<<< HEAD
        dx = self.to_dask_array()
=======
        dx = self.get_dask(copy=False)
>>>>>>> 67d733de

        # Only change the datatype if it's different to that of the
        # dask array
        if dx.dtype != value:
            dx = dx.astype(value)
            self._set_dask(dx, reset_mask_hardness=False)

    @property
    def fill_value(self):
        """The data array missing data value.

        If set to `None` then the default `numpy` fill value appropriate to
        the data array's data-type will be used.

        Deleting this attribute is equivalent to setting it to None, so
        this attribute is guaranteed to always exist.

        **Examples:**

        >>> d.fill_value = 9999.0
        >>> d.fill_value
        9999.0
        >>> del d.fill_value
        >>> d.fill_value
        None

        """
        return self.get_fill_value(None)

    @fill_value.setter
    def fill_value(self, value):
        self.set_fill_value(value)

    @fill_value.deleter
    def fill_value(self):
        self.del_fill_value(None)

    @property
    @daskified(_DASKIFIED_VERBOSE)
    def hardmask(self):
        """Hardness of the mask.

        If the `hardmask` attribute is `True`, i.e. there is a hard
        mask, then unmasking an entry will silently not occur. This is
        the default, and prevents overwriting the mask.

        If the `hardmask` attribute is `False`, i.e. there is a soft
        mask, then masked entries may be overwritten with non-missing
        values.

        To allow the unmasking of masked values, the mask must be
        softened by setting the `hardmask` attribute to False, or
        equivalently with the `soften_mask` method.

        The mask can be hardened by setting the `hardmask` attribute
        to True, or equivalently with the `harden_mask` method.

        .. seealso:: `harden_mask`, `soften_mask`, `where`,
                     `__setitem__`

        **Examples:**

        >>> d = cf.Data([1, 2, 3])
        >>> d.hardmask
        True
        >>> d[0] = cf.masked
        >>> print(d.array)
        [-- 2 3]
        >>> d[...]= 999
        >>> print(d.array)
        [-- 999 999]
        >>> d.hardmask = False
        >>> d.hardmask
        False
        >>> d[...] = -1
        >>> print(d.array)
        [-1 -1 -1]

        """
        return self._hardmask

    @hardmask.setter
    def hardmask(self, value):
        if value:
            self.harden_mask()
        else:
            self.soften_mask()

    @property
    @daskified(_DASKIFIED_VERBOSE)
    def is_masked(self):
        """True if the data array has any masked values.

        **Performance**

        `is_masked` causes all delayed operations to be executed.

        **Examples**

        >>> d = cf.Data([[1, 2, 3], [4, 5, 6]])
        >>> print(d.is_masked)
        False
        >>> d[0, ...] = cf.masked
        >>> d.is_masked
        True

        """

        def is_masked(a):
            out = np.ma.is_masked(a)
            return np.array(out).reshape((1,) * a.ndim)

<<<<<<< HEAD
        dx = self.to_dask_array()
=======
        dx = self.get_dask(copy=False)
>>>>>>> 67d733de

        out_ind = tuple(range(dx.ndim))
        dx_ind = out_ind

        dx = da.blockwise(
            is_masked,
            out_ind,
            dx,
            dx_ind,
            adjust_chunks={i: 1 for i in out_ind},
            dtype=bool,
        )

        return bool(dx.any())

    @property
    def isscalar(self):
        """True if the data array is a 0-d scalar array.

        **Examples:**

        >>> d.ndim
        0
        >>> d.isscalar
        True

        >>> d.ndim >= 1
        True
        >>> d.isscalar
        False

        """
        return not self.ndim

    @property
    @daskified(_DASKIFIED_VERBOSE)
    def nbytes(self):
        """Total number of bytes consumed by the elements of the array.

        Does not include bytes consumed by the array mask

        **Performance**

        If the number of bytes is unknown then it is calculated
        immediately by executing all delayed operations.

        **Examples:**

        >>> d = cf.Data([[1, 1.5, 2]])
        >>> d.dtype
        dtype('float64')
        >>> d.size, d.dtype.itemsize
        (3, 8)
        >>> d.nbytes
        24
        >>> d[0] = cf.masked
        >>> print(d.array)
        [[-- 1.5 2.0]]
        >>> d.nbytes
        24

        """
<<<<<<< HEAD
        dx = self.to_dask_array()
=======
        dx = self.get_dask(copy=False)
>>>>>>> 67d733de
        if math.isnan(dx.size):
            logger.warning("Computing nbytes: Performance may be degraded")
            dx.compute_chunk_sizes()

        return dx.nbytes

    @property
    @daskified(_DASKIFIED_VERBOSE)
    def ndim(self):
        """Number of dimensions in the data array.

        **Examples:**

        >>> d = cf.Data([[1, 2, 3], [4, 5, 6]])
        >>> d.ndim
        2

        >>> d = cf.Data([[1, 2, 3]])
        >>> d.ndim
        2

        >>> d = cf.Data([[3]])
        >>> d.ndim
        2

        >>> d = cf.Data([3])
        >>> d.ndim
        1

        >>> d = cf.Data(3)
        >>> d.ndim
        0

        """
<<<<<<< HEAD
        dx = self.to_dask_array()
=======
        dx = self.get_dask(copy=False)
>>>>>>> 67d733de
        return dx.ndim

    @property
    @daskified(_DASKIFIED_VERBOSE)
    def shape(self):
        """Tuple of the data array's dimension sizes.

        **Performance**

        If the shape of the data is unknown then it is calculated
        immediately by executing all delayed operations.

        **Examples:**

        >>> d = cf.Data([[1, 2, 3], [4, 5, 6]])
        >>> d.shape
        (2, 3)

        >>> d = cf.Data([[1, 2, 3]])
        >>> d.shape
        (1, 3)

        >>> d = cf.Data([[3]])
        >>> d.shape
        (1, 1)

        >>> d = cf.Data(3)
        >>> d.shape
        ()

        """
<<<<<<< HEAD
        dx = self.to_dask_array()
=======
        dx = self.get_dask(copy=False)
>>>>>>> 67d733de
        if math.isnan(dx.size):
            logger.warning("Computing data shape: Performance may be degraded")
            dx.compute_chunk_sizes()

        return dx.shape

    @property
    @daskified(_DASKIFIED_VERBOSE)
    def size(self):
        """Number of elements in the data array.

        **Performance**

        If the size of the data is unknown then it is calculated
        immediately by executing all delayed operations.

        **Examples:**

        >>> d = cf.Data([[1, 2, 3], [4, 5, 6]])
        >>> d.size
        6

        >>> d = cf.Data([[1, 2, 3]])
        >>> d.size
        3

        >>> d = cf.Data([[3]])
        >>> d.size
        1

        >>> d = cf.Data([3])
        >>> d.size
        1

        >>> d = cf.Data(3)
        >>> d.size
        1

        """
<<<<<<< HEAD
        dx = self.to_dask_array()
=======
        dx = self.get_dask(copy=False)
>>>>>>> 67d733de
        size = dx.size
        if math.isnan(size):
            logger.warning("Computing data size: Performance may be degraded")
            dx.compute_chunk_sizes()
            size = dx.size

        return size

    @property
    @daskified(_DASKIFIED_VERBOSE)
    def array(self):
        """A numpy array copy of the data.

        In-place changes to the returned numpy array do not affect the
        underlying dask array.

        The returned numpy array has the same mask hardness and fill
        values as the data.

        Compare with `compute`.

        **Performance**

        `array` causes all delayed operations to be computed.

        .. seealso:: `datetime_array`, `compute`, `persist`

        **Examples**

        >>> d = cf.Data([1, 2, 3.0], 'km')
        >>> a = d.array
        >>> isinstance(a, numpy.ndarray)
        True
        >>> print(a)
        [ 1.  2.  3.]
        >>> d[0] = -99
        >>> print(a[0])
        1.0
        >>> a[0] = 88
        >>> print(d[0])
        -99.0 km

        >>> d = cf.Data('2000-12-1', units='days since 1999-12-1')
        >>> print(d.array)
        366
        >>> print(d.datetime_array)
        2000-12-01 00:00:00

        """
        return self.compute().copy()

    @property
    @daskified(_DASKIFIED_VERBOSE)
    def datetime_array(self):
        """An independent numpy array of date-time objects.

        Only applicable to data arrays with reference time units.

        If the calendar has not been set then the CF default calendar will
        be used and the units will be updated accordingly.

        The data-type of the data array is unchanged.

        .. seealso:: `array`, `compute`, `persist`

        **Performance**

        `datetime_array` causes all delayed operations to be computed.

        **Examples**

        """
        units = self.Units

        if not units.isreftime:
            raise ValueError(
                f"Can't create date-time array from units {self.Units!r}"
            )

        if getattr(units, "calendar", None) == "none":
            raise ValueError(
                f"Can't create date-time array from units {self.Units!r} "
                "because calendar is 'none'"
            )

        units, reftime = units.units.split(" since ")

        # Convert months and years to days, because cftime won't work
        # otherwise.
        if units in ("months", "month"):
            d = self * _month_length
            d.override_units(
                Units(
                    f"days since {reftime}",
                    calendar=getattr(units, "calendar", None),
                ),
                inplace=True,
            )
        elif units in ("years", "year", "yr"):
            d = self * _year_length
            d.override_units(
                Units(
                    f"days since {reftime}",
                    calendar=getattr(units, "calendar", None),
                ),
                inplace=True,
            )
        else:
            d = self

        dx = d.to_dask_array()
        dx = convert_to_datetime(dx, d.Units)

        a = dx.compute()

        if np.ma.isMA(a):
            if self.hardmask:
                a.harden_mask()
            else:
                a.soften_mask()

            a.set_fill_value(self.fill_value)

        return a

    @property
    @daskified(_DASKIFIED_VERBOSE)
    def varray(self):
        """A numpy array view of the data array.

        Deprecated at version TODODASK.

        .. seealso:: `array`, `datetime_array`, `compute`, `persist`

        """
        raise NotImplementedError(
            "The varray method was deprecated at version TODODASK"
        )

    @property
    @daskified(_DASKIFIED_VERBOSE)
    def mask(self):
        """The Boolean missing data mask of the data array.

        The Boolean mask has True where the data array has missing data
        and False otherwise.

        :Returns:

            `Data`

        **Examples:**

        >>> d.shape
        (12, 73, 96)
        >>> m = d.mask
        >>> m.dtype
        dtype('bool')
        >>> m.shape
        (12, 73, 96)

        """
        mask_data_obj = self.copy()

        dx = self.to_dask_array()
        mask = da.ma.getmaskarray(dx)

        mask_data_obj._set_dask(mask, reset_mask_hardness=False)
        mask_data_obj.override_units(_units_None, inplace=True)
        mask_data_obj.hardmask = True

        return mask_data_obj

    @staticmethod
    def mask_fpe(*arg):
        """Masking of floating-point errors in the results of arithmetic
        operations.

        If masking is allowed then only floating-point errors which would
        otherwise be raised as `FloatingPointError` exceptions are
        masked. Whether `FloatingPointError` exceptions may be raised is
        determined by `cf.Data.seterr`.

        If called without an argument then the current behaviour is
        returned.

        Note that if the raising of `FloatingPointError` exceptions has
        suppressed then invalid values in the results of arithmetic
        operations may be subsequently converted to masked values with the
        `mask_invalid` method.

        .. seealso:: `cf.Data.seterr`, `mask_invalid`

        :Parameters:

            arg: `bool`, optional
                The new behaviour. True means that `FloatingPointError`
                exceptions are suppressed and replaced with masked
                values. False means that `FloatingPointError` exceptions
                are raised. The default is not to change the current
                behaviour.

        :Returns:

            `bool`
                The behaviour prior to the change, or the current
                behaviour if no new value was specified.

        **Examples:**

        >>> d = cf.Data([0., 1])
        >>> e = cf.Data([1., 2])

        >>> old = cf.Data.mask_fpe(False)
        >>> old = cf.Data.seterr('raise')
        >>> e/d
        FloatingPointError: divide by zero encountered in divide
        >>> e**123456
        FloatingPointError: overflow encountered in power

        >>> old = cf.Data.mask_fpe(True)
        >>> old = cf.Data.seterr('raise')
        >>> e/d
        <CF Data: [--, 2.0] >
        >>> e**123456
        <CF Data: [1.0, --] >

        >>> old = cf.Data.mask_fpe(True)
        >>> old = cf.Data.seterr('ignore')
        >>> e/d
        <CF Data: [inf, 2.0] >
        >>> e**123456
        <CF Data: [1.0, inf] >

        """
        old = _mask_fpe[0]

        if arg:
            _mask_fpe[0] = bool(arg[0])

        return old

    @staticmethod
    def seterr(all=None, divide=None, over=None, under=None, invalid=None):
        """Set how floating-point errors in the results of arithmetic
        operations are handled.

        The options for handling floating-point errors are:

        ============  ========================================================
        Treatment     Action
        ============  ========================================================
        ``'ignore'``  Take no action. Allows invalid values to occur in the
                      result data array.

        ``'warn'``    Print a `RuntimeWarning` (via the Python `warnings`
                      module). Allows invalid values to occur in the result
                      data array.

        ``'raise'``   Raise a `FloatingPointError` exception.
        ============  ========================================================

        The different types of floating-point errors are:

        =================  =================================  =================
        Error              Description                        Default treatment
        =================  =================================  =================
        Division by zero   Infinite result obtained from      ``'warn'``
                           finite numbers.

        Overflow           Result too large to be expressed.  ``'warn'``

        Invalid operation  Result is not an expressible       ``'warn'``
                           number, typically indicates that
                           a NaN was produced.

        Underflow          Result so close to zero that some  ``'ignore'``
                           precision was lost.
        =================  =================================  =================

        Note that operations on integer scalar types (such as int16) are
        handled like floating point, and are affected by these settings.

        If called without any arguments then the current behaviour is
        returned.

        .. seealso:: `cf.Data.mask_fpe`, `mask_invalid`

        :Parameters:

            all: `str`, optional
                Set the treatment for all types of floating-point errors
                at once. The default is not to change the current
                behaviour.

            divide: `str`, optional
                Set the treatment for division by zero. The default is not
                to change the current behaviour.

            over: `str`, optional
                Set the treatment for floating-point overflow. The default
                is not to change the current behaviour.

            under: `str`, optional
                Set the treatment for floating-point underflow. The
                default is not to change the current behaviour.

            invalid: `str`, optional
                Set the treatment for invalid floating-point
                operation. The default is not to change the current
                behaviour.

        :Returns:

            `dict`
                The behaviour prior to the change, or the current
                behaviour if no new values are specified.

        **Examples:**

        Set treatment for all types of floating-point errors to
        ``'raise'`` and then reset to the previous behaviours:

        >>> cf.Data.seterr()
        {'divide': 'warn', 'invalid': 'warn', 'over': 'warn', 'under': 'ignore'}
        >>> old = cf.Data.seterr('raise')
        >>> cf.Data.seterr(**old)
        {'divide': 'raise', 'invalid': 'raise', 'over': 'raise', 'under': 'raise'}
        >>> cf.Data.seterr()
        {'divide': 'warn', 'invalid': 'warn', 'over': 'warn', 'under': 'ignore'}

        Set the treatment of division by zero to ``'ignore'`` and overflow
        to ``'warn'`` without changing the treatment of underflow and
        invalid operation:

        >>> cf.Data.seterr(divide='ignore', over='warn')
        {'divide': 'warn', 'invalid': 'warn', 'over': 'warn', 'under': 'ignore'}
        >>> cf.Data.seterr()
        {'divide': 'ignore', 'invalid': 'warn', 'over': 'ignore', 'under': 'ignore'}

        Some examples with data arrays:

        >>> d = cf.Data([0., 1])
        >>> e = cf.Data([1., 2])

        >>> old = cf.Data.seterr('ignore')
        >>> e/d
        <CF Data: [inf, 2.0] >
        >>> e**12345
        <CF Data: [1.0, inf] >

        >>> cf.Data.seterr(divide='warn')
        {'divide': 'ignore', 'invalid': 'ignore', 'over': 'ignore', 'under': 'ignore'}
        >>> e/d
        RuntimeWarning: divide by zero encountered in divide
        <CF Data: [inf, 2.0] >
        >>> e**12345
        <CF Data: [1.0, inf] >

        >>> old = cf.Data.mask_fpe(False)
        >>> cf.Data.seterr(over='raise')
        {'divide': 'warn', 'invalid': 'ignore', 'over': 'ignore', 'under': 'ignore'}
        >>> e/d
        RuntimeWarning: divide by zero encountered in divide
        <CF Data: [inf, 2.0] >
        >>> e**12345
        FloatingPointError: overflow encountered in power

        >>> cf.Data.mask_fpe(True)
        False
        >>> cf.Data.seterr(divide='ignore')
        {'divide': 'warn', 'invalid': 'ignore', 'over': 'raise', 'under': 'ignore'}
        >>> e/d
        <CF Data: [inf, 2.0] >
        >>> e**12345
        <CF Data: [1.0, --] >

        """
        old = _seterr.copy()

        if all:
            _seterr.update(
                {"divide": all, "invalid": all, "under": all, "over": all}
            )
            if all == "raise":
                _seterr_raise_to_ignore.update(
                    {
                        "divide": "ignore",
                        "invalid": "ignore",
                        "under": "ignore",
                        "over": "ignore",
                    }
                )

        else:
            if divide:
                _seterr["divide"] = divide
                if divide == "raise":
                    _seterr_raise_to_ignore["divide"] = "ignore"

            if over:
                _seterr["over"] = over
                if over == "raise":
                    _seterr_raise_to_ignore["over"] = "ignore"

            if under:
                _seterr["under"] = under
                if under == "raise":
                    _seterr_raise_to_ignore["under"] = "ignore"

            if invalid:
                _seterr["invalid"] = invalid
                if invalid == "raise":
                    _seterr_raise_to_ignore["invalid"] = "ignore"
        # --- End: if

        return old

    # `arctan2`, AT2 seealso
    @daskified(_DASKIFIED_VERBOSE)
    @_inplace_enabled(default=False)
    def arctan(self, inplace=False):
        """Take the trigonometric inverse tangent of the data element-
        wise.

        Units are ignored in the calculation. The result has units of radians.

        .. versionadded:: 3.0.7

        .. seealso:: `tan`, `arcsin`, `arccos`, `arctanh`

        :Parameters:

            {{inplace: `bool`, optional}}

        :Returns:

            `Data` or `None`

        **Examples:**

        >>> print(d.array)
        [[0.5 0.7]
         [0.9 1.1]]
        >>> e = d.arctan()
        >>> e.Units
        <Units: radians>
        >>> print(e.array)
        [[0.46364761 0.61072596]
         [0.7328151  0.83298127]]

        >>> print(d.array)
        [1.2 1.0 0.8 0.6 --]
        >>> d.arctan(inplace=True)
        >>> print(d.array)
        [0.8760580505981934 0.7853981633974483 0.6747409422235527
         0.5404195002705842 --]

        """
        d = _inplace_enabled_define_and_cleanup(self)

        dx = d.to_dask_array()
        d._set_dask(da.arctan(dx), reset_mask_hardness=False)

        d.override_units(_units_radians, inplace=True)

        return d

    # AT2
    #
    #    @classmethod
    #    def arctan2(cls, y, x):
    #        '''Take the "two-argument" trigonometric inverse tangent
    #    element-wise for `y`/`x`.
    #
    #    Explicitly this returns, for all corresponding elements, the angle
    #    between the positive `x` axis and the line to the point (`x`, `y`),
    #    where the signs of both `x` and `y` are taken into account to
    #    determine the quadrant. Such knowledge of the signs of `x` and `y`
    #    are lost when the quotient is input to the standard "one-argument"
    #    `arctan` function, such that use of `arctan` leaves the quadrant
    #    ambiguous. `arctan2` may therefore be preferred.
    #
    #    Units are ignored in the calculation. The result has units of radians.
    #
    #    .. versionadded:: 3.2.0
    #
    #    .. seealso:: `arctan`, `tan`
    #
    #    :Parameters:
    #
    #        y: `Data`
    #            The data array to provide the numerator elements, corresponding
    #            to the `y` coordinates in the `arctan2` definition.
    #
    #        x: `Data`
    #            The data array to provide the denominator elements,
    #            corresponding to the `x` coordinates in the `arctan2`
    #            definition.
    #
    #    :Returns:
    #
    #        `Data`
    #
    #    **Examples:**
    #
    #        '''
    #        return cls(numpy_arctan2(y, x), units=_units_radians)

    @daskified(_DASKIFIED_VERBOSE)
    @_inplace_enabled(default=False)
    def arctanh(self, inplace=False):
        """Take the inverse hyperbolic tangent of the data element-wise.

        Units are ignored in the calculation. The result has units of radians.

        .. versionadded:: 3.2.0

        .. seealso::  `tanh`, `arcsinh`, `arccosh`, `arctan`

        :Parameters:

            {{inplace: `bool`, optional}}

        :Returns:

            `Data` or `None`

        **Examples:**

        >>> print(d.array)
        [[0.5 0.7]
         [0.9 1.1]]
        >>> e = d.arctanh()
        >>> e.Units
        <Units: radians>
        >>> print(e.array)
        [[0.54930614 0.86730053]
         [1.47221949        nan]]

        >>> print(d.array)
        [1.2 1.0 0.8 0.6 --]
        >>> d.arctanh(inplace=True)
        >>> print(d.array)
        [nan inf 1.0986122886681098 0.6931471805599453 --]
        >>> d.mask_invalid(inplace=True)
        >>> print(d.array)
        [-- -- 1.0986122886681098 0.6931471805599453 --]

        """
        d = _inplace_enabled_define_and_cleanup(self)

        # Data.func is used instead of the Dask built-in in this case because
        # arctanh has a restricted domain therefore it is necessary to use our
        # custom logic implemented via the `preserve_invalid` keyword to func.
        d.func(
            np.arctanh,
            units=_units_radians,
            inplace=True,
            preserve_invalid=True,
        )

        return d

    @daskified(_DASKIFIED_VERBOSE)
    @_inplace_enabled(default=False)
    def arcsin(self, inplace=False):
        """Take the trigonometric inverse sine of the data element-wise.

        Units are ignored in the calculation. The result has units of radians.

        .. versionadded:: 3.2.0

        .. seealso::  `sin`, `arccos`, `arctan`, `arcsinh`

        :Parameters:

            {{inplace: `bool`, optional}}

        :Returns:

            `Data` or `None`

        **Examples:**

        >>> print(d.array)
        [[0.5 0.7]
         [0.9 1.1]]
        >>> e = d.arcsin()
        >>> e.Units
        <Units: radians>
        >>> print(e.array)
        [[0.52359878 0.7753975 ]
         [1.11976951        nan]]

        >>> print(d.array)
        [1.2 1.0 0.8 0.6 --]
        >>> d.arcsin(inplace=True)
        >>> print(d.array)
        [nan 1.5707963267948966 0.9272952180016123 0.6435011087932844 --]
        >>> d.mask_invalid(inplace=True)
        >>> print(d.array)
        [-- 1.5707963267948966 0.9272952180016123 0.6435011087932844 --]

        """
        d = _inplace_enabled_define_and_cleanup(self)

        # Data.func is used instead of the Dask built-in in this case because
        # arcsin has a restricted domain therefore it is necessary to use our
        # custom logic implemented via the `preserve_invalid` keyword to func.
        d.func(
            np.arcsin,
            units=_units_radians,
            inplace=True,
            preserve_invalid=True,
        )

        return d

    @daskified(_DASKIFIED_VERBOSE)
    @_inplace_enabled(default=False)
    def arcsinh(self, inplace=False):
        """Take the inverse hyperbolic sine of the data element-wise.

        Units are ignored in the calculation. The result has units of radians.

        .. versionadded:: 3.1.0

        .. seealso:: `sinh`, `arccosh`, `arctanh`, `arcsin`

        :Parameters:

            {{inplace: `bool`, optional}}

        :Returns:

            `Data` or `None`

        **Examples:**

        >>> print(d.array)
        [[0.5 0.7]
         [0.9 1.1]]
        >>> e = d.arcsinh()
        >>> e.Units
        <Units: radians>
        >>> print(e.array)
        [[0.48121183 0.65266657]
         [0.80886694 0.95034693]]

        >>> print(d.array)
        [1.2 1.0 0.8 0.6 --]
        >>> d.arcsinh(inplace=True)
        >>> print(d.array)
        [1.015973134179692 0.881373587019543 0.732668256045411 0.5688248987322475
         --]

        """
        d = _inplace_enabled_define_and_cleanup(self)

        dx = d.to_dask_array()
        d._set_dask(da.arcsinh(dx), reset_mask_hardness=False)

        d.override_units(_units_radians, inplace=True)

        return d

    @daskified(_DASKIFIED_VERBOSE)
    @_inplace_enabled(default=False)
    def arccos(self, inplace=False):
        """Take the trigonometric inverse cosine of the data element-
        wise.

        Units are ignored in the calculation. The result has units of radians.

        .. versionadded:: 3.2.0

        .. seealso:: `cos`, `arcsin`, `arctan`, `arccosh`

        :Parameters:

            {{inplace: `bool`, optional}}

        :Returns:

            `Data` or `None`

        **Examples:**

        >>> print(d.array)
        [[0.5 0.7]
         [0.9 1.1]]
        >>> e = d.arccos()
        >>> e.Units
        <Units: radians>
        >>> print(e.array)
        [[1.04719755 0.79539883]
         [0.45102681        nan]]

        >>> print(d.array)
        [1.2 1.0 0.8 0.6 --]
        >>> d.arccos(inplace=True)
        >>> print(d.array)
        [nan 0.0 0.6435011087932843 0.9272952180016123 --]
        >>> d.mask_invalid(inplace=True)
        >>> print(d.array)
        [-- 0.0 0.6435011087932843 0.9272952180016123 --]

        """
        d = _inplace_enabled_define_and_cleanup(self)

        # Data.func is used instead of the Dask built-in in this case because
        # arccos has a restricted domain therefore it is necessary to use our
        # custom logic implemented via the `preserve_invalid` keyword to func.
        d.func(
            np.arccos,
            units=_units_radians,
            inplace=True,
            preserve_invalid=True,
        )

        return d

    @daskified(_DASKIFIED_VERBOSE)
    @_inplace_enabled(default=False)
    def arccosh(self, inplace=False):
        """Take the inverse hyperbolic cosine of the data element-wise.

        Units are ignored in the calculation. The result has units of radians.

        .. versionadded:: 3.2.0

        .. seealso::  `cosh`, `arcsinh`, `arctanh`, `arccos`

        :Parameters:

            {{inplace: `bool`, optional}}

        :Returns:

            `Data` or `None`

        **Examples:**

        >>> print(d.array)
        [[0.5 0.7]
         [0.9 1.1]]
        >>> e = d.arccosh()
        >>> e.Units
        <Units: radians>
        >>> print(e.array)
        [[       nan        nan]
         [       nan 0.44356825]]

        >>> print(d.array)
        [1.2 1.0 0.8 0.6 --]
        >>> d.arccosh(inplace=True)
        >>> print(d.array)
        [0.6223625037147786 0.0 nan nan --]
        >>> d.mask_invalid(inplace=True)
        >>> print(d.array)
        [0.6223625037147786 0.0 -- -- --]

        """
        d = _inplace_enabled_define_and_cleanup(self)

        # Data.func is used instead of the Dask built-in in this case because
        # arccosh has a restricted domain therefore it is necessary to use our
        # custom logic implemented via the `preserve_invalid` keyword to func.
        d.func(
            np.arccosh,
            units=_units_radians,
            inplace=True,
            preserve_invalid=True,
        )

        return d

    def all(self):
        """Test whether all data array elements evaluate to True.

        Performs a logical ``and`` over the data array and returns the
        result. Masked values are considered as True during computation.

        .. seealso:: `allclose`, `any`, `isclose`

        :Returns:

            `bool`
                Whether or not all data array elements evaluate to True.

        **Examples:**

        >>> d = cf.Data([[1, 3, 2]])
        >>> print(d.array)
        [[1 3 2]]
        >>> d.all()
        True
        >>> d[0, 2] = cf.masked
        >>> print(d.array)
        [[1 3 --]]
        >>> d.all()
        True
        >>> d[0, 0] = 0
        >>> print(d.array)
        [[0 3 --]]
        >>> d.all()
        False
        >>> d[...] = cf.masked
        >>> print(d.array)
        [[-- -- --]]
        >>> d.all()
        True

        """
        config = self.partition_configuration(readonly=True)

        for partition in self.partitions.matrix.flat:
            partition.open(config)
            array = partition.array
            a = array.all()
            if not a and a is not np.ma.masked:
                partition.close()
                return False

            partition.close()

        return True

    def allclose(self, y, rtol=None, atol=None):
        """Returns True if two broadcastable arrays have equal values,
        False otherwise.

        Two real numbers ``x`` and ``y`` are considered equal if
        ``|x-y|<=atol+rtol|y|``, where ``atol`` (the tolerance on absolute
        differences) and ``rtol`` (the tolerance on relative differences)
        are positive, typically very small numbers. See the *atol* and
        *rtol* parameters.

        .. seealso:: `all`, `any`, `isclose`

        :Parameters:

            y: data_like

            atol: `float`, optional
                The absolute tolerance for all numerical comparisons. By
                default the value returned by the `atol` function is used.

            rtol: `float`, optional
                The relative tolerance for all numerical comparisons. By
                default the value returned by the `rtol` function is used.

        :Returns:

            `bool`

        **Examples:**

        >>> d = cf.Data([1000, 2500], 'metre')
        >>> e = cf.Data([1, 2.5], 'km')
        >>> d.allclose(e)
        True

        >>> d = cf.Data(['ab', 'cdef'])
        >>> d.allclose([[['ab', 'cdef']]])
        True

        >>> d.allclose(e)
        True

        >>> d = cf.Data([[1000, 2500], [1000, 2500]], 'metre')
        >>> e = cf.Data([1, 2.5], 'km')
        >>> d.allclose(e)
        True

        >>> d = cf.Data([1, 1, 1], 's')
        >>> d.allclose(1)
        True

        """
        return self.isclose(y, rtol=rtol, atol=atol).all()

    def any(self):
        """Test whether any data array elements evaluate to True.

        Performs a logical or over the data array and returns the
        result. Masked values are considered as False during computation.

        .. seealso:: `all`, `allclose`, `isclose`

        **Examples:**

        >>> d = cf.Data([[0, 0, 0]])
        >>> d.any()
        False
        >>> d[0, 0] = cf.masked
        >>> print(d.array)
        [[-- 0 0]]
        >>> d.any()
        False
        >>> d[0, 1] = 3
        >>> print(d.array)
        [[0 3 0]]
        >>> d.any()
        True

        >>> print(d.array)
        [[-- -- --]]
        >>> d.any()
        False

        """
        config = self.partition_configuration(readonly=True)

        for partition in self.partitions.matrix.flat:
            partition.open(config)
            array = partition.array
            if array.any():
                partition.close()
                return True

            partition.close()

        return False

    @daskified(_DASKIFIED_VERBOSE)
    @_inplace_enabled(default=False)
    def apply_masking(
        self,
        fill_values=None,
        valid_min=None,
        valid_max=None,
        valid_range=None,
        inplace=False,
    ):
        """Apply masking.

        Masking is applied according to the values of the keyword
        parameters.

        Elements that are already masked remain so.

        .. versionadded:: 3.4.0

        .. seealso:: `get_fill_value`, `hardmask`, `mask`, `where`

        :Parameters:

            fill_values: `bool` or sequence of scalars, optional
                Specify values that will be set to missing data. Data
                elements exactly equal to any of the values are set to
                missing data.

                If True then the value returned by the
                `get_fill_value` method, if such a value exists, is
                used.

                Zero or more values may be provided in a sequence of
                scalars.

                *Parameter example:*
                  Specify a fill value of 999: ``fill_values=[999]``

                *Parameter example:*
                  Specify fill values of 999 and -1.0e30:
                  ``fill_values=[999, -1.0e30]``

                *Parameter example:*
                  Use the fill value already set for the data:
                  ``fill_values=True``

                *Parameter example:*
                  Use no fill values: ``fill_values=False`` or
                  ``fill_value=[]``

            valid_min: number, optional
                A scalar specifying the minimum valid value. Data
                elements strictly less than this number will be set to
                missing data.

            valid_max: number, optional
                A scalar specifying the maximum valid value. Data
                elements strictly greater than this number will be set
                to missing data.

            valid_range: (number, number), optional
                A vector of two numbers specifying the minimum and
                maximum valid values, equivalent to specifying values
                for both *valid_min* and *valid_max* parameters. The
                *valid_range* parameter must not be set if either
                *valid_min* or *valid_max* is defined.

                *Parameter example:*
                  ``valid_range=[-999, 10000]`` is equivalent to setting
                  ``valid_min=-999, valid_max=10000``

            {{inplace: `bool`, optional}}

        :Returns:

            `Data` or `None`
                The data with masked values. If the operation was in-place
                then `None` is returned.

        **Examples**

        >>> import numpy
        >>> d = cf.Data(numpy.arange(12).reshape(3, 4), 'm')
        >>> d[1, 1] = cf.masked
        >>> print(d.array)
        [[0 1 2 3]
         [4 -- 6 7]
         [8 9 10 11]]
        >>> print(d.apply_masking().array)
        [[0 1 2 3]
         [4 -- 6 7]
         [8 9 10 11]]
        >>> print(d.apply_masking(fill_values=[0]).array)
        [[-- 1 2 3]
         [4 -- 6 7]
         [8 9 10 11]]
        >>> print(d.apply_masking(fill_values=[0, 11]).array)
        [[-- 1 2 3]
         [4 -- 6 7]
         [8 9 10 --]]
        >>> print(d.apply_masking(valid_min=3).array)
        [[-- -- -- 3]
         [4 -- 6 7]
         [8 9 10 11]]
        >>> print(d.apply_masking(valid_max=6).array)
        [[0 1 2 3]
         [4 -- 6 --]
         [-- -- -- --]]
        >>> print(d.apply_masking(valid_range=[2, 8]).array)
        [[-- -- 2 3]
         [4 -- 6 7]
         [8 -- -- --]]
        >>> d.set_fill_value(7)
        >>> print(d.apply_masking(fill_values=True).array)
        [[0 1 2 3]
         [4 -- 6 --]
         [8 9 10 11]]
        >>> print(d.apply_masking(fill_values=True,
        ...                       valid_range=[2, 8]).array)
        [[-- -- 2 3]
         [4 -- 6 --]
         [8 -- -- --]]

        """
        # Parse valid_range
        if valid_range is not None:
            if valid_min is not None or valid_max is not None:
                raise ValueError(
                    "Can't set 'valid_range' parameter with either the "
                    "'valid_min' nor 'valid_max' parameters"
                )

            try:
                if len(valid_range) != 2:
                    raise ValueError(
                        "'valid_range' parameter must be a vector of "
                        "two elements"
                    )
            except TypeError:
                raise ValueError(
                    "'valid_range' parameter must be a vector of "
                    "two elements"
                )

            valid_min, valid_max = valid_range

        # Parse fill_values
        if fill_values is None:
            fill_values = False

        if isinstance(fill_values, bool):
            if fill_values:
                fill_value = self.get_fill_value(None)
                if fill_value is not None:
                    fill_values = (fill_value,)
                else:
                    fill_values = ()
            else:
                fill_values = ()
        else:
            try:
                iter(fill_values)
            except TypeError:
                raise TypeError(
                    "'fill_values' parameter must be a sequence or "
                    f"of type bool. Got type {type(fill_values)}"
                )
            else:
                if isinstance(fill_values, str):
                    raise TypeError(
                        "'fill_values' parameter must be a sequence or "
                        f"of type bool. Got type {type(fill_values)}"
                    )

        d = _inplace_enabled_define_and_cleanup(self)
        dx = self._get_dask()

        mask = None
        if fill_values:
            mask = dx == fill_values[0]

            for fill_value in fill_values[1:]:
                mask |= dx == fill_value

        if valid_min is not None:
            if mask is None:
                mask = dx < valid_min
            else:
                mask |= dx < valid_min

        if valid_max is not None:
            if mask is None:
                mask = dx > valid_max
            else:
                mask |= dx > valid_max

        if mask is not None:
            dx = da.ma.masked_where(mask, dx)

        d._set_dask(dx, reset_mask_hardness=True)

        return d

    @classmethod
    def concatenate_data(cls, data_list, axis):
        """Concatenates a list of Data objects into a single Data object
        along the specified access (see cf.Data.concatenate for
        details). In the case that the list contains only one element,
        that element is simply returned.

        :Parameters:

            data_list: `list`
                The list of data objects to concatenate.

            axis: `int`
                The axis along which to perform the concatenation.

        :Returns:

            `Data`
                The resulting single `Data` object.

        """
        if len(data_list) > 1:
            data = cls.concatenate(data_list, axis=axis)
            if data.fits_in_one_chunk_in_memory(data.dtype.itemsize):
                data.varray

            return data
        else:
            assert len(data_list) == 1
            return data_list[0]

    @classmethod
    def reconstruct_sectioned_data(cls, sections, cyclic=(), hardmask=None):
        """Expects a dictionary of Data objects with ordering
        information as keys, as output by the section method when called
        with a Data object. Returns a reconstructed cf.Data object with
        the sections in the original order.

        :Parameters:

            sections: `dict`
                The dictionary of `Data` objects with ordering information
                as keys.

        :Returns:

            `Data`
                The resulting reconstructed Data object.

        **Examples:**

        >>> d = cf.Data(numpy.arange(120).reshape(2, 3, 4, 5))
        >>> x = d.section([1, 3])
        >>> len(x)
        8
        >>> e = cf.Data.reconstruct_sectioned_data(x)
        >>> e.equals(d)
        True

        """
        ndims = len(list(sections.keys())[0])

        for i in range(ndims - 1, -1, -1):
            keys = sorted(sections.keys())
            if i == 0:
                if keys[0][i] is None:
                    assert len(keys) == 1
                    return tuple(sections.values())[0]
                else:
                    data_list = []
                    for k in keys:
                        data_list.append(sections[k])

                    out = cls.concatenate_data(data_list, i)

                    out.cyclic(cyclic)
                    if hardmask is not None:
                        out.hardmask = hardmask

                    return out

            if keys[0][i] is not None:
                new_sections = {}
                new_key = keys[0][:i]
                data_list = []
                for k in keys:
                    if k[:i] == new_key:
                        data_list.append(sections[k])
                    else:
                        new_sections[new_key] = cls.concatenate_data(
                            data_list, axis=i
                        )
                        new_key = k[:i]
                        data_list = [sections[k]]

                new_sections[new_key] = cls.concatenate_data(data_list, i)
                sections = new_sections

    def argmax(self, axis=None, unravel=False):
        """Return the indices of the maximum values along an axis.

        If no axis is specified then the returned index locates the
        maximum of the whole data.

        In case of multiple occurrences of the maximum values, the
        indices corresponding to the first occurrence are returned.

        **Performance**

        If the data index is returned as a `tuple` (see the *unravel*
        parameter) then all delayed operations are computed.

        :Parameters:

            axis: `int`, optional
                The specified axis over which to locate the maximum
                values. By default the maximum over the flattened data
                is located.

            unravel: `bool`, optional

                If True then when locating the maximum over the whole
                data, return the location as an index for each axis as
                a `tuple`. By default an index to the flattened array
                is returned in this case. Ignored if locating the
                maxima over a subset of the axes.

        :Returns:

            `Data` or `tuple`
                The location of the maximum, or maxima.

        **Examples**

        >>> d = cf.Data(np.arange(6).reshape(2, 3))
        >>> print(d.array)
        [[0 1 2]
         [3 4 5]]
        >>> a = d.argmax()
        >>> a
        <CF Data(): 5>
        >>> a.array
        5

        >>> index = d.argmax(unravel=True)
        >>> index
        (1, 2)
        >>> d[index]
        <CF Data(1, 1): [[5]]>

        >>> d.argmax(axis=0)
        <CF Data(3): [1, 1, 1]>
        >>> d.argmax(axis=1)
        <CF Data(2): [2, 2]>

        Only the location of the first occurrence is returned:

        >>> d = cf.Data([0, 4, 2, 3, 4])
        >>> d.argmax()
        <CF Data(): 1>

        >>> d = cf.Data(np.arange(6).reshape(2, 3))
        >>> d[1, 1] = 5
        >>> print(d.array)
        [[0 1 2]
         [3 5 5]]
        >>> d.argmax(1)
        <CF Data(2): [2, 1]>

        """
        dx = self.to_dask_array()
        a = dx.argmax(axis=axis)

        if unravel and (axis is None or self.ndim <= 1):
            # Return a multidimensional index tuple
            return tuple(np.array(da.unravel_index(a, self.shape)))

        return type(self)(a)

    def get_data(self, default=ValueError(), _units=None, _fill_value=None):
        """Returns the data.

        .. versionadded:: 3.0.0

        :Returns:

                `Data`

        """
        return self

    def get_units(self, default=ValueError()):
        """Return the units.

        .. seealso:: `del_units`, `set_units`

        :Parameters:

            default: optional
                Return the value of the *default* parameter if the units
                have not been set. If set to an `Exception` instance then
                it will be raised instead.

        :Returns:

                The units.

        **Examples**

        >>> d.set_units('metres')
        >>> d.get_units()
        'metres'
        >>> d.del_units()
        >>> d.get_units()
        ValueError: Can't get non-existent units
        >>> print(d.get_units(None))
        None

        """
        try:
            return self.Units.units
        except AttributeError:
            return super().get_units(default=default)

    def get_calendar(self, default=ValueError()):
        """Return the calendar.

        .. seealso:: `del_calendar`, `set_calendar`

        :Parameters:

            default: optional
                Return the value of the *default* parameter if the
                calendar has not been set. If set to an `Exception`
                instance then it will be raised instead.

        :Returns:

                The calendar.

        **Examples:**

        >>> d.set_calendar('julian')
        >>> d.get_calendar
        'metres'
        >>> d.del_calendar()
        >>> d.get_calendar()
        ValueError: Can't get non-existent calendar
        >>> print(d.get_calendar(None))
        None

        """
        try:
            return self.Units.calendar
        except (AttributeError, KeyError):
            return super().get_calendar(default=default)

    def set_calendar(self, calendar):
        """Set the calendar.

        .. seealso:: `override_calendar`, `override_units`,
                     `del_calendar`, `get_calendar`

        :Parameters:

            value: `str`
                The new calendar.

        :Returns:

            `None`

        **Examples**

        >>> d.set_calendar('none')
        >>> d.get_calendar
        'none'
        >>> d.del_calendar()
        >>> d.get_calendar()
        ValueError: Can't get non-existent calendar
        >>> print(d.get_calendar(None))
        None

        """
        self.Units = Units(self.get_units(default=None), calendar)

    def set_units(self, value):
        """Set the units.

        .. seealso:: `override_units`, `del_units`, `get_units`,
                     `has_units`, `Units`

        :Parameters:

            value: `str`
                The new units.

        :Returns:

            `None`

        **Examples**

        >>> d.set_units('watt')
        >>> d.get_units()
        'watt'
        >>> d.del_units()
        >>> d.get_units()
        ValueError: Can't get non-existent units
        >>> print(d.get_units(None))
        None

        """
        self.Units = Units(value, self.get_calendar(default=None))

    @_deprecated_kwarg_check("i")
    def maximum(
        self,
        axes=None,
        squeeze=False,
        mtol=1,
        inplace=False,
        i=False,
        _preserve_partitions=False,
    ):
        """Collapse axes with their maximum.

        Missing data array elements are omitted from the calculation.

        .. seealso:: `minimum`, `mean`, `mid_range`, `sum`, `sd`, `var`

        :Parameters:

            axes : (sequence of) int, optional

            squeeze : bool, optional

            {{inplace: `bool`, optional}}

        :Returns:

            `Data` or `None`
                The collapsed array.

        **Examples:**

        """
        # TODODASK: Placeholder for the real thing, that takes into
        # account axes=axes, squeeze=squeeze, mtol=mtol,
        # inplace=inplace.
        #
        # This is only here for now, in this form, to ensure that
        # cf.read works
        return self.get_dask(copy=False).max()

    #        return self._collapse(max_f, max_fpartial, max_ffinalise, axes=axes,
    #                              squeeze=squeeze, mtol=mtol, inplace=inplace,
    #                              _preserve_partitions=_preserve_partitions)

    def maximum_absolute_value(
        self,
        axes=None,
        squeeze=False,
        mtol=1,
        inplace=False,
        _preserve_partitions=False,
    ):
        """Collapse axes with their maximum absolute value.

        Missing data elements are omitted from the calculation.

        .. seealso:: `maximum`, `minimum`, `mean`, `mid_range`, `sum`, `sd`,
                     `var`

        :Parameters:

            axes : (sequence of) int, optional

            squeeze : bool, optional

            {{inplace: `bool`, optional}}

        :Returns:

            `Data` or `None`
                The collapsed data, or `None` if the operation was
                in-place.

        **Examples:**

        >>> d = cf.Data([[-1, 2, 3], [9, -8, -12]], 'm')
        >>> d.maximum_absolute_value()
        <CF Data(1, 1): [[12]] m>
        >>> d.max()
        <CF Data(1, 1): [[9]] m>
        >>> d.maximum_absolute_value(axes=1)
        <CF Data(2, 1): [[3, 12]] m>
        >>> d.max(axes=1)
        <CF Data(2, 1): [[3, 9]] m>

        """
        return self._collapse(
            max_abs_f,
            max_abs_fpartial,
            max_abs_ffinalise,
            axes=axes,
            squeeze=squeeze,
            mtol=mtol,
            inplace=inplace,
            _preserve_partitions=_preserve_partitions,
        )

    @_deprecated_kwarg_check("i")
    def minimum(
        self,
        axes=None,
        squeeze=False,
        mtol=1,
        inplace=False,
        i=False,
        _preserve_partitions=False,
    ):
        """Collapse axes with their minimum.

        Missing data array elements are omitted from the calculation.

        :Parameters:

            axes : (sequence of) int, optional

            squeeze : bool, optional

            {{inplace: `bool`, optional}}

            {{i: deprecated at version 3.0.0}}

        :Returns:

            `Data` or `None`
                The collapsed array.

        .. seealso:: `maximum`, `mean`, `mid_range`, `sum`, `sd`, `var`

        **Examples:**

        """
        return self._collapse(
            min_f,
            min_fpartial,
            min_ffinalise,
            axes=axes,
            squeeze=squeeze,
            mtol=mtol,
            inplace=inplace,
            _preserve_partitions=_preserve_partitions,
        )

    def minimum_absolute_value(
        self,
        axes=None,
        squeeze=False,
        mtol=1,
        inplace=False,
        _preserve_partitions=False,
    ):
        """Collapse axes with their minimum absolute value.

        Missing data elements are omitted from the calculation.

        .. seealso:: `maximum`, `minimum`, `mean`, `mid_range`, `sum`, `sd`,
                     `var`

        :Parameters:

            axes : (sequence of) int, optional

            squeeze : bool, optional

            {{inplace: `bool`, optional}}

        :Returns:

            `Data` or `None`
                The collapsed data, or `None` if the operation was
                in-place.

        **Examples:**

        >>> d = cf.Data([[-1, 2, 3], [9, -8, -12]], 'm')
        >>> d.minimum_absolute_value()
        <CF Data(1, 1): [[1]] m>
        >>> d.d.min()
        <CF Data(1, 1): [[-12]] m>
        >>> d.minimum_absolute_value(axes=1)
        <CF Data(2, 1): [[1, 8]] m>
        >>> d.min(axes=1)
        <CF Data(2, 1): [[-1, -12]] m>

        """
        return self._collapse(
            min_abs_f,
            min_abs_fpartial,
            min_abs_ffinalise,
            axes=axes,
            squeeze=squeeze,
            mtol=mtol,
            inplace=inplace,
            _preserve_partitions=_preserve_partitions,
        )

    @_deprecated_kwarg_check("i")
    def mean(
        self,
        axes=None,
        squeeze=False,
        mtol=1,
        weights=None,
        inplace=False,
        i=False,
        _preserve_partitions=False,
    ):
        """Collapse axes with their mean.

        The mean is unweighted by default, but may be weighted (see the
        *weights* parameter).

        Missing data array elements and their corresponding weights
        are omitted from the calculation.

        :Parameters:

            axes: (sequence of) int, optional
                The axes to be collapsed. By default flattened input is
                used. Each axis is identified by its integer position. No
                axes are collapsed if *axes* is an empty sequence.

            squeeze: `bool`, optional
                If True then collapsed axes are removed. By default the
                axes which are collapsed are left in the result as axes
                with size 1, meaning that the result is guaranteed to
                broadcast correctly against the original array.

            weights: data-like or dict, optional
                Weights associated with values of the array. By default
                all non-missing elements of the array are assumed to have
                a weight equal to one. If *weights* is a data-like object
                then it must have either the same shape as the array or,
                if that is not the case, the same shape as the axes being
                collapsed. If *weights* is a dictionary then each key is
                axes of the array (an int or tuple of ints) with a
                corresponding data-like value of weights for those
                axes. In this case, the implied weights array is the outer
                product of the dictionary's values.

                *Parameter example:*
                  If ``weights={1: w, (2, 0): x}`` then ``w`` must contain
                  1-dimensional weights for axis 1 and ``x`` must contain
                  2-dimensional weights for axes 2 and 0. This is
                  equivalent, for example, to ``weights={(1, 2, 0), y}``,
                  where ``y`` is the outer product of ``w`` and ``x``. If
                  ``axes=[1, 2, 0]`` then ``weights={(1, 2, 0), y}`` is
                  equivalent to ``weights=y``. If ``axes=None`` and the
                  array is 3-dimensional then ``weights={(1, 2, 0), y}``
                  is equivalent to ``weights=y.transpose([2, 0, 1])``.

            mtol: number, optional

            {{inplace: `bool`, optional}}

            {{i: deprecated at version 3.0.0}}

        :Returns:

            `Data` or `None`
                The collapsed array.

        .. seealso:: `maximum`, `minimum`, `mid_range`, `range`, `sum`, `sd`,
                     `var`

        **Examples:**

        >>> d = cf.Data([[1, 2, 4], [1, 4, 9]], 'm')
        >>> print(d.array)
        [[1 2 4]
         [1 4 9]]

        >>> d.mean()
        <CF Data: 3.5 m>
        >>> d.mean(squeeze=True)
        <CF Data(): 3.5 m>
        >>> d.mean(axes=[0, 1])
        <CF Data(1, 1): [[3.5]] m>
        >>> d.mean(axes=[1, 0])
        <CF Data(1, 1): [[3.5]] m>
        >>> print(d.mean(axes=0).array)
        [[1.  3.  6.5]]
        >>> print(d.mean(axes=1).array)
        [[2.33333333]
         [4.66666667]]
        >>> d.mean(axes=1, squeeze=True)
        <CF Data(2): [2.3333333333333335, 4.666666666666667] m>

        >>> y = cf.Data([1, 3])
        >>> x = cf.Data([1, 2, 1])
        >>> w = cf.Data.insert_dimension(y, 1) * x
        >>> print(w.array)
        [[1 2 1]
         [3 6 3]]

        >>> d.mean(weights=w)
        <CF Data(1, 1): [[3.9375]] m>
        >>> d.mean(weights={(0, 1): w})
        <CF Data(1, 1): [[3.9375]] m>
        >>> d.mean(axes=[0, 1], weights={(0, 1): w})
        <CF Data(1, 1): [[3.9375]] m>
        >>> d.mean(axes=[1, 0], weights={(0, 1): w})
        <CF Data(1, 1): [[3.9375]] m>
        >>> d.mean(axes=(0, 1), weights={1: x, 0: y})
        <CF Data(1, 1): [[3.9375]] m>

        >>> d.mean(axes=1, weights=w)
        <CF Data(2, 1): [[2.25, 4.5]] m>
        >>> d.mean(axes=1, weights=x)
        <CF Data(2, 1): [[2.25, 4.5]] m>
        >>> d.mean(axes=1, weights={1: x})
        <CF Data(2, 1): [[2.25, 4.5]] m>
        >>> d.mean(axes=1, weights={(0, 1): w})
        <CF Data(2, 1): [[2.25, 4.5]] m>
        >>> d.mean(axes=1, weights={0: y, (1,): x})
        <CF Data(2, 1): [[2.25, 4.5]] m>

        >>> d.mean(axes=1)
        <CF Data(2, 1): [[2.3333333333333335, 4.666666666666667]] m>
        >>> d.mean(axes=1, weights={0: y})
        <CF Data(2, 1): [[2.3333333333333335, 4.666666666666667]] m>

        >>> e = cf.Data(numpy.arange(24).reshape(3, 2, 4))
        >>> print(e.array)
        [[[ 0  1  2  3]
          [ 4  5  6  7]]
         [[ 8  9 10 11]
          [12 13 14 15]]
         [[16 17 18 19]
          [20 21 22 23]]]

        >>> e.mean(axes=[0, 2])
        <CF Data(1, 2, 1): [[[9.5, 13.5]]]>
        >>> f = e.mean(axes=[0, 2], squeeze=True)
        >>> f
        <CF Data(2): [9.5, 13.5]>
        >>> f.shape
        (2,)
        >>> print(e.mean(axes=[0, 1]).array)
        [[[10. 11. 12. 13.]]]
        >>> print(e.mean(axes=[0, 1], weights={(1, 0): w}).array)
        [[[11. 12. 13. 14.]]]

        >>> e[0, 0] = cf.masked
        >>> e[-1, -1] = cf.masked
        >>> e[..., 2] = cf.masked
        >>> print(e.array)
        [[[-- -- -- --]
          [4 5 -- 7]]
         [[8 9 -- 11]
          [12 13 -- 15]]
         [[16 17 -- 19]
          [-- -- -- --]]]

        >>> e.mean()
        <CF Data(1, 1, 1): [[[11.333333333333334]]]>
        >>> print(e.mean(axes=[0, 1]).array)
        [[[10.0 11.0 -- 13.0]]]
        >>> print(e.mean(axes=[0, 1], weights={(1, 0): w}).array)
        [[[9.666666666666666 10.666666666666666 -- 12.666666666666666]]]

        """
        return self._collapse(
            mean_f,
            mean_fpartial,
            mean_ffinalise,
            axes=axes,
            squeeze=squeeze,
            weights=weights,
            mtol=mtol,
            inplace=inplace,
            _preserve_partitions=_preserve_partitions,
        )

    def mean_absolute_value(
        self,
        axes=None,
        squeeze=False,
        mtol=1,
        weights=None,
        inplace=False,
        _preserve_partitions=False,
    ):
        """Collapse axes with their mean absolute value.

        Missing data elements are omitted from the calculation.

        .. seealso:: `maximum`, `minimum`, `mean`, `mid_range`, `sum`, `sd`,
                     `var`

        :Parameters:

            axes : (sequence of) int, optional

            weights:

            squeeze : bool, optional

            {{inplace: `bool`, optional}}

        :Returns:

            `Data` or `None`
                The collapsed data, or `None` if the operation was
                in-place.

        **Examples:**

        >>> d = cf.Data([[-1, 2, 3], [9, -8, -12]], 'm')
        >>> d.mean_absolute_value()
        <CF Data(1, 1): [[5.833333333333333]] m>
        >>> d.mean_absolute_value(axes=1)
        <CF Data(2, 1): [[2.0, 9.666666666666666]] m>

        """
        return self._collapse(
            mean_abs_f,
            mean_abs_fpartial,
            mean_abs_ffinalise,
            axes=axes,
            squeeze=squeeze,
            weights=weights,
            mtol=mtol,
            inplace=inplace,
            _preserve_partitions=_preserve_partitions,
        )

    def integral(
        self,
        axes=None,
        squeeze=False,
        mtol=1,
        weights=None,
        inplace=False,
        _preserve_partitions=False,
    ):
        """Collapse axes with their integral.

        If weights are not provided then all non-missing elements are
        given weighting of one such that the collapse method becomes
        a `sum`.

        :Parameters:

            axes: (sequence of) int, optional
                The axes to be collapsed. By default flattened input is
                used. Each axis is identified by its integer position. No
                axes are collapsed if *axes* is an empty sequence.

            squeeze: `bool`, optional
                If True then collapsed axes are removed. By default the
                axes which are collapsed are left in the result as axes
                with size 1, meaning that the result is guaranteed to
                broadcast correctly against the original array.

            weights: data-like or dict, optional
                Weights associated with values of the array. By default
                all non-missing elements of the array are assumed to have
                a weight equal to one. If *weights* is a data-like object
                then it must have either the same shape as the array or,
                if that is not the case, the same shape as the axes being
                collapsed. If *weights* is a dictionary then each key is
                axes of the array (an int or tuple of ints) with a
                corresponding data-like value of weights for those
                axes. In this case, the implied weights array is the outer
                product of the dictionary's values.

                Note that the units of the weights matter for an integral
                collapse, which differs from a weighted sum in that the units
                of the weights are incorporated into the result.

                *Parameter example:*
                  If ``weights={1: w, (2, 0): x}`` then ``w`` must contain
                  1-dimensional weights for axis 1 and ``x`` must contain
                  2-dimensional weights for axes 2 and 0. This is
                  equivalent, for example, to ``weights={(1, 2, 0), y}``,
                  where ``y`` is the outer product of ``w`` and ``x``. If
                  ``axes=[1, 2, 0]`` then ``weights={(1, 2, 0), y}`` is
                  equivalent to ``weights=y``. If ``axes=None`` and the
                  array is 3-dimensional then ``weights={(1, 2, 0), y}``
                  is equivalent to ``weights=y.transpose([2, 0, 1])``.

            mtol: number, optional

            {{inplace: `bool`, optional}}

        :Returns:

            `Data` or `None`
                The collapsed data, or `None` of the operation was
                in-place.

        .. seealso:: `maximum`, `minimum`, `mid_range`, `range`, `sum`, `sd`,
                     `var`

        **Examples:**

        """
        if weights is None:
            units = None
        else:
            units = self.Units
            if not units:
                units = Units("1")

            weights_units = getattr(weights, "Units", None)
            if weights_units is not None:
                units = units * weights_units
            else:
                for w in weights.values():
                    weights_units = getattr(w, "Units", None)
                    if weights_units is not None:
                        units = units * weights_units
        # --- End: if

        return self._collapse(
            sum_f,
            sum_fpartial,
            sum_ffinalise,
            axes=axes,
            squeeze=squeeze,
            weights=weights,
            mtol=mtol,
            inplace=inplace,
            units=units,
            _preserve_partitions=_preserve_partitions,
        )

    def sample_size(
        self,
        axes=None,
        squeeze=False,
        mtol=1,
        inplace=False,
        i=False,
        _preserve_partitions=False,
    ):
        """Collapses axes with their sample size.

        :Parameters:

            {{inplace: `bool`, optional}}

            {{i: deprecated at version 3.0.0}}

        """
        return self._collapse(
            sample_size_f,
            sample_size_fpartial,
            sample_size_ffinalise,
            axes=axes,
            squeeze=squeeze,
            weights=None,
            mtol=mtol,
            units=Units("1"),
            inplace=inplace,
            _preserve_partitions=_preserve_partitions,
        )

    @property
    @daskified(_DASKIFIED_VERBOSE)
    def binary_mask(self):
        """A binary (0 and 1) mask of the data array.

        The binary mask's data array comprises dimensionless 32-bit
        integers and has 0 where the data array has missing data and 1
        otherwise.

        .. seealso:: `mask`

        :Returns:

            `Data`
                The binary mask.

        **Examples**

        >>> d = cf.Data([[0, 1, 2, 3]], 'm')
        >>> m = d.binary_mask
        >>> m
        <CF Data(1, 4): [[0, ..., 0]] 1>
        >>> print(m.array)
        [[0 0 0 0]]
        >>> d[0, 1] = cf.masked
        >>> print(d.binary_mask.array)
        [[0 1 0 0]]

        """
        m = self.mask
        m.dtype = "int32"
        m.override_units(_units_1, inplace=True)
        return m

    @daskified(_DASKIFIED_VERBOSE)
    @_deprecated_kwarg_check("i")
    @_inplace_enabled(default=False)
    def clip(self, a_min, a_max, units=None, inplace=False, i=False):
        """Clip (limit) the values in the data array in place.

        Given an interval, values outside the interval are clipped to
        the interval edges. For example, if an interval of [0, 1] is
        specified then values smaller than 0 become 0 and values
        larger than 1 become 1.

        :Parameters:

            a_min: number
                Minimum value. If `None`, clipping is not performed on
                lower interval edge. Not more than one of `a_min` and
                `a_max` may be `None`.

            a_max: number
                Maximum value. If `None`, clipping is not performed on
                upper interval edge. Not more than one of `a_min` and
                `a_max` may be `None`.

            units: `str` or `Units`
                Specify the units of *a_min* and *a_max*. By default the
                same units as the data are assumed.

            {{inplace: `bool`, optional}}

            {{i: deprecated at version 3.0.0}}

        :Returns:

            `Data` or `None`
                The clipped data. If the operation was in-place then
                `None` is returned.


        **Examples**

        >>> d = cf.Data(np.arange(12).reshape(3, 4), 'm')
        >>> print(d.array)
        [[ 0  1  2  3]
         [ 4  5  6  7]
         [ 8  9 10 11]]
        >>> print(d.clip(2, 10).array)
        [[ 2  2  2  3]
         [ 4  5  6  7]
         [ 8  9 10 10]]
        >>> print(d.clip(0.003, 0.009, 'km').array)
        [[3. 3. 3. 3.]
         [4. 5. 6. 7.]
         [8. 9. 9. 9.]]

        """
        if units is not None:
            # Convert the limits to the same units as the data array
            units = Units(units)
            self_units = self.Units
            if self_units != units:
                a_min = Units.conform(np.asanyarray(a_min), units, self_units)
                a_max = Units.conform(np.asanyarray(a_max), units, self_units)

        d = _inplace_enabled_define_and_cleanup(self)
        dx = self._get_dask()
        dx = da.clip(dx, a_min, a_max)
        d._set_dask(dx, reset_mask_hardness=False)
        return d

    @classmethod
    @daskified(_DASKIFIED_VERBOSE)
    def asdata(cls, d, dtype=None, copy=False):
        """Convert the input to a `Data` object.

        If the input *d* has the Data interface (i.e. it has a
        `__data__` method), then the output of this method is used as
        the returned `Data` object. Otherwise, `Data(d)` is returned.

        :Parameters:

            d: data-like
                Input data in any form that can be converted to a
                `Data` object. This includes `Data` and `Field`
                objects, and objects with the Data interface, numpy
                arrays and any object which may be converted to a
                numpy array.

           dtype: data-type, optional
                By default, the data-type is inferred from the input data.

           copy: `bool`, optional
                If True and *d* has the Data interface, then a copy of
                `d.__data__()` is returned.

        :Returns:

            `Data`
                `Data` interpretation of *d*. No copy is performed on the
                input if it is already a `Data` object with matching dtype
                and *copy* is False.

        **Examples**

        >>> d = cf.Data([1, 2])
        >>> cf.Data.asdata(d) is d
        True
        >>> d.asdata(d) is d
        True

        >>> cf.Data.asdata([1, 2])
        <CF Data: [1, 2]>

        >>> cf.Data.asdata(numpy.array([1, 2]))
        <CF Data: [1, 2]>

        """
        data = getattr(d, "__data__", None)
        if data is None:
            # d does not have a Data interface
            data = cls(d)
            if dtype is not None:
                data.dtype = dtype

            return data

        data = data()
        if copy:
            data = data.copy()
            if dtype is not None and np.dtype(dtype) != data.dtype:
                data.dtype = dtype
        elif dtype is not None and np.dtype(dtype) != data.dtype:
            data = data.copy()
            data.dtype = dtype

        return data

    @_inplace_enabled(default=False)
    def compressed(self, inplace=False):
        """Return all non-masked values in a one dimensional data array.

        Not to be confused with compression by convention (see the
        `uncompress` method).

        .. versionadded:: 3.2.0

        .. seealso:: `flatten`

        :Parameters:

            {{inplace: `bool`, optional}}

        :Returns:

            `Data` or `None`
                The non-masked values, or `None` if the operation was
                in-place.

        **Examples**

        >>> d = cf.Data(numpy.arange(12).reshape(3, 4))
        >>> print(d.array)
        [[ 0  1  2  3]
         [ 4  5  6  7]
         [ 8  9 10 11]]
        >>> print(d.compressed().array)
        [ 0  1  2  3  4  5  6  7  8  9 10 11]
        >>> d[1, 1] = cf.masked
        >>> d[2, 3] = cf.masked
        >>> print(d.array)
        [[0  1  2  3]
         [4 --  6  7]
         [8  9 10 --]]
        >>> print(d.compressed().array)
        [ 0  1  2  3  4  6  7  8  9 10]

        >>> d = cf.Data(9)
        >>> print(d.array)
        9
        >>> print(d.compressed().array)
        9

        """
        d = _inplace_enabled_define_and_cleanup(self)

        ndim = d.ndim

        if ndim != 1:
            d.flatten(inplace=True)

        n_non_missing = d.count()
        if n_non_missing == d.size:
            return d

        comp = self.empty(
            shape=(n_non_missing,), dtype=self.dtype, units=self.Units
        )

        # Find the number of array elements that fit in one chunk
        n = int(cf_chunksize() // (self.dtype.itemsize + 1.0))

        # Loop around each chunk's worth of elements and assign the
        # non-missing values to the compressed data
        i = 0
        start = 0
        for _ in range(1 + d.size // n):
            if i >= d.size:
                break

            array = d[i : i + n].array
            if np.ma.isMA(array):
                array = array.compressed()

            size = array.size
            if size >= 1:
                end = start + size
                comp[start:end] = array
                start = end

            i += n

        if not d.ndim:
            comp.squeeze(inplace=True)

        if inplace:
            d.__dict__ = comp.__dict__
        else:
            d = comp

        return d

    @daskified(_DASKIFIED_VERBOSE)
    @_deprecated_kwarg_check("i")
    @_inplace_enabled(default=False)
    def cos(self, inplace=False, i=False):
        """Take the trigonometric cosine of the data element-wise.

        Units are accounted for in the calculation. If the units are not
        equivalent to radians (such as Kelvin) then they are treated as if
        they were radians. For example, the cosine of 90 degrees_east
        is 0.0, as is the cosine of 1.57079632 kg m-2.

        The output units are changed to '1' (nondimensional).

        .. seealso:: `arccos`, `sin`, `tan`, `cosh`

        :Parameters:

            {{inplace: `bool`, optional}}

            {{i: deprecated at version 3.0.0}}

        :Returns:

            `Data` or `None`

        **Examples:**

        >>> d.Units
        <Units: degrees_east>
        >>> print(d.array)
        [[-90 0 90 --]]
        >>> e = d.cos()
        >>> e.Units
        <Units: 1>
        >>> print(e.array)
        [[0.0 1.0 0.0 --]]

        >>> d.Units
        <Units: m s-1>
        >>> print(d.array)
        [[1 2 3 --]]
        >>> d.cos(inplace=True)
        >>> d.Units
        <Units: 1>
        >>> print(d.array)
        [[0.540302305868 -0.416146836547 -0.9899924966 --]]

        """
        d = _inplace_enabled_define_and_cleanup(self)

        if d.Units.equivalent(_units_radians):
            d.Units = _units_radians

        dx = d.to_dask_array()
        d._set_dask(da.cos(dx), reset_mask_hardness=False)

        d.override_units(_units_1, inplace=True)

        return d

    def count(self):
        """Count the non-masked elements of the data.

        .. seealso:: `count_masked`

        :Returns:

            ``int``

        **Examples:**

        >>> d = cf.Data(numpy.arange(24).reshape(3, 4))
        >>> print(d.array)
        [[ 0  1  2  3]
         [ 4  5  6  7]
         [ 8  9 10 11]]
        >>> d.count()
        12
        >>> d[0, :] = cf.masked
        >>> print(d.array)
        [[-- -- -- --]
         [ 4  5  6  7]
         [ 8  9 10 11]]
        >>> d.count()
        8

        >>> print(d.count(0).array)
        [2 2 2 2]
        >>> print(d.count(1).array)
        [0 4 4]
        >>> print(d.count((0, 1)))
        8

        """
        # TODODASK - daskify, previously parallelise=mpi_on (not =False)
        config = self.partition_configuration(readonly=True)

        n = 0

        #        self._flag_partitions_for_processing(parallelise=mpi_on)

        processed_partitions = []
        for pmindex, partition in self.partitions.ndenumerate():
            if partition._process_partition:
                partition.open(config)
                partition._pmindex = pmindex
                array = partition.array
                n += np.ma.count(array)
                partition.close()
                processed_partitions.append(partition)
            # --- End: if
        # --- End: for

        # processed_partitions contains a list of all the partitions
        # that have been processed on this rank. In the serial case
        # this is all of them and this line of code has no
        # effect. Otherwise the processed partitions from each rank
        # are distributed to every rank and processed_partitions now
        # contains all the processed partitions from every rank.
        processed_partitions = self._share_partitions(
            processed_partitions, parallelise=False
        )

        # Put the processed partitions back in the partition matrix
        # according to each partitions _pmindex attribute set above.
        pm = self.partitions.matrix
        for partition in processed_partitions:
            pm[partition._pmindex] = partition
        # --- End: for

        # Share the lock files created by each rank for each partition
        # now in a temporary file so that __del__ knows which lock
        # files to check if present
        self._share_lock_files(parallelise=False)

        # Aggregate the results on each process and return on all
        # processes
        # if mpi_on:
        #     n = mpi_comm.allreduce(n, op=mpi_sum)
        # --- End: if

        return n

    def count_masked(self):
        """Count the masked elements of the data.

        .. seealso:: `count`

        """
        return self._size - self.count()

    @daskified(_DASKIFIED_VERBOSE)
    def cyclic(self, axes=None, iscyclic=True):
        """Get or set the cyclic axes.

        Some methods treat the first and last elements of a cyclic
        axis as adjacent and physically connected, such as
        `convolution_filter`, `__getitem__` and `__setitem__`. Some
        methods may make a cyclic axis non-cyclic, such as `halo`.

        :Parameters:

            axes: (sequence of) `int`, optional
                Select the axes to have their cyclicity set. By
                default, or if *axes* is `None` or an empty sequence,
                no axes are modified.

            iscyclic: `bool`
                Specify whether to make the axes cyclic or
                non-cyclic. By default (True), the axes are set as
                cyclic.

        :Returns:

            `set`
                The cyclic axes prior to the change, or the current
                cylcic axes if no axes are specified.

        **Examples**

        >>> d = cf.Data(np.arange(12).reshape(3, 4))
        >>> d.cyclic()
        set()
        >>> d.cyclic(0)
        set()
        >>> d.cyclic()
        {0}
        >>> d.cyclic(0, iscyclic=False)
        {0}
        >>> d.cyclic()
        set()
        >>> d.cyclic([0, 1])
        set()
        >>> d.cyclic()
        {0, 1}
        >>> d.cyclic([0, 1], iscyclic=False)
        {0, 1}
        >>> d.cyclic()
        set()

        >>> print(d.array)
        [[ 0  1  2  3]
         [ 4  5  6  7]
         [ 8  9 10 11]]
        >>> d[0, -1:2]
        Traceback (most recent call last):
            ...
        IndexError: Can't take a cyclic slice of a non-cyclic axis
        >>> d.cyclic(1)
        set()
        >>> d[0, -1:2]
        <CF Data(1, 2): [[3, 0, 1]]>

        """
        cyclic_axes = self._cyclic
        data_axes = self._axes

        old = set([data_axes.index(axis) for axis in cyclic_axes])

        if axes is None:
            return old

        axes = [data_axes[i] for i in self._parse_axes(axes)]

        # Never change the value of the _cyclic attribute in-place
        if iscyclic:
            self._cyclic = cyclic_axes.union(axes)
        else:
            self._cyclic = cyclic_axes.difference(axes)

        return old

    @property
    @daskified(_DASKIFIED_VERBOSE)
    def year(self):
        """The year of each date-time value.

        Only applicable for data with reference time units. The
        returned `Data` will have the same mask hardness as the
        original array.

        .. seealso:: `~cf.Data.month`, `~cf.Data.day`, `~cf.Data.hour`,
                     `~cf.Data.minute`, `~cf.Data.second`

        **Examples**

        >>> d = cf.Data([[1.93, 5.17]], 'days since 2000-12-29')
        >>> d
        <CF Data(1, 2): [[2000-12-30 22:19:12, 2001-01-03 04:04:48]] >
        >>> d.year
        <CF Data(1, 2): [[2000, 2001]] >

        """
        return YMDhms(self, "year")

    @property
    @daskified(_DASKIFIED_VERBOSE)
    def month(self):
        """The month of each date-time value.

        Only applicable for data with reference time units. The
        returned `Data` will have the same mask hardness as the
        original array.

        .. seealso:: `~cf.Data.year`, `~cf.Data.day`, `~cf.Data.hour`,
                     `~cf.Data.minute`, `~cf.Data.second`

        **Examples**

        >>> d = cf.Data([[1.93, 5.17]], 'days since 2000-12-29')
        >>> d
        <CF Data(1, 2): [[2000-12-30 22:19:12, 2001-01-03 04:04:48]] >
        >>> d.month
        <CF Data(1, 2): [[12, 1]] >

        """
        return YMDhms(self, "month")

    @property
    @daskified(_DASKIFIED_VERBOSE)
    def day(self):
        """The day of each date-time value.

        Only applicable for data with reference time units. The
        returned `Data` will have the same mask hardness as the
        original array.

        .. seealso:: `~cf.Data.year`, `~cf.Data.month`, `~cf.Data.hour`,
                     `~cf.Data.minute`, `~cf.Data.second`

        **Examples**

        >>> d = cf.Data([[1.93, 5.17]], 'days since 2000-12-29')
        >>> d
        <CF Data(1, 2): [[2000-12-30 22:19:12, 2001-01-03 04:04:48]] >
        >>> d.day
        <CF Data(1, 2): [[30, 3]] >

        """
        return YMDhms(self, "day")

    @property
    @daskified(_DASKIFIED_VERBOSE)
    def hour(self):
        """The hour of each date-time value.

        Only applicable for data with reference time units. The
        returned `Data` will have the same mask hardness as the
        original array.

        .. seealso:: `~cf.Data.year`, `~cf.Data.month`, `~cf.Data.day`,
                     `~cf.Data.minute`, `~cf.Data.second`

        **Examples**

        >>> d = cf.Data([[1.93, 5.17]], 'days since 2000-12-29')
        >>> d
        <CF Data(1, 2): [[2000-12-30 22:19:12, 2001-01-03 04:04:48]] >
        >>> d.hour
        <CF Data(1, 2): [[22, 4]] >

        """
        return YMDhms(self, "hour")

    @property
    @daskified(_DASKIFIED_VERBOSE)
    def minute(self):
        """The minute of each date-time value.

        Only applicable for data with reference time units. The
        returned `Data` will have the same mask hardness as the
        original array.

        .. seealso:: `~cf.Data.year`, `~cf.Data.month`, `~cf.Data.day`,
                     `~cf.Data.hour`, `~cf.Data.second`

        **Examples**

        >>> d = cf.Data([[1.93, 5.17]], 'days since 2000-12-29')
        >>> d
        <CF Data(1, 2): [[2000-12-30 22:19:12, 2001-01-03 04:04:48]] >
        >>> d.minute
        <CF Data(1, 2): [[19, 4]] >

        """
        return YMDhms(self, "minute")

    @property
    @daskified(_DASKIFIED_VERBOSE)
    def second(self):
        """The second of each date-time value.

        Only applicable for data with reference time units. The
        returned `Data` will have the same mask hardness as the
        original array.

        .. seealso:: `~cf.Data.year`, `~cf.Data.month`, `~cf.Data.day`,
                     `~cf.Data.hour`, `~cf.Data.minute`

        **Examples**

        >>> d = cf.Data([[1.93, 5.17]], 'days since 2000-12-29')
        >>> d
        <CF Data(1, 2): [[2000-12-30 22:19:12, 2001-01-03 04:04:48]] >
        >>> d.second
        <CF Data(1, 2): [[12, 48]] >

        """
        return YMDhms(self, "second")

    @_inplace_enabled(default=False)
    def uncompress(self, inplace=False):
        """Uncompress the underlying data.

        Compression saves space by identifying and removing unwanted
        missing data. Such compression techniques store the data more
        efficiently and result in no precision loss.

        Whether or not the data is compressed does not alter its
        functionality nor external appearance.

        Data that is already uncompressed will be returned uncompressed.

        The following type of compression are available:

            * Ragged arrays for discrete sampling geometries (DSG). Three
              different types of ragged array representation are
              supported.

            ..

            * Compression by gathering.

        .. versionadded:: 3.0.6

        .. seealso:: `array`, `compressed_array`, `source`

        :Parameters:

            {{inplace: `bool`, optional}}

        :Returns:

            `Data` or `None`
                The uncompressed data, or `None` of the operation was
                in-place.

        **Examples:**

        >>> d.get_compression_type()
        'ragged contiguous'
        >>> d.uncompress()
        >>> d.get_compression_type()
        ''

        """
        d = _inplace_enabled_define_and_cleanup(self)

        if not d.get_compression_type():
            if inplace:
                d = None
            return d

        config = d.partition_configuration(readonly=False)

        for partition in d.partitions.matrix.flat:
            partition.open(config)
            _ = partition.array
            partition.close()

        d._del_Array(None)

        return d

    def unique(self):
        """The unique elements of the array.

        Returns a new object with the sorted unique elements in a one
        dimensional array.

        **Examples:**

        >>> d = cf.Data([[4, 2, 1], [1, 2, 3]], 'metre')
        >>> d.unique()
        <CF Data: [1, 2, 3, 4] metre>
        >>> d[1, -1] = cf.masked
        >>> d.unique()
        <CF Data: [1, 2, 4] metre>

        """
        config = self.partition_configuration(readonly=True)

        u = []
        for partition in self.partitions.matrix.flat:
            partition.open(config)
            array = partition.array
            array = np.unique(array)

            if partition.masked:
                # Note that compressing a masked array may result in
                # an array with zero size
                array = array.compressed()

            size = array.size
            if size > 1:
                u.extend(array)
            elif size == 1:
                u.append(array.item())

            partition.close()

        u = np.unique(np.array(u, dtype=self.dtype))

        return type(self)(u, units=self.Units)

    @_display_or_return
    def dump(self, display=True, prefix=None):
        """Return a string containing a full description of the
        instance.

        :Parameters:

            display: `bool`, optional
                If False then return the description as a string. By
                default the description is printed, i.e. ``d.dump()`` is
                equivalent to ``print(d.dump(display=False))``.

            prefix: `str`, optional
               Set the common prefix of component names. By default the
               instance's class name is used.

        :Returns:

            `None` or `str`
                A string containing the description.

        """
        if prefix is None:
            prefix = self.__class__.__name__

        string = [f"{prefix}.shape = {self.shape}"]

        if self.size == 1:
            string.append(f"{prefix}.first_datum = {self.datum(0)}")
        else:
            string.append(f"{prefix}.first_datum = {self.datum(0)}")
            string.append(f"{prefix}.last_datum  = {self.datum(-1)}")

        for attr in ("fill_value", "Units"):
            string.append(f"{prefix}.{attr} = {getattr(self, attr)!r}")

        return "\n".join(string)

    def ndindex(self):
        """Return an iterator over the N-dimensional indices of the data
        array.

        At each iteration a tuple of indices is returned, the last
        dimension is iterated over first.

        :Returns:

            `itertools.product`
                An iterator over tuples of indices of the data array.

        **Examples**

        >>> d = cf.Data(np.arange(6).reshape(2, 3))
        >>> print(d.array)
        [[0 1 2]
         [3 4 5]]
        >>> for i in d.ndindex():
        ...     print(i, d[i])
        ...
        (0, 0) [[0]]
        (0, 1) [[1]]
        (0, 2) [[2]]
        (1, 0) [[3]]
        (1, 1) [[4]]
        (1, 2) [[5]]

        >>> d = cf.Data(9)
        >>> for i in d.ndindex():
        ...     print(i, d[i])
        ...
        () 9

        """
        return product(*[range(0, r) for r in self.shape])

    @daskified(_DASKIFIED_VERBOSE)
    @_deprecated_kwarg_check("traceback")
    @_manage_log_level_via_verbosity
    def equals(
        self,
        other,
        rtol=None,
        atol=None,
        ignore_fill_value=False,
        ignore_data_type=False,
        ignore_type=False,
        verbose=None,
        traceback=False,
        ignore_compression=False,
    ):
        """True if two data arrays are logically equal, False otherwise.

        {{equals tolerance}}

        :Parameters:

            other:
                The object to compare for equality.

            {{rtol: number, optional}}

            {{atol: number, optional}}

            ignore_fill_value: `bool`, optional
                If True then data arrays with different fill values are
                considered equal. By default they are considered unequal.

            {{ignore_data_type: `bool`, optional}}

            {{ignore_type: `bool`, optional}}

            {{verbose: `int` or `str` or `None`, optional}}

            traceback: deprecated at version 3.0.0
                Use the *verbose* parameter instead.

            {{ignore_compression: `bool`, optional}}

        :Returns:

            `bool`
                Whether or not the two instances are equal.

        **Examples:**

        >>> d.equals(d)
        True
        >>> d.equals(d + 1)
        False

        """
        # Set default tolerances
        if rtol is None:
            rtol = self._rtol

        if atol is None:
            atol = self._atol

        if not super().equals(
            other,
            rtol=rtol,
            atol=atol,
            verbose=verbose,
            ignore_data_type=ignore_data_type,
            ignore_fill_value=ignore_fill_value,
            ignore_type=ignore_type,
            _check_values=False,
        ):
            # TODODASK: consistency with cfdm Data.equals needs to be verified
            # possibly via a follow-up PR to cfdm to implement any changes.
            return False

        # ------------------------------------------------------------
        # Check that each instance has equal array values
        # ------------------------------------------------------------
        # Check that each instance has the same units
        self_Units = self.Units
        other_Units = other.Units
        if self_Units != other_Units:
            logger.info(
                f"{self.__class__.__name__}: Different Units "
                f"({self.Units!r}, {other.Units!r})"
            )
            return False

        self_dx = self.to_dask_array()
        other_dx = other.to_dask_array()

        # Now check that corresponding elements are equal within a tolerance.
        # We assume that all inputs are masked arrays. Note we compare the
        # data first as this may return False due to different dtype without
        # having to wait until the compute call.
        self_is_numeric = _is_numeric_dtype(self_dx)
        other_is_numeric = _is_numeric_dtype(other_dx)
        if self_is_numeric and other_is_numeric:
            data_comparison = _da_ma_allclose(
                self_dx,
                other_dx,
                masked_equal=True,
                rtol=float(rtol),
                atol=float(atol),
            )
        elif not self_is_numeric and not other_is_numeric:
            data_comparison = da.all(self_dx == other_dx)
        else:  # one is numeric and other isn't => not equal (incompat. dtype)
            logger.info(
                f"{self.__class__.__name__}: Different data types:"
                f"{self_dx.dtype} != {other_dx.dtype}"
            )
            return False

        mask_comparison = da.all(
            da.equal(da.ma.getmaskarray(self_dx), da.ma.getmaskarray(other_dx))
        )

        # Apply a (dask) logical 'and' to confirm if both the mask and the
        # data are equal for the pair of masked arrays:
        result = da.logical_and(data_comparison, mask_comparison)

        if not result.compute():
            logger.info(
                f"{self.__class__.__name__}: Different array values ("
                f"atol={atol}, rtol={rtol})"
            )
            return False
        else:
            return True

    @daskified(_DASKIFIED_VERBOSE)
    @_deprecated_kwarg_check("i")
    @_inplace_enabled(default=False)
    def exp(self, inplace=False, i=False):
        """Take the exponential of the data array.

        :Parameters:

            {{inplace: `bool`, optional}}

            {{i: deprecated at version 3.0.0}}

        :Returns:

            `Data` or `None`

        **Examples:**

        """
        d = _inplace_enabled_define_and_cleanup(self)

        units = self.Units
        if units and not units.isdimensionless:
            raise ValueError(
                "Can't take exponential of dimensional "
                f"quantities: {units!r}"
            )

        if d.Units:
            d.Units = _units_1

        dx = d.to_dask_array()
        d._set_dask(da.exp(dx), reset_mask_hardness=False)

        return d

    @daskified(_DASKIFIED_VERBOSE)
    @_inplace_enabled(default=False)
    def insert_dimension(self, position=0, inplace=False):
        """Expand the shape of the data array in place.

        # TODODASK bring back expand_dime alias (or rather alias this to that)

        .. seealso:: `flip`, `squeeze`, `swapaxes`, `transpose`

        :Parameters:

            position: `int`, optional
                Specify the position that the new axis will have in the data
                array axes. By default the new axis has position 0, the
                slowest varying position.

            {{inplace: `bool`, optional}}

        :Returns:

            `Data` or `None`

        **Examples:**

        """
        d = _inplace_enabled_define_and_cleanup(self)

        # Parse position
        if not isinstance(position, int):
            raise ValueError("Position parameter must be an integer")

        ndim = d.ndim
        if -ndim - 1 <= position < 0:
            position += ndim + 1
        elif not 0 <= position <= ndim:
            raise ValueError(
                f"Can't insert dimension: Invalid position {position!r}"
            )

        shape = list(d.shape)
        shape.insert(position, 1)

        dx = d.get_dask(copy=False)
        dx = dx.reshape(shape)
        d._set_dask(dx, reset_mask_hardness=False)

        # Expand _axes
        axis = new_axis_identifier(d._axes)
        data_axes = list(d._axes)
        data_axes.insert(position, axis)
        d._axes = data_axes

        return d

    @daskified(_DASKIFIED_VERBOSE)
    def get_filenames(self):
        """Return the names of files containing parts of the data array.

        :Returns:

            `set`
                The file names in normalized, absolute form. If the
                data is in memory then an empty `set` is returned.

        **Examples**

        >>> f = cf.NetCDFArray(TODODASK)
        >>> d = cf.Data(f)
        >>> d.get_filenames()
        {TODODASK}

        >>> d = cf.Data([1, 2, 3])
        >>> d.get_filenames()
        set()

        """
        out = set()

        dx = self._get_dask()
        hlg = dx.dask
        dsk = hlg.to_dict()
        for key, value in hlg.get_all_dependencies().items():
            if value:
                continue

            # This key has no dependencies, and so is raw data.
            a = dsk[key]
            if isinstance(a, FileArray):
                out.add(abspath(a.get_filename()))

        out.discard(None)
        return out

    @daskified(_DASKIFIED_VERBOSE)
    @_deprecated_kwarg_check("size")
    @_inplace_enabled(default=False)
    @_manage_log_level_via_verbosity
    def halo(
        self,
        depth,
        axes=None,
        tripolar=None,
        fold_index=-1,
        inplace=False,
        verbose=None,
        size=None,
    ):
        """Expand the data by adding a halo.

        The halo contains the adjacent values up to the given
        depth(s). See the example for details.

        The halo may be applied over a subset of the data dimensions
        and each dimension may have a different halo size (including
        zero). The halo region is populated with a copy of the
        proximate values from the original data.

        **Cyclic axes**

        A cyclic axis that is expanded with a halo of at least size 1
        is no longer considered to be cyclic.

        **Tripolar domains**

        Data for global tripolar domains are a special case in that a
        halo added to the northern end of the "Y" axis must be filled
        with values that are flipped in "X" direction. Such domains
        need to be explicitly indicated with the *tripolar* parameter.

        .. versionadded:: 3.5.0

        :Parameters:

            depth: `int` or `dict`
                Specify the size of the halo for each axis.

                If *depth* is a non-negative `int` then this is the
                halo size that is applied to all of the axes defined
                by the *axes* parameter.

                Alternatively, halo sizes may be assigned to axes
                individually by providing a `dict` for which a key
                specifies an axis (defined by its integer position in
                the data) with a corresponding value of the halo size
                for that axis. Axes not specified by the dictionary
                are not expanded, and the *axes* parameter must not
                also be set.

                *Parameter example:*
                  Specify a halo size of 1 for all otherwise selected
                  axes: ``depth=1``.

                *Parameter example:*
                  Specify a halo size of zero ``depth=0``. This
                  results in no change to the data shape.

                *Parameter example:*
                  For data with three dimensions, specify a halo size
                  of 3 for the first dimension and 1 for the second
                  dimension: ``depth={0: 3, 1: 1}``. This is
                  equivalent to ``depth={0: 3, 1: 1, 2: 0}``.

                *Parameter example:*
                  Specify a halo size of 2 for the first and last
                  dimensions `depth=2, axes=[0, -1]`` or equivalently
                  ``depth={0: 2, -1: 2}``.

            axes: (sequence of) `int`
                Select the domain axes to be expanded, defined by
                their integer positions in the data. By default, or if
                *axes* is `None`, all axes are selected. No axes are
                expanded if *axes* is an empty sequence.

            tripolar: `dict`, optional
                A dictionary defining the "X" and "Y" axes of a global
                tripolar domain. This is necessary because in the
                global tripolar case the "X" and "Y" axes need special
                treatment, as described above. It must have keys
                ``'X'`` and ``'Y'``, whose values identify the
                corresponding domain axis construct by their integer
                positions in the data.

                The "X" and "Y" axes must be a subset of those
                identified by the *depth* or *axes* parameter.

                See the *fold_index* parameter.

                *Parameter example:*
                  Define the "X" and Y" axes by positions 2 and 1
                  respectively of the data: ``tripolar={'X': 2, 'Y':
                  1}``

            fold_index: `int`, optional
                Identify which index of the "Y" axis corresponds to
                the fold in "X" axis of a tripolar grid. The only
                valid values are ``-1`` for the last index, and ``0``
                for the first index. By default it is assumed to be
                the last index. Ignored if *tripolar* is `None`.

            {{inplace: `bool`, optional}}

            {{verbose: `int` or `str` or `None`, optional}}

            size: deprecated at version TODODASK
                Use the *depth* parameter instead.

        :Returns:

            `Data` or `None`
                The expanded data, or `None` if the operation was
                in-place.

        **Examples:**

        >>> d = cf.Data(numpy.arange(12).reshape(3, 4), 'm')
        >>> d[-1, -1] = cf.masked
        >>> d[1, 1] = cf.masked
        >>> print(d.array)
        [[0 1 2 3]
         [4 -- 6 7]
         [8 9 10 --]]

        >>> e = d.halo(1)
        >>> print(e.array)
        [[0 0 1 2 3 3]
         [0 0 1 2 3 3]
         [4 4 -- 6 7 7]
         [8 8 9 10 -- --]
         [8 8 9 10 -- --]]

        >>> d.equals(e[1:-1, 1:-1])
        True

        >>> e = d.halo(2)
        >>> print(e.array)
        [[0 1 0 1 2 3 2 3]
         [4 -- 4 -- 6 7 6 7]
         [0 1 0 1 2 3 2 3]
         [4 -- 4 -- 6 7 6 7]
         [8 9 8 9 10 -- 10 --]
         [4 -- 4 -- 6 7 6 7]
         [8 9 8 9 10 -- 10 --]]
        >>> d.equals(e[2:-2, 2:-2])
        True

        >>> e = d.halo(0)
        >>> d.equals(e)
        True

        >>> e = d.halo(1, axes=0)
        >>> print(e.array)
        [[0 1 2 3]
         [0 1 2 3]
         [4 -- 6 7]
         [8 9 10 --]
         [8 9 10 --]]

        >>> d.equals(e[1:-1, :])
        True
        >>> f = d.halo({0: 1})
        >>> f.equals(e)
        True

        >>> e = d.halo(1, tripolar={'X': 1, 'Y': 0})
        >>> print(e.array)
        [[0 0 1 2 3 3]
         [0 0 1 2 3 3]
         [4 4 -- 6 7 7]
         [8 8 9 10 -- --]
         [-- -- 10 9 8 8]]

        >>> e = d.halo(1, tripolar={'X': 1, 'Y': 0}, fold_index=0)
        >>> print(e.array)
        [[3 3 2 1 0 0]
         [0 0 1 2 3 3]
         [4 4 -- 6 7 7]
         [8 8 9 10 -- --]
         [8 8 9 10 -- --]]

        """
        from dask.array.core import concatenate

        d = _inplace_enabled_define_and_cleanup(self)

        ndim = d.ndim
        shape = d.shape

        # Parse the depth and axes parameters
        if isinstance(depth, dict):
            if axes is not None:
                raise ValueError(
                    "Can't set the axes parameter when the "
                    "depth parameter is a dictionary"
                )

            # Check that the dictionary keys are OK and remove size
            # zero depths
            axes = self._parse_axes(tuple(depth))
            depth = {i: size for i, size in depth.items() if size}
        else:
            if axes is None:
                axes = list(range(ndim))
            else:
                axes = d._parse_axes(axes)

            depth = {i: depth for i in axes}

        # Return if all axis depths are zero
        if not any(depth.values()):
            return d

        # Parse the tripolar parameter
        if tripolar:
            if fold_index not in (0, -1):
                raise ValueError(
                    "fold_index parameter must be -1 or 0. "
                    f"Got {fold_index!r}"
                )

            # Find the X and Y axes of a tripolar grid
            tripolar = tripolar.copy()
            X_axis = tripolar.pop("X", None)
            Y_axis = tripolar.pop("Y", None)

            if tripolar:
                raise ValueError(
                    f"Can not set key {tripolar.popitem()[0]!r} in the "
                    "tripolar dictionary."
                )

            if X_axis is None:
                raise ValueError("Must provide a tripolar 'X' axis.")

            if Y_axis is None:
                raise ValueError("Must provide a tripolar 'Y' axis.")

            X = d._parse_axes(X_axis)
            Y = d._parse_axes(Y_axis)

            if len(X) != 1:
                raise ValueError(
                    "Must provide exactly one tripolar 'X' axis. "
                    f"Got {X_axis!r}"
                )

            if len(Y) != 1:
                raise ValueError(
                    "Must provide exactly one tripolar 'Y' axis. "
                    f"Got {Y_axis!r}"
                )

            X_axis = X[0]
            Y_axis = Y[0]

            if X_axis == Y_axis:
                raise ValueError(
                    "Tripolar 'X' and 'Y' axes must be different. "
                    f"Got {X_axis!r}, {Y_axis!r}"
                )

            for A, axis in zip(("X", "Y"), (X_axis, Y_axis)):
                if axis not in axes:
                    raise ValueError(
                        "If dimensions have been identified with the "
                        "axes or depth parameters then they must include "
                        f"the tripolar {A!r} axis: {axis!r}"
                    )

            tripolar = Y_axis in depth

        # Create the halo
        dx = d.to_dask_array()

        indices = [slice(None)] * ndim
        for axis, size in sorted(depth.items()):
            if not size:
                continue

            if size > shape[axis]:
                raise ValueError(
                    f"Halo depth {size} is too large for axis of size "
                    f"{shape[axis]}"
                )

            left_indices = indices[:]
            right_indices = indices[:]

            left_indices[axis] = slice(0, size)
            right_indices[axis] = slice(-size, None)

            left = dx[tuple(left_indices)]
            right = dx[tuple(right_indices)]

            dx = concatenate([left, dx, right], axis=axis)

        d._set_dask(dx, reset_mask_hardness=False)

        # Special case for tripolar: The northern Y axis halo contains
        # the values that have been flipped in the X direction.
        if tripolar:
            hardmask = d.hardmask
            if hardmask:
                d.hardmask = False

            indices1 = indices[:]
            if fold_index == -1:
                # The last index of the Y axis corresponds to the fold
                # in X axis of a tripolar grid
                indices1[Y_axis] = slice(-depth[Y_axis], None)
            else:
                # The first index of the Y axis corresponds to the
                # fold in X axis of a tripolar grid
                indices1[Y_axis] = slice(0, depth[Y_axis])

            indices2 = indices1[:]
            indices2[X_axis] = slice(None, None, -1)

            dx = d.to_dask_array()
            dx[tuple(indices1)] = dx[tuple(indices2)]

            d._set_dask(dx, reset_mask_hardness=False)

            if hardmask:
                d.hardmask = True

        # Set expanded axes to be non-cyclic
        d.cyclic(axes=tuple(depth), iscyclic=False)

        return d

    def harden_mask(self):
        """Force the mask to hard.

        Whether the mask of a masked array is hard or soft is
        determined by its `hardmask` property. `harden_mask` sets
        `hardmask` to `True`.

        .. versionadded:: TODODASK

        .. seealso:: `hardmask`, `soften_mask`

        **Examples:**

        >>> d = cf.Data([1, 2, 3], hardmask=False)
        >>> d.hardmask
        False
        >>> d.harden_mask()
        >>> d.hardmask
        True

        >>> d = cf.Data([1, 2, 3], mask=[False, True, False])
        >>> d.hardmask
        True
        >>> d[1] = 999
        >>> print(d.array)
        [1 -- 3]

        """
        self._map_blocks(
            cf_harden_mask,
            delete_source=False,
            reset_mask_hardness=False,
            dtype=self.dtype,
        )
        self._hardmask = True

    def has_calendar(self):
        """Whether a calendar has been set.

        .. seealso:: `del_calendar`, `get_calendar`, `set_calendar`,
                     `has_units`, `Units`

        :Returns:

            `bool`
                True if the calendar has been set, otherwise False.

        **Examples**

        >>> d = cf.Data(1, "days since 2000-1-1", calendar="noleap")
        >>> d.has_calendar()
        True

        >>> d = cf.Data(1, calendar="noleap")
        >>> d.has_calendar()
        True

        >>> d = cf.Data(1, "days since 2000-1-1")
        >>> d.has_calendar()
        False

        >>> d = cf.Data(1, "m")
        >>> d.has_calendar()
        False

        """
        return hasattr(self.Units, "calendar")

    def has_units(self):
        """Whether units have been set.

        .. seealso:: `del_units`, `get_units`, `set_units`,
                     `has_calendar`, `Units`

        :Returns:

            `bool`
                True if units have been set, otherwise False.

        **Examples**

        >>> d = cf.Data(1, "")
        >>> d.has_units()
        True

        >>> d = cf.Data(1, "m")
        >>> d.has_units()
        True

        >>> d = cf.Data(1)
        >>> d.has_units()
        False

        >>> d = cf.Data(1, calendar='noleap')
        >>> d.has_units()
        False

        """
        return hasattr(self.Units, "units")

    def soften_mask(self):
        """Force the mask to soft.

        Whether the mask of a masked array is hard or soft is
        determined by its `hardmask` property. `soften_mask` sets
        `hardmask` to `False`.

        .. versionadded:: TODODASK

        .. seealso:: `hardmask`, `harden_mask`

        **Examples:**

        >>> d = cf.Data([1, 2, 3])
        >>> d.hardmask
        True
        >>> d.soften_mask()
        >>> d.hardmask
        False

        >>> d = cf.Data([1, 2, 3], mask=[False, True, False], hardmask=False)
        >>> d.hardmask
        False
        >>> d[1] = 999
        >>> print(d.array)
        [  1 999   3]

        """
        self._map_blocks(
            cf_soften_mask,
            delete_source=False,
            reset_mask_hardness=False,
            dtype=self.dtype,
        )
        self._hardmask = False

    @daskified(_DASKIFIED_VERBOSE)
    @_inplace_enabled(default=False)
    def filled(self, fill_value=None, inplace=False):
        """Replace masked elements with a fill value.

        .. versionadded:: 3.4.0

        :Parameters:

            fill_value: scalar, optional
                The fill value. By default the fill returned by
                `get_fill_value` is used, or if this is not set then the
                netCDF default fill value for the data type is used (as
                defined by `netCDF.fillvals`).

            {{inplace: `bool`, optional}}

        :Returns:

            `Data` or `None`
                The filled data, or `None` if the operation was in-place.

        **Examples:**

        >>> d = {{package}}.Data([[1, 2, 3]])
        >>> print(d.filled().array)
        [[1 2 3]]
        >>> d[0, 0] = cfdm.masked
        >>> print(d.filled().array)
        [-9223372036854775806                    2                    3]
        >>> d.set_fill_value(-99)
        >>> print(d.filled().array)
        [[-99   2   3]]

        """
        d = _inplace_enabled_define_and_cleanup(self)

        if fill_value is None:
            fill_value = d.get_fill_value(None)
            if fill_value is None:  # still...
                fill_value = default_netCDF_fillvals().get(d.dtype.str[1:])
                if fill_value is None and d.dtype.kind in ("SU"):
                    fill_value = default_netCDF_fillvals().get("S1", None)

                if fill_value is None:
                    raise ValueError(
                        "Can't determine fill value for "
                        f"data type {d.dtype.str!r}"
                    )

        d._map_blocks(np.ma.filled, fill_value=fill_value, dtype=d.dtype)

        return d

    def first_element(self, verbose=None):
        """Return the first element of the data as a scalar.

        If the value is deemed too expensive to compute then a
        `ValueError` is raised instead. It is considered acceptable to
        compute the value in the following circumstances:

        * The `force_compute` attribute is True.

        * The current log level is ``'DEBUG'``.

        * The stored computations consist only of initialisation,
          subspace or copy functions.

        .. versionadded:: 4.0.0

        .. seealso:: `last_element`, `second_element`

        :Returns:

                The first element of the data

        **Examples:**

        >>> d = cf.Data([[1, 2], [3, 4]])
        >>> d.first_element()
        1
        >>> d[0, 0] = cf.masked
        >>> d.first_element()
        masked

        """
        if self.can_compute():
            return super().first_element()

        raise ValueError(
            "First element of the data is considered too expensive "
            "to compute. Consider setting the 'force_compute' attribute, or "
            "setting the log level to 'DEBUG'."
        )

    def second_element(self, verbose=None):
        """Return the second element of the data as a scalar.

        If the value is deemed too expensive to compute then a
        `ValueError` is raised instead. It is considered acceptable to
        compute the value in the following circumstances:

        * The `force_compute` attribute is True.

        * The current log level is ``'DEBUG'``.

        * The stored computations consist only of initialisation,
          subspace or copy functions.

        .. versionadded:: 4.0.0

        .. seealso:: `last_element`, `first_element`

        :Returns:

                The second element of the data

        **Examples:**

        >>> d = cf.Data([[1, 2], [3, 4]])
        >>> d.second_element()
        2
        >>> d[0, 1] = cf.masked
        >>> d.second_element()
        masked

        """
        if self.can_compute():
            return super().second_element()

        raise ValueError(
            "Second element of the data is considered too expensive "
            "to compute. Consider setting the 'force_compute' atribute, or "
            "setting the log level to 'DEBUG'."
        )

    def last_element(self):
        """Return the last element of the data as a scalar.

        If the value is deemed too expensive to compute then a
        `ValueError` is raised instead. It is considered acceptable to
        compute the value in the following circumstances:

        * The `force_compute` attribute is True.

        * The current log level is ``'DEBUG'``.

        * The stored computations consist only of initialisation,
          subspace or copy functions.

        .. versionadded:: 4.0.0

        .. seealso:: `first_element`, `second_element`

        :Returns:

                The last element of the data

        **Examples:**

        >>> d = cf.Data([[1, 2], [3, 4]])
        >>> d.last_element()
        4
        >>> d[1, 1] = cf.masked
        >>> d.last_element()
        masked

        """
        if self.can_compute():
            return super().last_element()

        raise ValueError(
            "First element of the data is considered too expensive "
            "to compute. Consider setting the 'force_compute' attribute, or "
            "setting the log level to 'DEBUG'."
        )

    @daskified(_DASKIFIED_VERBOSE)
    def flat(self, ignore_masked=True):
        """Return a flat iterator over elements of the data array.

        **Performance**

        Any delayed operations and/or disk interactions will be
        executed during *each* iteration, possibly leading to poor
        performance. If possible, consider bringing the values into
        memory first with `persist` or using ``d.array.flat``.

        .. seealso:: `flatten`, `persist`

        :Parameters:

            ignore_masked: `bool`, optional
                If False then masked and unmasked elements will be
                returned. By default only unmasked elements are
                returned

        :Returns:

            generator
                An iterator over elements of the data array.

        **Examples**

        >>> d = cf.Data([[1, 2], [3,4]], mask=[[0, 1], [0, 0]])
        >>> print(d.array)
        [[1 --]
         [3 4]]
        >>> list(d.flat())
        [1, 3, 4]
        >>> list(d.flat(ignore_masked=False))
        [1, masked, 3, 4]

        """
        mask = self.mask

        if ignore_masked:
            for index in self.ndindex():
                if not mask[index]:
                    yield self[index].array.item()
        else:
            for index in self.ndindex():
                if not mask[index]:
                    yield self[index].array.item()
                else:
                    yield cf_masked

    @daskified(_DASKIFIED_VERBOSE)
    @_inplace_enabled(default=False)
    def flatten(self, axes=None, inplace=False):
        """Flatten specified axes of the data.

        Any subset of the axes may be flattened.

        The shape of the data may change, but the size will not.

        The flattening is executed in row-major (C-style) order. For
        example, the array ``[[1, 2], [3, 4]]`` would be flattened across
        both dimensions to ``[1 2 3 4]``.

        .. versionadded:: 3.0.2

        .. seealso:: `compressed`, `flat`, `insert_dimension`, `flip`,
                     `swapaxes`, `transpose`

        :Parameters:

            axes: (sequence of) `int`
                Select the axes to be flattened. By default all axes
                are flattened. Each axis is identified by its integer
                position. No axes are flattened if *axes* is an empty
                sequence.

            {{inplace: `bool`, optional}}

        :Returns:

            `Data` or `None`
                The flattened data, or `None` if the operation was
                in-place.

        **Examples**

        >>> import numpy as np
        >>> d = cf.Data(np.arange(24).reshape(1, 2, 3, 4))
        >>> d
        <CF Data(1, 2, 3, 4): [[[[0, ..., 23]]]]>
        >>> print(d.array)
        [[[[ 0  1  2  3]
           [ 4  5  6  7]
           [ 8  9 10 11]]
          [[12 13 14 15]
           [16 17 18 19]
           [20 21 22 23]]]]

        >>> e = d.flatten()
        >>> e
        <CF Data(24): [0, ..., 23]>
        >>> print(e.array)
        [ 0  1  2  3  4  5  6  7  8  9 10 11 12 13 14 15 16 17 18 19 20 21 22 23]

        >>> e = d.flatten([])
        >>> e
        <CF Data(1, 2, 3, 4): [[[[0, ..., 23]]]]>

        >>> e = d.flatten([1, 3])
        >>> e
        <CF Data(1, 8, 3): [[[0, ..., 23]]]>
        >>> print(e.array)
        [[[ 0  4  8]
          [ 1  5  9]
          [ 2  6 10]
          [ 3  7 11]
          [12 16 20]
          [13 17 21]
          [14 18 22]
          [15 19 23]]]

        >>> d.flatten([0, -1], inplace=True)
        >>> d
        <CF Data(4, 2, 3): [[[0, ..., 23]]]>
        >>> print(d.array)
        [[[ 0  4  8]
          [12 16 20]]
         [[ 1  5  9]
          [13 17 21]]
         [[ 2  6 10]
          [14 18 22]]
         [[ 3  7 11]
          [15 19 23]]]

        """
        d = _inplace_enabled_define_and_cleanup(self)

        ndim = d.ndim
        if not ndim:
            if axes or axes == 0:
                raise ValueError(
                    "Can't flatten: Can't remove axes from "
                    f"scalar {self.__class__.__name__}"
                )

            return d

        if axes is None:
            axes = list(range(ndim))
        else:
            axes = sorted(d._parse_axes(axes))

        n_axes = len(axes)
        if n_axes <= 1:
            return d

        dx = d._get_dask()

        # It is important that the first axis in the list is the
        # left-most flattened axis.
        #
        # E.g. if the shape is (10, 20, 30, 40, 50, 60) and the axes
        #      to be flattened are [2, 4], then the data must be
        #      transposed with order [0, 1, 2, 4, 3, 5]
        order = [i for i in range(ndim) if i not in axes]
        order[axes[0] : axes[0]] = axes
        dx = dx.transpose(order)

        # Find the flattened shape.
        #
        # E.g. if the *transposed* shape is (10, 20, 30, 50, 40, 60)
        #      and *transposed* axes [2, 3] are to be flattened then
        #      the new shape will be (10, 20, 1500, 40, 60)
        shape = d.shape
        new_shape = [n for i, n in enumerate(shape) if i not in axes]
        new_shape.insert(axes[0], reduce(mul, [shape[i] for i in axes], 1))

        dx = dx.reshape(new_shape)
        d._set_dask(dx, reset_mask_hardness=False)

        return d

    @daskified(_DASKIFIED_VERBOSE)
    @_deprecated_kwarg_check("i")
    @_inplace_enabled(default=False)
    def floor(self, inplace=False, i=False):
        """Return the floor of the data array.

        .. versionadded:: 1.0

        .. seealso:: `ceil`, `rint`, `trunc`

        :Parameters:

            {{inplace: `bool`, optional}}

            {{i: deprecated at version 3.0.0}}

        :Returns:

            `Data` or `None`

        **Examples:**

        >>> d = cf.Data([-1.9, -1.5, -1.1, -1, 0, 1, 1.1, 1.5 , 1.9])
        >>> print(d.array)
        [-1.9 -1.5 -1.1 -1.   0.   1.   1.1  1.5  1.9]
        >>> print(d.floor().array)
        [-2. -2. -2. -1.  0.  1.  1.  1.  1.]

        """
        d = _inplace_enabled_define_and_cleanup(self)
        dx = d.to_dask_array()
        d._set_dask(da.floor(dx), reset_mask_hardness=False)
        return d

    @_deprecated_kwarg_check("i")
    def outerproduct(self, e, inplace=False, i=False):
        """Compute the outer product with another data array.

        The axes of result will be the combined axes of the two input
        arrays:

          >>> d.outerproduct(e).ndim == d.ndim + e.ndim
          True
          >>> d.outerproduct(e).shape == d.shape + e.shape
          True

        :Parameters:

            e: data-like
                The data array with which to form the outer product.

            {{inplace: `bool`, optional}}

            {{i: deprecated at version 3.0.0}}

        :Returns:

            `Data` or `None`

        **Examples:**

        >>> d = cf.Data([1, 2, 3], 'metre')
        >>> o = d.outerproduct([4, 5, 6, 7])
        >>> o
        <CF Data: [[4, ..., 21]] m>
        >>> print(o.array)
        [[ 4  5  6  7]
         [ 8 10 12 14]
         [12 15 18 21]]

        >>> e = cf.Data([[4, 5, 6, 7], [6, 7, 8, 9]], 's-1')
        >>> o = d.outerproduct(e)
        >>> o
        <CF Data: [[[4, ..., 27]]] m.s-1>
        >>> print(d.shape, e.shape, o.shape)
        (3,) (2, 4) (3, 2, 4)
        >>> print(o.array)
        [[[ 4  5  6  7]
          [ 6  7  8  9]]
         [[ 8 10 12 14]
          [12 14 16 18]]
         [[12 15 18 21]
          [18 21 24 27]]]

        """
        e_ndim = np.ndim(e)
        if e_ndim:
            if inplace:
                d = self
            else:
                d = self.copy()

            for j in range(np.ndim(e)):
                d.insert_dimension(-1, inplace=True)
        else:
            d = self

        d = d * e

        if inplace:
            self.__dict__ = d.__dict__
            d = None

        return d

    @daskified(_DASKIFIED_VERBOSE)
    @_deprecated_kwarg_check("i")
    @_inplace_enabled(default=False)
    def change_calendar(self, calendar, inplace=False, i=False):
        """Change the calendar of date-time array elements.

        Reinterprets the existing date-times for the new calendar by
        adjusting the underlying numerical values relative to the
        reference date-time defined by the units.

        If a date-time value is not allowed in the new calendar then
        an exception is raised when the data array is accessed.

        .. seealso:: `override_calendar`, `Units`

        :Parameters:

            calendar: `str`
                The new calendar, as recognised by the CF conventions.

                *Parameter example:*
                  ``'proleptic_gregorian'``

            {{inplace: `bool`, optional}}

            {{i: deprecated at version 3.0.0}}

        :Returns:

            `Data` or `None`
                The new data with updated calendar, or `None` if the
                operation was in-place.

        **Examples**

        >>> d = cf.Data([0, 1, 2, 3, 4], 'days since 2004-02-27')
        >>> print(d.array)
        [0 1 2 3 4]
        >>> print(d.datetime_as_string)
        ['2004-02-27 00:00:00' '2004-02-28 00:00:00' '2004-02-29 00:00:00'
         '2004-03-01 00:00:00' '2004-03-02 00:00:00']
        >>> e = d.change_calendar('360_day')
        >>> print(e.array)
        [0 1 2 4 5]
        >>> print(e.datetime_as_string)
        ['2004-02-27 00:00:00' '2004-02-28 00:00:00' '2004-02-29 00:00:00'
        '2004-03-01 00:00:00' '2004-03-02 00:00:00']

        >>> d.change_calendar('noleap').array
        Traceback (most recent call last):
            ...
        ValueError: invalid day number provided in cftime.DatetimeNoLeap(2004, 2, 29, 0, 0, 0, 0, has_year_zero=True)

        """
        d = _inplace_enabled_define_and_cleanup(self)

        units = self.Units
        if not units.isreftime:
            raise ValueError(
                "Can't change calendar of non-reference time "
                f"units: {units!r}"
            )

        d._asdatetime(inplace=True)
        d.override_calendar(calendar, inplace=True)
        d._asreftime(inplace=True)

        return d

    @_deprecated_kwarg_check("i")
    @_inplace_enabled(default=False)
    def override_units(self, units, inplace=False, i=False):
        """Override the data array units.

        Not to be confused with setting the `Units` attribute to units
        which are equivalent to the original units. This is different
        because in this case the new units need not be equivalent to the
        original ones and the data array elements will not be changed to
        reflect the new units.

        :Parameters:

            units: `str` or `Units`
                The new units for the data array.

            {{inplace: `bool`, optional}}

            {{i: deprecated at version 3.0.0}}

        :Returns:

            `Data` or `None`

        **Examples:**

        >>> d = cf.Data(1012.0, 'hPa')
        >>> d.override_units('km')
        >>> d.Units
        <Units: km>
        >>> d.datum(0)
        1012.0
        >>> d.override_units(Units('watts'))
        >>> d.Units
        <Units: watts>
        >>> d.datum(0)
        1012.0

        """
        d = _inplace_enabled_define_and_cleanup(self)
        d._Units = Units(units)

        return d

    @_deprecated_kwarg_check("i")
    @_inplace_enabled(default=False)
    def override_calendar(self, calendar, inplace=False, i=False):
        """Override the calendar of the data array elements.

        Not to be confused with using the `change_calendar` method or
        setting the `d.Units.calendar`. `override_calendar` is different
        because the new calendar need not be equivalent to the original
        ones and the data array elements will not be changed to reflect
        the new units.

        :Parameters:

            calendar: `str`
                The new calendar.

            {{inplace: `bool`, optional}}

            {{i: deprecated at version 3.0.0}}

        :Returns:

            `Data` or `None`

        **Examples:**

        """
        d = _inplace_enabled_define_and_cleanup(self)
        d._Units = Units(d.Units._units, calendar)

        return d

    def to_dask_array(self):
        """Convert the data to a `dask` array.

        :Returns:

            `dask.array.Array`
                The dask array contained within the `Data` instance.

        **Examples**

        >>> d = cf.Data([1, 2, 3, 4], 'm')
        >>> dx = d.to_dask_array()
        >>> dx
        >>> dask.array<cf_harden_mask, shape=(4,), dtype=int64, chunksize=(4,), chunktype=numpy.ndarray>
        >>> dask.array.asanyarray(d) is dx
        True

        """
        return self._custom["dask"]

    def to_disk(self):
        """Store the data array on disk.

        There is no change to partition's whose sub-arrays are already on
        disk.

        :Returns:

            `None`

        **Examples:**

        >>> d.to_disk()

        """
        print("TODODASK - ???")
        config = self.partition_configuration(readonly=True, to_disk=True)

        for partition in self.partitions.matrix.flat:
            if partition.in_memory:
                partition.open(config)
                partition.array
                partition.close()

    def to_memory(self, regardless=False, parallelise=False):
        """Store each partition's data in memory in place if the master
        array is smaller than the chunk size.

        There is no change to partitions with data that are already in memory.

        :Parameters:

            regardless: `bool`, optional
                If True then store all partitions' data in memory
                regardless of the size of the master array. By default
                only store all partitions' data in memory if the master
                array is smaller than the chunk size.

            parallelise: `bool`, optional
                If True than only move those partitions to memory that are
                flagged for processing on this rank.

        :Returns:

            `None`

        **Examples:**

        >>> d.to_memory()
        >>> d.to_memory(regardless=True)

        """
        print("TODODASK - ???")
        config = self.partition_configuration(readonly=True)
        fm_threshold = cf_fm_threshold()

        # If parallelise is False then all partitions are flagged for
        # processing on this rank, otherwise only a subset are
        self._flag_partitions_for_processing(parallelise)

        for partition in self.partitions.matrix.flat:
            if partition._process_partition:
                # Only move the partition to memory if it is flagged
                # for processing
                partition.open(config)
                if (
                    partition.on_disk
                    and partition.nbytes <= free_memory() - fm_threshold
                ):
                    partition.array

                partition.close()
        # --- End: for

    @property
    def in_memory(self):
        """True if the array is retained in memory.

        :Returns:

        **Examples:**

        >>> d.in_memory

        """
        print("TODODASK - ???")
        for partition in self.partitions.matrix.flat:
            if not partition.in_memory:
                return False
        # --- End: for

        return True

    @daskified(_DASKIFIED_VERBOSE)
    def datum(self, *index):
        """Return an element of the data array as a standard Python
        scalar.

        TODODASK: consider renameing/aliasing to 'item'. Might depend
                  on whether or not the APIs are the same.

        The first and last elements are always returned with
        ``d.datum(0)`` and ``d.datum(-1)`` respectively, even if the data
        array is a scalar array or has two or more dimensions.

        The returned object is of the same type as is stored internally.

        .. seealso:: `array`, `datetime_array`

        :Parameters:

            index: *optional*
                Specify which element to return. When no positional
                arguments are provided, the method only works for data
                arrays with one element (but any number of dimensions),
                and the single element is returned. If positional
                arguments are given then they must be one of the
                fdlowing:

                * An integer. This argument is interpreted as a flat index
                  into the array, specifying which element to copy and
                  return.

                  *Parameter example:*
                    If the data array shape is ``(2, 3, 6)`` then:
                    * ``d.datum(0)`` is equivalent to ``d.datum(0, 0, 0)``.
                    * ``d.datum(-1)`` is equivalent to ``d.datum(1, 2, 5)``.
                    * ``d.datum(16)`` is equivalent to ``d.datum(0, 2, 4)``.

                  If *index* is ``0`` or ``-1`` then the first or last data
                  array element respectively will be returned, even if the
                  data array is a scalar array.

                * Two or more integers. These arguments are interpreted as a
                  multidimensional index to the array. There must be the
                  same number of integers as data array dimensions.

                * A tuple of integers. This argument is interpreted as a
                  multidimensional index to the array. There must be the
                  same number of integers as data array dimensions.

                  *Parameter example:*
                    ``d.datum((0, 2, 4))`` is equivalent to ``d.datum(0,
                    2, 4)``; and ``d.datum(())`` is equivalent to
                    ``d.datum()``.

        :Returns:

                A copy of the specified element of the array as a suitable
                Python scalar.

        **Examples:**

        >>> d = cf.Data(2)
        >>> d.datum()
        2
        >>> 2 == d.datum(0) == d.datum(-1) == d.datum(())
        True

        >>> d = cf.Data([[2]])
        >>> 2 == d.datum() == d.datum(0) == d.datum(-1)
        True
        >>> 2 == d.datum(0, 0) == d.datum((-1, -1)) == d.datum(-1, 0)
        True

        >>> d = cf.Data([[4, 5, 6], [1, 2, 3]], 'metre')
        >>> d[0, 1] = cf.masked
        >>> print(d)
        [[4 -- 6]
         [1  2 3]]
        >>> d.datum(0)
        4
        >>> d.datum(-1)
        3
        >>> d.datum(1)
        masked
        >>> d.datum(4)
        2
        >>> d.datum(-2)
        2
        >>> d.datum(0, 0)
        4
        >>> d.datum(-2, -1)
        6
        >>> d.datum(1, 2)
        3
        >>> d.datum((0, 2))
        6

        """
        if index:
            n_index = len(index)
            if n_index == 1:
                index = index[0]
                if index == 0:
                    # This also works for scalar arrays
                    index = (slice(0, 1),) * self.ndim
                elif index == -1:
                    # This also works for scalar arrays
                    index = (slice(-1, None),) * self.ndim
                elif isinstance(index, int):
                    if index < 0:
                        index += self._size

                    index = np.unravel_index(index, self.shape)
                elif len(index) == self.ndim:
                    index = tuple(index)
                else:
                    raise ValueError(
                        f"Incorrect number of indices ({n_index}) for "
                        f"{self.ndim}-d {self.__class__.__name__} data"
                    )
            elif n_index != self.ndim:
                raise ValueError(
                    f"Incorrect number of indices ({n_index}) for "
                    f"{self.ndim}-d {self.__class__.__name__} data"
                )

            array = self[index].array

        elif self.size == 1:
            array = self.array

        else:
            raise ValueError(
                f"For size {self.size} data, must provide an index of "
                "the element to be converted to a Python scalar"
            )

        if not np.ma.isMA(array):
            return array.item()

        mask = array.mask
        if mask is np.ma.nomask or not mask.item():
            return array.item()

        return cf_masked

    @_deprecated_kwarg_check("i")
    @_inplace_enabled(default=False)
    def mask_invalid(self, inplace=False, i=False):
        """Mask the array where invalid values occur (NaN or inf).

        Note that:

        * Invalid values in the results of arithmetic operations may only
          occur if the raising of `FloatingPointError` exceptions has been
          suppressed by `cf.Data.seterr`.

        * If the raising of `FloatingPointError` exceptions has been
          allowed then invalid values in the results of arithmetic
          operations it is possible for them to be automatically converted
          to masked values, depending on the setting of
          `cf.Data.mask_fpe`. In this case, such automatic conversion
          might be faster than calling `mask_invalid`.

        .. seealso:: `cf.Data.mask_fpe`, `cf.Data.seterr`

        :Parameters:

            {{inplace: `bool`, optional}}

            {{i: deprecated at version 3.0.0}}

        :Returns:

            `Data` or `None`

        **Examples:**

        >>> d = cf.Data([0., 1])
        >>> e = cf.Data([1., 2])
        >>> old = cf.Data.seterr('ignore')

        >>> f = e/d
        >>> f
        <CF Data: [inf, 2.0] >
        >>> f.mask_invalid()
        <CF Data: [--, 2.0] >

        >>> f=e**12345
        >>> f
        <CF Data: [1.0, inf] >
        >>> f.mask_invalid()
        <CF Data: [1.0, --] >

        >>> old = cf.Data.seterr('raise')
        >>> old = cf.Data.mask_fpe(True)
        >>> e/d
        <CF Data: [--, 2.0] >
        >>> e**12345
        <CF Data: [1.0, --] >

        """
        d = _inplace_enabled_define_and_cleanup(self)

        config = d.partition_configuration(readonly=False)

        for partition in d.partitions.matrix.flat:
            partition.open(config)
            array = partition.array

            array = np.ma.masked_invalid(array, copy=False)
            array.shrink_mask()
            if array.mask is np.ma.nomask:
                array = array.data

            partition.subarray = array

            partition.close()

        return d

    def del_calendar(self, default=ValueError()):
        """Delete the calendar.

        .. seealso:: `get_calendar`, `has_calendar`, `set_calendar`,
                     `del_units`, `Units`

        :Parameters:

            default: optional
                Return the value of the *default* parameter if the
                calendar has not been set.

                {{default Exception}}

        :Returns:

            `str`
                The value of the deleted calendar.

        **Examples**

        >>> d = cf.Data(1, "days since 2000-1-1", calendar="noleap")
        >>> d.del_calendar()
        'noleap'
        >>> print(d.del_calendar())
        None

        >>> d = cf.Data(1, "days since 2000-1-1")
        >>> print(d.del_calendar())
        None

        >>> d = cf.Data(1, "m")
        Traceback (most recent call last):
            ...
        ValueError: Units <Units: m> have no calendar

        """
        units = self.Units
        if not units.isreftime:
            return self._default(default, f"Units {units!r} have no calendar")

        calendar = getattr(units, "calendar", None)
        if calendar is None:
            return self._default(
                default, f"{self.__class__.__name__} has no calendar"
            )

        self.override_calendar(None, inplace=True)
        return calendar

    def del_units(self, default=ValueError()):
        """Delete the units.

        .. seealso:: `get_units`, `has_units`, `set_units`,
                     `del_calendar`, `Units`

        :Parameters:

            default: optional
                Return the value of the *default* parameter if the units
                has not been set.

                {{default Exception}}

        :Returns:

            `str`
                The value of the deleted units.

        **Examples**

        >>> d = cf.Data(1, "m")
        >>> d.del_units()
        'm'
        >>> d.Units
        <Units: >
        >>> d.del_units()
        Traceback (most recent call last):
            ...
        ValueError: Data has no units

        >>> d = cf.Data(1, "days since 2000-1-1", calendar="noleap")
        >>> d.del_units()
        'days since 2000-1-1'
        >>> d.Units
        <Units: noleap>

        """
        u = self.Units
        units = getattr(u, "units", None)
        calendar = getattr(u, "calendar", None)
        self.override_units(Units(None, calendar), inplace=True)

        if units is not None:
            return units

        return self._default(
            default, f"{self.__class__.__name__} has no units"
        )

    @classmethod
    def masked_all(cls, shape, dtype=None, units=None, chunk=True):
        """Return a new data array of given shape and type with all
        elements masked.

        .. seealso:: `empty`, `ones`, `zeros`

        :Parameters:

            shape: `int` or `tuple` of `int`
                The shape of the new array.

            dtype: data-type
                The data-type of the new array. By default the data-type
                is ``float``.

            units: `str` or `Units`
                The units for the new data array.

        :Returns:

            `Data`
                The new data array having all elements masked.

        **Examples:**

        >>> d = cf.Data.masked_all((96, 73))

        """
        array = FilledArray(
            shape=tuple(shape),
            size=reduce(mul, shape, 1),
            ndim=len(shape),
            dtype=np.dtype(dtype),
            fill_value=cf_masked,
        )

        return cls(array, units=units, chunk=chunk)

    @_deprecated_kwarg_check("i")
    def mid_range(
        self,
        axes=None,
        squeeze=False,
        mtol=1,
        inplace=False,
        _preserve_partitions=False,
        i=False,
    ):
        """Collapse axes with the unweighted average of their maximum
        and minimum values.

        Missing data array elements are omitted from the calculation.

        .. seealso:: `maximum`, `minimum`, `mean`, `range`, `sum`, `sd`, `var`

        :Parameters:

            axes: (sequence of) `int`, optional

            squeeze: `bool`, optional

            {{inplace: `bool`, optional}}

            {{i: deprecated at version 3.0.0}}

        :Returns:

            `Data` or `None`
                The collapsed array.

        **Examples:**

        """
        return self._collapse(
            mid_range_f,
            mid_range_fpartial,
            mid_range_ffinalise,
            axes=axes,
            squeeze=squeeze,
            mtol=mtol,
            inplace=inplace,
            _preserve_partitions=_preserve_partitions,
        )

    @daskified(_DASKIFIED_VERBOSE)
    @_deprecated_kwarg_check("i")
    @_inplace_enabled(default=False)
    def flip(self, axes=None, inplace=False, i=False):
        """Reverse the direction of axes of the data array.

        .. seealso:: `flatten', `insert_dimension`, `squeeze`, `swapaxes`,
                     `transpose`

        :Parameters:

            axes: (sequence of) `int`
                Select the axes. By default all axes are flipped. Each
                axis is identified by its integer position. No axes
                are flipped if *axes* is an empty sequence.

            {{inplace: `bool`, optional}}

            {{i: deprecated at version 3.0.0}}

        :Returns:

            `Data` or `None`

        **Examples:**

        >>> d.flip()
        >>> d.flip(1)
        >>> d.flip([0, 1])
        >>> d.flip([])

        >>> e = d[::-1, :, ::-1]
        >>> d.flip((2, 0)).equals(e)
        True

        """
        d = _inplace_enabled_define_and_cleanup(self)

        if axes is not None and not axes and axes != 0:  # i.e. empty sequence
            return d

        if axes is None:
            iaxes = range(d.ndim)
        else:
            iaxes = d._parse_axes(axes)

        if not iaxes:
            return d

        index = [
            slice(None, None, -1) if i in iaxes else slice(None)
            for i in range(d.ndim)
        ]

<<<<<<< HEAD
        dx = d.to_dask_array()
=======
        dx = d.get_dask(copy=False)
>>>>>>> 67d733de
        dx = dx[tuple(index)]
        d._set_dask(dx, reset_mask_hardness=False)

        return d

    def inspect(self):
        """Inspect the object for debugging.

        .. seealso:: `cf.inspect`

        :Returns:

            `None`

        """
        print(cf_inspect(self))  # pragma: no cover

    def isclose(self, y, rtol=None, atol=None):
        """Return where data are element-wise equal to other,
        broadcastable data.

        {{equals tolerance}}

        For numeric data arrays, ``d.isclose(y, rtol, atol)`` is
        equivalent to ``abs(d - y) <= ``atol + rtol*abs(y)``, otherwise it
        is equivalent to ``d == y``.

        :Parameters:

            y: data_like

            atol: `float`, optional
                The absolute tolerance for all numerical comparisons. By
                default the value returned by the `atol` function is used.

            rtol: `float`, optional
                The relative tolerance for all numerical comparisons. By
                default the value returned by the `rtol` function is used.

        :Returns:

             `bool`

        **Examples:**

        >>> d = cf.Data([1000, 2500], 'metre')
        >>> e = cf.Data([1, 2.5], 'km')
        >>> print(d.isclose(e).array)
        [ True  True]

        >>> d = cf.Data(['ab', 'cdef'])
        >>> print(d.isclose([[['ab', 'cdef']]]).array)
        [[[ True  True]]]

        >>> d = cf.Data([[1000, 2500], [1000, 2500]], 'metre')
        >>> e = cf.Data([1, 2.5], 'km')
        >>> print(d.isclose(e).array)
        [[ True  True]
         [ True  True]]

        >>> d = cf.Data([1, 1, 1], 's')
        >>> print(d.isclose(1).array)
        [ True  True  True]

        """
        if atol is None:
            atol = self._atol

        if rtol is None:
            rtol = self._rtol

        units0 = self.Units
        units1 = getattr(y, "Units", _units_None)
        if units0.isreftime and units1.isreftime:
            if not units0.equals(units1):
                if not units0.equivalent(units1):
                    pass

            x = self.override_units(_units_1)
            y = y.copy()
            y.Units = units0
            y.override_units(_units_1, inplace=True)
        else:
            x = self

        try:
            return abs(x - y) <= float(atol) + float(rtol) * abs(y)
        except (TypeError, NotImplementedError, IndexError):
            return self == y

    @daskified(_DASKIFIED_VERBOSE)
    @_deprecated_kwarg_check("i")
    @_inplace_enabled(default=False)
    def rint(self, inplace=False, i=False):
        """Round the data to the nearest integer, element-wise.

        .. versionadded:: 1.0

        .. seealso:: `ceil`, `floor`, `trunc`

        :Parameters:

            {{inplace: `bool`, optional}}

            {{i: deprecated at version 3.0.0}}

        :Returns:

            `Data` or `None`
                The rounded data. If the operation was in-place then
                `None` is returned.

        **Examples:**

        >>> d = cf.Data([-1.9, -1.5, -1.1, -1, 0, 1, 1.1, 1.5 , 1.9])
        >>> print(d.array)
        [-1.9 -1.5 -1.1 -1.   0.   1.   1.1  1.5  1.9]
        >>> print(d.rint().array)
        [-2. -2. -1. -1.  0.  1.  1.  2.  2.]

        """
        d = _inplace_enabled_define_and_cleanup(self)
        dx = d.to_dask_array()
        d._set_dask(da.rint(dx), reset_mask_hardness=False)
        return d

    def root_mean_square(
        self,
        axes=None,
        squeeze=False,
        mtol=1,
        weights=None,
        inplace=False,
        _preserve_partitions=False,
    ):
        """Collapse axes with their root mean square.

        Missing data array elements and their corresponding weights are
        omitted from the calculation.

        :Parameters:

            axes: (sequence of) int, optional
                The axes to be collapsed. By default flattened input is
                used. Each axis is identified by its integer position. No
                axes are collapsed if *axes* is an empty sequence.

            squeeze: `bool`, optional
                If True then collapsed axes are removed. By default the
                axes which are collapsed are left in the result as axes
                with size 1, meaning that the result is guaranteed to
                broadcast correctly against the original array.

            weights: data-like or dict, optional
                Weights associated with values of the array. By default
                all non-missing elements of the array are assumed to have
                a weight equal to one. If *weights* is a data-like object
                then it must have either the same shape as the array or,
                if that is not the case, the same shape as the axes being
                collapsed. If *weights* is a dictionary then each key is
                axes of the array (an int or tuple of ints) with a
                corresponding data-like value of weights for those
                axes. In this case, the implied weights array is the outer
                product of the dictionary's values.

                *Parameter example:*
                  If ``weights={1: w, (2, 0): x}`` then ``w`` must contain
                  1-dimensional weights for axis 1 and ``x`` must contain
                  2-dimensional weights for axes 2 and 0. This is
                  equivalent, for example, to ``weights={(1, 2, 0), y}``,
                  where ``y`` is the outer product of ``w`` and ``x``. If
                  ``axes=[1, 2, 0]`` then ``weights={(1, 2, 0), y}`` is
                  equivalent to ``weights=y``. If ``axes=None`` and the
                  array is 3-dimensional then ``weights={(1, 2, 0), y}``
                  is equivalent to ``weights=y.transpose([2, 0, 1])``.

            mtol: number, optional

            {{inplace: `bool`, optional}}

            {{i: deprecated at version 3.0.0}}

        :Returns:

            `Data` or `None`
                The collapsed array.

        .. seealso:: `maximum`, `minimum`, `mid_range`, `range`, `sum`, `sd`,
                     `var`

        **Examples:**

        """
        return self._collapse(
            root_mean_square_f,
            root_mean_square_fpartial,
            root_mean_square_ffinalise,
            axes=axes,
            squeeze=squeeze,
            weights=weights,
            mtol=mtol,
            inplace=inplace,
            _preserve_partitions=_preserve_partitions,
        )

    @daskified(_DASKIFIED_VERBOSE)
    @_deprecated_kwarg_check("i")
    @_inplace_enabled(default=False)
    def round(self, decimals=0, inplace=False, i=False):
        """Evenly round elements of the data array to the given number
        of decimals.

        Values exactly halfway between rounded decimal values are rounded
        to the nearest even value. Thus 1.5 and 2.5 round to 2.0, -0.5 and
        0.5 round to 0.0, etc. Results may also be surprising due to the
        inexact representation of decimal fractions in the IEEE floating
        point standard and errors introduced when scaling by powers of
        ten.

        .. versionadded:: 1.1.4

        .. seealso:: `ceil`, `floor`, `rint`, `trunc`

        :Parameters:

            decimals : `int`, optional
                Number of decimal places to round to (default: 0). If
                decimals is negative, it specifies the number of positions
                to the left of the decimal point.

            {{inplace: `bool`, optional}}

            {{i: deprecated at version 3.0.0}}

        :Returns:

            `Data` or `None`

        **Examples:**

        >>> d = cf.Data([-1.81, -1.41, -1.01, -0.91, 0.09, 1.09, 1.19, 1.59, 1.99])
        >>> print(d.array)
        [-1.81 -1.41 -1.01 -0.91  0.09  1.09  1.19  1.59  1.99]
        >>> print(d.round().array)
        [-2., -1., -1., -1.,  0.,  1.,  1.,  2.,  2.]
        >>> print(d.round(1).array)
        [-1.8, -1.4, -1. , -0.9,  0.1,  1.1,  1.2,  1.6,  2. ]
        >>> print(d.round(-1).array)
        [-0., -0., -0., -0.,  0.,  0.,  0.,  0.,  0.]

        """
        d = _inplace_enabled_define_and_cleanup(self)
        dx = d.to_dask_array()
        d._set_dask(da.round(dx, decimals=decimals), reset_mask_hardness=False)
        return d

    def stats(
        self,
        all=False,
        minimum=True,
        mean=True,
        median=True,
        maximum=True,
        range=True,
        mid_range=True,
        standard_deviation=True,
        root_mean_square=True,
        sample_size=True,
        minimum_absolute_value=False,
        maximum_absolute_value=False,
        mean_absolute_value=False,
        mean_of_upper_decile=False,
        sum=False,
        sum_of_squares=False,
        variance=False,
        weights=False,
    ):
        """Calculate statistics of the data.

        By default the minimum, mean, median, maximum, range, mid-range,
        standard deviation, root mean square, and sample size are
        calculated. But this selection may be edited, and other metrics
        are available.

        .. seealso:: `minimum`, `mean`, `median`, `maximum`, `range`,
                     `mid_range`, `standard_deviation`,
                     `root_mean_square`, `sample_size`,
                     `minimum_absolute_value`, `maximum_absolute_value`,
                     `mean_absolute_value`, `mean_of_upper_decile`, `sum`,
                     `sum_of_squares`, `variance`

        :Parameters:

            all: `bool`, optional
                Calculate all possible statistics, regardless of the value
                of individual metric parameters.

            minimum: `bool`, optional
                Calculate the minimum of the values.

            maximum: `bool`, optional
                Calculate the maximum of the values.

            maximum_absolute_value: `bool`, optional
                Calculate the maximum of the absolute values.

            minimum_absolute_value: `bool`, optional
                Calculate the minimum of the absolute values.

            mid_range: `bool`, optional
                Calculate the average of the maximum and the minimum of
                the values.

            median: `bool`, optional
                Calculate the median of the values.

            range: `bool`, optional
                Calculate the absolute difference between the maximum and
                the minimum of the values.

            sum: `bool`, optional
                Calculate the sum of the values.

            sum_of_squares: `bool`, optional
                Calculate the sum of the squares of values.

            sample_size: `bool`, optional
                Calculate the sample size, i.e. the number of non-missing
                values.

            mean: `bool`, optional
                Calculate the weighted or unweighted mean of the values.

            mean_absolute_value: `bool`, optional
                Calculate the mean of the absolute values.

            mean_of_upper_decile: `bool`, optional
                Calculate the mean of the upper group of data values
                defined by the upper tenth of their distribution.

            variance: `bool`, optional
                Calculate the weighted or unweighted variance of the
                values, with a given number of degrees of freedom.

            standard_deviation: `bool`, optional
                Calculate the square root of the weighted or unweighted
                variance.

            root_mean_square: `bool`, optional
                Calculate the square root of the weighted or unweighted
                mean of the squares of the values.

            weights: data-like or dict, optional
                The weights to apply to the calculations. By default the
                statistics are unweighted.

                The weights may be contained in any scalar or array-like
                object (such as a numpy array or `Data` instance) that is
                broadcastable to the shape of the data. If *weights* is a
                dictionary then each key is axes of the array (an `int` or
                `tuple` of `int`) with a corresponding data-like value of
                weights for those axes. In this case, the implied weights
                array is the outer product of the dictionary's values.

        :Returns:

            `dict`
                The statistics.

        **Examples:**

        >>> d = cf.Data([[0, 1, 2], [3, -99, 5]], mask=[[0, 0, 0], [0, 1, 0]])
        >>> print(d.array)
        [[0  1  2]
         [3 --  5]]
        >>> d.stats()
        {'minimum': <CF Data(): 0>,
         'mean': <CF Data(): 2.2>,
         'median': <CF Data(): 2.0>,
         'maximum': <CF Data(): 5>,
         'range': <CF Data(): 5>,
         'mid_range': <CF Data(): 2.5>,
         'standard_deviation': <CF Data(): 1.7204650534085253>,
         'root_mean_square': <CF Data(): 2.792848008753788>,
         'sample_size': 5}
        >>> d.stats(all=True)
        {'minimum': <CF Data(): 0>,
         'mean': <CF Data(): 2.2>,
         'median': <CF Data(): 2.0>,
         'maximum': <CF Data(): 5>,
         'range': <CF Data(): 5>,
         'mid_range': <CF Data(): 2.5>,
         'standard_deviation': <CF Data(): 1.7204650534085253>,
         'root_mean_square': <CF Data(): 2.792848008753788>,
         'minimum_absolute_value': <CF Data(): 0>,
         'maximum_absolute_value': <CF Data(): 5>,
         'mean_absolute_value': <CF Data(): 2.2>,
         'mean_of_upper_decile': <CF Data(): 5.0>,
         'sum': <CF Data(): 11>,
         'sum_of_squares': <CF Data(): 39>,
         'variance': <CF Data(): 2.96>,
         'sample_size': 5}
        >>> d.stats(mean_of_upper_decile=True, range=False)
        {'minimum': <CF Data(): 0>,
         'mean': <CF Data(): 2.2>,
         'median': <CF Data(): 2.0>,
         'maximum': <CF Data(): 5>,
         'mid_range': <CF Data(): 2.5>,
         'standard_deviation': <CF Data(): 1.7204650534085253>,
         'root_mean_square': <CF Data(): 2.792848008753788>,
         'mean_of_upper_decile': <CF Data(): 5.0>,
         'sample_size': 5}

        """

        no_weights = (
            "minimum",
            "maximum",
            "range",
            "mid_range",
            "minimum_absolute_value",
            "maximum_absolute_value",
            "median",
            "sum",
            "sum_of_squares",
        )

        out = {}
        for stat in (
            "minimum",
            "mean",
            "median",
            "maximum",
            "range",
            "mid_range",
            "standard_deviation",
            "root_mean_square",
            "minimum_absolute_value",
            "maximum_absolute_value",
            "mean_absolute_value",
            "mean_of_upper_decile",
            "sum",
            "sum_of_squares",
            "variance",
        ):
            if all or locals()[stat]:
                f = getattr(self, stat)
                if stat in no_weights:
                    value = f(squeeze=True)
                else:
                    value = f(squeeze=True, weights=weights)

                out[stat] = value
        # --- End: for

        if all or sample_size:
            out["sample_size"] = int(self.sample_size())

        return out

    @daskified(_DASKIFIED_VERBOSE)
    @_deprecated_kwarg_check("i")
    @_inplace_enabled(default=False)
    def swapaxes(self, axis0, axis1, inplace=False, i=False):
        """Interchange two axes of an array.

        .. seealso:: `flatten', `flip`, 'insert_dimension`, `squeeze`,
                     `transpose`

        :Parameters:

            axis0, axis1 : `int`, `int`
                Select the axes to swap. Each axis is identified by its
                original integer position.

            {{inplace: `bool`, optional}}

            {{i: deprecated at version 3.0.0}}

        :Returns:

            `Data` or `None`
                The data with swapped axis positions.

        **Examples**

        >>> d = cf.Data([[[1, 2, 3], [4, 5, 6]]])
        >>> d
        <CF Data(1, 2, 3): [[[1, ..., 6]]]>
        >>> d.swapaxes(1, 0)
        <CF Data(2, 1, 3): [[[1, ..., 6]]]>
        >>> d.swapaxes(0, -1)
        <CF Data(3, 2, 1): [[[1, ..., 6]]]>
        >>> d.swapaxes(1, 1)
        <CF Data(1, 2, 3): [[[1, ..., 6]]]>
        >>> d.swapaxes(-1, -1)
        <CF Data(1, 2, 3): [[[1, ..., 6]]]>

        """
        d = _inplace_enabled_define_and_cleanup(self)
        dx = self._get_dask()
        dx = da.swapaxes(dx, axis0, axis1)
        d._set_dask(dx, reset_mask_hardness=False)
        return d

    def save_to_disk(self, itemsize=None):
        """cf.Data.save_to_disk is dead.

        Use not cf.Data.fits_in_memory instead.

        """
        raise NotImplementedError(
            "cf.Data.save_to_disk is dead. Use not "
            "cf.Data.fits_in_memory instead."
        )

    def fits_in_memory(self, itemsize):
        """Return True if the master array is small enough to be
        retained in memory.

        :Parameters:

            itemsize: `int`
                The number of bytes per word of the master data array.

        :Returns:

            `bool`

        **Examples:**

        >>> print(d.fits_in_memory(8))
        False

        """
        # ------------------------------------------------------------
        # Note that self._size*(itemsize+1) is the array size in bytes
        # including space for a full boolean mask
        # ------------------------------------------------------------
        return self.size * (itemsize + 1) <= free_memory() - cf_fm_threshold()

    @_deprecated_kwarg_check("i")
    @_inplace_enabled(default=False)
    @_manage_log_level_via_verbosity
    @daskified(_DASKIFIED_VERBOSE)
    def where(
        self, condition, x=None, y=None, inplace=False, i=False, verbose=None
    ):
        """Assign array elements depending on a condition.

        The elements to be changed are identified by a
        condition. Different values can be assigned according to where
        the condition is True (assignment from the *x* parameter) or
        False (assignment from the *y* parameter).

        **Missing data**

        Array elements may be set to missing values if either *x* or
        *y* are the `cf.masked` constant, or by assignment from any
        missing data elements in *x* or *y*.

        If the data mask is hard (see the `hardmask` attribute) then
        missing data values in the array will not be overwritten,
        regardless of the content of *x* and *y*.

        If the *condition* contains missing data then the
        corresponding elements in the array will not be assigned to,
        regardless of the contents of *x* and *y*.

        **Broadcasting**

        The array and the *condition*, *x* and *y* parameters must all
        be broadcastable to each other, such that the shape of the
        result is identical to the orginal shape of the array.

        If *condition* is a `Query` object then for the purposes of
        broadcasting, the condition is considered to be that which is
        produced by applying the query to the array.

        **Performance**

        If any of the shapes of the *condition*, *x*, or *y*
        parameters, or the array, is unknown, then there is a
        possibility that an unknown shape will need to be calculated
        immediately by executing all delayed operations on that
        object.

        .. seealso:: `cf.masked`, `hardmask`, `__setitem__`

        :Parameters:

            condition: array-like or `Query`
                The condition which determines how to assign values to
                the data.

                Assignment from the *x* and *y* parameters will be
                done where elements of the condition evaluate to
                `True` and `False` respectively.

                If *condition* is a `Query` object then this implies a
                condition defined by applying the query to the data.

                *Parameter example:*
                  ``d.where(d < 0, x=-999)`` will set all data
                  values that are less than zero to -999.

                *Parameter example:*
                  ``d.where(True, x=-999)`` will set all data values
                  to -999. This is equivalent to ``d[...] = -999``.

                *Parameter example:*
                  ``d.where(False, y=-999)`` will set all data values
                  to -999. This is equivalent to ``d[...] = -999``.

                *Parameter example:*
                  If ``d`` has shape ``(5, 3)`` then ``d.where([True,
                  False, True], x=-999, y=cf.masked)`` will set data
                  values in columns 0 and 2 to -999, and data values
                  in column 1 to missing data. This works because the
                  condition has shape ``(3,)`` which broadcasts to the
                  data shape.

                *Parameter example:*
                  ``d.where(cf.lt(0), x=-999)`` will set all data
                  values that are less than zero to -999. This is
                  equivalent to ``d.where(d < 0, x=-999)``.

            x, y: array-like or `None`
                Specify the assignment values. Where the condition is
                True assign to the data from *x*, and where the
                condition is False assign to the data from *y*.

                If *x* is `None` (the default) then no assignment is
                carried out where the condition is True.

                If *y* is `None` (the default) then no assignment is
                carried out where the condition is False.

                *Parameter example:*
                  ``d.where(condition)``, for any ``condition``, returns
                  data with identical data values.

                *Parameter example:*
                  ``d.where(cf.lt(0), x=-d, y=cf.masked)`` will change the
                  sign of all negative data values, and set all other data
                  values to missing data.

                *Parameter example:*
                  ``d.where(cf.lt(0), x=-d)`` will change the sign of
                  all negative data values, and leave all other data
                  values unchanged. This is equivalent to, but faster
                  than, ``d.where(cf.lt(0), x=-d, y=d)``

            {{inplace: `bool`, optional}}

            {{verbose: `int` or `str` or `None`, optional}}

            {{i: deprecated at version 3.0.0}}

        :Returns:

            `Data` or `None`
                The new data with updated values, or `None` if the
                operation was in-place.

        **Examples**

        >>> d = cf.Data([0, 1, 2, 3, 4, 5, 6, 7, 8, 9])
        >>> e = d.where(d < 5, d, 10 * d)
        >>> print(e.array)
        [ 0  1  2  3  4 50 60 70 80 90]

        >>> d = cf.Data([0, 1, 2, 3, 4, 5, 6, 7, 8, 9], 'km')
        >>> e = d.where(d < 5, cf.Data(10000 * d, 'metre'))
        >>> print(e.array)
        [ 0. 10. 20. 30. 40.  5.  6.  7.  8.  9.]

        >>> e = d.where(d < 5, cf.masked)
        >>> print(e.array)
        [-- -- -- -- -- 5 6 7 8 9]

        >>> d = cf.Data([[1, 2,],
        ...              [3, 4]])
        >>> e = d.where([[True, False], [True, True]], d, [[9, 8], [7, 6]])
        >>> print(e.array)
        [[1 8]
         [3 4]]
        >>> e = d.where([[True, False], [True, True]], [[9, 8], [7, 6]])
        >>> print(e.array)
        [[9 2]
         [7 6]]

        The shape of the result must have the same shape as the
        original data:

        >>> e = d.where([True, False], [9, 8])
        >>> print(e.array)
        [[9 2]
         [9 4]]

        >>> d = cf.Data(np.array([[0, 1, 2],
        ...                       [0, 2, 4],
        ...                       [0, 3, 6]]))
        >>> d.where(d < 4, None, -1)
        >>> print(e.array)
        [[ 0  1  2]
         [ 0  2 -1]
         [ 0  3 -1]]

        >>> x, y = np.ogrid[:3, :4]
        >>> print(x)
        [[0]
         [1]
         [2]]
        >>> print(y)
        [[0 1 2 3]]
        >>> condition = x < y
        >>> print(condition)
        [[False  True  True  True]
         [False False  True  True]
         [False False False  True]]
        >>> d = cf.Data(x)
        >>> e = d.where(condition, d, 10 + y)
            ...
        ValueError: where: Broadcasting the 'condition' parameter with shape (3, 4) would change the shape of the data with shape (3, 1)

        >>> d = cf.Data(np.arange(9).reshape(3, 3))
        >>> e = d.copy()
        >>> e[1, 0] = cf.masked
        >>> f = e.where(d > 5, None, -3.1416)
        >>> print(f.array)
        [[-3.1416 -3.1416 -3.1416]
         [-- -3.1416 -3.1416]
         [6.0 7.0 8.0]]
        >>> e.soften_mask()
        >>> f = e.where(d > 5, None, -3.1416)
        >>> print(f.array)
        [[-3.1416 -3.1416 -3.1416]
         [-3.1416 -3.1416 -3.1416]
         [ 6.      7.      8.    ]]

        """
        d = _inplace_enabled_define_and_cleanup(self)

        units = d.Units
<<<<<<< HEAD
        dx = d.to_dask_array()
=======
        dx = d.get_dask(copy=False)
>>>>>>> 67d733de

        # Parse condition
        if getattr(condition, "isquery", False):
            # Condition is a cf.Query object: Make sure that the
            # condition units are OK, and convert the condition to a
            # boolean dask array with the same shape as the data.
            condition = condition.copy()
            condition = condition.set_condition_units(units)
            condition = condition.evaluate(d)

        condition = type(self).asdata(condition)
        _where_broadcastable(d, condition, "condition")

        # If x or y is self then change it to None. This prevents an
        # unnecessary copy; and, at compute time, an unncessary numpy
        # where.
        if x is self:
            x = None

        if y is self:
            y = None

        if x is None and y is None:
            # The data is unchanged regardless of the condition
            return d

        # Parse x and y
        xy = []
        for arg, name in zip((x, y), ("x", "y")):
            if arg is None:
                xy.append(arg)
                continue

            if arg is cf_masked:
                # Replace masked constant with array
                xy.append(scalar_masked_array(self.dtype))
                continue

            arg = type(self).asdata(arg)
            _where_broadcastable(d, arg, name)

            if arg.Units:
                # Make sure that units are OK.
                arg = arg.copy()
                try:
                    arg.Units = units
                except ValueError:
                    raise ValueError(
                        f"where: {name!r} parameter units {arg.Units!r} "
                        f"are not equivalent to data units {units!r}"
                    )

            xy.append(arg.get_dask(copy=False))

        x, y = xy

        # Apply the where operation
        dx = da.core.elemwise(
            cf_where, dx, da.asanyarray(condition), x, y, d.hardmask
        )
        d._set_dask(dx)

        # Note: No need to run `_reset_mask_hardness` at this point
        #       because the mask hardness has already been correctly
        #       set in `cf_where`.

        return d

    @daskified(_DASKIFIED_VERBOSE)
    @_deprecated_kwarg_check("i")
    @_inplace_enabled(default=False)
    def sin(self, inplace=False, i=False):
        """Take the trigonometric sine of the data element-wise.

        Units are accounted for in the calculation. If the units are not
        equivalent to radians (such as Kelvin) then they are treated as if
        they were radians. For example, the sine of 90 degrees_east
        is 1.0, as is the sine of 1.57079632 radians.

        The output units are changed to '1' (nondimensional).

        .. seealso:: `arcsin`, `cos`, `tan`, `sinh`

        :Parameters:

            {{inplace: `bool`, optional}}

            {{i: deprecated at version 3.0.0}}

        :Returns:

            `Data` or `None`

        **Examples:**

        >>> d.Units
        <Units: degrees_north>
        >>> print(d.array)
        [[-90 0 90 --]]
        >>> e = d.sin()
        >>> e.Units
        <Units: 1>
        >>> print(e.array)
        [[-1.0 0.0 1.0 --]]

        >>> d.Units
        <Units: m s-1>
        >>> print(d.array)
        [[1 2 3 --]]
        >>> d.sin(inplace=True)
        >>> d.Units
        <Units: 1>
        >>> print(d.array)
        [[0.841470984808 0.909297426826 0.14112000806 --]]

        """
        d = _inplace_enabled_define_and_cleanup(self)

        if d.Units.equivalent(_units_radians):
            d.Units = _units_radians

        dx = d.to_dask_array()
        d._set_dask(da.sin(dx), reset_mask_hardness=False)

        d.override_units(_units_1, inplace=True)

        return d

    @daskified(_DASKIFIED_VERBOSE)
    @_deprecated_kwarg_check("i")
    @_inplace_enabled(default=False)
    def sinh(self, inplace=False):
        """Take the hyperbolic sine of the data element-wise.

        Units are accounted for in the calculation. If the units are not
        equivalent to radians (such as Kelvin) then they are treated as if
        they were radians. For example, the the hyperbolic sine of 90
        degrees_north is 2.30129890, as is the hyperbolic sine of
        1.57079632 radians.

        The output units are changed to '1' (nondimensional).

        .. versionadded:: 3.1.0

        .. seealso:: `arcsinh`, `cosh`, `tanh`, `sin`

        :Parameters:

            {{inplace: `bool`, optional}}

        :Returns:

            `Data` or `None`

        **Examples:**

        >>> d.Units
        <Units: degrees_north>
        >>> print(d.array)
        [[-90 0 90 --]]
        >>> e = d.sinh()
        >>> e.Units
        <Units: 1>
        >>> print(e.array)
        [[-2.3012989023072947 0.0 2.3012989023072947 --]]

        >>> d.Units
        <Units: m s-1>
        >>> print(d.array)
        [[1 2 3 --]]
        >>> d.sinh(inplace=True)
        >>> d.Units
        <Units: 1>
        >>> print(d.array)
        [[1.1752011936438014 3.626860407847019 10.017874927409903 --]]

        """
        d = _inplace_enabled_define_and_cleanup(self)

        if d.Units.equivalent(_units_radians):
            d.Units = _units_radians

        dx = d.to_dask_array()
        d._set_dask(da.sinh(dx), reset_mask_hardness=False)

        d.override_units(_units_1, inplace=True)

        return d

    @daskified(_DASKIFIED_VERBOSE)
    @_inplace_enabled(default=False)
    def cosh(self, inplace=False):
        """Take the hyperbolic cosine of the data element-wise.

        Units are accounted for in the calculation. If the units are not
        equivalent to radians (such as Kelvin) then they are treated as if
        they were radians. For example, the the hyperbolic cosine of 0
        degrees_east is 1.0, as is the hyperbolic cosine of 1.57079632 radians.

        The output units are changed to '1' (nondimensional).

        .. versionadded:: 3.1.0

        .. seealso:: `arccosh`, `sinh`, `tanh`, `cos`

        :Parameters:

            {{inplace: `bool`, optional}}

        :Returns:

            `Data` or `None`

        **Examples:**

        >>> d.Units
        <Units: degrees_north>
        >>> print(d.array)
        [[-90 0 90 --]]
        >>> e = d.cosh()
        >>> e.Units
        <Units: 1>
        >>> print(e.array)
        [[2.5091784786580567 1.0 2.5091784786580567 --]]

        >>> d.Units
        <Units: m s-1>
        >>> print(d.array)
        [[1 2 3 --]]
        >>> d.cosh(inplace=True)
        >>> d.Units
        <Units: 1>
        >>> print(d.array)
        [[1.5430806348152437 3.7621956910836314 10.067661995777765 --]]

        """
        d = _inplace_enabled_define_and_cleanup(self)

        if d.Units.equivalent(_units_radians):
            d.Units = _units_radians

        dx = d.to_dask_array()
        d._set_dask(da.cosh(dx), reset_mask_hardness=False)

        d.override_units(_units_1, inplace=True)

        return d

    @daskified(_DASKIFIED_VERBOSE)
    @_deprecated_kwarg_check("i")
    @_inplace_enabled(default=False)
    def tanh(self, inplace=False):
        """Take the hyperbolic tangent of the data element-wise.

        Units are accounted for in the calculation. If the units are not
        equivalent to radians (such as Kelvin) then they are treated as if
        they were radians. For example, the the hyperbolic tangent of 90
        degrees_east is 0.91715234, as is the hyperbolic tangent of
        1.57079632 radians.

        The output units are changed to '1' (nondimensional).

        .. versionadded:: 3.1.0

        .. seealso:: `arctanh`, `sinh`, `cosh`, `tan`


        :Parameters:

            {{inplace: `bool`, optional}}

        :Returns:

            `Data` or `None`

        **Examples:**

        >>> d.Units
        <Units: degrees_north>
        >>> print(d.array)
        [[-90 0 90 --]]
        >>> e = d.tanh()
        >>> e.Units
        <Units: 1>
        >>> print(e.array)
        [[-0.9171523356672744 0.0 0.9171523356672744 --]]

        >>> d.Units
        <Units: m s-1>
        >>> print(d.array)
        [[1 2 3 --]]
        >>> d.tanh(inplace=True)
        >>> d.Units
        <Units: 1>
        >>> print(d.array)
        [[0.7615941559557649 0.9640275800758169 0.9950547536867305 --]]

        """
        d = _inplace_enabled_define_and_cleanup(self)

        if d.Units.equivalent(_units_radians):
            d.Units = _units_radians

        dx = d.to_dask_array()
        d._set_dask(da.tanh(dx), reset_mask_hardness=False)

        d.override_units(_units_1, inplace=True)

        return d

    @daskified(_DASKIFIED_VERBOSE)
    @_deprecated_kwarg_check("i")
    @_inplace_enabled(default=False)
    def log(self, base=None, inplace=False, i=False):
        """Takes the logarithm of the data array.

        :Parameters:

            base:

            {{inplace: `bool`, optional}}

            {{i: deprecated at version 3.0.0}}

        :Returns:

            `Data` or `None`

        """
        d = _inplace_enabled_define_and_cleanup(self)
        dx = d.to_dask_array()

        if base is None:
            dx = da.log(dx)
        elif base == 10:
            dx = da.log10(dx)
        elif base == 2:
            dx = da.log2(dx)
        else:
            dx = da.log(dx)
            dx /= da.log(base)

        d._set_dask(dx, reset_mask_hardness=False)

        d.override_units(
            _units_1, inplace=True
        )  # all logarithm outputs are unitless

        return d

    @daskified(_DASKIFIED_VERBOSE)
    @_deprecated_kwarg_check("i")
    @_inplace_enabled(default=False)
    def squeeze(self, axes=None, inplace=False, i=False):
        """Remove size 1 axes from the data array.

        By default all size 1 axes are removed, but particular axes
        may be selected with the keyword arguments.

        .. seealso:: `flatten`, `insert_dimension`, `flip`,
                     `swapaxes`, `transpose`

        :Parameters:

            axes: (sequence of) int, optional
                Select the axes. By default all size 1 axes are
                removed. The *axes* argument may be one, or a
                sequence, of integers that select the axis
                corresponding to the given position in the list of
                axes of the data array.

                No axes are removed if *axes* is an empty sequence.

            {{inplace: `bool`, optional}}

            {{i: deprecated at version 3.0.0}}

        :Returns:

            `Data` or `None`
                The squeezed data array.

        **Examples:**

        >>> v.shape
        (1,)
        >>> v.squeeze()
        >>> v.shape
        ()

        >>> v.shape
        (1, 2, 1, 3, 1, 4, 1, 5, 1, 6, 1)
        >>> v.squeeze((0,))
        >>> v.shape
        (2, 1, 3, 1, 4, 1, 5, 1, 6, 1)
        >>> v.squeeze(1)
        >>> v.shape
        (2, 3, 1, 4, 1, 5, 1, 6, 1)
        >>> v.squeeze([2, 4])
        >>> v.shape
        (2, 3, 4, 5, 1, 6, 1)
        >>> v.squeeze([])
        >>> v.shape
        (2, 3, 4, 5, 1, 6, 1)
        >>> v.squeeze()
        >>> v.shape
        (2, 3, 4, 5, 6)

        """
        d = _inplace_enabled_define_and_cleanup(self)

        # TODODASK - check if axis parsing is done in dask

        if not d.ndim:
            if axes or axes == 0:
                raise ValueError(
                    "Can't squeeze: Can't remove an axis from "
                    f"scalar {d.__class__.__name__}"
                )

            if inplace:
                d = None

            return d

        shape = d.shape

        if axes is None:
            axes = [i for i, n in enumerate(shape) if n == 1]
        else:
            axes = d._parse_axes(axes)

            # Check the squeeze axes
            for i in axes:
                if shape[i] > 1:
                    raise ValueError(
                        f"Can't squeeze {d.__class__.__name__}: "
                        f"Can't remove axis of size {shape[i]}"
                    )
        # --- End: if

        if not axes:
            return d

        # Still here? Then the data array is not scalar and at least
        # one size 1 axis needs squeezing.
<<<<<<< HEAD
        dx = d.to_dask_array()
=======
        dx = d.get_dask(copy=False)
>>>>>>> 67d733de
        dx = dx.squeeze(axis=tuple(axes))
        d._set_dask(dx, reset_mask_hardness=False)

        # Remove the squeezed axes names
        d._axes = [axis for i, axis in enumerate(d._axes) if i not in axes]

        return d

    # `arctan2`, AT2 seealso
    @daskified(_DASKIFIED_VERBOSE)
    @_deprecated_kwarg_check("i")
    @_inplace_enabled(default=False)
    def tan(self, inplace=False, i=False):
        """Take the trigonometric tangent of the data element-wise.

        Units are accounted for in the calculation. If the units are not
        equivalent to radians (such as Kelvin) then they are treated as if
        they were radians. For example, the tangents of 45
        degrees_east, 0.78539816 radians and 0.78539816 Kelvin are all
        1.0.

        The output units are changed to '1' (nondimensional).

        .. seealso:: `arctan`, `cos`, `sin`, `tanh`

        :Parameters:

            {{inplace: `bool`, optional}}

            {{i: deprecated at version 3.0.0}}

        :Returns:

            `Data` or `None`

        **Examples:**

        >>> d.Units
        <Units: degrees_north>
        >>> print(d.array)
        [[-45 0 45 --]]
        >>> e = d.tan()
        >>> e.Units
        <Units: 1>
        >>> print(e.array)
        [[-1.0 0.0 1.0 --]]

        >>> d.Units
        <Units: m s-1>
        >>> print(d.array)
        [[1 2 3 --]]
        >>> d.tan(inplace=True)
        >>> d.Units
        <Units: 1>
        >>> print(d.array)
        [[1.55740772465 -2.18503986326 -0.142546543074 --]]

        """
        d = _inplace_enabled_define_and_cleanup(self)

        if d.Units.equivalent(_units_radians):
            d.Units = _units_radians

        dx = d.to_dask_array()
        d._set_dask(da.tan(dx), reset_mask_hardness=False)

        d.override_units(_units_1, inplace=True)

        return d

    @daskified(_DASKIFIED_VERBOSE)
    def tolist(self):
        """Return the data as a scalar or (nested) list.

        Returns the data as an ``N``-levels deep nested list of Python
        scalars, where ``N`` is the number of data dimensions.

        If ``N`` is 0 then, since the depth of the nested list is 0,
        it will not be a list at all, but a simple Python scalar.

        :Returns:

            `list` or scalar
                The (nested) list of array elements, or a scalar if
                the data has 0 dimensions.

        **Examples:**

        >>> d = cf.Data(9)
        >>> d.tolist()
        9

        >>> d = cf.Data([1, 2])
        >>> d.tolist()
        [1, 2]

        >>> d = cf.Data(([[1, 2], [3, 4]]))
        >>> d.tolist()
        [[1, 2], [3, 4]]

        >>> d.equals(cf.Data(d.tolist()))
        True

        """
        return self.array.tolist()

    @daskified(_DASKIFIED_VERBOSE)
    @_deprecated_kwarg_check("i")
    @_inplace_enabled(default=False)
    def transpose(self, axes=None, inplace=False, i=False):
        """Permute the axes of the data array.

        .. seealso:: `flatten', `insert_dimension`, `flip`, `squeeze`,
                     `swapaxes`

        :Parameters:

            axes: (sequence of) `int`
                The new axis order of the data array. By default the order
                is reversed. Each axis of the new order is identified by
                its original integer position.

            {{inplace: `bool`, optional}}

            {{i: deprecated at version 3.0.0}}

        :Returns:

            `Data` or `None`

        **Examples:**

        >>> d.shape
        (19, 73, 96)
        >>> d.transpose()
        >>> d.shape
        (96, 73, 19)
        >>> d.transpose([1, 0, 2])
        >>> d.shape
        (73, 96, 19)
        >>> d.transpose((-1, 0, 1))
        >>> d.shape
        (19, 73, 96)

        """
        d = _inplace_enabled_define_and_cleanup(self)

        ndim = d.ndim
        if axes is None:
            if ndim <= 1:
                return d
            iaxes = tuple(range(ndim - 1, -1, -1))
        else:
            iaxes = d._parse_axes(axes)

        # Note: _axes attribute is still important/utilised post-Daskification
        # because e.g. axes labelled as cyclic by the _cyclic attribute use it
        # to determine their position (see #discussion_r694096462 on PR #247).
        data_axes = d._axes
        d._axes = [data_axes[i] for i in iaxes]

<<<<<<< HEAD
        dx = d.to_dask_array()
=======
        dx = d.get_dask(copy=False)
>>>>>>> 67d733de
        try:
            dx = da.transpose(dx, axes=axes)
        except ValueError:
            raise ValueError(
                f"Can't transpose: Axes don't match array: {axes}"
            )
        d._set_dask(dx, reset_mask_hardness=False)

        return d

    @daskified(_DASKIFIED_VERBOSE)
    @_deprecated_kwarg_check("i")
    @_inplace_enabled(default=False)
    def trunc(self, inplace=False, i=False):
        """Return the truncated values of the data array.

        The truncated value of the number, ``x``, is the nearest integer
        which is closer to zero than ``x`` is. In short, the fractional
        part of the signed number ``x`` is discarded.

        .. versionadded:: 1.0

        .. seealso:: `ceil`, `floor`, `rint`

        :Parameters:

            {{inplace: `bool`, optional}}

            {{i: deprecated at version 3.0.0}}

        :Returns:

            `Data` or `None`

        **Examples:**

        >>> d = cf.Data([-1.9, -1.5, -1.1, -1, 0, 1, 1.1, 1.5 , 1.9])
        >>> print(d.array)
        [-1.9 -1.5 -1.1 -1.   0.   1.   1.1  1.5  1.9]
        >>> print(d.trunc().array)
        [-1. -1. -1. -1.  0.  1.  1.  1.  1.]

        """
        d = _inplace_enabled_define_and_cleanup(self)
        dx = d.to_dask_array()
        d._set_dask(da.trunc(dx), reset_mask_hardness=False)
        return d

    @classmethod
    def empty(
        cls,
        shape,
        dtype=None,
        units=None,
        calendar=None,
        fill_value=None,
        chunks=_DEFAULT_CHUNKS,
    ):
        """Return a new array of given shape and type, without
        initializing entries.

        .. seealso:: `full`, `ones`, `zeros`

        :Parameters:

            shape: `int` or `tuple` of `int`
                The shape of the new array. e.g. ``(2, 3)`` or ``2``.

            dtype: data-type
                The desired output data-type for the array, e.g.
                `numpy.int8`. The default is `numpy.float64`.

            units: `str` or `Units`
                The units for the new data array.

            calendar: `str`, optional
                The calendar for reference time units.

            {{chunks: `int`, `tuple`, `dict` or `str`, optional}}

                .. versionadded:: 4.0.0

            fill_value: deprecated at version 4.0.0
                Use `set_fill_value` instead.

        :Returns:

            `Data`
                Array of uninitialized (arbitrary) data of the given
                shape and dtype.

        **Examples**

        >>> d = cf.Data.empty((2, 2))
        >>> print(d.array)
        [[ -9.74499359e+001  6.69583040e-309],
         [  2.13182611e-314  3.06959433e-309]]         #uninitialized

        >>> d = cf.Data.empty((2,), dtype=bool)
        >>> print(d.array)
        [ False  True]                                 #uninitialized

        """
        dx = da.empty(shape, dtype=dtype, chunks=chunks)
        return cls(dx, units=units, calendar=calendar)

    @classmethod
    def full(
        cls,
        shape,
        fill_value,
        dtype=None,
        units=None,
        calendar=None,
        chunks=_DEFAULT_CHUNKS,
    ):
        """Return a new array of given shape and type, filled with a
        fill value.

        .. seealso:: `empty`, `ones`, `zeros`

        :Parameters:

            shape: `int` or `tuple` of `int`
                The shape of the new array. e.g. ``(2, 3)`` or ``2``.

            fill_value: scalar
                The fill value.

            dtype: data-type
                The desired data-type for the array. The default, `None`,
                means ``np.array(fill_value).dtype``.

            units: `str` or `Units`
                The units for the new data array.

            calendar: `str`, optional
                The calendar for reference time units.

            {{chunks: `int`, `tuple`, `dict` or `str`, optional}}

                .. versionadded:: 4.0.0

        :Returns:

            `Data`
                Array of *fill_value* with the given shape and data
                type.

        **Examples**

        >>> d = cf.Data.full((2, 3), -99)
        >>> print(d.array)
        [[-99 -99 -99]
         [-99 -99 -99]]

        >>> d = cf.Data.full(2, 0.0)
        >>> print(d.array)
        [0. 0.]

        >>> d = cf.Data.full((2,), 0, dtype=bool)
        >>> print(d.array)
        [False False]

        """
        if dtype is None:
            # Need to explicitly set the default because dtype is not
            # a named keyword of da.full
            dtype = getattr(fill_value, "dtype", None)
            if dtype is None:
                dtype = np.array(fill_value).dtype

        dx = da.full(shape, fill_value, dtype=dtype, chunks=chunks)
        return cls(dx, units=units, calendar=calendar)

    @classmethod
    def ones(
        cls,
        shape,
        dtype=None,
        units=None,
        calendar=None,
        chunks=_DEFAULT_CHUNKS,
    ):
        """Returns a new array filled with ones of set shape and type.

        .. seealso:: `empty`, `full`, `zeros`

        :Parameters:

            shape: `int` or `tuple` of `int`
                The shape of the new array. e.g. ``(2, 3)`` or ``2``.

            dtype: data-type
                The desired data-type for the array, e.g.
                `numpy.int8`. The default is `numpy.float64`.

            units: `str` or `Units`
                The units for the new data array.

            calendar: `str`, optional
                The calendar for reference time units.

            {{chunks: `int`, `tuple`, `dict` or `str`, optional}}

                .. versionadded:: 4.0.0

        :Returns:

            `Data`
                Array of ones with the given shape and data type.

        **Examples**

        >>> d = cf.Data.ones((2, 3))
        >>> print(d.array)
        [[1. 1. 1.]
         [1. 1. 1.]]

        >>> d = cf.Data.ones((2,), dtype=bool)
        >>> print(d.array)
        [ True  True]

        """
        dx = da.ones(shape, dtype=dtype, chunks=chunks)
        return cls(dx, units=units, calendar=calendar)

    @classmethod
    def zeros(
        cls,
        shape,
        dtype=None,
        units=None,
        calendar=None,
        chunks=_DEFAULT_CHUNKS,
    ):
        """Returns a new array filled with zeros of set shape and type.

        .. seealso:: `empty`, `full`, `ones`

        :Parameters:

            shape: `int` or `tuple` of `int`
                The shape of the new array.

            dtype: data-type
                The data-type of the new array. By default the
                data-type is ``float``.

            units: `str` or `Units`
                The units for the new data array.

            calendar: `str`, optional
                The calendar for reference time units.

            {{chunks: `int`, `tuple`, `dict` or `str`, optional}}

                .. versionadded:: 4.0.0

        :Returns:

            `Data`
                Array of zeros with the given shape and data type.

        **Examples**

        >>> d = cf.Data.zeros((2, 3))
        >>> print(d.array)
        [[0. 0. 0.]
         [0. 0. 0.]]

        >>> d = cf.Data.zeros((2,), dtype=bool)
        >>> print(d.array)
        [False False]

        """
        dx = da.zeros(shape, dtype=dtype, chunks=chunks)
        return cls(dx, units=units, calendar=calendar)

    @daskified(_DASKIFIED_VERBOSE)
    @_deprecated_kwarg_check("out")
    @_deprecated_kwarg_check("i")
    @_inplace_enabled(default=False)
    def func(
        self,
        f,
        units=None,
        out=False,
        inplace=False,
        preserve_invalid=False,
        i=False,
        **kwargs,
    ):
        """Apply an element-wise array operation to the data array.

        :Parameters:

            f: `function`
                The function to be applied.

            units: `Units`, optional

            out: deprecated at version 4.0.0

            {{inplace: `bool`, optional}}

            preserve_invalid: `bool`, optional
                For MaskedArray arrays only, if True any invalid values produced
                by the operation will be preserved, otherwise they are masked.

            {{i: deprecated at version 3.0.0}}

        :Returns:

            `Data` or `None`

        **Examples:**

        >>> d.Units
        <Units: radians>
        >>> print(d.array)
        [[ 0.          1.57079633]
         [ 3.14159265  4.71238898]]
        >>> import numpy
        >>> e = d.func(numpy.cos)
        >>> e.Units
        <Units: 1>
        >>> print(e.array)
        [[ 1.0  0.0]
         [-1.0  0.0]]
        >>> d.func(numpy.sin, inplace=True)
        >>> print(d.array)
        [[0.0   1.0]
         [0.0  -1.0]]

        >>> d = cf.Data([-2, -1, 1, 2], mask=[0, 0, 0, 1])
        >>> f = d.func(numpy.arctanh, preserve_invalid=True)
        >>> f.array
        masked_array(data=[nan, -inf, inf, --],
                     mask=[False, False, False,  True],
               fill_value=1e+20)
        >>> e = d.func(numpy.arctanh)  # default preserve_invalid is False
        >>> e.array
        masked_array(data=[--, --, --, --],
                     mask=[ True,  True,  True,  True],
               fill_value=1e+20,
                    dtype=float64)

        """
        d = _inplace_enabled_define_and_cleanup(self)
        dx = d.to_dask_array()

        # TODODASK: Steps to preserve invalid values shown, taking same
        # approach as pre-daskification, but maybe we can now change approach
        # to avoid finding mask and data, which requires early compute...
        # Step 1. extract the non-masked data and the mask separately
        if preserve_invalid:
            # Assume all inputs are masked, as checking for a mask to confirm
            # is expensive. If unmasked, effective mask will be all False.
            dx_mask = da.ma.getmaskarray(dx)  # store original mask
            dx = da.ma.getdata(dx)

        # Step 2: apply operation to data alone
        axes = tuple(range(dx.ndim))
        dx = da.blockwise(f, axes, dx, axes, **kwargs)

        if preserve_invalid:
            # Step 3: reattach original mask onto the output data
            dx = da.ma.masked_array(dx, mask=dx_mask)

        d._set_dask(dx, reset_mask_hardness=True)

        if units is not None:
            d.override_units(units, inplace=True)

        return d

    @_deprecated_kwarg_check("i")
    def range(
        self,
        axes=None,
        squeeze=False,
        mtol=1,
        inplace=False,
        _preserve_partitions=False,
        i=False,
    ):
        """Collapse axes with the absolute difference between their
        maximum and minimum values.

        Missing data array elements are omitted from the calculation.

        .. seealso:: `maximum`, `minimum`, `mean`, `mid_range`, `sample_size`,
                     `sd`, `sum`, `sum_of_weights`, `sum_of_weights2`,
                     `var`

        :Parameters:

            {{inplace: `bool`, optional}}

            {{i: deprecated at version 3.0.0}}

        :Returns:

            `Data` or `None`
                The collapsed array.

        **Examples:**

        """
        return self._collapse(
            range_f,
            range_fpartial,
            range_ffinalise,
            axes=axes,
            squeeze=squeeze,
            weights=None,
            mtol=mtol,
            inplace=inplace,
            _preserve_partitions=_preserve_partitions,
        )

    @daskified(_DASKIFIED_VERBOSE)
    @_inplace_enabled(default=False)
    @_deprecated_kwarg_check("i")
    def roll(self, axis, shift, inplace=False, i=False):
        """Roll array elements along a given axis.

        Equivalent in function to `numpy.roll`.

        TODODASK  - note that it works for multiple axes

        :Parameters:

            axis: `int`
                Select the axis over which the elements are to be rolled.
                removed. The *axis* parameter is an integer that selects
                the axis corresponding to the given position in the list
                of axes of the data.

                *Parameter example:*
                  Convolve the second axis: ``axis=1``.

                *Parameter example:*
                  Convolve the last axis: ``axis=-1``.

            shift: `int`, or `tuple` of `int`
                The number of places by which elements are shifted.
                If a `tuple`, then *axis* must be a tuple of the same
                size, and each of the given axes is shifted by the
                corresponding number. If an `int` while *axis* is a
                tuple of `int`, then the same value is used for all
                given axes.

            {{inplace: `bool`, optional}}

            {{i: deprecated at version 3.0.0}}

        :Returns:

            `Data` or `None`

        """
        # TODODASK - consider matching the numpy/dask api: "shift, axis="

        d = _inplace_enabled_define_and_cleanup(self)

<<<<<<< HEAD
        dx = d.to_dask_array()
=======
        dx = d.get_dask(copy=False)
>>>>>>> 67d733de
        dx = da.roll(dx, shift, axis=axis)
        d._set_dask(dx, reset_mask_hardness=False)

        return d

    @_deprecated_kwarg_check("i")
    def sum(
        self,
        axes=None,
        squeeze=False,
        mtol=1,
        weights=None,
        inplace=False,
        i=False,
        _preserve_partitions=False,
    ):
        """Collapse axes with their sum.

        Missing data array elements are omitted from the calculation.

        .. seealso:: `maximum`, `minimum`, `mean`, `mid_range`, `range`,
                     `sample_size`, `sd`, `sum_of_weights`,
                     `sum_of_weights2`, `var`

        :Parameters:

            axes : (sequence of) int, optional

            squeeze : bool, optional

            {{inplace: `bool`, optional}}

            {{i: deprecated at version 3.0.0}}

        :Returns:

            `Data` or `None`
                The collapsed array.

        **Examples:**

        """
        return self._collapse(
            sum_f,
            sum_fpartial,
            sum_ffinalise,
            axes=axes,
            squeeze=squeeze,
            weights=weights,
            mtol=mtol,
            inplace=inplace,
            _preserve_partitions=_preserve_partitions,
        )

    def sum_of_squares(
        self,
        axes=None,
        squeeze=False,
        mtol=1,
        weights=None,
        inplace=False,
        _preserve_partitions=False,
    ):
        """Collapse axes with the sum of the squares of the values.

        Missing data array elements are omitted from the calculation.

        .. seealso:: `maximum`, `minimum`, `mean`, `mid_range`, `range`,
                     `sample_size`, `sd`, `sum_of_weights`,
                     `sum_of_weights2`, `var`

        :Parameters:

            axes : (sequence of) int, optional

            squeeze : bool, optional

            {{inplace: `bool`, optional}}

        :Returns:

            `Data` or `None`
                The collapsed data, or `None` if the operation was
                in-place.

        **Examples:**

        >>> d = cf.Data([[-1, 2, 3], [9, -8, -12]], 'm')
        >>> d.sum_of_squares()
        <CF Data(1, 1): [[303]] m2>
        >>> d.sum_of_squares(axes=1)
        <CF Data(2, 1): [[14, 289]] m2>

        """
        units = self.Units
        if units:
            units = units ** 2

        return self._collapse(
            sum_of_squares_f,
            sum_of_squares_fpartial,
            sum_of_squares_ffinalise,
            axes=axes,
            squeeze=squeeze,
            weights=weights,
            units=units,
            mtol=mtol,
            inplace=inplace,
            _preserve_partitions=_preserve_partitions,
        )

    @_deprecated_kwarg_check("i")
    def sum_of_weights(
        self,
        axes=None,
        squeeze=False,
        mtol=1,
        weights=None,
        inplace=False,
        i=False,
        _preserve_partitions=False,
    ):
        """Collapse axes with the sum of weights.

        Missing data array elements are omitted from the calculation.

        .. seealso:: `maximum`, `mean`, `mid_range`, `minimum`, `range`,
                     `sample_size`, `sd`, `sum`, `sum_of_weights2`, `var`

        :Parameters:

            axes : (sequence of) int, optional

            squeeze : bool, optional

            {[inplace: `bool`, optional}}

            {{i: deprecated at version 3.0.0}}

        :Returns:

            `Data` or `None`
                The collapsed array.

        **Examples:**

        """
        if weights is None:
            units = Units()
        else:
            weights_units = getattr(weights, "Units", None)
            if weights_units is not None:
                units = weights_units
            else:
                units = Units("1")
                for w in weights.values():
                    weights_units = getattr(w, "Units", None)
                    if weights_units is not None:
                        units = units * weights_units
        # --- End: if

        return self._collapse(
            sw_f,
            sw_fpartial,
            sw_ffinalise,
            axes=axes,
            squeeze=squeeze,
            weights=weights,
            mtol=mtol,
            units=units,
            inplace=inplace,
            _preserve_partitions=_preserve_partitions,
        )

    @_deprecated_kwarg_check("i")
    def sum_of_weights2(
        self,
        axes=None,
        squeeze=False,
        mtol=1,
        weights=None,
        inplace=False,
        i=False,
        _preserve_partitions=False,
    ):
        """Collapse axes with the sum of squares of weights.

        Missing data array elements are omitted from the calculation.

        .. seealso:: `maximum`, `mean`, `mid_range`, `minimum`, `range`,
                     `sample_size`, `sd`, `sum`, `sum_of_weights`, `var`

        :Parameters:

            axes : (sequence of) int, optional

            squeeze : bool, optional

            {{inplace: `bool`, optional}}

            {{i: deprecated at version 3.0.0}}

        :Returns:

            `Data` or `None`
                The collapsed array.

        **Examples:**

        """
        if weights is None:
            units = Units()
        else:
            weights_units = getattr(weights, "Units", None)
            if weights_units is not None:
                units = weights_units
            else:
                units = Units("1")
                for w in weights.values():
                    weights_units = getattr(w, "Units", None)
                    if weights_units is not None:
                        units = units * (weights_units ** 2)
        # --- End: if

        return self._collapse(
            sw2_f,
            sw2_fpartial,
            sw2_ffinalise,
            axes=axes,
            squeeze=squeeze,
            weights=weights,
            mtol=mtol,
            units=units,
            inplace=inplace,
            _preserve_partitions=_preserve_partitions,
        )

    @_deprecated_kwarg_check("i")
    def sd(
        self,
        axes=None,
        squeeze=False,
        mtol=1,
        weights=None,
        ddof=0,
        inplace=False,
        i=False,
        _preserve_partitions=False,
    ):
        r"""Collapse axes by calculating their standard deviation.

        The standard deviation may be adjusted for the number of degrees of
        freedom and may be calculated with weighted values.

        Missing data array elements and those with zero weight are omitted
        from the calculation.

        The unweighted standard deviation, :math:`s`, of :math:`N` values
        :math:`x_i` with mean :math:`m` and with :math:`N-ddof` degrees of
        freedom (:math:`ddof\ge0`) is:

        .. math:: s=\sqrt{\\frac{1}{N-ddof} \sum_{i=1}^{N} (x_i - m)^2}

        The weighted standard deviation, :math:`\\tilde{s}_N`, of :math:`N`
        values :math:`x_i` with corresponding weights :math:`w_i`, weighted
        mean :math:`\\tilde{m}` and with :math:`N` degrees of freedom is:

        .. math:: \\tilde{s}_N=\sqrt{\\frac{1}{\sum_{i=1}^{N} w_i}
                              \sum_{i=1}^{N} w_i(x_i - \\tilde{m})^2}

        The weighted standard deviation, :math:`\\tilde{s}`, of :math:`N`
        values :math:`x_i` with corresponding weights :math:`w_i` and with
        :math:`N-ddof` degrees of freedom (:math:`ddof>0`) is:

        .. math:: \\tilde{s} = \sqrt{\\frac{f \sum_{i=1}^{N} w_i}{f
                              \sum_{i=1}^{N} w_i - ddof}} \\tilde{s}_N

        where :math:`f` is the smallest positive number whose product with
        each weight is an integer. :math:`f \sum_{i=1}^{N} w_i` is the
        size of a new sample created by each :math:`x_i` having
        :math:`fw_i` repeats. In practice, :math:`f` may not exist or may
        be difficult to calculate, so :math:`f` is either set to a
        predetermined value or an approximate value is calculated. The
        approximation is the smallest positive number whose products with
        the smallest and largest weights and the sum of the weights are
        all integers, where a positive number is considered to be an
        integer if its decimal part is sufficiently small (no greater than
        :math:`10^{-8}` plus :math:`10^{-5}` times its integer part). This
        approximation will never overestimate :math:`f`, so
        :math:`\\tilde{s}` will never be underestimated when the
        approximation is used. If the weights are all integers which are
        collectively coprime then setting :math:`f=1` will guarantee that
        :math:`\\tilde{s}` is exact.

        :Parameters:

            axes : (sequence of) `int`, optional
                The axes to be collapsed. By default flattened input is
                used. Each axis is identified by its integer position. No
                axes are collapsed if *axes* is an empty sequence.

            squeeze : `bool`, optional
                If True then collapsed axes are removed. By default the
                axes which are collapsed are left in the result as axes
                with size 1. When the collapsed axes are retained, the
                result is guaranteed to broadcast correctly against the
                original array.

                *Parameter example:*
                  Suppose that an array, ``d``, has shape (2, 3, 4) and
                  ``e = d.sd(axis=1)``. Then ``e`` has shape (2, 1, 4)
                  and, for example, ``d/e`` is allowed. If ``e =
                  d.sd(axis=1, squeeze=True)`` then ``e`` will have shape
                  (2, 4) and ``d/e`` is an illegal operation.

            weights : data-like or `dict`, optional
                Weights associated with values of the array. By default
                all non-missing elements of the array are assumed to have
                equal weights of 1. If *weights* is a data-like object
                then it must have either the same shape as the array or,
                if that is not the case, the same shape as the axes being
                collapsed. If *weights* is a dictionary then each key is
                axes of the array (an int or tuple of ints) with a
                corresponding data-like value of weights for those
                axes. In this case, the implied weights array is the outer
                product of the dictionary's values it may be used in
                conjunction with any value of *axes*, because the axes to
                which the weights apply are given explicitly.

                *Parameter example:*
                  Suppose that the original array being collapsed has
                  shape (2, 3, 4) and *weights* is set to a data-like
                  object, ``w``. If ``axes=None`` then ``w`` must have
                  shape (2, 3, 4). If ``axes=(0, 1, 2)`` then ``w`` must
                  have shape (2, 3, 4). If ``axes=(2, 0, 1)`` then ``w``
                  must either have shape (2, 3, 4) or else (4, 2, 3). If
                  ``axes=1`` then ``w`` must either have shape (2, 3, 4)
                  or else (3,). If ``axes=(2, 0)`` then ``w`` must either
                  have shape (2, 3, 4) or else (4, 2). Suppose *weights*
                  is a dictionary. If ``weights={1: x}`` then ``x`` must
                  have shape (3,). If ``weights={1: x, (2, 0): y}`` then
                  ``x`` must have shape (3,) and ``y`` must have shape (4,
                  2). The last example is equivalent to ``weights={(1, 2,
                  0): x.outerproduct(y)}`` (see `outerproduct` for
                  details).

            mtol : number, optional
                For each element in the output data array, the fraction of
                contributing input array elements which is allowed to
                contain missing data. Where this fraction exceeds *mtol*,
                missing data is returned. The default is 1, meaning a
                missing datum in the output array only occurs when its
                contributing input array elements are all missing data. A
                value of 0 means that a missing datum in the output array
                occurs whenever any of its contributing input array
                elements are missing data. Any intermediate value is
                permitted.

            ddof : number, optional
                The delta degrees of freedom. The number of degrees of
                freedom used in the calculation is (N-*ddof*) where N
                represents the number of elements. By default *ddof* is 0

            {{inplace: `bool`, optional}}

            {{i: deprecated at version 3.0.0}}

        :Returns:

            `Data` or `None`

        **Examples:**

        >>> d = cf.Data([1, 1, 2, 2, 2, 3, 3, 3, 3, 3, 4, 4, 4, 4, 4, 4])
        >>> e = cf.Data([1, 2, 3, 4])
        >>> d.sd(squeeze=False)
        <CF Data: [1.06262254195] >
        >>> d.sd()
        <CF Data: 1.06262254195 >
        >>> e.sd(weights=[2, 3, 5, 6])
        <CF Data: 1.09991882817 >
        >>> e.sd(weights=[2, 3, 5, 6], f=1)
        <CF Data: 1.06262254195 >
        >>> d.sd(ddof=0)
        <CF Data: 1.02887985207 >
        >>> e.sd(ddof=0, weights=[2, 3, 5, 6])
        <CF Data: 1.02887985207 >

        """
        return self._collapse(
            sd_f,
            sd_fpartial,
            sd_ffinalise,
            axes=axes,
            squeeze=squeeze,
            weights=weights,
            mtol=mtol,
            ddof=ddof,
            inplace=inplace,
            _preserve_partitions=_preserve_partitions,
        )

    @_deprecated_kwarg_check("i")
    def var(
        self,
        axes=None,
        squeeze=False,
        weights=None,
        mtol=1,
        ddof=0,
        inplace=False,
        i=False,
        _preserve_partitions=False,
    ):
        """Collapse axes with their weighted variance.

        The units of the returned array are the square of the units of the
        array.

        .. seealso:: `maximum`, `minimum`, `mean`, `mid_range`, `range`, `sum`,
                     `sd`, `stats`

        :Parameters:

            axes : (sequence of) int, optional

            squeeze : bool, optional

            weights :

            {{inplace: `bool`, optional}}

            {{i: deprecated at version 3.0.0}}

        :Returns:

            `Data` or `None`
                The collapsed array.

        **Examples:**

        """
        units = self.Units
        if units:
            units = units ** 2

        return self._collapse(
            var_f,
            var_fpartial,
            var_ffinalise,
            axes=axes,
            squeeze=squeeze,
            weights=weights,
            mtol=mtol,
            units=units,
            ddof=ddof,
            inplace=inplace,
            _preserve_partitions=_preserve_partitions,
        )

    @daskified(_DASKIFIED_VERBOSE)
    def section(
        self, axes, stop=None, chunks=False, min_step=1, mode="dictionary"
    ):
        """Returns a dictionary of sections of the `Data` object.

        Specifically, returns a dictionary of Data objects which are the
        m-dimensional sections of this n-dimensional Data object, where
        m <= n. The dictionary keys are the indices of the sections
        in the original Data object. The m dimensions that are not
        sliced are marked with None as a placeholder making it possible
        to reconstruct the original data object. The corresponding
        values are the resulting sections of type `Data`.

        :Parameters:

            axes: (sequence of) `int`
                This is should be one or more integers of the m indices of
                the m axes that define the sections of the `Data`
                object. If axes is `None` (the default) or an empty
                sequence then all axes are selected.

                Note that the axes specified by the *axes* parameter are
                the one which are to be kept whole. All other axes are
                sectioned.

            stop: `int`, optional
                Deprecated at version TODODASK.

                Stop after this number of sections and return. If stop is
                None all sections are taken.

            chunks: `bool`, optional
                Depreated at version TODODASK. Consider using
                `cf.Data.rechunk` instead.

                If True return sections that are of the maximum possible
                size that will fit in one chunk of memory instead of
                sectioning into slices of size 1 along the dimensions that
                are being sectioned.


            min_step: `int`, optional
                The minimum step size when making chunks. By default this
                is 1. Can be set higher to avoid size 1 dimensions, which
                are problematic for linear regridding.

        :Returns:

            `dict`
                The dictionary of m dimensional sections of the Data
                object.

        **Examples:**

        >>> d = cf.Data(np.arange(120).reshape(2, 6, 10))
        >>> d
        <CF Data(2, 6, 10): [[[0, ..., 119]]]>
        >>> d.section([1, 2])
        {(0, None, None): <CF Data(1, 6, 10): [[[0, ..., 59]]]>,
         (1, None, None): <CF Data(1, 6, 10): [[[60, ..., 119]]]>}
        >>> d.section([0, 1], min_step=2)
        {(None, None, 0): <CF Data(2, 6, 2): [[[0, ..., 111]]]>,
         (None, None, 2): <CF Data(2, 6, 2): [[[2, ..., 113]]]>,
         (None, None, 4): <CF Data(2, 6, 2): [[[4, ..., 115]]]>,
         (None, None, 6): <CF Data(2, 6, 2): [[[6, ..., 117]]]>,
         (None, None, 8): <CF Data(2, 6, 2): [[[8, ..., 119]]]>}

        """
        if chunks:
            _DEPRECATION_ERROR_KWARGS(
                self,
                "section",
                {"chunks": chunks},
                message="Consider using Data.rechunk() instead.",
                version="TODODASK",
                removed_at="5.0.0",
            )  # pragma: no cover

        if stop is not None:
            _DEPRECATION_ERROR_KWARGS(
                self,
                "section",
                {"stop": stop},
                version="TODODASK",
                removed_at="5.0.0",
            )  # pragma: no cover

        return _section(self, axes, min_step=min_step)

    # ----------------------------------------------------------------
    # Alias
    # ----------------------------------------------------------------
    @property
    def dtarray(self):
        """Alias for `datetime_array`"""
        return self.datetime_array

    def max(
        self,
        axes=None,
        squeeze=False,
        mtol=1,
        inplace=False,
        i=False,
        _preserve_partitions=False,
    ):
        """Alias for `maximum`"""
        return self.maximum(
            axes=axes,
            squeeze=squeeze,
            mtol=mtol,
            inplace=inplace,
            i=i,
            _preserve_partitions=_preserve_partitions,
        )

    def min(
        self,
        axes=None,
        squeeze=False,
        mtol=1,
        inplace=False,
        i=False,
        _preserve_partitions=False,
    ):
        """Alias for `minimum`"""
        return self.minimum(
            axes=axes,
            squeeze=squeeze,
            mtol=mtol,
            inplace=inplace,
            i=i,
            _preserve_partitions=_preserve_partitions,
        )

    def standard_deviation(
        self,
        axes=None,
        squeeze=False,
        mtol=1,
        weights=None,
        ddof=0,
        inplace=False,
        i=False,
        _preserve_partitions=False,
    ):
        """Alias for `sd`"""
        return self.sd(
            axes=axes,
            squeeze=squeeze,
            weights=weights,
            mtol=mtol,
            ddof=ddof,
            inplace=inplace,
            _preserve_partitions=_preserve_partitions,
        )

    def variance(
        self,
        axes=None,
        squeeze=False,
        weights=None,
        mtol=1,
        ddof=0,
        inplace=False,
        i=False,
        _preserve_partitions=False,
    ):
        """Alias for `var`"""
        return self.var(
            axes=axes,
            squeeze=squeeze,
            weights=weights,
            mtol=mtol,
            ddof=ddof,
            inplace=inplace,
            _preserve_partitions=_preserve_partitions,
        )


# --- End: class


def _size_of_index(index, size=None):
    """Return the number of elements resulting in applying an index to a
    sequence.

    :Parameters:

        index: `slice` or `list` of `int`
            The index being applied to the sequence.

        size: `int`, optional
            The number of elements in the sequence being indexed. Only
            required if *index* is a slice object.

    :Returns:

        `int`
            The length of the sequence resulting from applying the index.

    **Examples:**

    >>> _size_of_index(slice(None, None, -2), 10)
    5
    >>> _size_of_index([1, 4, 9])
    3

    """
    if isinstance(index, slice):
        # Index is a slice object
        start, stop, step = index.indices(size)
        div, mod = divmod(stop - start, step)
        if mod != 0:
            div += 1
        return div
    else:
        # Index is a list of integers
        return len(index)


def _overlapping_partitions(partitions, indices, axes, master_flip):
    """Return the nested list of (modified) partitions which overlap the
    given indices to the master array.

    :Parameters:

        partitions : cf.PartitionMatrix

        indices : tuple

        axes : sequence of str

        master_flip : list

    :Returns:

        numpy array
            A numpy array of cf.Partition objects.

    **Examples:**

    >>> type(f.Data)
    <class 'cf.data.Data'>
    >>> d._axes
    ['dim1', 'dim2', 'dim0']
    >>> axis_to_position = {'dim0': 2, 'dim1': 0, 'dim2' : 1}
    >>> indices = (slice(None), slice(5, 1, -2), [1,3,4,8])
    >>> x = _overlapping_partitions(d.partitions, indices, axis_to_position, master_flip)

    """

    axis_to_position = {}
    for i, axis in enumerate(axes):
        axis_to_position[axis] = i

    if partitions.size == 1:
        partition = partitions.matrix.item()

        # Find out if this partition overlaps the original slice
        p_indices, shape = partition.overlaps(indices)

        if p_indices is None:
            # This partition is not in the slice out of bounds - raise
            # error?
            return

        # Still here? Create a new partition
        partition = partition.copy()
        partition.new_part(p_indices, axis_to_position, master_flip)
        partition.shape = shape

        new_partition_matrix = np.empty(partitions.shape, dtype=object)
        new_partition_matrix[...] = partition

        return new_partition_matrix
    # --- End: if

    # Still here? Then there are 2 or more partitions.

    partitions_list = []
    partitions_list_append = partitions_list.append

    flat_pm_indices = []
    flat_pm_indices_append = flat_pm_indices.append

    partitions_flat = partitions.matrix.flat

    i = partitions_flat.index

    for partition in partitions_flat:
        # Find out if this partition overlaps the original slice
        p_indices, shape = partition.overlaps(indices)

        if p_indices is None:
            # This partition is not in the slice
            i = partitions_flat.index
            continue

        # Still here? Then this partition overlaps the slice, so
        # create a new partition.
        partition = partition.copy()
        partition.new_part(p_indices, axis_to_position, master_flip)
        partition.shape = shape

        partitions_list_append(partition)

        flat_pm_indices_append(i)

        i = partitions_flat.index
    # --- End: for

    new_shape = [
        len(set(s))
        for s in np.unravel_index(flat_pm_indices, partitions.shape)
    ]

    new_partition_matrix = np.empty((len(flat_pm_indices),), dtype=object)
    new_partition_matrix[...] = partitions_list
    new_partition_matrix.resize(new_shape)

    return new_partition_matrix


def _broadcast(a, shape):
    """Broadcast an array to a given shape.

    It is assumed that ``len(array.shape) <= len(shape)`` and that the
    array is broadcastable to the shape by the normal numpy
    boradcasting rules, but neither of these things are checked.

    For example, ``d[...] = d._broadcast(e, d.shape)`` gives the same
    result as ``d[...] = e``

    :Parameters:

        a: numpy array-like

        shape: `tuple`

    :Returns:

        `numpy.ndarray`

    """
    # Replace with numpy.broadcast_to v1.10 ??/ TODO

    a_shape = np.shape(a)
    if a_shape == shape:
        return a

    tile = [(m if n == 1 else 1) for n, m in zip(a_shape[::-1], shape[::-1])]
    tile = shape[0 : len(shape) - len(a_shape)] + tuple(tile[::-1])

    return np.tile(a, tile)


def _where_broadcastable(data, x, name):
    """Check broadcastability for `where` assignments.

    Raises an exception if the result of broadcasting *data* and *x*
    together does not have the same shape as *data*.

    .. versionadded:: TODODASK

    .. seealso:: `where`

    :Parameters:

        data, x: `Data`
            The arrays to compare.

        name: `str`
            A name for *x* that is used in any exception error
            message.

    :Returns:

        `bool`
             If *x* is acceptably broadcastable to *data* then `True`
             is returned, otherwise a `ValueError` is raised.

    """
    ndim_x = x.ndim
    if not ndim_x:
        return True

    ndim_data = data.ndim
    if ndim_x > ndim_data:
        raise ValueError(
            f"where: Broadcasting the {name!r} parameter with {ndim_x} "
            f"dimensions would change the shape of the data with "
            f"{ndim_data} dimensions"
        )

    shape_x = x.shape
    shape_data = data.shape
    for n, m in zip(shape_x[::-1], shape_data[::-1]):
        if n != m and n != 1:
            raise ValueError(
                f"where: Broadcasting the {name!r} parameter with shape "
                f"{shape_x} would change the shape of the data with shape "
                f"{shape_data}"
            )

    return True<|MERGE_RESOLUTION|>--- conflicted
+++ resolved
@@ -508,7 +508,7 @@
 
             if _use_array:
                 try:
-                    array = source.get_dask(copy=False)
+                    array = source.to_dask_array()
                 except (AttributeError, TypeError):
                     pass
                 else:
@@ -655,8 +655,6 @@
         if mask is not None:
             self.where(mask, cf_masked, inplace=True)
 
-<<<<<<< HEAD
-=======
         # Bring the data into memory
         if persist:
             self.persist(inplace=True)
@@ -672,7 +670,6 @@
     #        """
     #        return self.get_dask(copy=True)
 
->>>>>>> 67d733de
     @property
     def dask_compressed_array(self):
         """TODODASK.
@@ -687,7 +684,7 @@
         if ca is None or not ca.get_compression_type():
             raise ValueError("not compressed: can't get compressed dask array")
 
-        return ca.get_dask(copy=False).copy()
+        return ca.to_dask_array()
 
     @daskified(_DASKIFIED_VERBOSE)
     def __contains__(self, value):
@@ -781,15 +778,9 @@
                 # are incompatible
                 return False
 
-<<<<<<< HEAD
             value = value.to_dask_array()
 
         dx = self.to_dask_array()
-=======
-            value = value.get_dask(copy=False)
-
-        dx = self.get_dask(copy=False)
->>>>>>> 67d733de
 
         out_ind = tuple(range(dx.ndim))
         dx_ind = out_ind
@@ -1072,17 +1063,10 @@
             new = self.roll(
                 axis=tuple(roll.keys()), shift=tuple(roll.values())
             )
-<<<<<<< HEAD
             dx = new.to_dask_array()
         else:
             new = self.copy(array=False)
             dx = self.to_dask_array()
-=======
-            dx = new.get_dask(copy=False)
-        else:
-            new = self.copy(array=False)
-            dx = self.get_dask(copy=False)
->>>>>>> 67d733de
 
         # ------------------------------------------------------------
         # Subspace the dask array
@@ -1267,11 +1251,7 @@
         value = conform_units(value, self.Units)
 
         # Do the assignment
-<<<<<<< HEAD
         dx = self.to_dask_array()
-=======
-        dx = self.get_dask(copy=False)
->>>>>>> 67d733de
         dx[indices] = dask_compatible(value)
 
         # Unroll any axes that were rolled to enable a cyclic
@@ -1407,45 +1387,6 @@
     def __keepdims_indexing__(self, value):
         self._custom["__keepdims_indexing__"] = bool(value)
 
-    def _get_dask(self):
-        """Not sure where I'm going with the API here.
-
-        So both work for now!
-
-        TODODASK: sort this out! See https://github.com/NCAS-CMS/cf-python/pull/354#discussion_r831176499
-
-        """
-        return self.get_dask(copy=False)
-
-    def get_dask(self, copy=True):
-        """Get the underlying dask array.
-
-        .. versionadded:: TODODASK
-
-        :Parameters:
-
-            copy: `bool`, optional
-                If False then return the actual dask array. By default
-                a copy is returned.
-
-        :Returns:
-
-            `dask.array.Array`
-                The dask array.
-
-        """
-<<<<<<< HEAD
-        # TODODASK: Remove this function and replace its calls with
-        #           to_dask_array()
-        return self.to_dask_array()
-=======
-        da = self._custom["dask"]
-        if copy:
-            da = da.copy()
-
-        return da
->>>>>>> 67d733de
-
     def _set_dask(
         self, array, copy=False, delete_source=True, reset_mask_hardness=True
     ):
@@ -1453,11 +1394,7 @@
 
         .. versionadded:: TODODASK
 
-<<<<<<< HEAD
         .. seealso:: `to_dask_array`, `_del_dask`, `_reset_mask_hardness`
-=======
-        .. seealso:: `_del_dask`, `get_dask`, `_reset_mask_hardness`
->>>>>>> 67d733de
 
         :Parameters:
 
@@ -1517,11 +1454,7 @@
 
         .. versionadded:: TODODASK
 
-<<<<<<< HEAD
         .. seealso:: `_set_dask`, `to_dask_array`
-=======
-        .. seealso:: `_set_dask`, `get_dask`
->>>>>>> 67d733de
 
         :Parameters:
 
@@ -1617,7 +1550,7 @@
         [0.5 1.  1.5]
 
         """
-        dx = self.get_dask(copy=False)
+        dx = self.to_dask_array()
         dx = dx.map_blocks(func, **kwargs)
         self._set_dask(
             dx,
@@ -2458,11 +2391,7 @@
         """
         d = _inplace_enabled_define_and_cleanup(self)
 
-<<<<<<< HEAD
         dx = self.to_dask_array()
-=======
-        dx = self.get_dask(copy=False)
->>>>>>> 67d733de
         dx = dx.persist()
         d._set_dask(dx, delete_source=False, reset_mask_hardness=False)
 
@@ -2930,7 +2859,7 @@
         # TODODASK: Always return True for now, to aid development.
         return True
 
-        dx = self.get_dask(copy=False)
+        dx = self.to_dask_array()
 
         # TODODASK fits in memory.
 
@@ -3441,11 +3370,7 @@
         """
         d = _inplace_enabled_define_and_cleanup(self)
 
-<<<<<<< HEAD
         dx = d.to_dask_array()
-=======
-        dx = d.get_dask(copy=False)
->>>>>>> 67d733de
         dx = dx.rechunk(chunks, threshold, block_size_limit, balance)
         d._set_dask(dx, delete_source=False, reset_mask_hardness=False)
 
@@ -4690,11 +4615,7 @@
         """
         out = self.copy(array=False)
 
-<<<<<<< HEAD
         dx = self.to_dask_array()
-=======
-        dx = self.get_dask(copy=False)
->>>>>>> 67d733de
         dx = getattr(operator, operation)(dx)
 
         out._set_dask(dx, reset_mask_hardness=False)
@@ -6144,20 +6065,12 @@
         [ 0.5  1.5  2.5]
 
         """
-<<<<<<< HEAD
         dx = self.to_dask_array()
-=======
-        dx = self.get_dask(copy=False)
->>>>>>> 67d733de
         return dx.dtype
 
     @dtype.setter
     def dtype(self, value):
-<<<<<<< HEAD
         dx = self.to_dask_array()
-=======
-        dx = self.get_dask(copy=False)
->>>>>>> 67d733de
 
         # Only change the datatype if it's different to that of the
         # dask array
@@ -6270,11 +6183,7 @@
             out = np.ma.is_masked(a)
             return np.array(out).reshape((1,) * a.ndim)
 
-<<<<<<< HEAD
         dx = self.to_dask_array()
-=======
-        dx = self.get_dask(copy=False)
->>>>>>> 67d733de
 
         out_ind = tuple(range(dx.ndim))
         dx_ind = out_ind
@@ -6337,11 +6246,7 @@
         24
 
         """
-<<<<<<< HEAD
         dx = self.to_dask_array()
-=======
-        dx = self.get_dask(copy=False)
->>>>>>> 67d733de
         if math.isnan(dx.size):
             logger.warning("Computing nbytes: Performance may be degraded")
             dx.compute_chunk_sizes()
@@ -6376,11 +6281,7 @@
         0
 
         """
-<<<<<<< HEAD
         dx = self.to_dask_array()
-=======
-        dx = self.get_dask(copy=False)
->>>>>>> 67d733de
         return dx.ndim
 
     @property
@@ -6412,11 +6313,7 @@
         ()
 
         """
-<<<<<<< HEAD
         dx = self.to_dask_array()
-=======
-        dx = self.get_dask(copy=False)
->>>>>>> 67d733de
         if math.isnan(dx.size):
             logger.warning("Computing data shape: Performance may be degraded")
             dx.compute_chunk_sizes()
@@ -6456,11 +6353,7 @@
         1
 
         """
-<<<<<<< HEAD
         dx = self.to_dask_array()
-=======
-        dx = self.get_dask(copy=False)
->>>>>>> 67d733de
         size = dx.size
         if math.isnan(size):
             logger.warning("Computing data size: Performance may be degraded")
@@ -7562,7 +7455,7 @@
                     )
 
         d = _inplace_enabled_define_and_cleanup(self)
-        dx = self._get_dask()
+        dx = self.to_dask_array()
 
         mask = None
         if fill_values:
@@ -7943,7 +7836,7 @@
         #
         # This is only here for now, in this form, to ensure that
         # cf.read works
-        return self.get_dask(copy=False).max()
+        return self.to_dask_array().max()
 
     #        return self._collapse(max_f, max_fpartial, max_ffinalise, axes=axes,
     #                              squeeze=squeeze, mtol=mtol, inplace=inplace,
@@ -8561,7 +8454,7 @@
                 a_max = Units.conform(np.asanyarray(a_max), units, self_units)
 
         d = _inplace_enabled_define_and_cleanup(self)
-        dx = self._get_dask()
+        dx = self.to_dask_array()
         dx = da.clip(dx, a_min, a_max)
         d._set_dask(dx, reset_mask_hardness=False)
         return d
@@ -9488,7 +9381,7 @@
         shape = list(d.shape)
         shape.insert(position, 1)
 
-        dx = d.get_dask(copy=False)
+        dx = d.to_dask_array()
         dx = dx.reshape(shape)
         d._set_dask(dx, reset_mask_hardness=False)
 
@@ -10345,7 +10238,7 @@
         if n_axes <= 1:
             return d
 
-        dx = d._get_dask()
+        dx = d.to_dask_array()
 
         # It is important that the first axis in the list is the
         # left-most flattened axis.
@@ -11193,11 +11086,7 @@
             for i in range(d.ndim)
         ]
 
-<<<<<<< HEAD
         dx = d.to_dask_array()
-=======
-        dx = d.get_dask(copy=False)
->>>>>>> 67d733de
         dx = dx[tuple(index)]
         d._set_dask(dx, reset_mask_hardness=False)
 
@@ -11698,7 +11587,7 @@
 
         """
         d = _inplace_enabled_define_and_cleanup(self)
-        dx = self._get_dask()
+        dx = self.to_dask_array()
         dx = da.swapaxes(dx, axis0, axis1)
         d._set_dask(dx, reset_mask_hardness=False)
         return d
@@ -11943,11 +11832,7 @@
         d = _inplace_enabled_define_and_cleanup(self)
 
         units = d.Units
-<<<<<<< HEAD
         dx = d.to_dask_array()
-=======
-        dx = d.get_dask(copy=False)
->>>>>>> 67d733de
 
         # Parse condition
         if getattr(condition, "isquery", False):
@@ -12000,7 +11885,7 @@
                         f"are not equivalent to data units {units!r}"
                     )
 
-            xy.append(arg.get_dask(copy=False))
+            xy.append(arg.to_dask_array())
 
         x, y = xy
 
@@ -12394,11 +12279,7 @@
 
         # Still here? Then the data array is not scalar and at least
         # one size 1 axis needs squeezing.
-<<<<<<< HEAD
         dx = d.to_dask_array()
-=======
-        dx = d.get_dask(copy=False)
->>>>>>> 67d733de
         dx = dx.squeeze(axis=tuple(axes))
         d._set_dask(dx, reset_mask_hardness=False)
 
@@ -12560,11 +12441,7 @@
         data_axes = d._axes
         d._axes = [data_axes[i] for i in iaxes]
 
-<<<<<<< HEAD
         dx = d.to_dask_array()
-=======
-        dx = d.get_dask(copy=False)
->>>>>>> 67d733de
         try:
             dx = da.transpose(dx, axes=axes)
         except ValueError:
@@ -13032,11 +12909,7 @@
 
         d = _inplace_enabled_define_and_cleanup(self)
 
-<<<<<<< HEAD
         dx = d.to_dask_array()
-=======
-        dx = d.get_dask(copy=False)
->>>>>>> 67d733de
         dx = da.roll(dx, shift, axis=axis)
         d._set_dask(dx, reset_mask_hardness=False)
 
