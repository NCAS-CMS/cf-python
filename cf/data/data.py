import logging
import math
import operator
from functools import partial, reduce
from itertools import product
from numbers import Integral
from operator import mul

import cfdm
import cftime
import dask.array as da
import numpy as np
from dask import compute, delayed  # noqa: F401
from dask.array import Array
from dask.array.core import normalize_chunks
from dask.base import is_dask_collection, tokenize
from dask.core import flatten
from dask.highlevelgraph import HighLevelGraph

from ..cfdatetime import dt as cf_dt
from ..constants import masked as cf_masked
from ..decorators import (
    _deprecated_kwarg_check,
    _display_or_return,
    _inplace_enabled,
    _inplace_enabled_define_and_cleanup,
    _manage_log_level_via_verbosity,
)
from ..functions import (
    _DEPRECATION_ERROR_KWARGS,
    _section,
    atol,
    default_netCDF_fillvals,
    free_memory,
    log_level,
    parse_indices,
    rtol,
)
from ..mixin_container import Container
from ..units import Units
from .collapse import Collapse
from .creation import (  # cfa_to_dask,; compressed_to_dask,
    generate_axis_identifiers,
    to_dask,
)
from .dask_utils import (
    _da_ma_allclose,
    cf_contains,
    cf_dt2rt,
    cf_harden_mask,
    cf_percentile,
    cf_rt2dt,
    cf_soften_mask,
    cf_units,
    cf_where,
)
from .mixin import DataClassDeprecationsMixin
from .utils import (
    YMDhms,
    _is_numeric_dtype,
    conform_units,
    convert_to_datetime,
    convert_to_reftime,
    first_non_missing_value,
    new_axis_identifier,
    scalar_masked_array,
)

logger = logging.getLogger(__name__)

# --------------------------------------------------------------------
# Constants
# --------------------------------------------------------------------
_year_length = 365.242198781
_month_length = _year_length / 12

_empty_set = set()

_units_None = Units()
_units_1 = Units("1")
_units_radians = Units("radians")

_dtype_float32 = np.dtype("float32")
_dtype_float = np.dtype(float)
_dtype_bool = np.dtype(bool)

_DEFAULT_CHUNKS = "auto"
_DEFAULT_HARDMASK = True


class Data(DataClassDeprecationsMixin, Container, cfdm.Data):
    """An N-dimensional data array with units and masked values.

    * Contains an N-dimensional, indexable and broadcastable array with
      many similarities to a `numpy` array.

    * Contains the units of the array elements.

    * Supports masked arrays, regardless of whether or not it was
      initialised with a masked array.

    * Stores and operates on data arrays which are larger than the
      available memory.

    **Indexing**

    A data array is indexable in a similar way to numpy array:

    >>> d.shape
    (12, 19, 73, 96)
    >>> d[...].shape
    (12, 19, 73, 96)
    >>> d[slice(0, 9), 10:0:-2, :, :].shape
    (9, 5, 73, 96)

    There are three extensions to the numpy indexing functionality:

    * Size 1 dimensions are never removed by indexing.

      An integer index i takes the i-th element but does not reduce the
      rank of the output array by one:

      >>> d.shape
      (12, 19, 73, 96)
      >>> d[0, ...].shape
      (1, 19, 73, 96)
      >>> d[:, 3, slice(10, 0, -2), 95].shape
      (12, 1, 5, 1)

      Size 1 dimensions may be removed with the `squeeze` method.

    * The indices for each axis work independently.

      When more than one dimension's slice is a 1-d boolean sequence or
      1-d sequence of integers, then these indices work independently
      along each dimension (similar to the way vector subscripts work in
      Fortran), rather than by their elements:

      >>> d.shape
      (12, 19, 73, 96)
      >>> d[0, :, [0, 1], [0, 13, 27]].shape
      (1, 19, 2, 3)

    * Boolean indices may be any object which exposes the numpy array
      interface.

      >>> d.shape
      (12, 19, 73, 96)
      >>> d[..., d[0, 0, 0]>d[0, 0, 0].min()]

    **Cyclic axes**

    """

    def __init__(
        self,
        array=None,
        units=None,
        calendar=None,
        fill_value=None,
        hardmask=_DEFAULT_HARDMASK,
        chunks=_DEFAULT_CHUNKS,
        dt=False,
        source=None,
        copy=True,
        dtype=None,
        mask=None,
        to_memory=False,
        init_options=None,
        _use_array=True,
    ):
        """**Initialization**

        :Parameters:

            array: optional
                The array of values. May be any scalar or array-like
                object, including another `Data` instance.

                *Parameter example:*
                  ``array=[34.6]``

                *Parameter example:*
                  ``array=[[1, 2], [3, 4]]``

                *Parameter example:*
                  ``array=numpy.ma.arange(10).reshape(2, 1, 5)``

            units: `str` or `Units`, optional
                The physical units of the data. if a `Units` object is
                provided then this an also set the calendar.

                The units (without the calendar) may also be set after
                initialisation with the `set_units` method.

                *Parameter example:*
                  ``units='km hr-1'``

                *Parameter example:*
                  ``units='days since 2018-12-01'``

            calendar: `str`, optional
                The calendar for reference time units.

                The calendar may also be set after initialisation with the
                `set_calendar` method.

                *Parameter example:*
                  ``calendar='360_day'``

            fill_value: optional
                The fill value of the data. By default, or if set to
                `None`, the `numpy` fill value appropriate to the array's
                data-type will be used (see
                `numpy.ma.default_fill_value`).

                The fill value may also be set after initialisation with
                the `set_fill_value` method.

                *Parameter example:*
                  ``fill_value=-999.``

            dtype: data-type, optional
                The desired data-type for the data. By default the
                data-type will be inferred form the *array*
                parameter.

                The data-type may also be set after initialisation with
                the `dtype` attribute.

                *Parameter example:*
                    ``dtype=float``

                *Parameter example:*
                    ``dtype='float32'``

                *Parameter example:*
                    ``dtype=numpy.dtype('i2')``

                .. versionadded:: 3.0.4

            mask: optional
                Apply this mask to the data given by the *array*
                parameter. By default, or if *mask* is `None`, no mask
                is applied. May be any scalar or array-like object
                (such as a `list`, `numpy` array or `Data` instance)
                that is broadcastable to the shape of *array*. Masking
                will be carried out where the mask elements evaluate
                to `True`.

                This mask will applied in addition to any mask already
                defined by the *array* parameter.

                .. versionadded:: 3.0.5

            source: optional
                Initialize the data values and metadata (such as
                units, mask hardness, etc.) from the data of
                *source*. All other arguments, with the exception of
                *copy*, are ignored.

            hardmask: `bool`, optional
                If False then the mask is soft. By default the mask is
                hard.

            dt: `bool`, optional
                If True then strings (such as ``'1990-12-01 12:00'``)
                given by the *array* parameter are re-interpreted as
                date-time objects. By default they are not.

            copy: `bool`, optional
                If False then do not deep copy input parameters prior to
                initialization. By default arguments are deep copied.

            {{chunks: `int`, `tuple`, `dict` or `str`, optional}}

                .. versionadded:: TODODASKVER

            to_memory: `bool`, optional
                If True then ensure that the original data are in
                memory, rather than on disk.

                If the original data are on disk, then reading data
                into memory during initialisation will slow down the
                initialisation process, but can considerably improve
                downstream performance by avoiding the need for
                independent reads for every dask chunk, each time the
                data are computed.

                In general, setting *to_memory* to True is not the same
                as calling the `persist` of the newly created `Data`
                object, which also decompresses data compressed by
                convention and computes any data type, mask and
                date-time modifications.

                If the input *array* is a `dask.array.Array` object
                then *to_memory* is ignored.

                .. versionadded:: TODODASKVER

            init_options: `dict`, optional
                Provide optional keyword arguments to methods and
                functions called during the initialisation process. A
                dictionary key identifies a method or function. The
                corresponding value is another dictionary whose
                key/value pairs are the keyword parameter names and
                values to be applied.

                Supported keys are:

                * ``'from_array'``: Provide keyword arguments to
                  the `dask.array.from_array` function. This is used
                  when initialising data that is not already a dask
                  array and is not compressed by convention.

                * ``'first_non_missing_value'``: Provide keyword
                  arguments to the
                  `cf.data.utils.first_non_missing_value`
                  function. This is used when the input array contains
                  date-time strings or objects, and may affect
                  performance.

                 *Parameter example:*
                   ``{'from_array': {'inline_array': True}}``

            chunk: deprecated at version TODODASKVER
                Use the *chunks* parameter instead.

        **Examples**

        >>> d = cf.Data(5)
        >>> d = cf.Data([1,2,3], units='K')
        >>> import numpy
        >>> d = cf.Data(numpy.arange(10).reshape(2,5),
        ...             units=Units('m/s'), fill_value=-999)
        >>> d = cf.Data('fly')
        >>> d = cf.Data(tuple('fly'))

        """
        if array is None and source is None:  # don't create no/empty Data
            raise ValueError(
                "Can't create empty data: some input data or datum must be "
                "provided via the 'source' or 'array' parameters."
            )

        if source is None and isinstance(array, self.__class__):
            source = array

        if init_options is None:
            init_options = {}

        if source is not None:
            try:
                array = source._get_Array(None)
            except AttributeError:
                array = None

            super().__init__(
                source=source, _use_array=_use_array and array is not None
            )

            if _use_array:
                try:
                    array = source.to_dask_array()
                except (AttributeError, TypeError):
                    pass
                else:
                    self._set_dask(array, copy=copy, conform=False)
            else:
                self._del_dask(None)

            # Set the mask hardness
            self.hardmask = getattr(source, "hardmask", _DEFAULT_HARDMASK)

            return

        super().__init__(
            array=array,
            fill_value=fill_value,
            _use_array=False,
        )

        # Set the units
        units = Units(units, calendar=calendar)
        self._Units = units

        # Set the mask hardness
        self.hardmask = hardmask

        if array is None:
            return

        try:
            ndim = array.ndim
        except AttributeError:
            ndim = np.ndim(array)

        # Create the _cyclic attribute: identifies which axes are
        # cyclic (and therefore allow cyclic slicing). It must be a
        # subset of the axes given by the _axes attribute. If an axis
        # is removed from _axes then it must also be removed from
        # _cyclic.
        #
        # Never change the value of the _cyclic attribute in-place.
        self._cyclic = _empty_set

        # Create the _axes attribute: an ordered sequence of unique
        # (within this `Data` instance) names for each array axis.
        self._axes = generate_axis_identifiers(ndim)

        if not _use_array:
            return

        # Still here? Then create a dask array and store it.

        # Find out if the input data is compressed by convention
        try:
            compressed = array.get_compression_type()
        except AttributeError:
            compressed = ""

        if compressed:
<<<<<<< HEAD
            # The input data is compressed
            if chunks != _DEFAULT_CHUNKS:
                # TODODASK: check this! we should be able to chunk
                #           non-compressed axes, and ignore the
                #           specified chunking for compressed axesx
                raise ValueError(
                    "Can't define chunks for compressed input arrays. "
                    "Consider rechunking after initialisation."
                )

=======
>>>>>>> 5d96b9c6
            if init_options.get("from_array"):
                raise ValueError(
                    "Can't define 'from_array' initialisation options "
                    "for compressed input arrays"
                )

            # Bring the compressed data into memory without
            # decompressing it
            if to_memory:
                try:
                    array = array.to_memory()
                except AttributeError:
                    pass

        if self._is_abstract_Array_subclass(array):
            # Save the input array in case it's useful later. For
            # compressed input arrays this will contain extra information,
            # such as a count or index variable.
            self._set_Array(array)

        # Cast the input data as a dask array
        kwargs = init_options.get("from_array", {})
        if "chunks" in kwargs:
            raise TypeError(
                "Can't define 'chunks' in the 'from_array' initialisation "
                "options. Use the 'chunks' parameter instead."
            )

        array = to_dask(array, chunks, **kwargs)

        # Find out if we have an array of date-time objects
        if units.isreftime:
            dt = True

        first_value = None
        if not dt and array.dtype.kind == "O":
            kwargs = init_options.get("first_non_missing_value", {})
            first_value = first_non_missing_value(array, **kwargs)

            if first_value is not None:
                dt = hasattr(first_value, "timetuple")

        # Convert string or object date-times to floating point
        # reference times
        if dt and array.dtype.kind in "USO":
            array, units = convert_to_reftime(array, units, first_value)
            # Reset the units
            self._Units = units

        # Store the dask array
        self._set_dask(array, conform=False)

        # Override the data type
        if dtype is not None:
            self.dtype = dtype

        # Apply a mask
        if mask is not None:
            self.where(mask, cf_masked, inplace=True)

    @property
    def dask_compressed_array(self):
        """TODODASKDOCS.

        :Returns:

            `dask.array.Array`

        """
        ca = self.source(None)

        if ca is None or not ca.get_compression_type():
            raise ValueError("not compressed: can't get compressed dask array")

        return ca.to_dask_array()

    def __contains__(self, value):
        """Membership test operator ``in``

        x.__contains__(y) <==> y in x

        Returns True if the scalar *value* is contained anywhere in
        the data. If *value* is not scalar then an exception is
        raised.

        **Performance**

        `__contains__` causes all delayed operations to be computed
        unless *value* is a `Data` object with incompatible units, in
        which case `False` is always returned.

        **Examples**

        >>> d = cf.Data([[0, 1, 2], [3, 4, 5]], 'm')
        >>> 4 in d
        True
        >>> 4.0 in d
        True
        >>> cf.Data(5) in d
        True
        >>> cf.Data(5, 'm') in d
        True
        >>> cf.Data(0.005, 'km') in d
        True

        >>> 99 in d
        False
        >>> cf.Data(2, 'seconds') in d
        False

        >>> [1] in d
        Traceback (most recent call last):
            ...
        TypeError: elementwise comparison failed; must test against a scalar, not [1]
        >>> [1, 2] in d
        Traceback (most recent call last):
            ...
        TypeError: elementwise comparison failed; must test against a scalar, not [1, 2]

        >>> d = cf.Data(["foo", "bar"])
        >>> 'foo' in d
        True
        >>> 'xyz' in d
        False

        """
        # Check that value is scalar by seeing if its shape is ()
        shape = getattr(value, "shape", None)
        if shape is None:
            if isinstance(value, str):
                # Strings are scalars, even though they have a len().
                shape = ()
            else:
                try:
                    len(value)
                except TypeError:
                    # value has no len() so assume that it is a scalar
                    shape = ()
                else:
                    # value has a len() so assume that it is not a scalar
                    shape = True
        elif is_dask_collection(value) and math.isnan(value.size):
            # value is a dask array with unknown size, so calculate
            # the size. This is acceptable, as we're going to compute
            # it anyway at the end of this method.
            value.compute_chunk_sizes()
            shape = value.shape

        if shape:
            raise TypeError(
                "elementwise comparison failed; must test against a scalar, "
                f"not {value!r}"
            )

        # If value is a scalar Data object then conform its units
        if isinstance(value, self.__class__):
            self_units = self.Units
            value_units = value.Units
            if value_units.equivalent(self_units):
                if not value_units.equals(self_units):
                    value = value.copy()
                    value.Units = self_units
            elif value_units:
                # No need to check the dask array if the value units
                # are incompatible
                return False

            value = value.to_dask_array()

        dx = self.to_dask_array()

        out_ind = tuple(range(dx.ndim))
        dx_ind = out_ind

        dx = da.blockwise(
            cf_contains,
            out_ind,
            dx,
            dx_ind,
            value,
            (),
            adjust_chunks={i: 1 for i in out_ind},
            dtype=bool,
        )

        return bool(dx.any())

    @property
    def _atol(self):
        """Return the current value of the `cf.atol` function."""
        return atol().value

    @property
    def _rtol(self):
        """Return the current value of the `cf.rtol` function."""
        return rtol().value

    def _is_abstract_Array_subclass(self, array):
        """Whether or not an array is a type of abstract Array.

        :Parameters:

            array:

        :Returns:

            `bool`

        """
        return isinstance(array, cfdm.Array)

    def __data__(self):
        """Returns a new reference to self."""
        return self

    def __float__(self):
        """Called to implement the built-in function `float`

        x.__float__() <==> float(x)

        **Performance**

        `__float__` causes all delayed operations to be executed,
        unless the dask array size is already known to be greater than
        1.

        """
        return float(self.to_dask_array())

    def __int__(self):
        """Called to implement the built-in function `int`

        x.__int__() <==> int(x)

        **Performance**

        `__int__` causes all delayed operations to be executed, unless
        the dask array size is already known to be greater than 1.

        """
        return int(self.to_dask_array())

    def __iter__(self):
        """Called when an iterator is required.

        x.__iter__() <==> iter(x)

        **Performance**

        If the shape of the data is unknown then it is calculated
        immediately by executing all delayed operations.

        **Examples**

        >>> d = cf.Data([1, 2, 3], 'metres')
        >>> for e in d:
        ...     print(repr(e))
        ...
        <CF Data(1): [1] metres>
        <CF Data(1): [2] metres>
        <CF Data(1): [3] metres>

        >>> d = cf.Data([[1, 2], [3, 4]], 'metres')
        >>> for e in d:
        ...     print(repr(e))
        ...
        <CF Data: [1, 2] metres>
        <CF Data: [3, 4] metres>

        >>> d = cf.Data(99, 'metres')
        >>> for e in d:
        ...     print(repr(e))
        ...
        Traceback (most recent call last):
            ...
        TypeError: iteration over a 0-d Data

        """
        try:
            n = len(self)
        except TypeError:
            raise TypeError(f"iteration over a 0-d {self.__class__.__name__}")

        if self.__keepdims_indexing__:
            for i in range(n):
                out = self[i]
                out.reshape(out.shape[1:], inplace=True)
                yield out
        else:
            for i in range(n):
                yield self[i]

    def __len__(self):
        """Called to implement the built-in function `len`.

        x.__len__() <==> len(x)

        **Performance**

        If the shape of the data is unknown then it is calculated
        immediately by executing all delayed operations.

        **Examples**

        >>> len(cf.Data([1, 2, 3]))
        3
        >>> len(cf.Data([[1, 2, 3]]))
        1
        >>> len(cf.Data([[1, 2, 3], [4, 5, 6]]))
        2
        >>> len(cf.Data(1))
        Traceback (most recent call last):
            ...
        TypeError: len() of unsized object

        """
        dx = self.to_dask_array()
        if math.isnan(dx.size):
            logger.debug("Computing data len: Performance may be degraded")
            dx.compute_chunk_sizes()

        return len(dx)

    def __bool__(self):
        """Truth value testing and the built-in operation `bool`

        x.__bool__() <==> bool(x)

        **Performance**

        `__bool__` causes all delayed operations to be computed.

        **Examples**

        >>> bool(cf.Data(1.5))
        True
        >>> bool(cf.Data([[False]]))
        False

        """
        size = self.size
        if size != 1:
            raise ValueError(
                f"The truth value of a {self.__class__.__name__} with {size} "
                "elements is ambiguous. Use d.any() or d.all()"
            )

        return bool(self.to_dask_array())

    def __repr__(self):
        """Called by the `repr` built-in function.

        x.__repr__() <==> repr(x)

        """
        return super().__repr__().replace("<", "<CF ", 1)

    def __getitem__(self, indices):
        """Return a subspace of the data defined by indices.

        d.__getitem__(indices) <==> d[indices]

        Indexing follows rules that are very similar to the numpy indexing
        rules, the only differences being:

        * An integer index i takes the i-th element but does not reduce
          the rank by one.

        * When two or more dimensions' indices are sequences of integers
          then these indices work independently along each dimension
          (similar to the way vector subscripts work in Fortran). This is
          the same behaviour as indexing on a `netCDF4.Variable` object.

        **Performance**

        If the shape of the data is unknown then it is calculated
        immediately by exectuting all delayed operations.

        . seealso:: `__setitem__`, `__keepdims_indexing__`,
                    `__orthogonal_indexing__`

        :Returns:

            `Data`
                The subspace of the data.

        **Examples**

        >>> import numpy
        >>> d = Data(numpy.arange(100, 190).reshape(1, 10, 9))
        >>> d.shape
        (1, 10, 9)
        >>> d[:, :, 1].shape
        (1, 10, 1)
        >>> d[:, 0].shape
        (1, 1, 9)
        >>> d[..., 6:3:-1, 3:6].shape
        (1, 3, 3)
        >>> d[0, [2, 9], [4, 8]].shape
        (1, 2, 2)
        >>> d[0, :, -2].shape
        (1, 10, 1)

        """
        if indices is Ellipsis:
            return self.copy()

        ancillary_mask = ()
        try:
            arg = indices[0]
        except (IndexError, TypeError):
            pass
        else:
            if isinstance(arg, str) and arg == "mask":
                ancillary_mask = indices[1]
                indices = indices[2:]

        shape = self.shape
        keepdims = self.__keepdims_indexing__

        indices, roll = parse_indices(
            shape, indices, cyclic=True, keepdims=keepdims
        )

        axes = self._axes
        cyclic_axes = self._cyclic

        # ------------------------------------------------------------
        # Roll axes with cyclic slices
        # ------------------------------------------------------------
        if roll:
            # For example, if slice(-2, 3) has been requested on a
            # cyclic axis, then we roll that axis by two points and
            # apply the slice(0, 5) instead.
            if not cyclic_axes.issuperset([axes[i] for i in roll]):
                raise IndexError(
                    "Can't take a cyclic slice of a non-cyclic axis"
                )

            new = self.roll(
                axis=tuple(roll.keys()), shift=tuple(roll.values())
            )
            dx = new.to_dask_array()
        else:
            new = self.copy(array=False)
            dx = self.to_dask_array()

        # ------------------------------------------------------------
        # Subspace the dask array
        # ------------------------------------------------------------
        if self.__orthogonal_indexing__:
            # Apply 'orthogonal indexing': indices that are 1-d arrays
            # or lists subspace along each dimension
            # independently. This behaviour is similar to Fortran, but
            # different to dask.
            axes_with_list_indices = [
                i
                for i, x in enumerate(indices)
                if isinstance(x, list) or getattr(x, "shape", False)
            ]
            n_axes_with_list_indices = len(axes_with_list_indices)

            if n_axes_with_list_indices < 2:
                # At most one axis has a list/1-d array index so do a
                # normal dask subspace
                dx = dx[tuple(indices)]
            else:
                # At least two axes have list/1-d array indices so we
                # can't do a normal dask subspace

                # Subspace axes which have list/1-d array indices
                for axis in axes_with_list_indices:
                    dx = da.take(dx, indices[axis], axis=axis)

                if n_axes_with_list_indices < len(indices):
                    # Subspace axes which don't have list/1-d array
                    # indices. (Do this after subspacing axes which do
                    # have list/1-d array indices, in case
                    # __keepdims_indexing__ is False.)
                    slice_indices = [
                        slice(None) if i in axes_with_list_indices else x
                        for i, x in enumerate(indices)
                    ]
                    dx = dx[tuple(slice_indices)]
        else:
            raise NotImplementedError(
                "Non-orthogonal indexing has not yet been implemented"
            )

        # ------------------------------------------------------------
        # Set the subspaced dask array
        # ------------------------------------------------------------
        new._set_dask(dx)

        # ------------------------------------------------------------
        # Get the axis identifiers for the subspace
        # ------------------------------------------------------------
        shape0 = shape
        if keepdims:
            new_axes = axes
        else:
            new_axes = [
                axis
                for axis, x in zip(axes, indices)
                if not isinstance(x, Integral) and getattr(x, "shape", True)
            ]
            if new_axes != axes:
                new._axes = new_axes
                cyclic_axes = new._cyclic
                if cyclic_axes:
                    shape0 = [
                        n for n, axis in zip(shape, axes) if axis in new_axes
                    ]

        # ------------------------------------------------------------
        # Cyclic axes that have been reduced in size are no longer
        # considered to be cyclic
        # ------------------------------------------------------------
        if cyclic_axes:
            x = [
                axis
                for axis, n0, n1 in zip(new_axes, shape0, new.shape)
                if axis in cyclic_axes and n0 != n1
            ]
            if x:
                # Never change the value of the _cyclic attribute
                # in-place
                new._cyclic = cyclic_axes.difference(x)

        # ------------------------------------------------------------
        # Apply ancillary masks
        # ------------------------------------------------------------
        for mask in ancillary_mask:
            new.where(mask, cf_masked, None, inplace=True)

        if new.shape != self.shape:
            # Delete hdf5 chunksizes when the shape has changed.
            new.nc_clear_hdf5_chunksizes()

        return new

    def __setitem__(self, indices, value):
        """Implement indexed assignment.

        x.__setitem__(indices, y) <==> x[indices]=y

        Assignment to data array elements defined by indices.

        Elements of a data array may be changed by assigning values to
        a subspace. See `__getitem__` for details on how to define
        subspace of the data array.

        .. note:: Currently at most one dimension's assignment index
                  may be a 1-d array of integers or booleans. This is
                  is different to `__getitem__`, which by default
                  applies 'orthogonal indexing' when multiple indices
                  of 1-d array of integers or booleans are present.

        **Missing data**

        The treatment of missing data elements during assignment to a
        subspace depends on the value of the `hardmask` attribute. If
        it is True then masked elements will not be unmasked,
        otherwise masked elements may be set to any value.

        In either case, unmasked elements may be set, (including
        missing data).

        Unmasked elements may be set to missing data by assignment to
        the `cf.masked` constant or by assignment to a value which
        contains masked elements.

        **Performance**

        If the shape of the data is unknown then it is calculated
        immediately by executing all delayed operations.

        If indices for two or more dimensions are lists or 1-d arrays
        of Booleans or integers, and any of these are dask
        collections, then these dask collections will be
        computed immediately.

        .. seealso:: `__getitem__`, `__keedims_indexing__`,
                     `__orthogonal_indexing__`, `cf.masked`,
                     `hardmask`, `where`

        """
        shape = self.shape

        indices, roll = parse_indices(
            shape,
            indices,
            cyclic=True,
            keepdims=self.__keepdims_indexing__,
        )

        axes_with_list_indices = [
            i
            for i, x in enumerate(indices)
            if isinstance(x, list) or getattr(x, "shape", False)
        ]

        # When there are two or more 1-d array indices of Booleans or
        # integers, convert them to slices, if possible.
        #
        # Note: If any of these 1-d arrays is a dask collection, then
        #       this will be computed.
        if len(axes_with_list_indices) > 1:
            for i, index in enumerate(indices):
                if not (
                    isinstance(index, list) or getattr(index, "shape", False)
                ):
                    # Not a 1-d array
                    continue

                index = np.array(index)

                size = shape[i]
                if index.dtype == bool:
                    # Convert True values to integers
                    index = np.arange(size)[index]
                else:
                    # Make sure all integer values are non-negative
                    index = np.where(index < 0, index + size, index)

                if size == 1:
                    start = index[0]
                    index = slice(start, start + 1)
                else:
                    steps = index[1:] - index[:-1]
                    step = steps[0]
                    if step and not (steps - step).any():
                        # Array has a regular step, and so can be
                        # converted to a slice.
                        if step > 0:
                            start, stop = index[0], index[-1] + 1
                        elif step < 0:
                            start, stop = index[0], index[-1] - 1

                        if stop < 0:
                            stop = None

                        index = slice(start, stop, step)

                indices[i] = index

        # Roll axes with cyclic slices
        if roll:
            # For example, if assigning to slice(-2, 3) has been
            # requested on a cyclic axis (and we're not using numpy
            # indexing), then we roll that axis by two points and
            # assign to slice(0, 5) instead. The axis is then unrolled
            # by two points afer the assignment has been made.
            axes = self._axes
            if not self._cyclic.issuperset([axes[i] for i in roll]):
                raise IndexError(
                    "Can't do a cyclic assignment to a non-cyclic axis"
                )

            roll_axes = tuple(roll.keys())
            shifts = tuple(roll.values())
            self.roll(shift=shifts, axis=roll_axes, inplace=True)

        # Make sure that the units of value are the same as self
        value = conform_units(value, self.Units)

        # Missing values could be affected, so make sure that the mask
        # hardness has been applied.
        dx = self.to_dask_array(apply_mask_hardness=True)

        # Do the assignment
        self._set_subspace(dx, indices, value)

        # Unroll any axes that were rolled to enable a cyclic
        # assignment
        if roll:
            shifts = [-shift for shift in shifts]
            self.roll(shift=shifts, axis=roll_axes, inplace=True)

        # Remove elements made invalid by updating the `dask` array
        self._conform_after_dask_update()

        return

    # ----------------------------------------------------------------
    # Indexing behaviour attributes
    # ----------------------------------------------------------------
    @property
    def __orthogonal_indexing__(self):
        """Flag to indicate that orthogonal indexing is supported.

        Always True, indicating that 'orthogonal indexing' is
        applied. This means that when indices are 1-d arrays or lists
        then they subspace along each dimension independently. This
        behaviour is similar to Fortran, but different to `numpy`.

        .. versionadded:: TODODASKVER

        .. seealso:: `__keepdims_indexing__`, `__getitem__`,
                     `__setitem__`,
                     `netCDF4.Variable.__orthogonal_indexing__`

        **Examples**

        >>> d = cf.Data([[1, 2, 3],
        ...              [4, 5, 6]])
        >>> e = d[[0], [0, 2]]
        >>> e.shape
        (1, 2)
        >>> print(e.array)
        [[1 3]]
        >>> e = d[[0, 1], [0, 2]]
        >>> e.shape
        (2, 2)
        >>> print(e.array)
        [[1 3]
         [4 6]]

        """
        return True

    @property
    def __keepdims_indexing__(self):
        """Flag to indicate whether dimensions indexed with integers are
        kept.

        If set to True (the default) then providing a single integer
        as a single-axis index does *not* reduce the number of array
        dimensions by 1. This behaviour is different to `numpy`.

        If set to False then providing a single integer as a
        single-axis index reduces the number of array dimensions by
        1. This behaviour is the same as `numpy`.

        .. versionadded:: TODODASKVER

        .. seealso:: `__orthogonal_indexing__`, `__getitem__`,
                     `__setitem__`

        **Examples**

        >>> d = cf.Data([[1, 2, 3],
        ...              [4, 5, 6]])
        >>> d.__keepdims_indexing__
        True
        >>> e = d[0]
        >>> e.shape
        (1, 3)
        >>> print(e.array)
        [[1 2 3]]

        >>> d.__keepdims_indexing__
        True
        >>> e = d[:, 1]
        >>> e.shape
        (2, 1)
        >>> print(e.array)
        [[2]
         [5]]

        >>> d.__keepdims_indexing__
        True
        >>> e = d[0, 1]
        >>> e.shape
        (1, 1)
        >>> print(e.array)
        [[2]]

        >>> d.__keepdims_indexing__ = False
        >>> e = d[0]
        >>> e.shape
        (3,)
        >>> print(e.array)
        [1 2 3]

        >>> d.__keepdims_indexing__
        False
        >>> e = d[:, 1]
        >>> e.shape
        (2,)
        >>> print(e.array)
        [2 5]

        >>> d.__keepdims_indexing__
        False
        >>> e = d[0, 1]
        >>> e.shape
        ()
        >>> print(e.array)
        2

        """
        return self._custom.get("__keepdims_indexing__", True)

    @__keepdims_indexing__.setter
    def __keepdims_indexing__(self, value):
        self._custom["__keepdims_indexing__"] = bool(value)

    def _conform_after_dask_update(self):
        """Remove elements made invalid by updating the `dask` array.

        Removes or modifies components that can't be guaranteed to be
        consistent with an updated `dask` array`:

        * Deletes a source array.
        * Deletes cached element values.

        .. versionadded:: TODODASKVER

        :Returns:

            `None`

        """
        self._del_Array(None)
        self._del_cached_elements()

    def _set_dask(self, array, copy=False, conform=True):
        """Set the dask array.

        .. versionadded:: TODODASKVER

        .. seealso:: `to_dask_array`, `_conform_after_dask_update`,
                     `_del_dask`

        :Parameters:

            array: `dask.array.Array`
                The array to be inserted.

            copy: `bool`, optional
                If True then copy *array* before setting it. By
                default it is not copied.

            conform: `bool`, optional
                If True, the default, then remove elements made
                invalid by updating the `dask` array. See
                `_conform_after_dask_update` for details.

        :Returns:

            `None`

        """
        if array is NotImplemented:
            logger.warning(
                "NotImplemented has been set in the place of a dask array."
                "\n\n"
                "This could occur if any sort of exception is raised "
                "by a function that is run on chunks (via, for "
                "instance, da.map_blocks or "
                "dask.array.core.elemwise). Such a function could get "
                "run at definition time in order to ascertain "
                "suitability (such as data type casting, "
                "broadcasting, etc.). Note that the exception may be "
                "difficult to diagnose, as dask will have silently "
                "trapped it and returned NotImplemented (for "
                "instance, see dask.array.core.elemwise). Print "
                "statements in a local copy of dask are possibly the "
                "way to go if the cause of the error is not obvious."
            )

        if copy:
            array = array.copy()

        self._custom["dask"] = array

        if conform:
            # Remove elements made invalid by updating the `dask`
            # array
            self._conform_after_dask_update()

    def _del_dask(self, default=ValueError(), conform=True):
        """Remove the dask array.

        .. versionadded:: TODODASKVER

        .. seealso:: `to_dask_array`, `_conform_after_dask_update`,
                     `_set_dask`


        :Parameters:

            default: optional
                Return the value of the *default* parameter if the
                dask array axes has not been set.

                {{default Exception}}

            conform: `bool`, optional
                If True, the default, then remove elements made
                invalid by updating the `dask` array. See
                `_conform_after_dask_update` for details.

        :Returns:

            `dask.array.Array`
                The removed dask array.

        **Examples**

        >>> d = cf.Data([1, 2, 3])
        >>> dx = d._del_dask()
        >>> d._del_dask("No dask array")
        'No dask array'
        >>> d._del_dask()
        Traceback (most recent call last):
            ...
        ValueError: 'Data' has no dask array
        >>> d._del_dask(RuntimeError('No dask array'))
        Traceback (most recent call last):
            ...
        RuntimeError: No dask array

        """
        try:
            out = self._custom.pop("dask")
        except KeyError:
            return self._default(
                default, f"{self.__class__.__name__!r} has no dask array"
            )

        if conform:
            # Remove elements made invalid by deleting the `dask`
            # array
            self._conform_after_dask_update()

        return out

    def _del_cached_elements(self):
        """Delete any cached element values.

        Updates *data* in-place to remove the cached element values
        ``'first_element'``, ``'second_element'`` and
        ``'last_element'``.

        .. note:: By default, `_del_cached_elements` is run whenever
                  the `_set_dask` and `del_dask` methods are used. If
                  the `dask` array is updated or changed without using
                  the default behaviour of either of these two
                  methods, and there is any chance that the cached
                  values might be inconsistent with the new data, then
                  `_del_cached_elements` must be called explicitly to
                  ensure consistency.

        .. versionadded:: TODODASKVER

        .. seealso:: `_del_dask`, `_set_cached_elements`, `_set_dask`

        :Returns:

            `None`

        """
        custom = self._custom
        for element in ("first_element", "second_element", "last_element"):
            custom.pop(element, None)

    def _set_cached_elements(self, elements):
        """Cache selected element values.

        Updates *data* in-place to store the given element values
        within its ``custom`` dictionary.

        .. versionadded:: TODODASKVER

        .. seealso:: `_del_cached_elements`

        :Parameters:

            elements: `dict`
               Zero or more element values to be cached, each keyed by
               a unique identifier to allow unambiguous retrieval.
               Existing cached elements not specified by *elements*
               will not be removed.

        :Returns:

            `None`

        **Examples**

        >>> d._set_cached_elements({'first_element': 273.15})

        """
        self._custom.update(elements)

    @_inplace_enabled(default=False)
    def diff(self, axis=-1, n=1, inplace=False):
        """Calculate the n-th discrete difference along the given axis.

        The first difference is given by ``x[i+1] - x[i]`` along the
        given axis, higher differences are calculated by using `diff`
        recursively.

        The shape of the output is the same as the input except along
        the given axis, where the dimension is smaller by *n*. The
        data type of the output is the same as the type of the
        difference between any two elements of the input.

        .. versionadded:: 3.2.0

        .. seealso:: `cumsum`, `sum`

        :Parameters:

            axis: int, optional
                The axis along which the difference is taken. By
                default the last axis is used. The *axis* argument is
                an integer that selects the axis corresponding to the
                given position in the list of axes of the data array.

            n: int, optional
                The number of times values are differenced. If zero,
                the input is returned as-is. By default *n* is ``1``.

            {{inplace: `bool`, optional}}

        :Returns:

            `Data` or `None`
                The n-th differences, or `None` if the operation was
                in-place.

        **Examples**

        >>> d = cf.Data(numpy.arange(12.).reshape(3, 4))
        >>> d[1, 1] = 4.5
        >>> d[2, 2] = 10.5
        >>> print(d.array)
        [[ 0.   1.   2.   3. ]
         [ 4.   4.5  6.   7. ]
         [ 8.   9.  10.5 11. ]]
        >>> print(d.diff().array)
        [[1.  1.  1. ]
         [0.5 1.5 1. ]
         [1.  1.5 0.5]]
        >>> print(d.diff(n=2).array)
        [[ 0.   0. ]
         [ 1.  -0.5]
         [ 0.5 -1. ]]
        >>> print(d.diff(axis=0).array)
        [[4.  3.5 4.  4. ]
         [4.  4.5 4.5 4. ]]
        >>> print(d.diff(axis=0, n=2).array)
        [[0.  1.  0.5 0. ]]
        >>> d[1, 2] = cf.masked
        >>> print(d.array)
        [[0.0 1.0  2.0  3.0]
         [4.0 4.5   --  7.0]
         [8.0 9.0 10.5 11.0]]
        >>> print(d.diff().array)
        [[1.0 1.0 1.0]
         [0.5  --  --]
         [1.0 1.5 0.5]]
        >>> print(d.diff(n=2).array)
        [[0.0  0.0]
         [ --   --]
         [0.5 -1.0]]
        >>> print(d.diff(axis=0).array)
        [[4.0 3.5 -- 4.0]
         [4.0 4.5 -- 4.0]]
        >>> print(d.diff(axis=0, n=2).array)
        [[0.0 1.0 -- 0.0]]

        """
        d = _inplace_enabled_define_and_cleanup(self)

        dx = self.to_dask_array()
        dx = da.diff(dx, axis=axis, n=n)
        d._set_dask(dx)

        return d

    @_inplace_enabled(default=False)
    def digitize(
        self,
        bins,
        upper=False,
        open_ends=False,
        closed_ends=None,
        return_bins=False,
        inplace=False,
    ):
        """Return the indices of the bins to which each value belongs.

        Values (including masked values) that do not belong to any bin
        result in masked values in the output data.

        Bins defined by percentiles are easily created with the
        `percentiles` method

        *Example*:
          Find the indices for bins defined by the 10th, 50th and 90th
          percentiles:

          >>> bins = d.percentile([0, 10, 50, 90, 100], squeeze=True)
          >>> i = f.digitize(bins, closed_ends=True)

        .. versionadded:: 3.0.2

        .. seealso:: `percentile`

        :Parameters:

            bins: array_like
                The bin boundaries. One of:

                * An integer.

                  Create this many equally sized, contiguous bins spanning
                  the range of the data. I.e. the smallest bin boundary is
                  the minimum of the data and the largest bin boundary is
                  the maximum of the data. In order to guarantee that each
                  data value lies inside a bin, the *closed_ends*
                  parameter is assumed to be True.

                * A 1-d array of numbers.

                  When sorted into a monotonically increasing sequence,
                  each boundary, with the exception of the two end
                  boundaries, counts as the upper boundary of one bin and
                  the lower boundary of next. If the *open_ends* parameter
                  is True then the lowest lower bin boundary also defines
                  a left-open (i.e. not bounded below) bin, and the
                  largest upper bin boundary also defines a right-open
                  (i.e. not bounded above) bin.

                * A 2-d array of numbers.

                  The second dimension, that must have size 2, contains
                  the lower and upper bin boundaries. Different bins may
                  share a boundary, but may not overlap. If the
                  *open_ends* parameter is True then the lowest lower bin
                  boundary also defines a left-open (i.e. not bounded
                  below) bin, and the largest upper bin boundary also
                  defines a right-open (i.e. not bounded above) bin.

            upper: `bool`, optional
                If True then each bin includes its upper bound but not its
                lower bound. By default the opposite is applied, i.e. each
                bin includes its lower bound but not its upper bound.

            open_ends: `bool`, optional
                If True then create left-open (i.e. not bounded below) and
                right-open (i.e. not bounded above) bins from the lowest
                lower bin boundary and largest upper bin boundary
                respectively. By default these bins are not created

            closed_ends: `bool`, optional
                If True then extend the most extreme open boundary by a
                small amount so that its bin includes values that are
                equal to the unadjusted boundary value. This is done by
                multiplying it by ``1.0 - epsilon`` or ``1.0 + epsilon``,
                whichever extends the boundary in the appropriate
                direction, where ``epsilon`` is the smallest positive
                64-bit float such that ``1.0 + epsilson != 1.0``. I.e. if
                *upper* is False then the largest upper bin boundary is
                made slightly larger and if *upper* is True then the
                lowest lower bin boundary is made slightly lower.

                By default *closed_ends* is assumed to be True if *bins*
                is a scalar and False otherwise.

            return_bins: `bool`, optional
                If True then also return the bins in their 2-d form.

            {{inplace: `bool`, optional}}

        :Returns:

            `Data`, [`Data`]
                The indices of the bins to which each value belongs.

                If *return_bins* is True then also return the bins in
                their 2-d form.

        **Examples**

        >>> d = cf.Data(numpy.arange(12).reshape(3, 4))
        [[ 0  1  2  3]
         [ 4  5  6  7]
         [ 8  9 10 11]]

        Equivalant ways to create indices for the four bins ``[-inf, 2),
        [2, 6), [6, 10), [10, inf)``

        >>> e = d.digitize([2, 6, 10])
        >>> e = d.digitize([[2, 6], [6, 10]])
        >>> print(e.array)
        [[0 0 1 1]
         [1 1 2 2]
         [2 2 3 3]]

        Equivalant ways to create indices for the two bins ``(2, 6], (6, 10]``

        >>> e = d.digitize([2, 6, 10], upper=True, open_ends=False)
        >>> e = d.digitize([[2, 6], [6, 10]], upper=True, open_ends=False)
        >>> print(e.array)
        [[-- -- --  0]
         [ 0  0  0  1]
         [ 1  1  1 --]]

        Create indices for the two bins ``[2, 6), [8, 10)``, which are
        non-contiguous

        >>> e = d.digitize([[2, 6], [8, 10]])
        >>> print(e.array)
        [[ 0 0  1  1]
         [ 1 1 -- --]
         [ 2 2  3  3]]

        Masked values result in masked indices in the output array.

        >>> d[1, 1] = cf.masked
        >>> print(d.array)
        [[ 0  1  2  3]
         [ 4 --  6  7]
         [ 8  9 10 11]]
        >>> print(d.digitize([2, 6, 10], open_ends=True).array)
        [[ 0  0  1  1]
         [ 1 --  2  2]
         [ 2  2  3  3]]
        >>> print(d.digitize([2, 6, 10]).array)
        [[-- --  0  0]
         [ 0 --  1  1]
         [ 1  1 -- --]]
        >>> print(d.digitize([2, 6, 10], closed_ends=True).array)
        [[-- --  0  0]
         [ 0 --  1  1]
         [ 1  1  1 --]]

        """
        d = _inplace_enabled_define_and_cleanup(self)

        org_units = d.Units

        bin_units = getattr(bins, "Units", None)

        if bin_units:
            if not bin_units.equivalent(org_units):
                raise ValueError(
                    "Can't put data into bins that have units that are "
                    "not equivalent to the units of the data."
                )

            if not bin_units.equals(org_units):
                bins = bins.copy()
                bins.Units = org_units
        else:
            bin_units = org_units

        # Get bins as a numpy array
        if isinstance(bins, np.ndarray):
            bins = bins.copy()
        else:
            bins = np.asanyarray(bins)

        if bins.ndim > 2:
            raise ValueError(
                "The 'bins' parameter must be scalar, 1-d or 2-d. "
                f"Got: {bins!r}"
            )

        two_d_bins = None

        if bins.ndim == 2:
            # --------------------------------------------------------
            # 2-d bins: Make sure that each bin is increasing and sort
            #           the bins by lower bounds
            # --------------------------------------------------------
            if bins.shape[1] != 2:
                raise ValueError(
                    "The second dimension of the 'bins' parameter must "
                    f"have size 2. Got: {bins!r}"
                )

            bins.sort(axis=1)
            bins.sort(axis=0)

            # Check for overlaps
            for i, (u, l) in enumerate(zip(bins[:-1, 1], bins[1:, 0])):
                if u > l:
                    raise ValueError(
                        f"Overlapping bins: "
                        f"{tuple(bins[i])}, {tuple(bins[i + i])}"
                    )

            two_d_bins = bins
            bins = np.unique(bins)

            # Find the bins that were omitted from the original 2-d
            # bins array. Note that this includes the left-open and
            # right-open bins at the ends.
            delete_bins = [
                n + 1
                for n, (a, b) in enumerate(zip(bins[:-1], bins[1:]))
                if (a, b) not in two_d_bins
            ]
        elif bins.ndim == 1:
            # --------------------------------------------------------
            # 1-d bins:
            # --------------------------------------------------------
            bins.sort()
            delete_bins = []
        else:
            # --------------------------------------------------------
            # 0-d bins:
            # --------------------------------------------------------
            if closed_ends is None:
                closed_ends = True

            if not closed_ends:
                raise ValueError(
                    "Can't set closed_ends=False when specifying bins as "
                    "a scalar."
                )

            if open_ends:
                raise ValueError(
                    "Can't set open_ends=True when specifying bins as a "
                    "scalar."
                )

            mx = d.max().datum()
            mn = d.min().datum()
            bins = np.linspace(mn, mx, int(bins) + 1, dtype=float)

            delete_bins = []

        if closed_ends:
            # Adjust the lowest/largest bin boundary to be inclusive
            if open_ends:
                raise ValueError(
                    "Can't set open_ends=True when closed_ends is True."
                )

            if bins.dtype.kind != "f":
                bins = bins.astype(float, copy=False)

            epsilon = np.finfo(float).eps
            ndim = bins.ndim
            if upper:
                mn = bins[(0,) * ndim]
                bins[(0,) * ndim] -= abs(mn) * epsilon
            else:
                mx = bins[(-1,) * ndim]
                bins[(-1,) * ndim] += abs(mx) * epsilon

        if not open_ends:
            delete_bins.insert(0, 0)
            delete_bins.append(bins.size)

        # Digitise the array
        dx = d.to_dask_array()
        dx = da.digitize(dx, bins, right=upper)
        d._set_dask(dx)
        d.override_units(_units_None, inplace=True)

        # More elegant to handle 'delete_bins' in cf- rather than Dask- space
        # i.e. using cf.where with d in-place rather than da.where with dx
        # just after the digitize operation above (cf.where already applies
        # equivalent logic element-wise).
        if delete_bins:
            for n, db in enumerate(delete_bins):
                db -= n
                d.where(d == db, np.ma.masked, None, inplace=True)
                # x = d - 1 rather than = d here since there is one fewer bin
                # therefore we need to adjust to the new corresponding indices
                d.where(d > db, d - 1, None, inplace=True)

        if return_bins:
            if two_d_bins is None:
                two_d_bins = np.empty((bins.size - 1, 2), dtype=bins.dtype)
                two_d_bins[:, 0] = bins[:-1]
                two_d_bins[:, 1] = bins[1:]

            two_d_bins = type(self)(two_d_bins, units=bin_units)
            return d, two_d_bins

        return d

    @_deprecated_kwarg_check(
        "_preserve_partitions", version="TODODASKVER", removed_at="5.0.0"
    )
    def median(self, axes=None, squeeze=False, mtol=1, inplace=False):
        """Calculate median values.

        Calculates the median value or the median values along axes.

        See
        https://ncas-cms.github.io/cf-python/analysis.html#collapse-methods
        for mathematical definitions.

         ..seealso:: `mean_of_upper_decile`, `percentile`

        :Parameters:

            {{collapse axes: (sequence of) `int`, optional}}

            {{collapse squeeze: `bool`, optional}}

            {{mtol: number, optional}}

            {{inplace: `bool`, optional}}

        :Returns:

            `Data` or `None`
                The collapsed data, or `None` if the operation was
                in-place.

        **Examples**

        >>> a = np.ma.arange(12).reshape(4, 3)
        >>> d = cf.Data(a, 'K')
        >>> d[1, 1] = cf.masked
        >>> print(d.array)
        [[0 1 2])
         [3 -- 5]
         [6 7 8]
         [9 10 11]]
        >>> d.median()
        <CF Data(1, 1): [[6.0]] K>

        """
        return self.percentile(
            50, axes=axes, squeeze=squeeze, mtol=mtol, inplace=inplace
        )

    @_inplace_enabled(default=False)
    def mean_of_upper_decile(
        self,
        axes=None,
        weights=None,
        method="linear",
        squeeze=False,
        mtol=1,
        include_decile=True,
        split_every=None,
        inplace=False,
    ):
        """Mean of values defined by the upper tenth of their
        distribution.

        For the values defined by the upper tenth of their
        distribution, calculates their mean, or their mean along axes.

        See
        https://ncas-cms.github.io/cf-python/analysis.html#collapse-methods
        for mathematical definitions.

         ..seealso:: `mean`, `median`, `percentile`

        :Parameters:

            {{collapse axes: (sequence of) `int`, optional}}

            {{weights: data_like, `dict`, or `None`, optional}}

                .. note:: *weights* only applies to the calculation of
                          the mean defined by the upper tenth of their
                          distribution.

            {{percentile method: `str`, optional}}

                .. versionadded:: TODODASKVER

            {{collapse squeeze: `bool`, optional}}

            {{mtol: number, optional}}

                .. note:: *mtol* only applies to the calculation of
                          the location of the 90th percentile.

            include_decile: `bool`, optional
                If True then include in the mean any values that are
                equal to the 90th percentile. By default these are
                excluded.

            {{split_every: `int` or `dict`, optional}}

                .. versionadded:: TODODASKVER

            {{inplace: `bool`, optional}}

        :Returns:

            `Data` or `None`
                The collapsed data, or `None` if the operation was
                in-place.

        **Examples**

        >>> d = cf.Data(np.arange(20).reshape(4, 5), 'm')
        >>> print(d.array)
        [[ 0  1  2  3  4]
         [ 5  6  7  8  9]
         [10 11 12 13 14]
         [15 16 17 18 19]]
        >>> e = d.mean_of_upper_decile()
        >>> e
        <CF Data(1, 1): [[18.5]] m>

        """
        d = _inplace_enabled_define_and_cleanup(self)

        # Find the 90th percentile
        p90 = d.percentile(
            90, axes=axes, squeeze=False, mtol=mtol, inplace=False
        )

        # Mask all elements that are less than (or equal to) the 90th
        # percentile
        if include_decile:
            less_than_p90 = d < p90
        else:
            less_than_p90 = d <= p90

        if mtol < 1:
            # Set missing values to True to ensure that 'd' gets
            # masked at those locations
            less_than_p90.filled(True, inplace=True)

        d.where(less_than_p90, cf_masked, inplace=True)

        # Find the mean of elements greater than (or equal to) the
        # 90th percentile
        d.mean(
            axes=axes,
            weights=weights,
            squeeze=squeeze,
            mtol=1,
            split_every=split_every,
            inplace=True,
        )

        return d

    @_deprecated_kwarg_check(
        "_preserve_partitions", version="TODODASKVER", removed_at="5.0.0"
    )
    @_inplace_enabled(default=False)
    def percentile(
        self,
        ranks,
        axes=None,
        method="linear",
        squeeze=False,
        mtol=1,
        inplace=False,
        _preserve_partitions=False,
        interpolation=None,
        interpolation2=None,
    ):
        """Compute percentiles of the data along the specified axes.

        The default is to compute the percentiles along a flattened
        version of the data.

        If the input data are integers, or floats smaller than float64, or
        the input data contains missing values, then output data-type is
        float64. Otherwise, the output data-type is the same as that of
        the input.

        If multiple percentile ranks are given then a new, leading data
        dimension is created so that percentiles can be stored for each
        percentile rank.

        **Accuracy**

        The `percentile` method returns results that are consistent
        with `numpy.percentile`, which may be different to those
        created by `dask.percentile`. The dask method uses an
        algorithm that calculates approximate percentiles which are
        likely to be different from the correct values when there are
        two or more dask chunks.

        >>> import numpy as np
        >>> import dask.array as da
        >>> import cf
        >>> a = np.arange(101)
        >>> dx = da.from_array(a, chunks=10)
        >>> da.percentile(dx, [40, 60]).compute()
        array([40.36])
        >>> np.percentile(a, 40)
        array([40.])
        >>> d = cf.Data(a, chunks=10)
        >>> d.percentile(40).array
        array([40.])

        .. versionadded:: 3.0.4

        .. seealso:: `digitize`, `median`, `mean_of_upper_decile`,
                     `where`

        :Parameters:

            ranks: (sequence of) number
                Percentile rank, or sequence of percentile ranks, to
                compute, which must be between 0 and 100 inclusive.

            axes: (sequence of) `int`, optional
                Select the axes. The *axes* argument may be one, or a
                sequence, of integers that select the axis corresponding to
                the given position in the list of axes of the data array.

                By default, of *axes* is `None`, all axes are selected.

            {{percentile method: `str`, optional}}

                .. versionadded:: TODODASKVER

            squeeze: `bool`, optional
                If True then all axes over which percentiles are
                calculated are removed from the returned data. By default
                axes over which percentiles have been calculated are left
                in the result as axes with size 1, meaning that the result
                is guaranteed to broadcast correctly against the original
                data.

            {{mtol: number, optional}}

            {{split_every: `int` or `dict`, optional}}

                .. versionadded:: TODODASKVER

            {{inplace: `bool`, optional}}

            interpolation: deprecated at version TODODASKVER
                Use the *method* parameter instead.

            _preserve_partitions: deprecated at version TODODASKVER

        :Returns:

            `Data` or `None`
                The percentiles of the original data, or `None` if the
                operation was in-place.

        **Examples**

        >>> d = cf.Data(numpy.arange(12).reshape(3, 4), 'm')
        >>> print(d.array)
        [[ 0  1  2  3]
         [ 4  5  6  7]
         [ 8  9 10 11]]
        >>> p = d.percentile([20, 40, 50, 60, 80])
        >>> p
        <CF Data(5, 1, 1): [[[2.2, ..., 8.8]]] m>

        >>> p = d.percentile([20, 40, 50, 60, 80], squeeze=True)
        >>> print(p.array)
        [2.2 4.4 5.5 6.6 8.8]

        Find the standard deviation of the values above the 80th percentile:

        >>> p80 = d.percentile(80)
        <CF Data(1, 1): [[8.8]] m>
        >>> e = d.where(d<=p80, cf.masked)
        >>> print(e.array)
        [[-- -- -- --]
         [-- -- -- --]
         [-- 9 10 11]]
        >>> e.std()
        <CF Data(1, 1): [[0.816496580927726]] m>

        Find the mean of the values above the 45th percentile along the
        second axis:

        >>> p45 = d.percentile(45, axes=1)
        >>> print(p45.array)
        [[1.35],
         [5.35],
         [9.35]]
        >>> e = d.where(d<=p45, cf.masked)
        >>> print(e.array)
        [[-- -- 2 3]
         [-- -- 6 7]
         [-- -- 10 11]]
        >>> f = e.mean(axes=1)
        >>> f
        <CF Data(3, 1): [[2.5, ..., 10.5]] m>
        >>> print(f.array)
        [[ 2.5]
         [ 6.5]
         [10.5]]

        Find the histogram bin boundaries associated with given
        percentiles, and digitize the data based on these bins:

        >>> bins = d.percentile([0, 10, 50, 90, 100], squeeze=True)
        >>> print(bins.array)
        [ 0.   1.1  5.5  9.9 11. ]
        >>> e = d.digitize(bins, closed_ends=True)
        >>> print(e.array)
        [[0 0 1 1]
         [1 1 2 2]
         [2 2 3 3]]

        """
        # TODODASKAPI: interpolation -> method
        if interpolation is not None:
            _DEPRECATION_ERROR_KWARGS(
                self,
                "percentile",
                {"interpolation": None},
                message="Use the 'method' parameter instead.",
                version="TODODASKVER",
                removed_at="5.0.0",
            )  # pragma: no cover

        d = _inplace_enabled_define_and_cleanup(self)

        # Parse percentile ranks
        q = ranks
        if not (isinstance(q, np.ndarray) or is_dask_collection(q)):
            q = np.array(ranks)

        if q.ndim > 1:
            q = q.flatten()

        if not np.issubdtype(d.dtype, np.number):
            method = "nearest"

        if axes is None:
            axes = tuple(range(d.ndim))
        else:
            axes = tuple(sorted(d._parse_axes(axes)))

        dx = d.to_dask_array()
        dtype = dx.dtype
        shape = dx.shape

        # Rechunk the data so that the dimensions over which
        # percentiles are being calculated all have one chunk.
        #
        # Make sure that no new chunks are larger (in bytes) than any
        # original chunk.
        new_chunks = normalize_chunks(
            [-1 if i in axes else "auto" for i in range(dx.ndim)],
            shape=shape,
            dtype=dtype,
            limit=dtype.itemsize * reduce(mul, map(max, dx.chunks), 1),
        )
        dx = dx.rechunk(new_chunks)

        # Initialise the indices of each chunk of the result
        #
        # E.g. [(0, 0, 0), (0, 0, 1), (0, 1, 0), (0, 1, 1)]
        keys = [key[1:] for key in flatten(dx.__dask_keys__())]

        keepdims = not squeeze
        if not keepdims:
            # Remove axes that will be dropped in the result
            indices = [i for i in range(len(keys[0])) if i not in axes]
            keys = [tuple([k[i] for i in indices]) for k in keys]

        if q.ndim:
            # Insert a leading rank dimension for non-scalar input
            # percentile ranks
            keys = [(0,) + k for k in keys]

        # Create a new dask dictionary for the result
        name = "cf-percentile-" + tokenize(dx, axes, q, method)
        name = (name,)
        dsk = {
            name
            + chunk_index: (
                cf_percentile,
                dask_key,
                q,
                axes,
                method,
                keepdims,
                mtol,
            )
            for chunk_index, dask_key in zip(keys, flatten(dx.__dask_keys__()))
        }

        # Define the chunks for the result
        if q.ndim:
            out_chunks = [(q.size,)]
        else:
            out_chunks = []

        for i, c in enumerate(dx.chunks):
            if i in axes:
                if keepdims:
                    out_chunks.append((1,))
            else:
                out_chunks.append(c)

        name = name[0]
        graph = HighLevelGraph.from_collections(name, dsk, dependencies=[dx])
        dx = Array(graph, name, chunks=out_chunks, dtype=float)

        d._set_dask(dx)

        # Add a new axis identifier for a leading rank axis
        if q.ndim:
            axes = d._axes
            d._axes = (new_axis_identifier(axes),) + axes

        return d

    @_inplace_enabled(default=False)
    def persist(self, inplace=False):
        """Persist the underlying dask array into memory.

        This turns an underlying lazy dask array into a equivalent
        chunked dask array, but now with the results fully computed.

        `persist` is particularly useful when using distributed
        systems, because the results will be kept in distributed
        memory, rather than returned to the local process.

        Compare with `compute` and `array`.

        **Performance**

        `persist` causes all delayed operations to be computed.

        .. versionadded:: TODODASKVER

        .. seealso:: `compute`, `array`, `datetime_array`,
                     `dask.array.Array.persist`

        :Parameters:

            {{inplace: `bool`, optional}}

        :Returns:

            `Data` or `None`
                The persisted data. If the operation was in-place then
                `None` is returned.

        **Examples**

        >>> e = d.persist()

        """
        d = _inplace_enabled_define_and_cleanup(self)

        dx = self.to_dask_array()
        dx = dx.persist()
        d._set_dask(dx, conform=False)

        return d

    @_deprecated_kwarg_check("i", version="3.0.0", removed_at="4.0.0")
    @_inplace_enabled(default=False)
    def ceil(self, inplace=False, i=False):
        """The ceiling of the data, element-wise.

        The ceiling of ``x`` is the smallest integer ``n``, such that
        ``n>=x``.

        .. versionadded:: 1.0

        .. seealso:: `floor`, `rint`, `trunc`

        :Parameters:

            {{inplace: `bool`, optional}}

            {{i: deprecated at version 3.0.0}}

        :Returns:

            `Data` or `None`
                The ceiling of the data. If the operation was in-place
                then `None` is returned.

        **Examples**

        >>> d = cf.Data([-1.9, -1.5, -1.1, -1, 0, 1, 1.1, 1.5 , 1.9])
        >>> print(d.array)
        [-1.9 -1.5 -1.1 -1.   0.   1.   1.1  1.5  1.9]
        >>> print(d.ceil().array)
        [-1. -1. -1. -1.  0.  1.  2.  2.  2.]

        """
        d = _inplace_enabled_define_and_cleanup(self)
        dx = d.to_dask_array()
        d._set_dask(da.ceil(dx))
        return d

    def compute(self):  # noqa: F811
        """A numpy view the data.

        In-place changes to the returned numpy array *might* affect
        the underlying dask array, depending on how the dask array has
        been defined, including any delayed operations.

        The returned numpy array has the same mask hardness and fill
        values as the data.

        Compare with `array`.

        **Performance**

        `array` causes all delayed operations to be computed.

        .. versionadded:: TODODASKVER

        .. seealso:: `persist`, `array`, `datetime_array`

        :Returns:

            `numpy.ndarray`
                The numpy view of the data.

        **Examples**

        >>> d = cf.Data([1, 2, 3.0], 'km')
        >>> d.compute()
        array([1., 2., 3.])

        """
        a = self.to_dask_array().compute()

        if np.ma.isMA(a):
            if self.hardmask:
                a.harden_mask()
            else:
                a.soften_mask()

            a.set_fill_value(self.fill_value)

        return a

    @_inplace_enabled(default=False)
    def convolution_filter(
        self,
        window=None,
        axis=None,
        mode=None,
        cval=None,
        origin=0,
        inplace=False,
    ):
        """Return the data convolved along the given axis with the
        specified filter.

        The magnitude of the integral of the filter (i.e. the sum of the
        weights defined by the *weights* parameter) affects the convolved
        values. For example, filter weights of ``[0.2, 0.2 0.2, 0.2,
        0.2]`` will produce a non-weighted 5-point running mean; and
        weights of ``[1, 1, 1, 1, 1]`` will produce a 5-point running
        sum. Note that the weights returned by functions of the
        `scipy.signal.windows` package do not necessarily sum to 1 (see
        the examples for details).

        .. versionadded:: 3.3.0

        :Parameters:

            window: sequence of numbers
                Specify the window of weights to use for the filter.

                *Parameter example:*
                  An unweighted 5-point moving average can be computed
                  with ``weights=[0.2, 0.2, 0.2, 0.2, 0.2]``

                Note that the `scipy.signal.windows` package has suite of
                window functions for creating weights for filtering (see
                the examples for details).

            axis: `int`
                Select the axis over which the filter is to be applied.
                removed. The *axis* parameter is an integer that selects
                the axis corresponding to the given position in the list
                of axes of the data.

                *Parameter example:*
                  Convolve the second axis: ``axis=1``.

                *Parameter example:*
                  Convolve the last axis: ``axis=-1``.

            mode: `str`, optional
                The *mode* parameter determines how the input array is
                extended when the filter overlaps an array border. The
                default value is ``'constant'`` or, if the dimension being
                convolved is cyclic (as ascertained by the `iscyclic`
                method), ``'wrap'``. The valid values and their behaviours
                are as follows:

                ==============  ==========================  ============================
                *mode*          Description                 Behaviour
                ==============  ==========================  ============================
                ``'reflect'``   The input is extended by    ``(c b a | a b c | c b a)``
                                reflecting about the edge

                ``'constant'``  The input is extended by    ``(k k k | a b c | k k k)``
                                filling all values beyond
                                the edge with the same
                                constant value (``k``),
                                defined by the *cval*
                                parameter.

                ``'nearest'``   The input is extended by    ``(a a a | a b c | c c c )``
                                replicating the last point

                ``'mirror'``    The input is extended by    ``(c b | a b c | b a)``
                                reflecting about the
                                centre of the last point.

                ``'wrap'``      The input is extended by    ``(a b c | a b c | a b c)``
                                wrapping around to the
                                opposite edge.

                ``'periodic'``  This is a synonym for
                                ``'wrap'``.
                ==============  ==========================  ============================

                The position of the window relative to each value can be
                changed by using the *origin* parameter.

            cval: scalar, optional
                Value to fill past the edges of the array if *mode* is
                ``'constant'``. Defaults to `None`, in which case the
                edges of the array will be filled with missing data.

                *Parameter example:*
                   To extend the input by filling all values beyond the
                   edge with zero: ``cval=0``

            origin: `int`, optional
                Controls the placement of the filter. Defaults to 0, which
                is the centre of the window. If the window has an even
                number of weights then then a value of 0 defines the index
                defined by ``width/2 -1``.

                *Parameter example:*
                  For a weighted moving average computed with a weights
                  window of ``[0.1, 0.15, 0.5, 0.15, 0.1]``, if
                  ``origin=0`` then the average is centred on each
                  point. If ``origin=-2`` then the average is shifted to
                  include the previous four points. If ``origin=1`` then
                  the average is shifted to include the previous point and
                  the and the next three points.

            {{inplace: `bool`, optional}}

        :Returns:

            `Data` or `None`
                The convolved data, or `None` if the operation was
                in-place.

        """
        from .dask_utils import cf_convolve1d

        d = _inplace_enabled_define_and_cleanup(self)

        iaxis = d._parse_axes(axis)
        if len(iaxis) != 1:
            raise ValueError(
                "Must specify a unique domain axis with the 'axis' "
                f"parameter. {axis!r} specifies axes {iaxis!r}"
            )

        iaxis = iaxis[0]

        if mode is None:
            # Default mode is 'wrap' if the axis is cyclic, or else
            # 'constant'.
            if iaxis in d.cyclic():
                boundary = "periodic"
            else:
                boundary = cval
        elif mode == "wrap":
            boundary = "periodic"
        elif mode == "constant":
            boundary = cval
        elif mode == "mirror":
            raise ValueError(
                "'mirror' mode is no longer available. Please raise an "
                "issue at https://github.com/NCAS-CMS/cf-python/issues "
                "if you would like it to be re-implemented."
            )
            # This re-implementation would involve getting a 'mirror'
            # function added to dask.array.overlap, along similar
            # lines to the existing 'reflect' function in that module.
        else:
            boundary = mode

        # Set the overlap depth large enough to accommodate the
        # filter.
        #
        # For instance, for a 5-point window, the calculated value at
        # each point requires 2 points either side if the filter is
        # centred (i.e. origin is 0) and (up to) 3 points either side
        # if origin is 1 or -1.
        #
        # It is a restriction of dask.array.map_overlap that we can't
        # use asymmetric halos for general 'boundary' types.
        size = len(window)
        depth = int(size / 2)
        if not origin and not size % 2:
            depth += 1

        depth += abs(origin)

        dx = d.to_dask_array()

        # Cast to float to ensure that NaNs can be stored (as required
        # by cf_convolve1d)
        if dx.dtype != float:
            dx = dx.astype(float, copy=False)

        # Convolve each chunk
        convolve1d = partial(
            cf_convolve1d, window=window, axis=iaxis, origin=origin
        )

        dx = dx.map_overlap(
            convolve1d,
            depth={iaxis: depth},
            boundary=boundary,
            trim=True,
            meta=np.array((), dtype=float),
        )

        d._set_dask(dx)

        return d

    @_inplace_enabled(default=False)
    def cumsum(
        self,
        axis=None,
        masked_as_zero=False,
        method="sequential",
        inplace=False,
    ):
        """Return the data cumulatively summed along the given axis.

        .. versionadded:: 3.0.0

        .. seealso:: `diff`, `sum`

        :Parameters:

            axis: `int`, optional
                Select the axis over which the cumulative sums are to
                be calculated. By default the cumulative sum is
                computed over the flattened array.

            method: `str`, optional
                Choose which method to use to perform the cumulative
                sum. See `dask.array.cumsum` for details.

                .. versionadded:: TODODASKVER

            {{inplace: `bool`, optional}}

                .. versionadded:: 3.3.0

            masked_as_zero: deprecated at version TODODASKVER
                See the examples for the new behaviour when there are
                masked values.

        :Returns:

             `Data` or `None`
                The data with the cumulatively summed axis, or `None`
                if the operation was in-place.

        **Examples**

        >>> d = cf.Data(numpy.arange(12).reshape(3, 4))
        >>> print(d.array)
        [[ 0  1  2  3]
         [ 4  5  6  7]
         [ 8  9 10 11]]
        >>> print(d.cumsum().array)
        [ 0  1  3  6 10 15 21 28 36 45 55 66]
        >>> print(d.cumsum(axis=0).array)
        [[ 0  1  2  3]
         [ 4  6  8 10]
         [12 15 18 21]]
        >>> print(d.cumsum(axis=1).array)
        [[ 0  1  3  6]
         [ 4  9 15 22]
         [ 8 17 27 38]]

        >>> d[0, 0] = cf.masked
        >>> d[1, [1, 3]] = cf.masked
        >>> d[2, 0:2] = cf.masked
        >>> print(d.array)
        [[-- 1 2 3]
         [4 -- 6 --]
         [-- -- 10 11]]
        >>> print(d.cumsum(axis=0).array)
        [[-- 1 2 3]
         [4 -- 8 --]
         [-- -- 18 14]]
        >>> print(d.cumsum(axis=1).array)
        [[-- 1 3 6]
         [4 -- 10 --]
         [-- -- 10 21]]

        """
        if masked_as_zero:
            _DEPRECATION_ERROR_KWARGS(
                self,
                "cumsum",
                {"masked_as_zero": None},
                message="",
                version="TODODASKVER",
                removed_at="5.0.0",
            )  # pragma: no cover

        d = _inplace_enabled_define_and_cleanup(self)

        dx = d.to_dask_array()
        dx = dx.cumsum(axis=axis, method=method)
        d._set_dask(dx)

        return d

    @_inplace_enabled(default=False)
    def rechunk(
        self,
        chunks=_DEFAULT_CHUNKS,
        threshold=None,
        block_size_limit=None,
        balance=False,
        inplace=False,
    ):
        """Change the chunk structure of the data.

        .. versionadded:: TODODASKVER

        .. seealso:: `chunks`, `dask.array.rechunk`

        :Parameters:

            {{chunks: `int`, `tuple`, `dict` or `str`, optional}}

            threshold: `int`, optional
                The graph growth factor under which we don't bother
                introducing an intermediate step. See
                `dask.array.rechunk` for details.

            block_size_limit: `int`, optional
                The maximum block size (in bytes) we want to produce,
                as defined by the `cf.chunksize` function.

            balance: `bool`, optional
                If True, try to make each chunk the same size. By
                default this is not attempted.

                This means ``balance=True`` will remove any small
                leftover chunks, so using ``d.rechunk(chunks=len(d) //
                N, balance=True)`` will almost certainly result in
                ``N`` chunks.

        :Returns:

            `Data` or `None`
                The rechunked data, or `None` if the operation was
                in-place.

        **Examples**

        >>> x = cf.Data.ones((1000, 1000), chunks=(100, 100))

        Specify uniform chunk sizes with a tuple

        >>> y = x.rechunk((1000, 10))

        Or chunk only specific dimensions with a dictionary

        >>> y = x.rechunk({0: 1000})

        Use the value ``-1`` to specify that you want a single chunk
        along a dimension or the value ``"auto"`` to specify that dask
        can freely rechunk a dimension to attain blocks of a uniform
        block size.

        >>> y = x.rechunk({0: -1, 1: 'auto'}, block_size_limit=1e8)

        If a chunk size does not divide the dimension then rechunk
        will leave any unevenness to the last chunk.

        >>> x.rechunk(chunks=(400, -1)).chunks
        ((400, 400, 200), (1000,))

        However if you want more balanced chunks, and don't mind
        `dask` choosing a different chunksize for you then you can use
        the ``balance=True`` option.

        >>> x.rechunk(chunks=(400, -1), balance=True).chunks
        ((500, 500), (1000,))

        """
        d = _inplace_enabled_define_and_cleanup(self)

        dx = d.to_dask_array()
        dx = dx.rechunk(chunks, threshold, block_size_limit, balance)
        d._set_dask(dx, conform=False)

        return d

    @_inplace_enabled(default=False)
    def _asdatetime(self, inplace=False):
        """Change the internal representation of data array elements
        from numeric reference times to datetime-like objects.

        If the calendar has not been set then the default CF calendar will
        be used and the units' and the `calendar` attribute will be
        updated accordingly.

        If the internal representations are already datetime-like objects
        then no change occurs.

        .. versionadded:: 1.3

        .. seealso:: `_asreftime`, `_isdatetime`

        :Parameters:

            {{inplace: `bool`, optional}}

            {{i: deprecated at version 3.0.0}}

        :Returns:

            `Data` or `None`

        **Examples**

        >>> d = cf.Data([[1.93, 5.17]], "days since 2000-12-29")
        >>> e = d._asdatetime()
        >>> print(e.array)
        [[cftime.DatetimeGregorian(2000, 12, 30, 22, 19, 12, 0, has_year_zero=False)
          cftime.DatetimeGregorian(2001, 1, 3, 4, 4, 48, 0, has_year_zero=False)]]
        >>> f = e._asreftime()
        >>> print(f.array)
        [[1.93 5.17]]

        """
        d = _inplace_enabled_define_and_cleanup(self)

        units = d.Units
        if not units.isreftime:
            raise ValueError(
                f"Can't convert {units!r} values to date-time objects"
            )

        if not d._isdatetime():
            dx = d.to_dask_array()
            dx = dx.map_blocks(cf_rt2dt, units=units, dtype=object)
            d._set_dask(dx)

        return d

    def _isdatetime(self):
        """True if the internal representation is a datetime object."""
        return self.dtype.kind == "O" and self.Units.isreftime

    @_inplace_enabled(default=False)
    def _asreftime(self, inplace=False):
        """Change the internal representation of data array elements
        from datetime-like objects to numeric reference times.

        If the calendar has not been set then the default CF calendar will
        be used and the units' and the `calendar` attribute will be
        updated accordingly.

        If the internal representations are already numeric reference
        times then no change occurs.

        .. versionadded:: 1.3

        .. seealso:: `_asdatetime`, `_isdatetime`

        :Parameters:

            {{inplace: `bool`, optional}}

        :Returns:

            `Data` or `None`

        **Examples**

        >>> d = cf.Data([[1.93, 5.17]], "days since 2000-12-29")
        >>> e = d._asdatetime()
        >>> print(e.array)
        [[cftime.DatetimeGregorian(2000, 12, 30, 22, 19, 12, 0, has_year_zero=False)
          cftime.DatetimeGregorian(2001, 1, 3, 4, 4, 48, 0, has_year_zero=False)]]
        >>> f = e._asreftime()
        >>> print(f.array)
        [[1.93 5.17]]

        """
        d = _inplace_enabled_define_and_cleanup(self)

        units = d.Units
        if not units.isreftime:
            raise ValueError(
                f"Can't convert {units!r} values to numeric reference times"
            )

        if d._isdatetime():
            dx = d.to_dask_array()
            dx = dx.map_blocks(cf_dt2rt, units=units, dtype=float)
            d._set_dask(dx)

        return d

    def _combined_units(self, data1, method, inplace):
        """Combines by given method the data's units with other units.

        :Parameters:

            data1: `Data`

            method: `str`

            {{inplace: `bool`, optional}}

        :Returns:

            `Data` or `None`, `Data` or `None`, `Units`

        **Examples**

        >>> d._combined_units(e, '__sub__')
        >>> d._combined_units(e, '__imul__')
        >>> d._combined_units(e, '__irdiv__')
        >>> d._combined_units(e, '__lt__')
        >>> d._combined_units(e, '__rlshift__')
        >>> d._combined_units(e, '__iand__')

        """
        method_type = method[-5:-2]

        data0 = self

        units0 = data0.Units
        units1 = data1.Units

        if not units0 and not units1:
            return data0, data1, units0
        if (
            units0.isreftime
            and units1.isreftime
            and not units0.equivalent(units1)
        ):
            # Both are reference_time, but have non-equivalent
            # calendars
            if units0._canonical_calendar and not units1._canonical_calendar:
                data1 = data1._asdatetime()
                data1.override_units(units0, inplace=True)
                data1._asreftime(inplace=True)
                units1 = units0
            elif units1._canonical_calendar and not units0._canonical_calendar:
                if not inplace:
                    inplace = True
                    data0 = data0.copy()
                data0._asdatetime(inplace=True)
                data0.override_units(units1, inplace=True)
                data0._asreftime(inplace=True)
                units0 = units1
        # --- End: if

        if method_type in ("_eq", "_ne", "_lt", "_le", "_gt", "_ge"):
            # ---------------------------------------------------------
            # Operator is one of ==, !=, >=, >, <=, <
            # ---------------------------------------------------------
            if units0.equivalent(units1):
                # Units are equivalent
                if not units0.equals(units1):
                    data1 = data1.copy()
                    data1.Units = units0
                return data0, data1, _units_None
            elif not units1 or not units0:
                # At least one of the units is undefined
                return data0, data1, _units_None
            else:
                raise ValueError(
                    "Can't compare {0!r} to {1!r}".format(units0, units1)
                )
        # --- End: if

        # still here?
        if method_type in ("and", "_or", "ior", "ror", "xor", "ift"):
            # ---------------------------------------------------------
            # Operation is one of &, |, ^, >>, <<
            # ---------------------------------------------------------
            if units0.equivalent(units1):
                # Units are equivalent
                if not units0.equals(units1):
                    data1 = data1.copy()
                    data1.Units = units0
                return data0, data1, units0
            elif not units1:
                # units1 is undefined
                return data0, data1, units0
            elif not units0:
                # units0 is undefined
                return data0, data1, units1
            else:
                # Both units are defined and not equivalent
                raise ValueError(
                    "Can't operate with {} on data with {!r} to {!r}".format(
                        method, units0, units1
                    )
                )
        # --- End: if

        # Still here?
        if units0.isreftime:
            # ---------------------------------------------------------
            # units0 is reference time
            # ---------------------------------------------------------
            if method_type == "sub":
                if units1.isreftime:
                    if units0.equivalent(units1):
                        # Equivalent reference_times: the output units
                        # are time
                        if not units0.equals(units1):
                            data1 = data1.copy()
                            data1.Units = units0
                        return data0, data1, Units(_ut_unit=units0._ut_unit)
                    else:
                        # Non-equivalent reference_times: raise an
                        # exception
                        getattr(units0, method)(units1)
                elif units1.istime:
                    # reference_time minus time: the output units are
                    # reference_time
                    time0 = Units(_ut_unit=units0._ut_unit)
                    if not units1.equals(time0):
                        data1 = data1.copy()
                        data1.Units = time0
                    return data0, data1, units0
                elif not units1:
                    # reference_time minus no_units: the output units
                    # are reference_time
                    return data0, data1, units0
                else:
                    # reference_time minus something not yet accounted
                    # for: raise an exception
                    getattr(units0, method)(units1)

            elif method_type in ("add", "mul", "div", "mod"):
                if units1.istime:
                    # reference_time plus regular_time: the output
                    # units are reference_time
                    time0 = Units(_ut_unit=units0._ut_unit)
                    if not units1.equals(time0):
                        data1 = data1.copy()
                        data1.Units = time0
                    return data0, data1, units0
                elif not units1:
                    # reference_time plus no_units: the output units
                    # are reference_time
                    return data0, data1, units0
                else:
                    # reference_time plus something not yet accounted
                    # for: raise an exception
                    getattr(units0, method)(units1)

            else:
                # Raise an exception
                getattr(units0, method)(units1)

        elif units1.isreftime:
            # ---------------------------------------------------------
            # units1 is reference time
            # ---------------------------------------------------------
            if method_type == "add":
                if units0.istime:
                    # Time plus reference_time: the output units are
                    # reference_time
                    time1 = Units(_ut_unit=units1._ut_unit)
                    if not units0.equals(time1):
                        if not inplace:
                            data0 = data0.copy()
                        data0.Units = time1
                    return data0, data1, units1
                elif not units0:
                    # No_units plus reference_time: the output units
                    # are reference_time
                    return data0, data1, units1
                else:
                    # Raise an exception
                    getattr(units0, method)(units1)
        # --- End: if

        # Still here?
        if method_type in ("mul", "div"):
            # ---------------------------------------------------------
            # Method is one of *, /, //
            # ---------------------------------------------------------
            if not units1:
                # units1 is undefined
                return data0, data1, getattr(units0, method)(_units_1)
            elif not units0:
                # units0 is undefined
                return data0, data1, getattr(_units_1, method)(units1)
                #  !!!!!!! units0*units0 YOWSER
            else:
                # Both units are defined (note: if the units are
                # noncombinable then this will raise an exception)
                return data0, data1, getattr(units0, method)(units1)
        # --- End: if

        # Still here?
        if method_type in ("sub", "add", "mod"):
            # ---------------------------------------------------------
            # Operator is one of +, -
            # ---------------------------------------------------------
            if units0.equivalent(units1):
                # Units are equivalent
                if not units0.equals(units1):
                    data1 = data1.copy()
                    data1.Units = units0
                return data0, data1, units0
            elif not units1:
                # units1 is undefined
                return data0, data1, units0
            elif not units0:
                # units0 is undefined
                return data0, data1, units1
            else:
                # Both units are defined and not equivalent (note: if
                # the units are noncombinable then this will raise an
                # exception)
                return data0, data1, getattr(units0, method)(units1)
        # --- End: if

        # Still here?
        if method_type == "pow":
            if method == "__rpow__":
                # -----------------------------------------------------
                # Operator is __rpow__
                # -----------------------------------------------------
                if not units1:
                    # units1 is undefined
                    if not units0:
                        # units0 is undefined
                        return data0, data1, _units_None
                    elif units0.isdimensionless:
                        # units0 is dimensionless
                        if not units0.equals(_units_1):
                            if not inplace:
                                data0 = data0.copy()
                            data0.Units = _units_1

                        return data0, data1, _units_None
                elif units1.isdimensionless:
                    # units1 is dimensionless
                    if not units1.equals(_units_1):
                        data1 = data1.copy()
                        data1.Units = _units_1

                    if not units0:
                        # units0 is undefined
                        return data0, data1, _units_1
                    elif units0.isdimensionless:
                        # units0 is dimensionless
                        if not units0.equals(_units_1):
                            if not inplace:
                                data0 = data0.copy()
                            data0.Units = _units_1

                        return data0, data1, _units_1
                else:
                    # units1 is defined and is not dimensionless
                    if data0.size > 1:
                        raise ValueError(
                            "Can only raise units to the power of a single "
                            "value at a time. Asking to raise to the power of "
                            "{}".format(data0)
                        )

                    if not units0:
                        # Check that the units are not shifted, as
                        # raising this to a power is a nonlinear
                        # operation
                        p = data0.datum(0)
                        if units0 != (units0**p) ** (1.0 / p):
                            raise ValueError(
                                "Can't raise shifted units {!r} to the "
                                "power {}".format(units0, p)
                            )

                        return data0, data1, units1**p
                    elif units0.isdimensionless:
                        # units0 is dimensionless
                        if not units0.equals(_units_1):
                            if not inplace:
                                data0 = data0.copy()
                            data0.Units = _units_1

                        # Check that the units are not shifted, as
                        # raising this to a power is a nonlinear
                        # operation
                        p = data0.datum(0)
                        if units0 != (units0**p) ** (1.0 / p):
                            raise ValueError(
                                "Can't raise shifted units {!r} to the "
                                "power {}".format(units0, p)
                            )

                        return data0, data1, units1**p
                # --- End: if

                # This will deliberately raise an exception
                units1**units0
            else:
                # -----------------------------------------------------
                # Operator is __pow__
                # -----------------------------------------------------
                if not units0:
                    # units0 is undefined
                    if not units1:
                        # units0 is undefined
                        return data0, data1, _units_None
                    elif units1.isdimensionless:
                        # units0 is dimensionless
                        if not units1.equals(_units_1):
                            data1 = data1.copy()
                            data1.Units = _units_1

                        return data0, data1, _units_None
                elif units0.isdimensionless:
                    # units0 is dimensionless
                    if not units0.equals(_units_1):
                        if not inplace:
                            data0 = data0.copy()
                        data0.Units = _units_1

                    if not units1:
                        # units1 is undefined
                        return data0, data1, _units_1
                    elif units1.isdimensionless:
                        # units1 is dimensionless
                        if not units1.equals(_units_1):
                            data1 = data1.copy()
                            data1.Units = _units_1

                        return data0, data1, _units_1
                else:
                    # units0 is defined and is not dimensionless
                    if data1.size > 1:
                        raise ValueError(
                            "Can only raise units to the power of a single "
                            "value at a time. Asking to raise to the power of "
                            "{}".format(data1)
                        )

                    if not units1:
                        # Check that the units are not shifted, as
                        # raising this to a power is a nonlinear
                        # operation
                        p = data1.datum(0)
                        if units0 != (units0**p) ** (1.0 / p):
                            raise ValueError(
                                "Can't raise shifted units {!r} to the "
                                "power {}".format(units0, p)
                            )

                        return data0, data1, units0**p
                    elif units1.isdimensionless:
                        # units1 is dimensionless
                        if not units1.equals(_units_1):
                            data1 = data1.copy()
                            data1.Units = _units_1

                        # Check that the units are not shifted, as
                        # raising this to a power is a nonlinear
                        # operation
                        p = data1.datum(0)
                        if units0 != (units0**p) ** (1.0 / p):
                            raise ValueError(
                                "Can't raise shifted units {!r} to the "
                                "power {}".format(units0, p)
                            )

                        return data0, data1, units0**p
                # --- End: if

                # This will deliberately raise an exception
                units0**units1
            # --- End: if
        # --- End: if

        # Still here?
        raise ValueError(
            "Can't operate with {} on data with {!r} to {!r}".format(
                method, units0, units1
            )
        )

    def _binary_operation(self, other, method):
        """Implement binary arithmetic and comparison operations with
        the numpy broadcasting rules.

        It is called by the binary arithmetic and comparison
        methods, such as `__sub__`, `__imul__`, `__rdiv__`, `__lt__`, etc.

        .. seealso:: `_unary_operation`

        :Parameters:

            other:
                The object on the right hand side of the operator.

            method: `str`
                The binary arithmetic or comparison method name (such as
                ``'__imul__'`` or ``'__ge__'``).

        :Returns:

            `Data`
                A new data object, or if the operation was in place, the
                same data object.

        **Examples**

        >>> d = cf.Data([0, 1, 2, 3])
        >>> e = cf.Data([1, 1, 3, 4])

        >>> f = d._binary_operation(e, '__add__')
        >>> print(f.array)
        [1 2 5 7]

        >>> e = d._binary_operation(e, '__lt__')
        >>> print(e.array)
        [ True False  True  True]

        >>> d._binary_operation(2, '__imul__')
        >>> print(d.array)
        [0 2 4 6]

        """
        if getattr(other, "_NotImplemented_RHS_Data_op", False):
            return NotImplemented

        inplace = method[2] == "i"

        # ------------------------------------------------------------
        # Ensure other is an independent Data object, for example
        # so that combination with cf.Query objects works.
        # ------------------------------------------------------------
        if not isinstance(other, self.__class__):
            if (
                isinstance(other, cftime.datetime)
                and other.calendar == ""
                and self.Units.isreftime
            ):
                other = cf_dt(
                    other, calendar=getattr(self.Units, "calendar", "standard")
                )
            elif other is None:
                # Can't sensibly initialize a Data object from a bare
                # `None` (issue #281)
                other = np.array(None, dtype=object)

            other = type(self).asdata(other)

        # ------------------------------------------------------------
        # Prepare data0 (i.e. self copied) and data1 (i.e. other)
        # ------------------------------------------------------------
        data0 = self.copy()

        # Parse units
        data0, other, new_Units = data0._combined_units(other, method, True)

        # Cast as dask arrays
        dx0 = data0.to_dask_array()
        dx1 = other.to_dask_array()

        # Set if applicable the tolerance levels for the result
        if method in ("__eq__", "__ne__"):
            rtol = self._rtol
            atol = self._atol

        # ------------------------------------------------------------
        # Perform the binary operation with data0 (self) and data1
        # (other)
        # ------------------------------------------------------------
        if method == "__eq__":
            if dx0.dtype.kind in "US" or dx1.dtype.kind in "US":
                result = getattr(dx0, method)(dx1)
            else:
                result = da.isclose(dx0, dx1, rtol=rtol, atol=atol)
        elif method == "__ne__":
            if dx0.dtype.kind in "US" or dx1.dtype.kind in "US":
                result = getattr(dx0, method)(dx1)
            else:
                result = ~da.isclose(dx0, dx1, rtol=rtol, atol=atol)
        elif inplace:
            # Find non-in-place equivalent operator (remove 'i')
            equiv_method = method[:2] + method[3:]
            # Need to add check in here to ensure that the operation is not
            # trying to cast in a way which is invalid. For example, doing
            # [an int array] ** float value = [a float array] is fine, but
            # doing this in-place would try to chance an int array into a
            # float one, which isn't valid casting. Therefore we need to
            # catch cases where __i<op>__ isn't possible even if __<op>__
            # is due to datatype consistency rules.
            result = getattr(dx0, equiv_method)(dx1)
        else:
            result = getattr(dx0, method)(dx1)

        # Set axes when other has more dimensions than self
        axes = None
        ndim0 = dx0.ndim
        if not ndim0:
            axes = other._axes
        else:
            diff = dx1.ndim - ndim0
            if diff > 0:
                axes = list(self._axes)
                for _ in range(diff):
                    axes.insert(0, new_axis_identifier(tuple(axes)))

        if inplace:  # in-place so concerns original self
            self._set_dask(result)
            self.override_units(new_Units, inplace=True)
            if axes is not None:
                self._axes = axes

            return self
        else:  # not, so concerns a new Data object copied from self, data0
            data0._set_dask(result)
            data0.override_units(new_Units, inplace=True)
            if axes is not None:
                data0._axes = axes

            return data0

    def _parse_indices(self, *args, **kwargs):
        """'cf.Data._parse_indices' is not available.

        Use function `cf.parse_indices` instead.

        """
        raise NotImplementedError(
            "'cf.Data._parse_indices' is not available. "
            "Use function 'cf.parse_indices' instead."
        )

    @classmethod
    def concatenate(cls, data, axis=0, _preserve=True):
        """Join a sequence of data arrays together.

        :Parameters:

            data: sequence of `Data`
                The data arrays to be concatenated. Concatenation is
                carried out in the order given. Each data array must have
                equivalent units and the same shape, except in the
                concatenation axis. Note that scalar arrays are treated as
                if they were one dimensional.

            axis: `int`, optional
                The axis along which the arrays will be joined. The
                default is 0. Note that scalar arrays are treated as if
                they were one dimensional.

                .. note:: If the axis specified is cyclic, it will become
                          non-cyclic in the output.

            _preserve: `bool`, optional
                Deprecated at version TODODASKVER.

        :Returns:

            `Data`
                The concatenated data.

        **Examples**

        >>> d = cf.Data([[1, 2], [3, 4]], 'km')
        >>> e = cf.Data([[5.0, 6.0]], 'metre')
        >>> f = cf.Data.concatenate((d, e))
        >>> print(f.array)
        [[ 1.     2.   ]
         [ 3.     4.   ]
         [ 0.005  0.006]]
        >>> f.equals(cf.Data.concatenate((d, e), axis=-2))
        True

        >>> e = cf.Data([[5.0], [6.0]], 'metre')
        >>> f = cf.Data.concatenate((d, e), axis=1)
        >>> print(f.array)
        [[ 1.     2.     0.005]
         [ 3.     4.     0.006]]

        >>> d = cf.Data(1, 'km')
        >>> e = cf.Data(50.0, 'metre')
        >>> f = cf.Data.concatenate((d, e))
        >>> print(f.array)
        [ 1.    0.05]

        >>> e = cf.Data([50.0, 75.0], 'metre')
        >>> f = cf.Data.concatenate((d, e))
        >>> print(f.array)
        [ 1.     0.05   0.075]

        """
        data = tuple(data)
        if len(data) < 2:
            raise ValueError(
                "Can't concatenate: Must provide at least two data arrays"
            )

        data0 = data[0].copy()

        processed_data = []
        units0 = data0.Units
        for index, data1 in enumerate(data):
            copied = False  # to avoid making two copies in a given case

            # Turn any scalar array into a 1-d array
            if not data1.ndim:
                data1 = data1.copy()
                copied = True
                data1.insert_dimension(inplace=True)

            # Check and conform, if necessary, the units of all inputs
            if not units0.equivalent(data1.Units):
                raise ValueError(
                    "Can't concatenate: All the input arrays must have "
                    "equivalent units"
                )
            elif not units0.equals(data1.Units):  # conform for consistency
                if not copied:
                    data1 = data1.copy()
                data1.Units = units0

            processed_data.append(data1)

        # Get data as dask arrays and apply concatenation operation
        dxs = []
        for data1 in processed_data:
            dxs.append(data1.to_dask_array())

        data0._set_dask(da.concatenate(dxs, axis=axis))

        # Manage cyclicity of axes: if join axis was cyclic, it is no longer
        axis = data0._parse_axes(axis)[0]
        if axis in data0.cyclic():
            logger.warning(
                f"Concatenating along a cyclic axis ({axis}) therefore the "
                f"axis has been set as non-cyclic in the output."
            )
            data0.cyclic(axes=axis, iscyclic=False)

        return data0

    def _unary_operation(self, operation):
        """Implement unary arithmetic operations.

        It is called by the unary arithmetic methods, such as
        __abs__().

        .. seealso:: `_binary_operation`

        :Parameters:

            operation: `str`
                The unary arithmetic method name (such as "__invert__").

        :Returns:

            `Data`
                A new Data array.

        **Examples**

        >>> d = cf.Data([[1, 2, -3, -4, -5]])

        >>> e = d._unary_operation('__abs__')
        >>> print(e.array)
        [[1 2 3 4 5]]

        >>> e = d.__abs__()
        >>> print(e.array)
        [[1 2 3 4 5]]

        >>> e = abs(d)
        >>> print(e.array)
        [[1 2 3 4 5]]

        """
        out = self.copy(array=False)

        dx = self.to_dask_array()
        dx = getattr(operator, operation)(dx)

        out._set_dask(dx)

        return out

    def __add__(self, other):
        """The binary arithmetic operation ``+``

        x.__add__(y) <==> x+y

        """
        return self._binary_operation(other, "__add__")

    def __iadd__(self, other):
        """The augmented arithmetic assignment ``+=``

        x.__iadd__(y) <==> x+=y

        """
        return self._binary_operation(other, "__iadd__")

    def __radd__(self, other):
        """The binary arithmetic operation ``+`` with reflected
        operands.

        x.__radd__(y) <==> y+x

        """
        return self._binary_operation(other, "__radd__")

    def __sub__(self, other):
        """The binary arithmetic operation ``-``

        x.__sub__(y) <==> x-y

        """
        return self._binary_operation(other, "__sub__")

    def __isub__(self, other):
        """The augmented arithmetic assignment ``-=``

        x.__isub__(y) <==> x-=y

        """
        return self._binary_operation(other, "__isub__")

    def __rsub__(self, other):
        """The binary arithmetic operation ``-`` with reflected
        operands.

        x.__rsub__(y) <==> y-x

        """
        return self._binary_operation(other, "__rsub__")

    def __mul__(self, other):
        """The binary arithmetic operation ``*``

        x.__mul__(y) <==> x*y

        """
        return self._binary_operation(other, "__mul__")

    def __imul__(self, other):
        """The augmented arithmetic assignment ``*=``

        x.__imul__(y) <==> x*=y

        """
        return self._binary_operation(other, "__imul__")

    def __rmul__(self, other):
        """The binary arithmetic operation ``*`` with reflected
        operands.

        x.__rmul__(y) <==> y*x

        """
        return self._binary_operation(other, "__rmul__")

    def __div__(self, other):
        """The binary arithmetic operation ``/``

        x.__div__(y) <==> x/y

        """
        return self._binary_operation(other, "__div__")

    def __idiv__(self, other):
        """The augmented arithmetic assignment ``/=``

        x.__idiv__(y) <==> x/=y

        """
        return self._binary_operation(other, "__idiv__")

    def __rdiv__(self, other):
        """The binary arithmetic operation ``/`` with reflected
        operands.

        x.__rdiv__(y) <==> y/x

        """
        return self._binary_operation(other, "__rdiv__")

    def __floordiv__(self, other):
        """The binary arithmetic operation ``//``

        x.__floordiv__(y) <==> x//y

        """
        return self._binary_operation(other, "__floordiv__")

    def __ifloordiv__(self, other):
        """The augmented arithmetic assignment ``//=``

        x.__ifloordiv__(y) <==> x//=y

        """
        return self._binary_operation(other, "__ifloordiv__")

    def __rfloordiv__(self, other):
        """The binary arithmetic operation ``//`` with reflected
        operands.

        x.__rfloordiv__(y) <==> y//x

        """
        return self._binary_operation(other, "__rfloordiv__")

    def __truediv__(self, other):
        """The binary arithmetic operation ``/`` (true division)

        x.__truediv__(y) <==> x/y

        """
        return self._binary_operation(other, "__truediv__")

    def __itruediv__(self, other):
        """The augmented arithmetic assignment ``/=`` (true division)

        x.__itruediv__(y) <==> x/=y

        """
        return self._binary_operation(other, "__itruediv__")

    def __rtruediv__(self, other):
        """The binary arithmetic operation ``/`` (true division) with
        reflected operands.

        x.__rtruediv__(y) <==> y/x

        """
        return self._binary_operation(other, "__rtruediv__")

    def __pow__(self, other, modulo=None):
        """The binary arithmetic operations ``**`` and ``pow``

        x.__pow__(y) <==> x**y

        """
        if modulo is not None:
            raise NotImplementedError(
                "3-argument power not supported for {!r}".format(
                    self.__class__.__name__
                )
            )

        return self._binary_operation(other, "__pow__")

    def __ipow__(self, other, modulo=None):
        """The augmented arithmetic assignment ``**=``

        x.__ipow__(y) <==> x**=y

        """
        if modulo is not None:
            raise NotImplementedError(
                "3-argument power not supported for {!r}".format(
                    self.__class__.__name__
                )
            )

        return self._binary_operation(other, "__ipow__")

    def __rpow__(self, other, modulo=None):
        """The binary arithmetic operations ``**`` and ``pow`` with
        reflected operands.

        x.__rpow__(y) <==> y**x

        """
        if modulo is not None:
            raise NotImplementedError(
                "3-argument power not supported for {!r}".format(
                    self.__class__.__name__
                )
            )

        return self._binary_operation(other, "__rpow__")

    def __mod__(self, other):
        """The binary arithmetic operation ``%``

        x.__mod__(y) <==> x % y

        """
        return self._binary_operation(other, "__mod__")

    def __imod__(self, other):
        """The binary arithmetic operation ``%=``

        x.__imod__(y) <==> x %= y

        """
        return self._binary_operation(other, "__imod__")

    def __rmod__(self, other):
        """The binary arithmetic operation ``%`` with reflected
        operands.

        x.__rmod__(y) <==> y % x

        """
        return self._binary_operation(other, "__rmod__")

    def __eq__(self, other):
        """The rich comparison operator ``==``

        x.__eq__(y) <==> x==y

        """
        return self._binary_operation(other, "__eq__")

    def __ne__(self, other):
        """The rich comparison operator ``!=``

        x.__ne__(y) <==> x!=y

        """
        return self._binary_operation(other, "__ne__")

    def __ge__(self, other):
        """The rich comparison operator ``>=``

        x.__ge__(y) <==> x>=y

        """
        return self._binary_operation(other, "__ge__")

    def __gt__(self, other):
        """The rich comparison operator ``>``

        x.__gt__(y) <==> x>y

        """
        return self._binary_operation(other, "__gt__")

    def __le__(self, other):
        """The rich comparison operator ``<=``

        x.__le__(y) <==> x<=y

        """
        return self._binary_operation(other, "__le__")

    def __lt__(self, other):
        """The rich comparison operator ``<``

        x.__lt__(y) <==> x<y

        """
        return self._binary_operation(other, "__lt__")

    def __and__(self, other):
        """The binary bitwise operation ``&``

        x.__and__(y) <==> x&y

        """
        return self._binary_operation(other, "__and__")

    def __iand__(self, other):
        """The augmented bitwise assignment ``&=``

        x.__iand__(y) <==> x&=y

        """
        return self._binary_operation(other, "__iand__")

    def __rand__(self, other):
        """The binary bitwise operation ``&`` with reflected operands.

        x.__rand__(y) <==> y&x

        """
        return self._binary_operation(other, "__rand__")

    def __or__(self, other):
        """The binary bitwise operation ``|``

        x.__or__(y) <==> x|y

        """
        return self._binary_operation(other, "__or__")

    def __ior__(self, other):
        """The augmented bitwise assignment ``|=``

        x.__ior__(y) <==> x|=y

        """
        return self._binary_operation(other, "__ior__")

    def __ror__(self, other):
        """The binary bitwise operation ``|`` with reflected operands.

        x.__ror__(y) <==> y|x

        """
        return self._binary_operation(other, "__ror__")

    def __xor__(self, other):
        """The binary bitwise operation ``^``

        x.__xor__(y) <==> x^y

        """
        return self._binary_operation(other, "__xor__")

    def __ixor__(self, other):
        """The augmented bitwise assignment ``^=``

        x.__ixor__(y) <==> x^=y

        """
        return self._binary_operation(other, "__ixor__")

    def __rxor__(self, other):
        """The binary bitwise operation ``^`` with reflected operands.

        x.__rxor__(y) <==> y^x

        """
        return self._binary_operation(other, "__rxor__")

    def __lshift__(self, y):
        """The binary bitwise operation ``<<``

        x.__lshift__(y) <==> x<<y

        """
        return self._binary_operation(y, "__lshift__")

    def __ilshift__(self, y):
        """The augmented bitwise assignment ``<<=``

        x.__ilshift__(y) <==> x<<=y

        """
        return self._binary_operation(y, "__ilshift__")

    def __rlshift__(self, y):
        """The binary bitwise operation ``<<`` with reflected operands.

        x.__rlshift__(y) <==> y<<x

        """
        return self._binary_operation(y, "__rlshift__")

    def __rshift__(self, y):
        """The binary bitwise operation ``>>``

        x.__lshift__(y) <==> x>>y

        """
        return self._binary_operation(y, "__rshift__")

    def __irshift__(self, y):
        """The augmented bitwise assignment ``>>=``

        x.__irshift__(y) <==> x>>=y

        """
        return self._binary_operation(y, "__irshift__")

    def __rrshift__(self, y):
        """The binary bitwise operation ``>>`` with reflected operands.

        x.__rrshift__(y) <==> y>>x

        """
        return self._binary_operation(y, "__rrshift__")

    def __abs__(self):
        """The unary arithmetic operation ``abs``

        x.__abs__() <==> abs(x)

        """
        return self._unary_operation("__abs__")

    def __neg__(self):
        """The unary arithmetic operation ``-``

        x.__neg__() <==> -x

        """
        return self._unary_operation("__neg__")

    def __invert__(self):
        """The unary bitwise operation ``~``

        x.__invert__() <==> ~x

        """
        return self._unary_operation("__invert__")

    def __pos__(self):
        """The unary arithmetic operation ``+``

        x.__pos__() <==> +x

        """
        return self._unary_operation("__pos__")

    # ----------------------------------------------------------------
    # Private attributes
    # ----------------------------------------------------------------
    @property
    def _Units(self):
        """Storage for the units.

        The units are stored in a `Units` object, and reflect the
        units of the (yet to be computed) elements of the underlying
        data.

        .. warning:: Assigning to `_Units` does *not* trigger a units
                     conversion of the underlying data
                     values. Therefore assigning to `_Units` should
                     only be done in cases when it is known that the
                     intrinsic units represented by the data values
                     are inconsistent with the existing value of
                     `_Units`. Before assigning to `_Units`, first
                     consider if assigning to `Units`, or calling the
                     `override_units` or `override_calendar` method is
                     a more appropriate course of action, and use one
                     of those if possible.

        """
        return self._custom["_Units"]

    @_Units.setter
    def _Units(self, value):
        self._custom["_Units"] = value

    @_Units.deleter
    def _Units(self):
        self._custom["_Units"] = _units_None

    @property
    def _cyclic(self):
        """Storage for axis cyclicity.

        Contains a `set` that identifies which axes are cyclic (and
        therefore allow cyclic slicing). The set contains a subset of
        the axis identifiers defined by the `_axes` attribute.

        .. warning:: Never change the value of the `_cyclic` attribute
                     in-place.

        .. note:: When an axis identifier is removed from the `_axes`
                  attribute then it is automatically also removed from
                  the `_cyclic` attribute.

        """
        return self._custom["_cyclic"]

    @_cyclic.setter
    def _cyclic(self, value):
        self._custom["_cyclic"] = value

    @_cyclic.deleter
    def _cyclic(self):
        self._custom["_cyclic"] = _empty_set

    @property
    def _axes(self):
        """Storage for the axis identifiers.

        Contains a `tuple` of identifiers, one for each array axis.

        .. note:: When the axis identifiers are reset, then any axis
                  identifier named by the `_cyclic` attribute which is
                  not in the new `_axes` set is automatically removed
                  from the `_cyclic` attribute.

        """
        return self._custom["_axes"]

    @_axes.setter
    def _axes(self, value):
        self._custom["_axes"] = tuple(value)

        # Remove cyclic axes that are not in the new axes
        cyclic = self._cyclic
        if cyclic:
            # Never change the value of the _cyclic attribute in-place
            self._cyclic = cyclic.intersection(value)

    # ----------------------------------------------------------------
    # Dask attributes
    # ----------------------------------------------------------------
    @property
    def chunks(self):
        """The chunk sizes for each dimension.

        **Examples**

        >>> d = cf.Data.ones((4, 5), chunks=(2, 4))
        >>> d.chunks
        ((2, 2), (4, 1))

        """
        return self.to_dask_array().chunks

    # ----------------------------------------------------------------
    # Attributes
    # ----------------------------------------------------------------
    @property
    def Units(self):
        """The `cf.Units` object containing the units of the data array.

        Can be set to any units equivalent to the existing units.

        .. seealso `override_units`, `override_calendar`

        **Examples**

        >>> d = cf.Data([1, 2, 3], units='m')
        >>> d.Units
        <Units: m>
        >>> d.Units = cf.Units('kilmetres')
        >>> d.Units
        <Units: kilmetres>
        >>> d.Units = cf.Units('km')
        >>> d.Units
        <Units: km>

        """
        return self._Units

    @Units.setter
    def Units(self, value):
        try:
            old_units = self._Units
        except KeyError:
            pass
        else:
            if old_units and not old_units.equivalent(value):
                raise ValueError(
                    f"Can't set Units to {value!r} that are not "
                    f"equivalent to the current units {old_units!r}. "
                    "Consider using the override_units method instead."
                )

            if not old_units or self.Units.equals(value):
                self._Units = value
                return

        dtype = self.dtype
        if dtype.kind in "iu":
            if dtype.char in "iI":
                dtype = _dtype_float32
            else:
                dtype = _dtype_float

        dx = self.to_dask_array()
        dx = dx.map_blocks(
            partial(cf_units, from_units=old_units, to_units=value),
            dtype=dtype,
        )
        self._set_dask(dx)

        self._Units = value

    @Units.deleter
    def Units(self):
        raise ValueError(
            "Can't delete the Units attribute. "
            "Consider using the override_units method instead."
        )

    @property
    def data(self):
        """The data as an object identity.

        **Examples**

        >>> d = cf.Data([1, 2], 'm')
        >>> d.data is d
        True

        """
        return self

    @property
    def dtype(self):
        """The `numpy` data-type of the data.

        **Examples**

        TODODASKDOCS
        >>> d = cf.Data([0.5, 1.5, 2.5])
        >>> d.dtype
        dtype(float64')
        >>> type(d.dtype)
        <type 'numpy.dtype'>

        >>> d = cf.Data([0.5, 1.5, 2.5])
        >>> import numpy
        >>> d.dtype = numpy.dtype(int)
        >>> print(d.array)
        [0 1 2]
        >>> d.dtype = bool
        >>> print(d.array)
        [False  True  True]
        >>> d.dtype = 'float64'
        >>> print(d.array)
        [ 0.  1.  1.]

        >>> d = cf.Data([0.5, 1.5, 2.5])
        >>> d.dtype = int
        >>> d.dtype = bool
        >>> d.dtype = float
        >>> print(d.array)
        [ 0.5  1.5  2.5]

        """
        dx = self.to_dask_array()
        return dx.dtype

    @dtype.setter
    def dtype(self, value):
        dx = self.to_dask_array()

        # Only change the datatype if it's different to that of the
        # dask array
        if dx.dtype != value:
            dx = dx.astype(value)
            self._set_dask(dx)

    @property
    def fill_value(self):
        """The data array missing data value.

        If set to `None` then the default `numpy` fill value appropriate to
        the data array's data-type will be used.

        Deleting this attribute is equivalent to setting it to None, so
        this attribute is guaranteed to always exist.

        **Examples**

        >>> d.fill_value = 9999.0
        >>> d.fill_value
        9999.0
        >>> del d.fill_value
        >>> d.fill_value
        None

        """
        return self.get_fill_value(None)

    @fill_value.setter
    def fill_value(self, value):
        self.set_fill_value(value)

    @fill_value.deleter
    def fill_value(self):
        self.del_fill_value(None)

    @property
    def hardmask(self):
        """Hardness of the mask.

        If the `hardmask` attribute is `True`, i.e. there is a hard
        mask, then unmasking an entry will silently not occur. This is
        the default, and prevents overwriting the mask.

        If the `hardmask` attribute is `False`, i.e. there is a soft
        mask, then masked entries may be overwritten with non-missing
        values.

        .. note:: Setting the `hardmask` attribute does not
                  immediately change the mask hardness, rather its
                  value indicates to other methods (such as `where`,
                  `transpose`, etc.) whether or not the mask needs
                  hardening or softening prior to an operation being
                  defined, and those methods will reset the mask
                  hardness if required.

                  By contrast, the `harden_mask` and `soften_mask`
                  methods immediately reset the mask hardness of the
                  underlying `dask` array, and also set the value of
                  the `hardmask` attribute.

        .. seealso:: `harden_mask`, `soften_mask`, `to_dask_array`,
                     `where`, `__setitem__`

        **Examples**

        >>> d = cf.Data([1, 2, 3])
        >>> d.hardmask
        True
        >>> d[0] = cf.masked
        >>> print(d.array)
        [-- 2 3]
        >>> d[...] = 999
        >>> print(d.array)
        [-- 999 999]
        >>> d.hardmask = False
        >>> d.hardmask
        False
        >>> d[...] = -1
        >>> print(d.array)
        [-1 -1 -1]

        """
        return self._custom.get("hardmask", _DEFAULT_HARDMASK)

    @hardmask.setter
    def hardmask(self, value):
        self._custom["hardmask"] = value

    @property
    def is_masked(self):
        """True if the data array has any masked values.

        **Performance**

        `is_masked` causes all delayed operations to be executed.

        **Examples**

        >>> d = cf.Data([[1, 2, 3], [4, 5, 6]])
        >>> print(d.is_masked)
        False
        >>> d[0, ...] = cf.masked
        >>> d.is_masked
        True

        """

        def is_masked(a):
            out = np.ma.is_masked(a)
            return np.array(out).reshape((1,) * a.ndim)

        dx = self.to_dask_array()

        out_ind = tuple(range(dx.ndim))
        dx_ind = out_ind

        dx = da.blockwise(
            is_masked,
            out_ind,
            dx,
            dx_ind,
            adjust_chunks={i: 1 for i in out_ind},
            dtype=bool,
        )

        return bool(dx.any())

    @property
    def nbytes(self):
        """Total number of bytes consumed by the elements of the array.

        Does not include bytes consumed by the array mask

        **Performance**

        If the number of bytes is unknown then it is calculated
        immediately by executing all delayed operations.

        **Examples**

        >>> d = cf.Data([[1, 1.5, 2]])
        >>> d.dtype
        dtype('float64')
        >>> d.size, d.dtype.itemsize
        (3, 8)
        >>> d.nbytes
        24
        >>> d[0] = cf.masked
        >>> print(d.array)
        [[-- 1.5 2.0]]
        >>> d.nbytes
        24

        """
        dx = self.to_dask_array()
        if math.isnan(dx.size):
            logger.debug("Computing data nbytes: Performance may be degraded")
            dx.compute_chunk_sizes()

        return dx.nbytes

    @property
    def ndim(self):
        """Number of dimensions in the data array.

        **Examples**

        >>> d = cf.Data([[1, 2, 3], [4, 5, 6]])
        >>> d.ndim
        2

        >>> d = cf.Data([[1, 2, 3]])
        >>> d.ndim
        2

        >>> d = cf.Data([[3]])
        >>> d.ndim
        2

        >>> d = cf.Data([3])
        >>> d.ndim
        1

        >>> d = cf.Data(3)
        >>> d.ndim
        0

        """
        dx = self.to_dask_array()
        return dx.ndim

    @property
    def shape(self):
        """Tuple of the data array's dimension sizes.

        **Performance**

        If the shape of the data is unknown then it is calculated
        immediately by executing all delayed operations.

        **Examples**

        >>> d = cf.Data([[1, 2, 3], [4, 5, 6]])
        >>> d.shape
        (2, 3)

        >>> d = cf.Data([[1, 2, 3]])
        >>> d.shape
        (1, 3)

        >>> d = cf.Data([[3]])
        >>> d.shape
        (1, 1)

        >>> d = cf.Data(3)
        >>> d.shape
        ()

        """
        dx = self.to_dask_array()
        if math.isnan(dx.size):
            logger.debug("Computing data shape: Performance may be degraded")
            dx.compute_chunk_sizes()

        return dx.shape

    @property
    def size(self):
        """Number of elements in the data array.

        **Performance**

        If the size of the data is unknown then it is calculated
        immediately by executing all delayed operations.

        **Examples**

        >>> d = cf.Data([[1, 2, 3], [4, 5, 6]])
        >>> d.size
        6

        >>> d = cf.Data([[1, 2, 3]])
        >>> d.size
        3

        >>> d = cf.Data([[3]])
        >>> d.size
        1

        >>> d = cf.Data([3])
        >>> d.size
        1

        >>> d = cf.Data(3)
        >>> d.size
        1

        """
        dx = self.to_dask_array()
        size = dx.size
        if math.isnan(size):
            logger.debug("Computing data size: Performance may be degraded")
            dx.compute_chunk_sizes()
            size = dx.size

        return size

    @property
    def array(self):
        """A numpy array copy of the data.

        In-place changes to the returned numpy array do not affect the
        underlying dask array.

        The returned numpy array has the same mask hardness and fill
        values as the data.

        Compare with `compute`.

        **Performance**

        `array` causes all delayed operations to be computed.

        .. seealso:: `datetime_array`, `compute`, `persist`

        **Examples**

        >>> d = cf.Data([1, 2, 3.0], 'km')
        >>> a = d.array
        >>> isinstance(a, numpy.ndarray)
        True
        >>> print(a)
        [ 1.  2.  3.]
        >>> d[0] = -99
        >>> print(a[0])
        1.0
        >>> a[0] = 88
        >>> print(d[0])
        -99.0 km

        >>> d = cf.Data('2000-12-1', units='days since 1999-12-1')
        >>> print(d.array)
        366
        >>> print(d.datetime_array)
        2000-12-01 00:00:00

        """
        array = self.compute().copy()
        if not isinstance(array, np.ndarray):
            array = np.asanyarray(array)

        return array

    @property
    def datetime_array(self):
        """An independent numpy array of date-time objects.

        Only applicable to data arrays with reference time units.

        If the calendar has not been set then the CF default calendar will
        be used and the units will be updated accordingly.

        The data-type of the data array is unchanged.

        .. seealso:: `array`, `compute`, `persist`

        **Performance**

        `datetime_array` causes all delayed operations to be computed.

        **Examples**

        """
        units = self.Units

        if not units.isreftime:
            raise ValueError(
                f"Can't create date-time array from units {self.Units!r}"
            )

        if getattr(units, "calendar", None) == "none":
            raise ValueError(
                f"Can't create date-time array from units {self.Units!r} "
                "because calendar is 'none'"
            )

        units, reftime = units.units.split(" since ")

        # Convert months and years to days, because cftime won't work
        # otherwise.
        if units in ("months", "month"):
            d = self * _month_length
            d.override_units(
                Units(
                    f"days since {reftime}",
                    calendar=getattr(units, "calendar", None),
                ),
                inplace=True,
            )
        elif units in ("years", "year", "yr"):
            d = self * _year_length
            d.override_units(
                Units(
                    f"days since {reftime}",
                    calendar=getattr(units, "calendar", None),
                ),
                inplace=True,
            )
        else:
            d = self

        dx = d.to_dask_array()
        dx = convert_to_datetime(dx, d.Units)

        a = dx.compute()

        if np.ma.isMA(a):
            if self.hardmask:
                a.harden_mask()
            else:
                a.soften_mask()

            a.set_fill_value(self.fill_value)

        return a

    @property
    def mask(self):
        """The Boolean missing data mask of the data array.

        The Boolean mask has True where the data array has missing data
        and False otherwise.

        :Returns:

            `Data`

        **Examples**

        >>> d.shape
        (12, 73, 96)
        >>> m = d.mask
        >>> m.dtype
        dtype('bool')
        >>> m.shape
        (12, 73, 96)

        """
        mask_data_obj = self.copy(array=False)

        dx = self.to_dask_array()
        mask = da.ma.getmaskarray(dx)

        mask_data_obj._set_dask(mask)
        mask_data_obj.override_units(_units_None, inplace=True)
        mask_data_obj.hardmask = _DEFAULT_HARDMASK

        return mask_data_obj

    # `arctan2`, AT2 seealso
    @_inplace_enabled(default=False)
    def arctan(self, inplace=False):
        """Take the trigonometric inverse tangent of the data element-
        wise.

        Units are ignored in the calculation. The result has units of radians.

        .. versionadded:: 3.0.7

        .. seealso:: `tan`, `arcsin`, `arccos`, `arctanh`

        :Parameters:

            {{inplace: `bool`, optional}}

        :Returns:

            `Data` or `None`

        **Examples**

        >>> print(d.array)
        [[0.5 0.7]
         [0.9 1.1]]
        >>> e = d.arctan()
        >>> e.Units
        <Units: radians>
        >>> print(e.array)
        [[0.46364761 0.61072596]
         [0.7328151  0.83298127]]

        >>> print(d.array)
        [1.2 1.0 0.8 0.6 --]
        >>> d.arctan(inplace=True)
        >>> print(d.array)
        [0.8760580505981934 0.7853981633974483 0.6747409422235527
         0.5404195002705842 --]

        """
        d = _inplace_enabled_define_and_cleanup(self)

        dx = d.to_dask_array()
        d._set_dask(da.arctan(dx))

        d.override_units(_units_radians, inplace=True)

        return d

    # AT2
    #
    #    @classmethod
    #    def arctan2(cls, y, x):
    #        '''Take the "two-argument" trigonometric inverse tangent
    #    element-wise for `y`/`x`.
    #
    #    Explicitly this returns, for all corresponding elements, the angle
    #    between the positive `x` axis and the line to the point (`x`, `y`),
    #    where the signs of both `x` and `y` are taken into account to
    #    determine the quadrant. Such knowledge of the signs of `x` and `y`
    #    are lost when the quotient is input to the standard "one-argument"
    #    `arctan` function, such that use of `arctan` leaves the quadrant
    #    ambiguous. `arctan2` may therefore be preferred.
    #
    #    Units are ignored in the calculation. The result has units of radians.
    #
    #    .. versionadded:: 3.2.0
    #
    #    .. seealso:: `arctan`, `tan`
    #
    #    :Parameters:
    #
    #        y: `Data`
    #            The data array to provide the numerator elements, corresponding
    #            to the `y` coordinates in the `arctan2` definition.
    #
    #        x: `Data`
    #            The data array to provide the denominator elements,
    #            corresponding to the `x` coordinates in the `arctan2`
    #            definition.
    #
    #    :Returns:
    #
    #        `Data`
    #
    #    **Examples**
    #
    #        '''
    #        return cls(numpy_arctan2(y, x), units=_units_radians)

    @_inplace_enabled(default=False)
    def arctanh(self, inplace=False):
        """Take the inverse hyperbolic tangent of the data element-wise.

        Units are ignored in the calculation. The result has units of radians.

        .. versionadded:: 3.2.0

        .. seealso::  `tanh`, `arcsinh`, `arccosh`, `arctan`

        :Parameters:

            {{inplace: `bool`, optional}}

        :Returns:

            `Data` or `None`

        **Examples**

        >>> print(d.array)
        [[0.5 0.7]
         [0.9 1.1]]
        >>> e = d.arctanh()
        >>> e.Units
        <Units: radians>
        >>> print(e.array)
        [[0.54930614 0.86730053]
         [1.47221949        nan]]

        >>> print(d.array)
        [1.2 1.0 0.8 0.6 --]
        >>> d.arctanh(inplace=True)
        >>> print(d.array)
        [nan inf 1.0986122886681098 0.6931471805599453 --]
        >>> d.masked_invalid(inplace=True)
        >>> print(d.array)
        [-- -- 1.0986122886681098 0.6931471805599453 --]

        """
        d = _inplace_enabled_define_and_cleanup(self)

        # Data.func is used instead of the Dask built-in in this case because
        # arctanh has a restricted domain therefore it is necessary to use our
        # custom logic implemented via the `preserve_invalid` keyword to func.
        d.func(
            np.arctanh,
            units=_units_radians,
            inplace=True,
            preserve_invalid=True,
        )

        return d

    @_inplace_enabled(default=False)
    def arcsin(self, inplace=False):
        """Take the trigonometric inverse sine of the data element-wise.

        Units are ignored in the calculation. The result has units of radians.

        .. versionadded:: 3.2.0

        .. seealso::  `sin`, `arccos`, `arctan`, `arcsinh`

        :Parameters:

            {{inplace: `bool`, optional}}

        :Returns:

            `Data` or `None`

        **Examples**

        >>> print(d.array)
        [[0.5 0.7]
         [0.9 1.1]]
        >>> e = d.arcsin()
        >>> e.Units
        <Units: radians>
        >>> print(e.array)
        [[0.52359878 0.7753975 ]
         [1.11976951        nan]]

        >>> print(d.array)
        [1.2 1.0 0.8 0.6 --]
        >>> d.arcsin(inplace=True)
        >>> print(d.array)
        [nan 1.5707963267948966 0.9272952180016123 0.6435011087932844 --]
        >>> d.masked_invalid(inplace=True)
        >>> print(d.array)
        [-- 1.5707963267948966 0.9272952180016123 0.6435011087932844 --]

        """
        d = _inplace_enabled_define_and_cleanup(self)

        # Data.func is used instead of the Dask built-in in this case because
        # arcsin has a restricted domain therefore it is necessary to use our
        # custom logic implemented via the `preserve_invalid` keyword to func.
        d.func(
            np.arcsin,
            units=_units_radians,
            inplace=True,
            preserve_invalid=True,
        )

        return d

    @_inplace_enabled(default=False)
    def arcsinh(self, inplace=False):
        """Take the inverse hyperbolic sine of the data element-wise.

        Units are ignored in the calculation. The result has units of radians.

        .. versionadded:: 3.1.0

        .. seealso:: `sinh`, `arccosh`, `arctanh`, `arcsin`

        :Parameters:

            {{inplace: `bool`, optional}}

        :Returns:

            `Data` or `None`

        **Examples**

        >>> print(d.array)
        [[0.5 0.7]
         [0.9 1.1]]
        >>> e = d.arcsinh()
        >>> e.Units
        <Units: radians>
        >>> print(e.array)
        [[0.48121183 0.65266657]
         [0.80886694 0.95034693]]

        >>> print(d.array)
        [1.2 1.0 0.8 0.6 --]
        >>> d.arcsinh(inplace=True)
        >>> print(d.array)
        [1.015973134179692 0.881373587019543 0.732668256045411 0.5688248987322475
         --]

        """
        d = _inplace_enabled_define_and_cleanup(self)

        dx = d.to_dask_array()
        d._set_dask(da.arcsinh(dx))

        d.override_units(_units_radians, inplace=True)

        return d

    @_inplace_enabled(default=False)
    def arccos(self, inplace=False):
        """Take the trigonometric inverse cosine of the data element-
        wise.

        Units are ignored in the calculation. The result has units of radians.

        .. versionadded:: 3.2.0

        .. seealso:: `cos`, `arcsin`, `arctan`, `arccosh`

        :Parameters:

            {{inplace: `bool`, optional}}

        :Returns:

            `Data` or `None`

        **Examples**

        >>> print(d.array)
        [[0.5 0.7]
         [0.9 1.1]]
        >>> e = d.arccos()
        >>> e.Units
        <Units: radians>
        >>> print(e.array)
        [[1.04719755 0.79539883]
         [0.45102681        nan]]

        >>> print(d.array)
        [1.2 1.0 0.8 0.6 --]
        >>> d.arccos(inplace=True)
        >>> print(d.array)
        [nan 0.0 0.6435011087932843 0.9272952180016123 --]
        >>> d.masked_invalid(inplace=True)
        >>> print(d.array)
        [-- 0.0 0.6435011087932843 0.9272952180016123 --]

        """
        d = _inplace_enabled_define_and_cleanup(self)

        # Data.func is used instead of the Dask built-in in this case because
        # arccos has a restricted domain therefore it is necessary to use our
        # custom logic implemented via the `preserve_invalid` keyword to func.
        d.func(
            np.arccos,
            units=_units_radians,
            inplace=True,
            preserve_invalid=True,
        )

        return d

    @_inplace_enabled(default=False)
    def arccosh(self, inplace=False):
        """Take the inverse hyperbolic cosine of the data element-wise.

        Units are ignored in the calculation. The result has units of radians.

        .. versionadded:: 3.2.0

        .. seealso::  `cosh`, `arcsinh`, `arctanh`, `arccos`

        :Parameters:

            {{inplace: `bool`, optional}}

        :Returns:

            `Data` or `None`

        **Examples**

        >>> print(d.array)
        [[0.5 0.7]
         [0.9 1.1]]
        >>> e = d.arccosh()
        >>> e.Units
        <Units: radians>
        >>> print(e.array)
        [[       nan        nan]
         [       nan 0.44356825]]

        >>> print(d.array)
        [1.2 1.0 0.8 0.6 --]
        >>> d.arccosh(inplace=True)
        >>> print(d.array)
        [0.6223625037147786 0.0 nan nan --]
        >>> d.masked_invalid(inplace=True)
        >>> print(d.array)
        [0.6223625037147786 0.0 -- -- --]

        """
        d = _inplace_enabled_define_and_cleanup(self)

        # Data.func is used instead of the Dask built-in in this case because
        # arccosh has a restricted domain therefore it is necessary to use our
        # custom logic implemented via the `preserve_invalid` keyword to func.
        d.func(
            np.arccosh,
            units=_units_radians,
            inplace=True,
            preserve_invalid=True,
        )

        return d

    def all(self, axis=None, keepdims=True, split_every=None):
        """Test whether all data array elements evaluate to True.

        .. seealso:: `allclose`, `any`, `isclose`

        :Parameters:

            axis: (sequence of) `int`, optional
                Axis or axes along which a logical AND reduction is
                performed. The default (`None`) is to perform a
                logical AND over all the dimensions of the input
                array. *axis* may be negative, in which case it counts
                from the last to the first axis.

            {{collapse keepdims: `bool`, optional}}

            {{split_every: `int` or `dict`, optional}}

        :Returns:

            `Data`
                Whether or not all data array elements evaluate to True.

        **Examples**

        >>> d = cf.Data([[1, 2], [3, 4]])
        >>> d.all()
        <CF Data(1, 1): [[True]]>
        >>> d.all(keepdims=False)
        <CF Data(1, 1): True>
        >>> d.all(axis=0)
        <CF Data(1, 2): [[True, True]]>
        >>> d.all(axis=1)
        <CF Data(2, 1): [[True, True]]>
        >>> d.all(axis=())
        <CF Data(2, 2): [[True, ..., True]]>

        >>> d[0] = cf.masked
        >>> d[1, 0] = 0
        >>> print(d.array)
        [[-- --]
         [0 4]]
        >>> d.all(axis=0)
        <CF Data(1, 2): [[False, True]]>
        >>> d.all(axis=1)
        <CF Data(2, 1): [[--, False]]>

        >>> d[...] = cf.masked
        >>> d.all()
        <CF Data(1, 1): [[--]]>
        >>> bool(d.all())
        True
        >>> bool(d.all(keepdims=False))
        False

        """
        d = self.copy(array=False)
        dx = self.to_dask_array()
        dx = da.all(dx, axis=axis, keepdims=keepdims, split_every=split_every)
        d._set_dask(dx)
        d.hardmask = _DEFAULT_HARDMASK
        d.override_units(_units_None, inplace=True)
        return d

    def allclose(self, y, rtol=None, atol=None):
        """Whether an array is element-wise equal within a tolerance.

        Return True if the data is broadcastable to array *y* and
        element-wise equal within a tolerance.

        {{equals tolerance}}

        .. seealso:: `all`, `any`, `isclose`

        :Parameters:

            y: data_like
                The data to compare.

            {{rtol: number, optional}}

            {{atol: number, optional}}

        :Returns:

            `Data`
                A scalar boolean array that is `True` if the two arrays
                are equal within the given tolerance, or `False`
                otherwise.

        **Examples**

        >>> d = cf.Data([1000, 2500], 'metre')
        >>> e = cf.Data([1, 2.5], 'km')
        >>> bool(d.allclose(e))
        True

        >>> d = cf.Data(['ab', 'cdef'])
        >>> bool(d.allclose([[['ab', 'cdef']]]))
        True

        >>> d = cf.Data([[1000, 2500], [1000, 2500]], 'metre')
        >>> e = cf.Data([1, 2.5], 'km')
        >>> bool(d.allclose(e))
        True

        >>> d = cf.Data([1, 1, 1], 's')
        >>> bool(d.allclose(1))
        True

        """
        return self.isclose(y, rtol=rtol, atol=atol).all()

    def any(self, axis=None, keepdims=True, split_every=None):
        """Test whether any data array elements evaluate to True.

        .. seealso:: `all`, `allclose`, `isclose`

        :Parameters:

            axis: (sequence of) `int`, optional
                Axis or axes along which a logical OR reduction is
                performed. The default (`None`) is to perform a
                logical OR over all the dimensions of the input
                array. *axis* may be negative, in which case it counts
                from the last to the first axis.

            {{collapse keepdims: `bool`, optional}}

            {{split_every: `int` or `dict`, optional}}

        :Returns:

            `Data`
                Whether or any data array elements evaluate to True.

        **Examples**

        >>> d = cf.Data([[0, 2], [0, 4]])
        >>> d.any()
        <CF Data(1, 1): [[True]]>
        >>> d.any(keepdims=False)
        <CF Data(1, 1): True>
        >>> d.any(axis=0)
        <CF Data(1, 2): [[False, True]]>
        >>> d.any(axis=1)
        <CF Data(2, 1): [[True, True]]>
        >>> d.any(axis=())
        <CF Data(2, 2): [[False, ..., True]]>

        >>> d[0] = cf.masked
        >>> print(d.array)
        [[-- --]
         [0 4]]
        >>> d.any(axis=0)
        <CF Data(1, 2): [[False, True]]>
        >>> d.any(axis=1)
        <CF Data(2, 1): [[--, True]]>

        >>> d[...] = cf.masked
        >>> d.any()
        <CF Data(1, 1): [[--]]>
        >>> bool(d.any())
        False
        >>> bool(d.any(keepdims=False))
        False

        """
        d = self.copy(array=False)
        dx = self.to_dask_array()
        dx = da.any(dx, axis=axis, keepdims=keepdims, split_every=split_every)
        d._set_dask(dx)
        d.hardmask = _DEFAULT_HARDMASK
        d.override_units(_units_None, inplace=True)
        return d

    @_inplace_enabled(default=False)
    def apply_masking(
        self,
        fill_values=None,
        valid_min=None,
        valid_max=None,
        valid_range=None,
        inplace=False,
    ):
        """Apply masking.

        Masking is applied according to the values of the keyword
        parameters.

        Elements that are already masked remain so.

        .. versionadded:: 3.4.0

        .. seealso:: `get_fill_value`, `hardmask`, `mask`, `where`

        :Parameters:

            fill_values: `bool` or sequence of scalars, optional
                Specify values that will be set to missing data. Data
                elements exactly equal to any of the values are set to
                missing data.

                If True then the value returned by the
                `get_fill_value` method, if such a value exists, is
                used.

                Zero or more values may be provided in a sequence of
                scalars.

                *Parameter example:*
                  Specify a fill value of 999: ``fill_values=[999]``

                *Parameter example:*
                  Specify fill values of 999 and -1.0e30:
                  ``fill_values=[999, -1.0e30]``

                *Parameter example:*
                  Use the fill value already set for the data:
                  ``fill_values=True``

                *Parameter example:*
                  Use no fill values: ``fill_values=False`` or
                  ``fill_value=[]``

            valid_min: number, optional
                A scalar specifying the minimum valid value. Data
                elements strictly less than this number will be set to
                missing data.

            valid_max: number, optional
                A scalar specifying the maximum valid value. Data
                elements strictly greater than this number will be set
                to missing data.

            valid_range: (number, number), optional
                A vector of two numbers specifying the minimum and
                maximum valid values, equivalent to specifying values
                for both *valid_min* and *valid_max* parameters. The
                *valid_range* parameter must not be set if either
                *valid_min* or *valid_max* is defined.

                *Parameter example:*
                  ``valid_range=[-999, 10000]`` is equivalent to setting
                  ``valid_min=-999, valid_max=10000``

            {{inplace: `bool`, optional}}

        :Returns:

            `Data` or `None`
                The data with masked values. If the operation was in-place
                then `None` is returned.

        **Examples**

        >>> import numpy
        >>> d = cf.Data(numpy.arange(12).reshape(3, 4), 'm')
        >>> d[1, 1] = cf.masked
        >>> print(d.array)
        [[0 1 2 3]
         [4 -- 6 7]
         [8 9 10 11]]
        >>> print(d.apply_masking().array)
        [[0 1 2 3]
         [4 -- 6 7]
         [8 9 10 11]]
        >>> print(d.apply_masking(fill_values=[0]).array)
        [[-- 1 2 3]
         [4 -- 6 7]
         [8 9 10 11]]
        >>> print(d.apply_masking(fill_values=[0, 11]).array)
        [[-- 1 2 3]
         [4 -- 6 7]
         [8 9 10 --]]
        >>> print(d.apply_masking(valid_min=3).array)
        [[-- -- -- 3]
         [4 -- 6 7]
         [8 9 10 11]]
        >>> print(d.apply_masking(valid_max=6).array)
        [[0 1 2 3]
         [4 -- 6 --]
         [-- -- -- --]]
        >>> print(d.apply_masking(valid_range=[2, 8]).array)
        [[-- -- 2 3]
         [4 -- 6 7]
         [8 -- -- --]]
        >>> d.set_fill_value(7)
        >>> print(d.apply_masking(fill_values=True).array)
        [[0 1 2 3]
         [4 -- 6 --]
         [8 9 10 11]]
        >>> print(d.apply_masking(fill_values=True,
        ...                       valid_range=[2, 8]).array)
        [[-- -- 2 3]
         [4 -- 6 --]
         [8 -- -- --]]

        """
        # Parse valid_range
        if valid_range is not None:
            if valid_min is not None or valid_max is not None:
                raise ValueError(
                    "Can't set 'valid_range' parameter with either the "
                    "'valid_min' nor 'valid_max' parameters"
                )

            try:
                if len(valid_range) != 2:
                    raise ValueError(
                        "'valid_range' parameter must be a vector of "
                        "two elements"
                    )
            except TypeError:
                raise ValueError(
                    "'valid_range' parameter must be a vector of "
                    "two elements"
                )

            valid_min, valid_max = valid_range

        # Parse fill_values
        if fill_values is None:
            fill_values = False

        if isinstance(fill_values, bool):
            if fill_values:
                fill_value = self.get_fill_value(None)
                if fill_value is not None:
                    fill_values = (fill_value,)
                else:
                    fill_values = ()
            else:
                fill_values = ()
        else:
            try:
                iter(fill_values)
            except TypeError:
                raise TypeError(
                    "'fill_values' parameter must be a sequence or "
                    f"of type bool. Got type {type(fill_values)}"
                )
            else:
                if isinstance(fill_values, str):
                    raise TypeError(
                        "'fill_values' parameter must be a sequence or "
                        f"of type bool. Got type {type(fill_values)}"
                    )

        d = _inplace_enabled_define_and_cleanup(self)

        dx = self.to_dask_array()

        mask = None
        if fill_values:
            mask = dx == fill_values[0]

            for fill_value in fill_values[1:]:
                mask |= dx == fill_value

        if valid_min is not None:
            if mask is None:
                mask = dx < valid_min
            else:
                mask |= dx < valid_min

        if valid_max is not None:
            if mask is None:
                mask = dx > valid_max
            else:
                mask |= dx > valid_max

        if mask is not None:
            dx = da.ma.masked_where(mask, dx)

        d._set_dask(dx)

        return d

    def argmax(self, axis=None, unravel=False):
        """Return the indices of the maximum values along an axis.

        If no axis is specified then the returned index locates the
        maximum of the whole data.

        In case of multiple occurrences of the maximum values, the
        indices corresponding to the first occurrence are returned.

        **Performance**

        If the data index is returned as a `tuple` (see the *unravel*
        parameter) then all delayed operations are computed.

        :Parameters:

            axis: `int`, optional
                The specified axis over which to locate the maximum
                values. By default the maximum over the flattened data
                is located.

            unravel: `bool`, optional
                If True then when locating the maximum over the whole
                data, return the location as an index for each axis as
                a `tuple`. By default an index to the flattened array
                is returned in this case. Ignored if locating the
                maxima over a subset of the axes.

        :Returns:

            `Data` or `tuple`
                The location of the maximum, or maxima.

        **Examples**

        >>> d = cf.Data(np.arange(6).reshape(2, 3))
        >>> print(d.array)
        [[0 1 2]
         [3 4 5]]
        >>> a = d.argmax()
        >>> a
        <CF Data(): 5>
        >>> a.array
        5

        >>> index = d.argmax(unravel=True)
        >>> index
        (1, 2)
        >>> d[index]
        <CF Data(1, 1): [[5]]>

        >>> d.argmax(axis=0)
        <CF Data(3): [1, 1, 1]>
        >>> d.argmax(axis=1)
        <CF Data(2): [2, 2]>

        Only the location of the first occurrence is returned:

        >>> d = cf.Data([0, 4, 2, 3, 4])
        >>> d.argmax()
        <CF Data(): 1>

        >>> d = cf.Data(np.arange(6).reshape(2, 3))
        >>> d[1, 1] = 5
        >>> print(d.array)
        [[0 1 2]
         [3 5 5]]
        >>> d.argmax(1)
        <CF Data(2): [2, 1]>

        """
        dx = self.to_dask_array()
        a = dx.argmax(axis=axis)

        if unravel and (axis is None or self.ndim <= 1):
            # Return a multidimensional index tuple
            return tuple(np.array(da.unravel_index(a, self.shape)))

        return type(self)(a)

    def get_data(self, default=ValueError(), _units=None, _fill_value=None):
        """Returns the data.

        .. versionadded:: 3.0.0

        :Returns:

                `Data`

        """
        return self

    def get_filenames(self):
        """The names of files containing parts of the data array.

        Returns the names of any files that are required to deliver
        the computed data array. This list may contain fewer names
        than the collection of file names that defined the data when
        it was first instantiated, as could be the case after the data
        has been subspaced.

        **Implementation**

        A `dask` chunk that contributes to the computed array is
        assumed to reference data within a file if that chunk's array
        object has a callable `get_filename` method, the output of
        which is added to the returned `set`.

        :Returns:

            `set`
                The file names. If no files are required to compute
                the data then an empty `set` is returned.

        **Examples**

        >>> d = cf.Data.full((5, 8), 1, chunks=4)
        >>> d.get_filenames()
        set()

        >>> f = cf.example_field(0)
        >>> cf.write(f, "file_A.nc")
        >>> cf.write(f, "file_B.nc")

        >>> a = cf.read("file_A.nc", chunks=4)[0].data
        >>> a += 999
        >>> b = cf.read("file_B.nc", chunks=4)[0].data
        >>> c = cf.Data(b.array, units=b.Units, chunks=4)
        >>> print(a.shape, b.shape, c.shape)
        (5, 8) (5, 8) (5, 8)
        >>> d = cf.Data.concatenate([a, a.copy(), b, c], axis=1)
        >>> print(d.shape)
        (5, 32)

        >>> d.get_filenames()
        {'file_A.nc', 'file_B.nc'}
        >>> d[:, 2:7].get_filenames()
        {'file_A.nc'}
        >>> d[:, 2:14].get_filenames()
        {'file_A.nc', 'file_B.nc'}
        >>> d[:, 2:20].get_filenames()
        {'file_A.nc', 'file_B.nc'}
        >>> d[:, 2:30].get_filenames()
        {'file_A.nc', 'file_B.nc'}
        >>> d[:, 29:30].get_filenames()
        set()
        >>> d[2, 3] = -99
        >>> d[2, 3].get_filenames()
        {'file_A.nc'}

        """
        from dask.base import collections_to_dsk

        out = set()
        dsk = collections_to_dsk((self.to_dask_array(),), optimize_graph=True)
        for a in dsk.values():
            try:
                out.add(a.get_filename())
            except AttributeError:
                pass

        return out

    def get_units(self, default=ValueError()):
        """Return the units.

        .. seealso:: `del_units`, `set_units`

        :Parameters:

            default: optional
                Return the value of the *default* parameter if the units
                have not been set. If set to an `Exception` instance then
                it will be raised instead.

        :Returns:

                The units.

        **Examples**

        >>> d.set_units('metres')
        >>> d.get_units()
        'metres'
        >>> d.del_units()
        >>> d.get_units()
        ValueError: Can't get non-existent units
        >>> print(d.get_units(None))
        None

        """
        try:
            return self.Units.units
        except AttributeError:
            return super().get_units(default=default)

    def get_calendar(self, default=ValueError()):
        """Return the calendar.

        .. seealso:: `del_calendar`, `set_calendar`

        :Parameters:

            default: optional
                Return the value of the *default* parameter if the
                calendar has not been set. If set to an `Exception`
                instance then it will be raised instead.

        :Returns:

                The calendar.

        **Examples**

        >>> d.set_calendar('julian')
        >>> d.get_calendar
        'metres'
        >>> d.del_calendar()
        >>> d.get_calendar()
        ValueError: Can't get non-existent calendar
        >>> print(d.get_calendar(None))
        None

        """
        try:
            return self.Units.calendar
        except (AttributeError, KeyError):
            return super().get_calendar(default=default)

    def set_calendar(self, calendar):
        """Set the calendar.

        .. seealso:: `override_calendar`, `override_units`,
                     `del_calendar`, `get_calendar`

        :Parameters:

            value: `str`
                The new calendar.

        :Returns:

            `None`

        **Examples**

        >>> d.set_calendar('none')
        >>> d.get_calendar
        'none'
        >>> d.del_calendar()
        >>> d.get_calendar()
        ValueError: Can't get non-existent calendar
        >>> print(d.get_calendar(None))
        None

        """
        self.Units = Units(self.get_units(default=None), calendar)

    def set_units(self, value):
        """Set the units.

        .. seealso:: `override_units`, `del_units`, `get_units`,
                     `has_units`, `Units`

        :Parameters:

            value: `str`
                The new units.

        :Returns:

            `None`

        **Examples**

        >>> d.set_units('watt')
        >>> d.get_units()
        'watt'
        >>> d.del_units()
        >>> d.get_units()
        ValueError: Can't get non-existent units
        >>> print(d.get_units(None))
        None

        """
        self.Units = Units(value, self.get_calendar(default=None))

    @_inplace_enabled(default=False)
    @_deprecated_kwarg_check("i", version="3.0.0", removed_at="4.0.0")
    def max(
        self,
        axes=None,
        squeeze=False,
        mtol=1,
        split_every=None,
        inplace=False,
        i=False,
    ):
        """Calculate maximum values.

        Calculates the maximum value or the maximum values along axes.

        See
        https://ncas-cms.github.io/cf-python/analysis.html#collapse-methods
        for mathematical definitions.

         ..seealso:: `sample_size`, `maximum_absolute_value`, `min`

        :Parameters:

            {{collapse axes: (sequence of) `int`, optional}}

            {{collapse squeeze: `bool`, optional}}

            {{mtol: number, optional}}

            {{split_every: `int` or `dict`, optional}}

                .. versionadded:: TODODASKVER

            {{inplace: `bool`, optional}}

            {{i: deprecated at version 3.0.0}}

        :Returns:

            `Data` or `None`
                The collapsed data, or `None` if the operation was
                in-place.

        **Examples**

        >>> a = np.ma.arange(12).reshape(4, 3)
        >>> d = cf.Data(a, 'K')
        >>> d[1, 1] = cf.masked
        >>> print(d.array)
        [[0 1 2]
         [3 -- 5]
         [6 7 8]
         [9 10 11]]
        >>> d.max()
        <CF Data(1, 1): [[11]] K>

        """
        d = _inplace_enabled_define_and_cleanup(self)
        d, _ = _collapse(
            Collapse.max,
            d,
            axis=axes,
            keepdims=not squeeze,
            split_every=split_every,
            mtol=mtol,
        )

        return d

    @_inplace_enabled(default=False)
    def maximum_absolute_value(
        self, axes=None, squeeze=False, mtol=1, split_every=None, inplace=False
    ):
        """Calculate maximum absolute values.

        Calculates the maximum absolute value or the maximum absolute
        values along axes.

        See
        https://ncas-cms.github.io/cf-python/analysis.html#collapse-methods
        for mathematical definitions.

         ..seealso:: `sample_size`, `max`, `minimum_absolute_value`

        :Parameters:

            {{collapse axes: (sequence of) `int`, optional}}

            {{collapse squeeze: `bool`, optional}}

            {{mtol: number, optional}}

            {{split_every: `int` or `dict`, optional}}

                .. versionadded:: TODODASKVER

            {{inplace: `bool`, optional}}

            {{i: deprecated at version 3.0.0}}

        :Returns:

            `Data` or `None`
                The collapsed data, or `None` if the operation was
                in-place.

        **Examples**

        >>> a = np.ma.arange(12).reshape(4, 3)
        >>> d = cf.Data(a, 'K')
        >>> d[1, 1] = cf.masked
        >>> print(d.array)
        [[-99 1 2]
         [3 -- 5]
         [6 7 8]
         [9 10 11]]
        >>> d.maximum_absolute_value()
        <CF Data(1, 1): [[99]] K>

        """
        d = _inplace_enabled_define_and_cleanup(self)
        d, _ = _collapse(
            Collapse.max_abs,
            d,
            axis=axes,
            keepdims=not squeeze,
            split_every=split_every,
            mtol=mtol,
        )
        return d

    @_inplace_enabled(default=False)
    @_deprecated_kwarg_check("i", version="3.0.0", removed_at="4.0.0")
    def min(
        self,
        axes=None,
        squeeze=False,
        mtol=1,
        split_every=None,
        inplace=False,
        i=False,
        _preserve_partitions=False,
    ):
        """Calculate minimum values.

        Calculates the minimum value or the minimum values along axes.

        See
        https://ncas-cms.github.io/cf-python/analysis.html#collapse-methods
        for mathematical definitions.

         ..seealso:: `sample_size`, `max`, `minimum_absolute_value`

        :Parameters:

            {{collapse axes: (sequence of) `int`, optional}}

            {{collapse squeeze: `bool`, optional}}

            {{mtol: number, optional}}

            {{split_every: `int` or `dict`, optional}}

                .. versionadded:: TODODASKVER

            {{inplace: `bool`, optional}}

            {{i: deprecated at version 3.0.0}}

        :Returns:

            `Data` or `None`
                The collapsed data, or `None` if the operation was
                in-place.

        **Examples**

        >>> a = np.ma.arange(12).reshape(4, 3)
        >>> d = cf.Data(a, 'K')
        >>> d[1, 1] = cf.masked
        >>> print(d.array)
        [[0 1 2]
         [3 -- 5]
         [6 7 8]
         [9 10 11]]
        >>> d.min()
        <CF Data(1, 1): [[0]] K>

        """
        d = _inplace_enabled_define_and_cleanup(self)
        d, _ = _collapse(
            Collapse.min,
            d,
            axis=axes,
            keepdims=not squeeze,
            split_every=split_every,
            mtol=mtol,
        )
        return d

    @_inplace_enabled(default=False)
    def minimum_absolute_value(
        self, axes=None, squeeze=False, mtol=1, split_every=None, inplace=False
    ):
        """Calculate minimum absolute values.

        Calculates the minimum absolute value or the minimum absolute
        values along axes.

        See
        https://ncas-cms.github.io/cf-python/analysis.html#collapse-methods
        for mathematical definitions.

         ..seealso:: `sample_size`, `maximum_absolute_value`, `min`

        :Parameters:

            {{collapse axes: (sequence of) `int`, optional}}

            {{collapse squeeze: `bool`, optional}}

            {{mtol: number, optional}}

            {{split_every: `int` or `dict`, optional}}

                .. versionadded:: TODODASKVER

            {{inplace: `bool`, optional}}

            {{i: deprecated at version 3.0.0}}

        :Returns:

            `Data` or `None`
                The collapsed data, or `None` if the operation was
                in-place.

        **Examples**

        >>> a = np.ma.arange(12).reshape(4, 3)
        >>> d = cf.Data(a, 'K')
        >>> d[0, 0] = -99
        >>> d[1, 1] = cf.masked
        >>> print(d.array)
        [[-99 1 2]
         [3 -- 5]
         [6 7 8]
         [9 10 11]]
        >>> d.minimum_absolute_value()
        <CF Data(1, 1): [[1]] K>

        """
        d = _inplace_enabled_define_and_cleanup(self)
        d, _ = _collapse(
            Collapse.min_abs,
            d,
            axis=axes,
            keepdims=not squeeze,
            split_every=split_every,
            mtol=mtol,
        )
        return d

    @_inplace_enabled(default=False)
    @_deprecated_kwarg_check("i", version="3.0.0", removed_at="4.0.0")
    def mean(
        self,
        axes=None,
        weights=None,
        squeeze=False,
        mtol=1,
        split_every=None,
        inplace=False,
        i=False,
    ):
        """Calculate mean values.

        Calculates the mean value or the mean values along axes.

        See
        https://ncas-cms.github.io/cf-python/analysis.html#collapse-methods
        for mathematical definitions.

         ..seealso:: `sample_size`, `mean_abslute_value`, `sd`, `sum`

        :Parameters:

            {{collapse axes: (sequence of) `int`, optional}}

            {{weights: data_like, `dict`, or `None`, optional}}

            {{collapse squeeze: `bool`, optional}}

            {{mtol: number, optional}}

            {{split_every: `int` or `dict`, optional}}

                .. versionadded:: TODODASKVER

            {{inplace: `bool`, optional}}

            {{i: deprecated at version 3.0.0}}

        :Returns:

            `Data` or `None`
                The collapsed data, or `None` if the operation was
                in-place.

        **Examples**

        >>> a = np.ma.arange(12).reshape(4, 3)
        >>> d = cf.Data(a, 'K')
        >>> d[1, 1] = cf.masked
        >>> print(d.array)
        [[0 1 2]
         [3 -- 5]
         [6 7 8]
         [9 10 11]]
        >>> d.mean()
        <CF Data(1, 1): [[5.636363636363637]] K>

        >>> w = np.linspace(1, 2, 3)
        >>> print(w)
        [1.  1.5 2. ]
        >>> d.mean(weights=w)
        <CF Data(1, 1): [[5.878787878787879]] K>

        """
        d = _inplace_enabled_define_and_cleanup(self)
        d, _ = _collapse(
            Collapse.mean,
            d,
            axis=axes,
            weights=weights,
            keepdims=not squeeze,
            split_every=split_every,
            mtol=mtol,
        )
        return d

    @_inplace_enabled(default=False)
    def mean_absolute_value(
        self,
        axes=None,
        squeeze=False,
        mtol=1,
        weights=None,
        split_every=None,
        inplace=False,
    ):
        """Calculate mean absolute values.

        Calculates the mean absolute value or the mean absolute values
        along axes.

        See
        https://ncas-cms.github.io/cf-python/analysis.html#collapse-methods
        for mathematical definitions.

         ..seealso:: `sample_size`, `mean`, `sd`, `sum`

        :Parameters:

            {{collapse axes: (sequence of) `int`, optional}}

            {{weights: data_like, `dict`, or `None`, optional}}

            {{collapse squeeze: `bool`, optional}}

            {{mtol: number, optional}}

            {{split_every: `int` or `dict`, optional}}

                .. versionadded:: TODODASKVER

            {{inplace: `bool`, optional}}

        :Returns:

            `Data` or `None`
                The collapsed data, or `None` if the operation was
                in-place.

        **Examples**

        >>> a = np.ma.arange(12).reshape(4, 3)
        >>> d = cf.Data(a, 'K')
        >>> d[0, 0] = -99
        >>> d[1, 1] = cf.masked
        >>> print(d.array)
        [[-99 1 2]
         [3 -- 5]
         [6 7 8]
         [9 10 11]]
        >>> d.mean_absolute_value()
        <CF Data(1, 1): [[14.636363636363637]] K>

        >>> w = np.linspace(1, 2, 3)
        >>> print(w)
        [1.  1.5 2. ]
        >>> d.mean_absolute_value(weights=w)
        <CF Data(1, 1): [[11.878787878787879]] K>

        """
        d = _inplace_enabled_define_and_cleanup(self)
        d, _ = _collapse(
            Collapse.mean_abs,
            d,
            axis=axes,
            weights=weights,
            keepdims=not squeeze,
            split_every=split_every,
            mtol=mtol,
        )
        return d

    @_inplace_enabled(default=False)
    def integral(
        self,
        axes=None,
        squeeze=False,
        mtol=1,
        weights=None,
        split_every=None,
        inplace=False,
        _preserve_partitions=False,
    ):
        """Calculate summed values.

        Calculates the sum value or the sum values along axes.

        See
        https://ncas-cms.github.io/cf-python/analysis.html#collapse-methods
        for mathematical definitions.

         ..seealso:: `sample_size`, `mean`, `sd`, `sum`

        :Parameters:

            {{collapse axes: (sequence of) `int`, optional}}

            {{weights: data_like, `dict`, or `None`, optional}}

            {{collapse squeeze: `bool`, optional}}

            {{mtol: number, optional}}

            {{split_every: `int` or `dict`, optional}}

                .. versionadded:: TODODASKVER

            {{inplace: `bool`, optional}}

            {{i: deprecated at version 3.0.0}}

        :Returns:

            `Data` or `None`
                The collapsed data, or `None` if the operation was
                in-place.

        **Examples**

        >>> a = np.ma.arange(12).reshape(4, 3)
        >>> d = cf.Data(a, 'K')
        >>> d[1, 1] = cf.masked
        >>> print(d.array)
        [[0 1 2]
         [3 -- 5]
         [6 7 8]
         [9 10 11]]
        >>> d.integral()
        <CF Data(1, 1): [[62]] K>

        >>> w = np.linspace(1, 2, 3)
        >>> print(w)
        [1.  1.5 2. ]
        >>> d.integral(weights=w)
        <CF Data(1, 1): [[97.0]] K>

        >>> d.integral(weights=cf.Data(w, 'm'))
        <CF Data(1, 1): [[97.0]] m.K>

        """
        d = _inplace_enabled_define_and_cleanup(self)
        d, weights = _collapse(
            Collapse.sum,
            d,
            axis=axes,
            weights=weights,
            keepdims=not squeeze,
            split_every=split_every,
            mtol=mtol,
        )

        new_units = None
        if weights is not None:
            weights_units = getattr(weights, "Units", None)
            if weights_units:
                units = self.Units
                if units:
                    new_units = units * weights_units
                else:
                    new_units = weights_units

        if new_units is not None:
            d.override_units(new_units, inplace=True)

        return d

    @_inplace_enabled(default=False)
    @_deprecated_kwarg_check("i", version="3.0.0", removed_at="4.0.0")
    def sample_size(
        self,
        axes=None,
        squeeze=False,
        mtol=1,
        split_every=None,
        inplace=False,
        i=False,
    ):
        """Calculate sample size values.

        The sample size is the number of non-missing values.

        Calculates the sample size value or the sample size values
        along axes.

        .. seealso:: `sum_of_weights`

        :Parameters:

            {{collapse axes: (sequence of) `int`, optional}}

            {{collapse squeeze: `bool`, optional}}

            {{mtol: number, optional}}

            {{split_every: `int` or `dict`, optional}}

                .. versionadded:: TODODASKVER

            {{inplace: `bool`, optional}}

            {{i: deprecated at version 3.0.0}}

        :Returns:

            `Data` or `None`
                The collapsed data, or `None` if the operation was
                in-place.

        **Examples**

        >>> a = np.ma.arange(12).reshape(4, 3)
        >>> d = cf.Data(a, 'K')
        >>> d[1, 1] = cf.masked
        >>> print(d.array)
        [[0 1 2]
         [3 -- 5]
         [6 7 8]
         [9 10 11]]
        >>> d.sample_size()
        <CF Data(1, 1): [[11]]>

        """
        d = _inplace_enabled_define_and_cleanup(self)
        d, _ = _collapse(
            Collapse.sample_size,
            d,
            axis=axes,
            keepdims=not squeeze,
            split_every=split_every,
            mtol=mtol,
        )
        d.override_units(_units_None, inplace=True)

        return d

    @property
    def binary_mask(self):
        """A binary (0 and 1) mask of the data array.

        The binary mask's data array comprises dimensionless 32-bit
        integers and has 0 where the data array has missing data and 1
        otherwise.

        .. seealso:: `mask`

        :Returns:

            `Data`
                The binary mask.

        **Examples**

        >>> d = cf.Data([[0, 1, 2, 3]], 'm')
        >>> m = d.binary_mask
        >>> m
        <CF Data(1, 4): [[0, ..., 0]] 1>
        >>> print(m.array)
        [[0 0 0 0]]
        >>> d[0, 1] = cf.masked
        >>> print(d.binary_mask.array)
        [[0 1 0 0]]

        """
        m = self.mask
        m.dtype = "int32"
        m.override_units(_units_1, inplace=True)
        return m

    @_deprecated_kwarg_check("i", version="3.0.0", removed_at="4.0.0")
    @_inplace_enabled(default=False)
    def clip(self, a_min, a_max, units=None, inplace=False, i=False):
        """Clip (limit) the values in the data array in place.

        Given an interval, values outside the interval are clipped to
        the interval edges. For example, if an interval of [0, 1] is
        specified then values smaller than 0 become 0 and values
        larger than 1 become 1.

        :Parameters:

            a_min: number
                Minimum value. If `None`, clipping is not performed on
                lower interval edge. Not more than one of `a_min` and
                `a_max` may be `None`.

            a_max: number
                Maximum value. If `None`, clipping is not performed on
                upper interval edge. Not more than one of `a_min` and
                `a_max` may be `None`.

            units: `str` or `Units`
                Specify the units of *a_min* and *a_max*. By default the
                same units as the data are assumed.

            {{inplace: `bool`, optional}}

            {{i: deprecated at version 3.0.0}}

        :Returns:

            `Data` or `None`
                The clipped data. If the operation was in-place then
                `None` is returned.


        **Examples**

        >>> d = cf.Data(np.arange(12).reshape(3, 4), 'm')
        >>> print(d.array)
        [[ 0  1  2  3]
         [ 4  5  6  7]
         [ 8  9 10 11]]
        >>> print(d.clip(2, 10).array)
        [[ 2  2  2  3]
         [ 4  5  6  7]
         [ 8  9 10 10]]
        >>> print(d.clip(0.003, 0.009, 'km').array)
        [[3. 3. 3. 3.]
         [4. 5. 6. 7.]
         [8. 9. 9. 9.]]

        """
        if units is not None:
            # Convert the limits to the same units as the data array
            units = Units(units)
            self_units = self.Units
            if self_units != units:
                a_min = Units.conform(np.asanyarray(a_min), units, self_units)
                a_max = Units.conform(np.asanyarray(a_max), units, self_units)

        d = _inplace_enabled_define_and_cleanup(self)
        dx = self.to_dask_array()
        dx = da.clip(dx, a_min, a_max)
        d._set_dask(dx)
        return d

    @classmethod
    def asdata(cls, d, dtype=None, copy=False):
        """Convert the input to a `Data` object.

        If the input *d* has the Data interface (i.e. it has a
        `__data__` method), then the output of this method is used as
        the returned `Data` object. Otherwise, `Data(d)` is returned.

        :Parameters:

            d: data-like
                Input data in any form that can be converted to a
                `Data` object. This includes `Data` and `Field`
                objects, and objects with the Data interface, numpy
                arrays and any object which may be converted to a
                numpy array.

           dtype: data-type, optional
                By default, the data-type is inferred from the input data.

           copy: `bool`, optional
                If True and *d* has the Data interface, then a copy of
                `d.__data__()` is returned.

        :Returns:

            `Data`
                `Data` interpretation of *d*. No copy is performed on the
                input if it is already a `Data` object with matching dtype
                and *copy* is False.

        **Examples**

        >>> d = cf.Data([1, 2])
        >>> cf.Data.asdata(d) is d
        True
        >>> d.asdata(d) is d
        True

        >>> cf.Data.asdata([1, 2])
        <CF Data: [1, 2]>

        >>> cf.Data.asdata(numpy.array([1, 2]))
        <CF Data: [1, 2]>

        """
        data = getattr(d, "__data__", None)
        if data is None:
            # d does not have a Data interface
            data = cls(d)
            if dtype is not None:
                data.dtype = dtype

            return data

        # d does have a Data interface
        data = data()
        if copy:
            data = data.copy()
            if dtype is not None and np.dtype(dtype) != data.dtype:
                data.dtype = dtype
        elif dtype is not None and np.dtype(dtype) != data.dtype:
            data = data.copy()
            data.dtype = dtype

        return data

    @_inplace_enabled(default=False)
    def compressed(self, inplace=False):
        """Return all non-masked values in a one dimensional data array.

        Not to be confused with compression by convention (see the
        `uncompress` method).

        .. versionadded:: 3.2.0

        .. seealso:: `flatten`

        :Parameters:

            {{inplace: `bool`, optional}}

        :Returns:

            `Data` or `None`
                The non-masked values, or `None` if the operation was
                in-place.

        **Examples**

        >>> d = cf.Data(numpy.arange(12).reshape(3, 4), 'm')
        >>> print(d.array)
        [[ 0  1  2  3]
         [ 4  5  6  7]
         [ 8  9 10 11]]
        >>> print(d.compressed().array)
        [ 0  1  2  3  4  5  6  7  8  9 10 11]
        >>> d[1, 1] = cf.masked
        >>> d[2, 3] = cf.masked
        >>> print(d.array)
        [[0  1  2  3]
         [4 --  6  7]
         [8  9 10 --]]
        >>> print(d.compressed().array)
        [ 0  1  2  3  4  6  7  8  9 10]

        >>> d = cf.Data(9)
        >>> print(d.compressed().array)
        [9]

        """
        d = _inplace_enabled_define_and_cleanup(self)

        dx = d.to_dask_array()
        dx = da.blockwise(
            np.ma.compressed,
            "i",
            dx.ravel(),
            "i",
            adjust_chunks={"i": lambda n: np.nan},
            dtype=dx.dtype,
            meta=np.array((), dtype=dx.dtype),
        )

        d._set_dask(dx)
        return d

    @_deprecated_kwarg_check("i", version="3.0.0", removed_at="4.0.0")
    @_inplace_enabled(default=False)
    def cos(self, inplace=False, i=False):
        """Take the trigonometric cosine of the data element-wise.

        Units are accounted for in the calculation. If the units are not
        equivalent to radians (such as Kelvin) then they are treated as if
        they were radians. For example, the cosine of 90 degrees_east
        is 0.0, as is the cosine of 1.57079632 kg m-2.

        The output units are changed to '1' (nondimensional).

        .. seealso:: `arccos`, `sin`, `tan`, `cosh`

        :Parameters:

            {{inplace: `bool`, optional}}

            {{i: deprecated at version 3.0.0}}

        :Returns:

            `Data` or `None`

        **Examples**

        >>> d.Units
        <Units: degrees_east>
        >>> print(d.array)
        [[-90 0 90 --]]
        >>> e = d.cos()
        >>> e.Units
        <Units: 1>
        >>> print(e.array)
        [[0.0 1.0 0.0 --]]

        >>> d.Units
        <Units: m s-1>
        >>> print(d.array)
        [[1 2 3 --]]
        >>> d.cos(inplace=True)
        >>> d.Units
        <Units: 1>
        >>> print(d.array)
        [[0.540302305868 -0.416146836547 -0.9899924966 --]]

        """
        d = _inplace_enabled_define_and_cleanup(self)

        if d.Units.equivalent(_units_radians):
            d.Units = _units_radians

        dx = d.to_dask_array()
        d._set_dask(da.cos(dx))

        d.override_units(_units_1, inplace=True)

        return d

    def count(self, axis=None, keepdims=True, split_every=None):
        """Count the non-masked elements of the data.

        .. seealso:: `count_masked`

        :Parameters:

            axis: (sequence of) `int`, optional
                Axis or axes along which the count is performed. The
                default (`None`) performs the count over all the
                dimensions of the input array. *axis* may be negative,
                in which case it counts from the last to the first
                axis.

            {{collapse keepdims: `bool`, optional}}

            {{split_every: `int` or `dict`, optional}}

        :Returns:

            `Data`
                The count of non-missing elements.

        **Examples**

        >>> d = cf.Data(numpy.arange(12).reshape(3, 4))
        >>> print(d.array)
        [[ 0  1  2  3]
         [ 4  5  6  7]
         [ 8  9 10 11]]
        >>> d.count()
        <CF Data(1, 1): [[12]]>

        >>> d[0, :] = cf.masked
        >>> print(d.array)
        [[-- -- -- --]
         [ 4  5  6  7]
         [ 8  9 10 11]]
        >>> d.count()
        <CF Data(1, 1): [[8]]>

        >>> print(d.count(0).array)
        [[2 2 2 2]]
        >>> print(d.count(1).array)
        [[0]
         [4]
         [4]]
        >>> print(d.count([0, 1], keepdims=False).array)
        8

        """
        d = self.copy(array=False)
        dx = self.to_dask_array()
        dx = da.ma.count(
            dx, axis=axis, keepdims=keepdims, split_every=split_every
        )
        d._set_dask(dx)
        d.hardmask = _DEFAULT_HARDMASK
        d.override_units(_units_None, inplace=True)
        return d

    def count_masked(self, split_every=None):
        """Count the masked elements of the data.

        .. seealso:: `count`

        :Parameters:

            {{split_every: `int` or `dict`, optional}}

        :Returns:

            `Data`
                The count of missing elements.

        **Examples**

        >>> d = cf.Data(numpy.arange(12).reshape(3, 4))
        >>> print(d.array)
        [[ 0  1  2  3]
         [ 4  5  6  7]
         [ 8  9 10 11]]
        >>> d.count_masked()
        <CF Data(1, 1): [[0]]>

        >>> d[0, :] = cf.masked
        >>> print(d.array)
        [[-- -- -- --]
         [ 4  5  6  7]
         [ 8  9 10 11]]
        >>> d.count_masked()
        <CF Data(1, 1): [[4]]>

        """
        return self.size - self.count(split_every=split_every)

    def cyclic(self, axes=None, iscyclic=True):
        """Get or set the cyclic axes.

        Some methods treat the first and last elements of a cyclic
        axis as adjacent and physically connected, such as
        `convolution_filter`, `__getitem__` and `__setitem__`. Some
        methods may make a cyclic axis non-cyclic, such as `halo`.

        :Parameters:

            axes: (sequence of) `int`, optional
                Select the axes to have their cyclicity set. By
                default, or if *axes* is `None` or an empty sequence,
                no axes are modified.

            iscyclic: `bool`
                Specify whether to make the axes cyclic or
                non-cyclic. By default (True), the axes are set as
                cyclic.

        :Returns:

            `set`
                The cyclic axes prior to the change, or the current
                cylcic axes if no axes are specified.

        **Examples**

        >>> d = cf.Data(np.arange(12).reshape(3, 4))
        >>> d.cyclic()
        set()
        >>> d.cyclic(0)
        set()
        >>> d.cyclic()
        {0}
        >>> d.cyclic(0, iscyclic=False)
        {0}
        >>> d.cyclic()
        set()
        >>> d.cyclic([0, 1])
        set()
        >>> d.cyclic()
        {0, 1}
        >>> d.cyclic([0, 1], iscyclic=False)
        {0, 1}
        >>> d.cyclic()
        set()

        >>> print(d.array)
        [[ 0  1  2  3]
         [ 4  5  6  7]
         [ 8  9 10 11]]
        >>> d[0, -1:2]
        Traceback (most recent call last):
            ...
        IndexError: Can't take a cyclic slice of a non-cyclic axis
        >>> d.cyclic(1)
        set()
        >>> d[0, -1:2]
        <CF Data(1, 2): [[3, 0, 1]]>

        """
        cyclic_axes = self._cyclic
        data_axes = self._axes

        old = set([data_axes.index(axis) for axis in cyclic_axes])

        if axes is None:
            return old

        axes = [data_axes[i] for i in self._parse_axes(axes)]

        # Never change the value of the _cyclic attribute in-place
        if iscyclic:
            self._cyclic = cyclic_axes.union(axes)
        else:
            self._cyclic = cyclic_axes.difference(axes)

        return old

    @property
    def year(self):
        """The year of each date-time value.

        Only applicable for data with reference time units. The
        returned `Data` will have the same mask hardness as the
        original array.

        .. seealso:: `~cf.Data.month`, `~cf.Data.day`, `~cf.Data.hour`,
                     `~cf.Data.minute`, `~cf.Data.second`

        **Examples**

        >>> d = cf.Data([[1.93, 5.17]], 'days since 2000-12-29')
        >>> d
        <CF Data(1, 2): [[2000-12-30 22:19:12, 2001-01-03 04:04:48]] >
        >>> d.year
        <CF Data(1, 2): [[2000, 2001]] >

        """
        return YMDhms(self, "year")

    @property
    def month(self):
        """The month of each date-time value.

        Only applicable for data with reference time units. The
        returned `Data` will have the same mask hardness as the
        original array.

        .. seealso:: `~cf.Data.year`, `~cf.Data.day`, `~cf.Data.hour`,
                     `~cf.Data.minute`, `~cf.Data.second`

        **Examples**

        >>> d = cf.Data([[1.93, 5.17]], 'days since 2000-12-29')
        >>> d
        <CF Data(1, 2): [[2000-12-30 22:19:12, 2001-01-03 04:04:48]] >
        >>> d.month
        <CF Data(1, 2): [[12, 1]] >

        """
        return YMDhms(self, "month")

    @property
    def day(self):
        """The day of each date-time value.

        Only applicable for data with reference time units. The
        returned `Data` will have the same mask hardness as the
        original array.

        .. seealso:: `~cf.Data.year`, `~cf.Data.month`, `~cf.Data.hour`,
                     `~cf.Data.minute`, `~cf.Data.second`

        **Examples**

        >>> d = cf.Data([[1.93, 5.17]], 'days since 2000-12-29')
        >>> d
        <CF Data(1, 2): [[2000-12-30 22:19:12, 2001-01-03 04:04:48]] >
        >>> d.day
        <CF Data(1, 2): [[30, 3]] >

        """
        return YMDhms(self, "day")

    @property
    def hour(self):
        """The hour of each date-time value.

        Only applicable for data with reference time units. The
        returned `Data` will have the same mask hardness as the
        original array.

        .. seealso:: `~cf.Data.year`, `~cf.Data.month`, `~cf.Data.day`,
                     `~cf.Data.minute`, `~cf.Data.second`

        **Examples**

        >>> d = cf.Data([[1.93, 5.17]], 'days since 2000-12-29')
        >>> d
        <CF Data(1, 2): [[2000-12-30 22:19:12, 2001-01-03 04:04:48]] >
        >>> d.hour
        <CF Data(1, 2): [[22, 4]] >

        """
        return YMDhms(self, "hour")

    @property
    def minute(self):
        """The minute of each date-time value.

        Only applicable for data with reference time units. The
        returned `Data` will have the same mask hardness as the
        original array.

        .. seealso:: `~cf.Data.year`, `~cf.Data.month`, `~cf.Data.day`,
                     `~cf.Data.hour`, `~cf.Data.second`

        **Examples**

        >>> d = cf.Data([[1.93, 5.17]], 'days since 2000-12-29')
        >>> d
        <CF Data(1, 2): [[2000-12-30 22:19:12, 2001-01-03 04:04:48]] >
        >>> d.minute
        <CF Data(1, 2): [[19, 4]] >

        """
        return YMDhms(self, "minute")

    @property
    def second(self):
        """The second of each date-time value.

        Only applicable for data with reference time units. The
        returned `Data` will have the same mask hardness as the
        original array.

        .. seealso:: `~cf.Data.year`, `~cf.Data.month`, `~cf.Data.day`,
                     `~cf.Data.hour`, `~cf.Data.minute`

        **Examples**

        >>> d = cf.Data([[1.93, 5.17]], 'days since 2000-12-29')
        >>> d
        <CF Data(1, 2): [[2000-12-30 22:19:12, 2001-01-03 04:04:48]] >
        >>> d.second
        <CF Data(1, 2): [[12, 48]] >

        """
        return YMDhms(self, "second")

    @_inplace_enabled(default=False)
    def uncompress(self, inplace=False):
        """Uncompress the data.

        Only affects data that is compressed by convention, i.e.

          * Ragged arrays for discrete sampling geometries (DSG) and
            simple geometry cell definitions.

          * Compression by gathering.

          * Compression by coordinate subsampling.

        Data that is already uncompressed is returned
        unchanged. Whether the data is compressed or not does not
        alter its functionality nor external appearance, but may
        affect how the data are written to a dataset on disk.

        .. versionadded:: 3.0.6

        .. seealso:: `array`, `compressed_array`, `source`

        :Parameters:

            {{inplace: `bool`, optional}}

        :Returns:

            `Data` or `None`
                The uncompressed data, or `None` if the operation was
                in-place.

        **Examples**

        >>> d.get_compression_type()
        'ragged contiguous'
        >>> d.uncompress()
        >>> d.get_compression_type()
        ''

        """
        d = _inplace_enabled_define_and_cleanup(self)
        if d.get_compression_type():
            d._del_Array(None)

        return d

    def unique(self, split_every=None):
        """The unique elements of the data.

        Returns the sorted unique elements of the array.

        :Parameters:

            {{split_every: `int` or `dict`, optional}}

        :Returns:

            `Data`
                The unique values in a 1-d array.

        **Examples**

        >>> d = cf.Data([[4, 2, 1], [1, 2, 3]], 'metre')
        >>> print(d.array)
        [[4 2 1]
         [1 2 3]]
        >>> e = d.unique()
        >>> e
        <CF Data(4): [1, ..., 4] metre>
        >>> print(e.array)
        [1 2 3 4]
        >>> d[0, 0] = cf.masked
        >>> print(d.array)
        [[-- 2 1]
         [1 2 3]]
        >>> e = d.unique()
        >>> print(e.array)
        [1 2 3 --]

        """
        d = self.copy()

        # Soften the hardmask so that the result doesn't contain a
        # seperate missing value for each input chunk that contains
        # missing values. For any number greater than 0 of missing
        # values in the original data, we only want one missing value
        # in the result.
        d.soften_mask()

        dx = d.to_dask_array()
        dx = Collapse.unique(dx, split_every=split_every)

        d._set_dask(dx)

        d.hardmask = _DEFAULT_HARDMASK

        return d

    @_display_or_return
    def dump(self, display=True, prefix=None):
        """Return a string containing a full description of the
        instance.

        :Parameters:

            display: `bool`, optional
                If False then return the description as a string. By
                default the description is printed, i.e. ``d.dump()`` is
                equivalent to ``print(d.dump(display=False))``.

            prefix: `str`, optional
               Set the common prefix of component names. By default the
               instance's class name is used.

        :Returns:

            `None` or `str`
                A string containing the description.

        """
        if prefix is None:
            prefix = self.__class__.__name__

        string = [f"{prefix}.shape = {self.shape}"]

        if self.size == 1:
            string.append(f"{prefix}.first_datum = {self.datum(0)}")
        else:
            string.append(f"{prefix}.first_datum = {self.datum(0)}")
            string.append(f"{prefix}.last_datum  = {self.datum(-1)}")

        for attr in ("fill_value", "Units"):
            string.append(f"{prefix}.{attr} = {getattr(self, attr)!r}")

        return "\n".join(string)

    def ndindex(self):
        """Return an iterator over the N-dimensional indices of the data
        array.

        At each iteration a tuple of indices is returned, the last
        dimension is iterated over first.

        :Returns:

            `itertools.product`
                An iterator over tuples of indices of the data array.

        **Examples**

        >>> d = cf.Data(np.arange(6).reshape(2, 3))
        >>> print(d.array)
        [[0 1 2]
         [3 4 5]]
        >>> for i in d.ndindex():
        ...     print(i, d[i])
        ...
        (0, 0) [[0]]
        (0, 1) [[1]]
        (0, 2) [[2]]
        (1, 0) [[3]]
        (1, 1) [[4]]
        (1, 2) [[5]]

        >>> d = cf.Data(9)
        >>> for i in d.ndindex():
        ...     print(i, d[i])
        ...
        () 9

        """
        return product(*[range(0, r) for r in self.shape])

    @_deprecated_kwarg_check("traceback", version="3.0.0", removed_at="4.0.0")
    @_manage_log_level_via_verbosity
    def equals(
        self,
        other,
        rtol=None,
        atol=None,
        ignore_fill_value=False,
        ignore_data_type=False,
        ignore_type=False,
        verbose=None,
        traceback=False,
        ignore_compression=False,
    ):
        """True if two data arrays are logically equal, False otherwise.

        {{equals tolerance}}

        :Parameters:

            other:
                The object to compare for equality.

            {{rtol: number, optional}}

            {{atol: number, optional}}

            ignore_fill_value: `bool`, optional
                If True then data arrays with different fill values are
                considered equal. By default they are considered unequal.

            {{ignore_data_type: `bool`, optional}}

            {{ignore_type: `bool`, optional}}

            {{verbose: `int` or `str` or `None`, optional}}

            traceback: deprecated at version 3.0.0
                Use the *verbose* parameter instead.

            {{ignore_compression: `bool`, optional}}

        :Returns:

            `bool`
                Whether or not the two instances are equal.

        **Examples**

        >>> d.equals(d)
        True
        >>> d.equals(d + 1)
        False

        """
        # Set default tolerances
        if rtol is None:
            rtol = self._rtol

        if atol is None:
            atol = self._atol

        if not super().equals(
            other,
            rtol=rtol,
            atol=atol,
            verbose=verbose,
            ignore_data_type=ignore_data_type,
            ignore_fill_value=ignore_fill_value,
            ignore_type=ignore_type,
            _check_values=False,
        ):
            # TODODASK: consistency with cfdm Data.equals needs to be verified
            # possibly via a follow-up PR to cfdm to implement any changes.
            return False

        # ------------------------------------------------------------
        # Check that each instance has equal array values
        # ------------------------------------------------------------
        # Check that each instance has the same units
        self_Units = self.Units
        other_Units = other.Units
        if self_Units != other_Units:
            logger.info(
                f"{self.__class__.__name__}: Different Units "
                f"({self.Units!r}, {other.Units!r})"
            )
            return False

        self_dx = self.to_dask_array()
        other_dx = other.to_dask_array()

        # Now check that corresponding elements are equal within a tolerance.
        # We assume that all inputs are masked arrays. Note we compare the
        # data first as this may return False due to different dtype without
        # having to wait until the compute call.
        self_is_numeric = _is_numeric_dtype(self_dx)
        other_is_numeric = _is_numeric_dtype(other_dx)
        if self_is_numeric and other_is_numeric:
            data_comparison = _da_ma_allclose(
                self_dx,
                other_dx,
                masked_equal=True,
                rtol=float(rtol),
                atol=float(atol),
            )
        elif not self_is_numeric and not other_is_numeric:
            data_comparison = da.all(self_dx == other_dx)
        else:  # one is numeric and other isn't => not equal (incompat. dtype)
            logger.info(
                f"{self.__class__.__name__}: Different data types:"
                f"{self_dx.dtype} != {other_dx.dtype}"
            )
            return False

        mask_comparison = da.all(
            da.equal(da.ma.getmaskarray(self_dx), da.ma.getmaskarray(other_dx))
        )

        # Apply a (dask) logical 'and' to confirm if both the mask and the
        # data are equal for the pair of masked arrays:
        result = da.logical_and(data_comparison, mask_comparison)

        if not result.compute():
            logger.info(
                f"{self.__class__.__name__}: Different array values ("
                f"atol={atol}, rtol={rtol})"
            )
            return False
        else:
            return True

    @_deprecated_kwarg_check("i", version="3.0.0", removed_at="4.0.0")
    @_inplace_enabled(default=False)
    def exp(self, inplace=False, i=False):
        """Take the exponential of the data array.

        :Parameters:

            {{inplace: `bool`, optional}}

            {{i: deprecated at version 3.0.0}}

        :Returns:

            `Data` or `None`

        **Examples**

        """
        d = _inplace_enabled_define_and_cleanup(self)

        units = self.Units
        if units and not units.isdimensionless:
            raise ValueError(
                "Can't take exponential of dimensional "
                f"quantities: {units!r}"
            )

        if d.Units:
            d.Units = _units_1

        dx = d.to_dask_array()
        d._set_dask(da.exp(dx))

        return d

    @_inplace_enabled(default=False)
    def insert_dimension(self, position=0, inplace=False):
        """Expand the shape of the data array in place.

        .. seealso:: `flip`, `squeeze`, `swapaxes`, `transpose`

        :Parameters:

            position: `int`, optional
                Specify the position that the new axis will have in the data
                array axes. By default the new axis has position 0, the
                slowest varying position.

            {{inplace: `bool`, optional}}

        :Returns:

            `Data` or `None`

        **Examples**

        """
        # TODODASKAPI bring back expand_dime alias (or rather alias this to
        # that)

        d = _inplace_enabled_define_and_cleanup(self)

        # Parse position
        if not isinstance(position, int):
            raise ValueError("Position parameter must be an integer")

        ndim = d.ndim
        if -ndim - 1 <= position < 0:
            position += ndim + 1
        elif not 0 <= position <= ndim:
            raise ValueError(
                f"Can't insert dimension: Invalid position {position!r}"
            )

        shape = list(d.shape)
        shape.insert(position, 1)

        dx = d.to_dask_array()
        dx = dx.reshape(shape)
        d._set_dask(dx)

        # Expand _axes
        axis = new_axis_identifier(d._axes)
        data_axes = list(d._axes)
        data_axes.insert(position, axis)
        d._axes = data_axes

        return d

    @_deprecated_kwarg_check("size", version="TODODASKVER", removed_at="5.0.0")
    @_inplace_enabled(default=False)
    @_manage_log_level_via_verbosity
    def halo(
        self,
        depth,
        axes=None,
        tripolar=None,
        fold_index=-1,
        inplace=False,
        verbose=None,
        size=None,
    ):
        """Expand the data by adding a halo.

        The halo contains the adjacent values up to the given
        depth(s). See the example for details.

        The halo may be applied over a subset of the data dimensions
        and each dimension may have a different halo size (including
        zero). The halo region is populated with a copy of the
        proximate values from the original data.

        **Cyclic axes**

        A cyclic axis that is expanded with a halo of at least size 1
        is no longer considered to be cyclic.

        **Tripolar domains**

        Data for global tripolar domains are a special case in that a
        halo added to the northern end of the "Y" axis must be filled
        with values that are flipped in "X" direction. Such domains
        need to be explicitly indicated with the *tripolar* parameter.

        .. versionadded:: 3.5.0

        :Parameters:

            depth: `int` or `dict`
                Specify the size of the halo for each axis.

                If *depth* is a non-negative `int` then this is the
                halo size that is applied to all of the axes defined
                by the *axes* parameter.

                Alternatively, halo sizes may be assigned to axes
                individually by providing a `dict` for which a key
                specifies an axis (defined by its integer position in
                the data) with a corresponding value of the halo size
                for that axis. Axes not specified by the dictionary
                are not expanded, and the *axes* parameter must not
                also be set.

                *Parameter example:*
                  Specify a halo size of 1 for all otherwise selected
                  axes: ``depth=1``.

                *Parameter example:*
                  Specify a halo size of zero ``depth=0``. This
                  results in no change to the data shape.

                *Parameter example:*
                  For data with three dimensions, specify a halo size
                  of 3 for the first dimension and 1 for the second
                  dimension: ``depth={0: 3, 1: 1}``. This is
                  equivalent to ``depth={0: 3, 1: 1, 2: 0}``.

                *Parameter example:*
                  Specify a halo size of 2 for the first and last
                  dimensions `depth=2, axes=[0, -1]`` or equivalently
                  ``depth={0: 2, -1: 2}``.

            axes: (sequence of) `int`
                Select the domain axes to be expanded, defined by
                their integer positions in the data. By default, or if
                *axes* is `None`, all axes are selected. No axes are
                expanded if *axes* is an empty sequence.

            tripolar: `dict`, optional
                A dictionary defining the "X" and "Y" axes of a global
                tripolar domain. This is necessary because in the
                global tripolar case the "X" and "Y" axes need special
                treatment, as described above. It must have keys
                ``'X'`` and ``'Y'``, whose values identify the
                corresponding domain axis construct by their integer
                positions in the data.

                The "X" and "Y" axes must be a subset of those
                identified by the *depth* or *axes* parameter.

                See the *fold_index* parameter.

                *Parameter example:*
                  Define the "X" and Y" axes by positions 2 and 1
                  respectively of the data: ``tripolar={'X': 2, 'Y':
                  1}``

            fold_index: `int`, optional
                Identify which index of the "Y" axis corresponds to
                the fold in "X" axis of a tripolar grid. The only
                valid values are ``-1`` for the last index, and ``0``
                for the first index. By default it is assumed to be
                the last index. Ignored if *tripolar* is `None`.

            {{inplace: `bool`, optional}}

            {{verbose: `int` or `str` or `None`, optional}}

            size: deprecated at version TODODASKVER
                Use the *depth* parameter instead.

        :Returns:

            `Data` or `None`
                The expanded data, or `None` if the operation was
                in-place.

        **Examples**

        >>> d = cf.Data(numpy.arange(12).reshape(3, 4), 'm')
        >>> d[-1, -1] = cf.masked
        >>> d[1, 1] = cf.masked
        >>> print(d.array)
        [[0 1 2 3]
         [4 -- 6 7]
         [8 9 10 --]]

        >>> e = d.halo(1)
        >>> print(e.array)
        [[0 0 1 2 3 3]
         [0 0 1 2 3 3]
         [4 4 -- 6 7 7]
         [8 8 9 10 -- --]
         [8 8 9 10 -- --]]

        >>> d.equals(e[1:-1, 1:-1])
        True

        >>> e = d.halo(2)
        >>> print(e.array)
        [[0 1 0 1 2 3 2 3]
         [4 -- 4 -- 6 7 6 7]
         [0 1 0 1 2 3 2 3]
         [4 -- 4 -- 6 7 6 7]
         [8 9 8 9 10 -- 10 --]
         [4 -- 4 -- 6 7 6 7]
         [8 9 8 9 10 -- 10 --]]
        >>> d.equals(e[2:-2, 2:-2])
        True

        >>> e = d.halo(0)
        >>> d.equals(e)
        True

        >>> e = d.halo(1, axes=0)
        >>> print(e.array)
        [[0 1 2 3]
         [0 1 2 3]
         [4 -- 6 7]
         [8 9 10 --]
         [8 9 10 --]]

        >>> d.equals(e[1:-1, :])
        True
        >>> f = d.halo({0: 1})
        >>> f.equals(e)
        True

        >>> e = d.halo(1, tripolar={'X': 1, 'Y': 0})
        >>> print(e.array)
        [[0 0 1 2 3 3]
         [0 0 1 2 3 3]
         [4 4 -- 6 7 7]
         [8 8 9 10 -- --]
         [-- -- 10 9 8 8]]

        >>> e = d.halo(1, tripolar={'X': 1, 'Y': 0}, fold_index=0)
        >>> print(e.array)
        [[3 3 2 1 0 0]
         [0 0 1 2 3 3]
         [4 4 -- 6 7 7]
         [8 8 9 10 -- --]
         [8 8 9 10 -- --]]

        """
        from dask.array.core import concatenate

        if size is not None:
            _DEPRECATION_ERROR_KWARGS(
                self,
                "halo",
                {"size": None},
                message="Use the 'depth' parameter instead.",
                version="TODODASKVER",
                removed_at="5.0.0",
            )  # pragma: no cover

        d = _inplace_enabled_define_and_cleanup(self)

        ndim = d.ndim
        shape = d.shape

        # Parse the depth and axes parameters
        if isinstance(depth, dict):
            if axes is not None:
                raise ValueError(
                    "Can't set the axes parameter when the "
                    "depth parameter is a dictionary"
                )

            # Check that the dictionary keys are OK and remove size
            # zero depths
            axes = self._parse_axes(tuple(depth))
            depth = {i: size for i, size in depth.items() if size}
        else:
            if axes is None:
                axes = list(range(ndim))
            else:
                axes = d._parse_axes(axes)

            depth = {i: depth for i in axes}

        # Return if all axis depths are zero
        if not any(depth.values()):
            return d

        # Parse the tripolar parameter
        if tripolar:
            if fold_index not in (0, -1):
                raise ValueError(
                    "fold_index parameter must be -1 or 0. "
                    f"Got {fold_index!r}"
                )

            # Find the X and Y axes of a tripolar grid
            tripolar = tripolar.copy()
            X_axis = tripolar.pop("X", None)
            Y_axis = tripolar.pop("Y", None)

            if tripolar:
                raise ValueError(
                    f"Can not set key {tripolar.popitem()[0]!r} in the "
                    "tripolar dictionary."
                )

            if X_axis is None:
                raise ValueError("Must provide a tripolar 'X' axis.")

            if Y_axis is None:
                raise ValueError("Must provide a tripolar 'Y' axis.")

            X = d._parse_axes(X_axis)
            Y = d._parse_axes(Y_axis)

            if len(X) != 1:
                raise ValueError(
                    "Must provide exactly one tripolar 'X' axis. "
                    f"Got {X_axis!r}"
                )

            if len(Y) != 1:
                raise ValueError(
                    "Must provide exactly one tripolar 'Y' axis. "
                    f"Got {Y_axis!r}"
                )

            X_axis = X[0]
            Y_axis = Y[0]

            if X_axis == Y_axis:
                raise ValueError(
                    "Tripolar 'X' and 'Y' axes must be different. "
                    f"Got {X_axis!r}, {Y_axis!r}"
                )

            for A, axis in zip(("X", "Y"), (X_axis, Y_axis)):
                if axis not in axes:
                    raise ValueError(
                        "If dimensions have been identified with the "
                        "axes or depth parameters then they must include "
                        f"the tripolar {A!r} axis: {axis!r}"
                    )

            tripolar = Y_axis in depth

        # Create the halo
        dx = d.to_dask_array()

        indices = [slice(None)] * ndim
        for axis, size in sorted(depth.items()):
            if not size:
                continue

            if size > shape[axis]:
                raise ValueError(
                    f"Halo depth {size} is too large for axis of size "
                    f"{shape[axis]}"
                )

            left_indices = indices[:]
            right_indices = indices[:]

            left_indices[axis] = slice(0, size)
            right_indices[axis] = slice(-size, None)

            left = dx[tuple(left_indices)]
            right = dx[tuple(right_indices)]

            dx = concatenate([left, dx, right], axis=axis)

        d._set_dask(dx)

        # Special case for tripolar: The northern Y axis halo contains
        # the values that have been flipped in the X direction.
        if tripolar:
            # Make sure that we can overwrite any missing values in
            # the northern Y axis halo
            d.soften_mask()

            indices1 = indices[:]
            if fold_index == -1:
                # The last index of the Y axis corresponds to the fold
                # in X axis of a tripolar grid
                indices1[Y_axis] = slice(-depth[Y_axis], None)
            else:
                # The first index of the Y axis corresponds to the
                # fold in X axis of a tripolar grid
                indices1[Y_axis] = slice(0, depth[Y_axis])

            indices2 = indices1[:]
            indices2[X_axis] = slice(None, None, -1)

            dx = d.to_dask_array()
            dx[tuple(indices1)] = dx[tuple(indices2)]

            d._set_dask(dx)

            # Reset the mask hardness
            d.hardmask = self.hardmask

        # Set expanded axes to be non-cyclic
        d.cyclic(axes=tuple(depth), iscyclic=False)

        return d

    def harden_mask(self):
        """Force the mask to hard.

        Whether the mask of a masked array is hard or soft is
        determined by its `hardmask` property. `harden_mask` sets
        `hardmask` to `True`.

        .. versionadded:: TODODASKVER

        .. seealso:: `hardmask`, `soften_mask`

        **Examples**

        >>> d = cf.Data([1, 2, 3], hardmask=False)
        >>> d.hardmask
        False
        >>> d.harden_mask()
        >>> d.hardmask
        True

        >>> d = cf.Data([1, 2, 3], mask=[False, True, False])
        >>> d.hardmask
        True
        >>> d[1] = 999
        >>> print(d.array)
        [1 -- 3]

        """
        dx = self.to_dask_array()
        dx = dx.map_blocks(cf_harden_mask, dtype=self.dtype)
        self._set_dask(dx, conform=False)
        self.hardmask = True

    def has_calendar(self):
        """Whether a calendar has been set.

        .. seealso:: `del_calendar`, `get_calendar`, `set_calendar`,
                     `has_units`, `Units`

        :Returns:

            `bool`
                True if the calendar has been set, otherwise False.

        **Examples**

        >>> d = cf.Data(1, "days since 2000-1-1", calendar="noleap")
        >>> d.has_calendar()
        True

        >>> d = cf.Data(1, calendar="noleap")
        >>> d.has_calendar()
        True

        >>> d = cf.Data(1, "days since 2000-1-1")
        >>> d.has_calendar()
        False

        >>> d = cf.Data(1, "m")
        >>> d.has_calendar()
        False

        """
        return hasattr(self.Units, "calendar")

    def has_units(self):
        """Whether units have been set.

        .. seealso:: `del_units`, `get_units`, `set_units`,
                     `has_calendar`, `Units`

        :Returns:

            `bool`
                True if units have been set, otherwise False.

        **Examples**

        >>> d = cf.Data(1, "")
        >>> d.has_units()
        True

        >>> d = cf.Data(1, "m")
        >>> d.has_units()
        True

        >>> d = cf.Data(1)
        >>> d.has_units()
        False

        >>> d = cf.Data(1, calendar='noleap')
        >>> d.has_units()
        False

        """
        return hasattr(self.Units, "units")

    def soften_mask(self):
        """Force the mask to soft.

        Whether the mask of a masked array is hard or soft is
        determined by its `hardmask` property. `soften_mask` sets
        `hardmask` to `False`.

        .. versionadded:: TODODASKVER

        .. seealso:: `hardmask`, `harden_mask`

        **Examples**

        >>> d = cf.Data([1, 2, 3])
        >>> d.hardmask
        True
        >>> d.soften_mask()
        >>> d.hardmask
        False

        >>> d = cf.Data([1, 2, 3], mask=[False, True, False], hardmask=False)
        >>> d.hardmask
        False
        >>> d[1] = 999
        >>> print(d.array)
        [  1 999   3]

        """
        dx = self.to_dask_array()
        dx = dx.map_blocks(cf_soften_mask, dtype=self.dtype)
        self._set_dask(dx, conform=False)
        self.hardmask = False

    @_inplace_enabled(default=False)
    def filled(self, fill_value=None, inplace=False):
        """Replace masked elements with a fill value.

        .. versionadded:: 3.4.0

        :Parameters:

            fill_value: scalar, optional
                The fill value. By default the fill returned by
                `get_fill_value` is used, or if this is not set then the
                netCDF default fill value for the data type is used (as
                defined by `netCDF.fillvals`).

            {{inplace: `bool`, optional}}

        :Returns:

            `Data` or `None`
                The filled data, or `None` if the operation was in-place.

        **Examples**

        >>> d = cf.Data([[1, 2, 3]])
        >>> print(d.filled().array)
        [[1 2 3]]
        >>> d[0, 0] = cf.masked
        >>> print(d.filled().array)
        [-9223372036854775806                    2                    3]
        >>> d.set_fill_value(-99)
        >>> print(d.filled().array)
        [[-99   2   3]]

        """
        d = _inplace_enabled_define_and_cleanup(self)

        if fill_value is None:
            fill_value = d.get_fill_value(None)
            if fill_value is None:  # still...
                fill_value = default_netCDF_fillvals().get(d.dtype.str[1:])
                if fill_value is None and d.dtype.kind in ("SU"):
                    fill_value = default_netCDF_fillvals().get("S1", None)

                if fill_value is None:
                    raise ValueError(
                        "Can't determine fill value for "
                        f"data type {d.dtype.str!r}"
                    )

        dx = d.to_dask_array()
        dx = dx.map_blocks(np.ma.filled, fill_value=fill_value, dtype=d.dtype)
        d._set_dask(dx)

        return d

    def first_element(self):
        """Return the first element of the data as a scalar.

        .. seealso:: `last_element`, `second_element`

        :Returns:

                The first element of the data.

        **Examples**

        >>> d = {{package}}.{{class}}(9.0)
        >>> x = d.first_element()
        >>> print(x, type(x))
        9.0 <class 'float'>

        >>> d = {{package}}.{{class}}([[1, 2], [3, 4]])
        >>> x = d.first_element()
        >>> print(x, type(x))
        1 <class 'int'>
        >>> d[0, 0] = {{package}}.masked
        >>> y = d.first_element()
        >>> print(y, type(y))
        -- <class 'numpy.ma.core.MaskedConstant'>

        >>> d = {{package}}.{{class}}(['foo', 'bar'])
        >>> x = d.first_element()
        >>> print(x, type(x))
        foo <class 'str'>

        """
        try:
            return self._custom["first_element"]
        except KeyError:
            item = super().first_element()
            self._set_cached_elements({"first_element": item})
            return item

    def second_element(self):
        """Return the second element of the data as a scalar.

        .. seealso:: `first_element`, `last_element`

        :Returns:

                The second element of the data.

        **Examples**

        >>> d = {{package}}.{{class}}([[1, 2], [3, 4]])
        >>> x = d.second_element()
        >>> print(x, type(x))
        2 <class 'int'>
        >>> d[0, 1] = {{package}}.masked
        >>> y = d.second_element()
        >>> print(y, type(y))
        -- <class 'numpy.ma.core.MaskedConstant'>

        >>> d = {{package}}.{{class}}(['foo', 'bar'])
        >>> x = d.second_element()
        >>> print(x, type(x))
        bar <class 'str'>

        """
        try:
            return self._custom["second_element"]
        except KeyError:
            item = super().second_element()
            self._set_cached_elements({"second_element": item})
            return item

    def last_element(self):
        """Return the last element of the data as a scalar.

        .. seealso:: `first_element`, `second_element`

        :Returns:

                The last element of the data.

        **Examples**

        >>> d = {{package}}.{{class}}(9.0)
        >>> x = d.last_element()
        >>> print(x, type(x))
        9.0 <class 'float'>

        >>> d = {{package}}.{{class}}([[1, 2], [3, 4]])
        >>> x = d.last_element()
        >>> print(x, type(x))
        4 <class 'int'>
        >>> d[-1, -1] = {{package}}.masked
        >>> y = d.last_element()
        >>> print(y, type(y))
        -- <class 'numpy.ma.core.MaskedConstant'>

        >>> d = {{package}}.{{class}}(['foo', 'bar'])
        >>> x = d.last_element()
        >>> print(x, type(x))
        bar <class 'str'>

        """
        try:
            return self._custom["last_element"]
        except KeyError:
            item = super().last_element()
            self._set_cached_elements({"last_element": item})
            return item

    def flat(self, ignore_masked=True):
        """Return a flat iterator over elements of the data array.

        **Performance**

        Any delayed operations and/or disk interactions will be
        executed during *each* iteration, possibly leading to poor
        performance. If possible, consider bringing the values into
        memory first with `persist` or using ``d.array.flat``.

        .. seealso:: `flatten`, `persist`

        :Parameters:

            ignore_masked: `bool`, optional
                If False then masked and unmasked elements will be
                returned. By default only unmasked elements are
                returned

        :Returns:

            generator
                An iterator over elements of the data array.

        **Examples**

        >>> d = cf.Data([[1, 2], [3,4]], mask=[[0, 1], [0, 0]])
        >>> print(d.array)
        [[1 --]
         [3 4]]
        >>> list(d.flat())
        [1, 3, 4]
        >>> list(d.flat(ignore_masked=False))
        [1, masked, 3, 4]

        """
        mask = self.mask

        if ignore_masked:
            for index in self.ndindex():
                if not mask[index]:
                    yield self[index].array.item()
        else:
            for index in self.ndindex():
                if not mask[index]:
                    yield self[index].array.item()
                else:
                    yield cf_masked

    @_inplace_enabled(default=False)
    def flatten(self, axes=None, inplace=False):
        """Flatten specified axes of the data.

        Any subset of the axes may be flattened.

        The shape of the data may change, but the size will not.

        The flattening is executed in row-major (C-style) order. For
        example, the array ``[[1, 2], [3, 4]]`` would be flattened across
        both dimensions to ``[1 2 3 4]``.

        .. versionadded:: 3.0.2

        .. seealso:: `compressed`, `flat`, `insert_dimension`, `flip`,
                     `swapaxes`, `transpose`

        :Parameters:

            axes: (sequence of) `int`
                Select the axes to be flattened. By default all axes
                are flattened. Each axis is identified by its integer
                position. No axes are flattened if *axes* is an empty
                sequence.

            {{inplace: `bool`, optional}}

        :Returns:

            `Data` or `None`
                The flattened data, or `None` if the operation was
                in-place.

        **Examples**

        >>> import numpy as np
        >>> d = cf.Data(np.arange(24).reshape(1, 2, 3, 4))
        >>> d
        <CF Data(1, 2, 3, 4): [[[[0, ..., 23]]]]>
        >>> print(d.array)
        [[[[ 0  1  2  3]
           [ 4  5  6  7]
           [ 8  9 10 11]]
          [[12 13 14 15]
           [16 17 18 19]
           [20 21 22 23]]]]

        >>> e = d.flatten()
        >>> e
        <CF Data(24): [0, ..., 23]>
        >>> print(e.array)
        [ 0  1  2  3  4  5  6  7  8  9 10 11 12 13 14 15 16 17 18 19 20 21 22 23]

        >>> e = d.flatten([])
        >>> e
        <CF Data(1, 2, 3, 4): [[[[0, ..., 23]]]]>

        >>> e = d.flatten([1, 3])
        >>> e
        <CF Data(1, 8, 3): [[[0, ..., 23]]]>
        >>> print(e.array)
        [[[ 0  4  8]
          [ 1  5  9]
          [ 2  6 10]
          [ 3  7 11]
          [12 16 20]
          [13 17 21]
          [14 18 22]
          [15 19 23]]]

        >>> d.flatten([0, -1], inplace=True)
        >>> d
        <CF Data(4, 2, 3): [[[0, ..., 23]]]>
        >>> print(d.array)
        [[[ 0  4  8]
          [12 16 20]]
         [[ 1  5  9]
          [13 17 21]]
         [[ 2  6 10]
          [14 18 22]]
         [[ 3  7 11]
          [15 19 23]]]

        """
        d = _inplace_enabled_define_and_cleanup(self)

        ndim = d.ndim
        if not ndim:
            if axes or axes == 0:
                raise ValueError(
                    "Can't flatten: Can't remove axes from "
                    f"scalar {self.__class__.__name__}"
                )

            return d

        if axes is None:
            axes = list(range(ndim))
        else:
            axes = sorted(d._parse_axes(axes))

        n_axes = len(axes)
        if n_axes <= 1:
            return d

        dx = d.to_dask_array()

        # It is important that the first axis in the list is the
        # left-most flattened axis.
        #
        # E.g. if the shape is (10, 20, 30, 40, 50, 60) and the axes
        #      to be flattened are [2, 4], then the data must be
        #      transposed with order [0, 1, 2, 4, 3, 5]
        order = [i for i in range(ndim) if i not in axes]
        order[axes[0] : axes[0]] = axes
        dx = dx.transpose(order)

        # Find the flattened shape.
        #
        # E.g. if the *transposed* shape is (10, 20, 30, 50, 40, 60)
        #      and *transposed* axes [2, 3] are to be flattened then
        #      the new shape will be (10, 20, 1500, 40, 60)
        shape = d.shape
        new_shape = [n for i, n in enumerate(shape) if i not in axes]
        new_shape.insert(axes[0], reduce(mul, [shape[i] for i in axes], 1))

        dx = dx.reshape(new_shape)
        d._set_dask(dx)

        return d

    @_deprecated_kwarg_check("i", version="3.0.0", removed_at="4.0.0")
    @_inplace_enabled(default=False)
    def floor(self, inplace=False, i=False):
        """Return the floor of the data array.

        .. versionadded:: 1.0

        .. seealso:: `ceil`, `rint`, `trunc`

        :Parameters:

            {{inplace: `bool`, optional}}

            {{i: deprecated at version 3.0.0}}

        :Returns:

            `Data` or `None`

        **Examples**

        >>> d = cf.Data([-1.9, -1.5, -1.1, -1, 0, 1, 1.1, 1.5 , 1.9])
        >>> print(d.array)
        [-1.9 -1.5 -1.1 -1.   0.   1.   1.1  1.5  1.9]
        >>> print(d.floor().array)
        [-2. -2. -2. -1.  0.  1.  1.  1.  1.]

        """
        d = _inplace_enabled_define_and_cleanup(self)
        dx = d.to_dask_array()
        d._set_dask(da.floor(dx))
        return d

    @_inplace_enabled(default=False)
    @_deprecated_kwarg_check("i", version="3.0.0", removed_at="4.0.0")
    def outerproduct(self, a, inplace=False, i=False):
        """Compute the outer product with another data array.

        The axes of result will be the combined axes of the two input
        arrays.

        .. seealso:: `np.multiply.outer`

        :Parameters:

            a: array_like
                The data with which to form the outer product.

            {{inplace: `bool`, optional}}

            {{i: deprecated at version 3.0.0}}

        :Returns:

            `Data` or `None`
                The outer product, or `None` if the operation was
                in-place.

        **Examples**

        >>> d = cf.Data([1, 2, 3], 'm')
        >>> d
        <CF Data(3): [1, 2, 3] m>
        >>> f = d.outerproduct([4, 5, 6, 7])
        >>> f
        <CF Data(3, 4): [[4, ..., 21]] m>
        >>> print(f.array)
        [[ 4  5  6  7]
         [ 8 10 12 14]
         [12 15 18 21]]

        >>> e = cf.Data([[4, 5, 6, 7], [6, 7, 8, 9]], 's-1')
        >>> e
        <CF Data(2, 4): [[4, ..., 9]] s-1>
        >>> f = d.outerproduct(e)
        >>> f
        <CF Data(3, 2, 4): [[[4, ..., 27]]] m.s-1>
        >>> print(f.array)
        [[[ 4  5  6  7]
          [ 6  7  8  9]]

         [[ 8 10 12 14]
          [12 14 16 18]]

         [[12 15 18 21]
          [18 21 24 27]]]

        """
        d = _inplace_enabled_define_and_cleanup(self)

        # Cast 'a' as a Data object so that it definitely has sensible
        # Units. We don't mind if the units of 'a' are incompatible
        # with those of 'self', but if they are then it's nice if the
        # units are conformed.
        a = self.asdata(a)
        try:
            a = conform_units(a, d.Units, message="")
        except ValueError:
            pass

        dx = d.to_dask_array()
        ndim = dx.ndim

        dx = da.ufunc.multiply.outer(dx, a)
        d._set_dask(dx)

        d.override_units(d.Units * a.Units, inplace=True)

        # Include axis names for the new dimensions
        axes = d._axes
        for i, a_axis in enumerate(a._axes):
            axes += (new_axis_identifier(axes),)

        d._axes = axes

        # Make sure that cyclic axes in 'a' are still cyclic in 'd'
        for a_axis in a._cyclic:
            d.cyclic(ndim + a._axes.index(a_axis))

        return d

    @_deprecated_kwarg_check("i", version="3.0.0", removed_at="4.0.0")
    @_inplace_enabled(default=False)
    def change_calendar(self, calendar, inplace=False, i=False):
        """Change the calendar of date-time array elements.

        Reinterprets the existing date-times for the new calendar by
        adjusting the underlying numerical values relative to the
        reference date-time defined by the units.

        If a date-time value is not allowed in the new calendar then
        an exception is raised when the data array is accessed.

        .. seealso:: `override_calendar`, `Units`

        :Parameters:

            calendar: `str`
                The new calendar, as recognised by the CF conventions.

                *Parameter example:*
                  ``'proleptic_gregorian'``

            {{inplace: `bool`, optional}}

            {{i: deprecated at version 3.0.0}}

        :Returns:

            `Data` or `None`
                The new data with updated calendar, or `None` if the
                operation was in-place.

        **Examples**

        >>> d = cf.Data([0, 1, 2, 3, 4], 'days since 2004-02-27')
        >>> print(d.array)
        [0 1 2 3 4]
        >>> print(d.datetime_as_string)
        ['2004-02-27 00:00:00' '2004-02-28 00:00:00' '2004-02-29 00:00:00'
         '2004-03-01 00:00:00' '2004-03-02 00:00:00']
        >>> e = d.change_calendar('360_day')
        >>> print(e.array)
        [0 1 2 4 5]
        >>> print(e.datetime_as_string)
        ['2004-02-27 00:00:00' '2004-02-28 00:00:00' '2004-02-29 00:00:00'
        '2004-03-01 00:00:00' '2004-03-02 00:00:00']

        >>> d.change_calendar('noleap').array
        Traceback (most recent call last):
            ...
        ValueError: invalid day number provided in cftime.DatetimeNoLeap(2004, 2, 29, 0, 0, 0, 0, has_year_zero=True)

        """
        d = _inplace_enabled_define_and_cleanup(self)

        units = self.Units
        if not units.isreftime:
            raise ValueError(
                "Can't change calendar of non-reference time "
                f"units: {units!r}"
            )

        d._asdatetime(inplace=True)
        d.override_calendar(calendar, inplace=True)
        d._asreftime(inplace=True)

        return d

    @_deprecated_kwarg_check("i", version="3.0.0", removed_at="4.0.0")
    @_inplace_enabled(default=False)
    def override_units(self, units, inplace=False, i=False):
        """Override the data array units.

        Not to be confused with setting the `Units` attribute to units
        which are equivalent to the original units. This is different
        because in this case the new units need not be equivalent to the
        original ones and the data array elements will not be changed to
        reflect the new units.

        :Parameters:

            units: `str` or `Units`
                The new units for the data array.

            {{inplace: `bool`, optional}}

            {{i: deprecated at version 3.0.0}}

        :Returns:

            `Data` or `None`
                The new data, or `None` if the operation was in-place.

        **Examples**

        >>> d = cf.Data(1012.0, 'hPa')
        >>> e = d.override_units('km')
        >>> e.Units
        <Units: km>
        >>> e.datum()
        1012.0
        >>> d.override_units(cf.Units('watts'), inplace=True)
        >>> d.Units
        <Units: watts>
        >>> d.datum()
        1012.0

        """
        d = _inplace_enabled_define_and_cleanup(self)
        d._Units = Units(units)
        return d

    @_deprecated_kwarg_check("i", version="3.0.0", removed_at="4.0.0")
    @_inplace_enabled(default=False)
    def override_calendar(self, calendar, inplace=False, i=False):
        """Override the calendar of the data array elements.

        Not to be confused with using the `change_calendar` method or
        setting the `d.Units.calendar`. `override_calendar` is different
        because the new calendar need not be equivalent to the original
        ones and the data array elements will not be changed to reflect
        the new units.

        :Parameters:

            calendar: `str`
                The new calendar.

            {{inplace: `bool`, optional}}

            {{i: deprecated at version 3.0.0}}

        :Returns:

            `Data` or `None`
                The new data, or `None` if the operation was in-place.

        **Examples**

        >>> d = cf.Data(1, 'days since 2020-02-28')
        >>> d
        <CF Data(): 2020-02-29 00:00:00>
        >>> d.datum()
        1
        >>> e = d.override_calendar('noleap')
        <CF Data(): 2020-03-01 00:00:00 noleap>
        >>> e.datum()
        1

        """
        d = _inplace_enabled_define_and_cleanup(self)
        d._Units = Units(d.Units._units, calendar)
        return d

    def to_dask_array(self, apply_mask_hardness=False):
        """Convert the data to a `dask` array.

        .. warning:: By default, the mask hardness of the returned
                     dask array might not be the same as that
                     specified by the `hardmask` attribute.

                     This could cause problems if a subsequent
                     operation on the returned dask array involves the
                     un-masking of masked values (such as by indexed
                     assignment).

                     To guarantee that the mask hardness of the
                     returned dassk array is correct, set the
                     *apply_mask_hardness* parameter to True.

        .. versionadded:: TODODASKVER

        :Parameters:

            apply_mask_hardness: `bool`, optional
                If True then force the mask hardness of the returned
                array to be that given by the `hardmask` attribute.

        :Returns:

            `dask.array.Array`
                The dask array contained within the `Data` instance.

        **Examples**

        >>> d = cf.Data([1, 2, 3, 4], 'm')
        >>> dx = d.to_dask_array()
        >>> dx
        >>> dask.array<array, shape=(4,), dtype=int64, chunksize=(4,), chunktype=numpy.ndarray>
        >>> dask.array.asanyarray(d) is dx
        True

        >>> d.to_dask_array(apply_mask_hardness=True)
        dask.array<cf_harden_mask, shape=(4,), dtype=int64, chunksize=(4,), chunktype=numpy.ndarray>

        >>> d = cf.Data([1, 2, 3, 4], 'm', hardmask=False)
        >>> d.to_dask_array(apply_mask_hardness=True)
        dask.array<cf_soften_mask, shape=(4,), dtype=int64, chunksize=(4,), chunktype=numpy.ndarray>

        """
        if apply_mask_hardness:
            if self.hardmask:
                self.harden_mask()
            else:
                self.soften_mask()

        return self._custom["dask"]

    def datum(self, *index):
        """Return an element of the data array as a standard Python
        scalar.

        The first and last elements are always returned with
        ``d.datum(0)`` and ``d.datum(-1)`` respectively, even if the data
        array is a scalar array or has two or more dimensions.

        The returned object is of the same type as is stored internally.

        .. seealso:: `array`, `datetime_array`

        :Parameters:

            index: *optional*
                Specify which element to return. When no positional
                arguments are provided, the method only works for data
                arrays with one element (but any number of dimensions),
                and the single element is returned. If positional
                arguments are given then they must be one of the
                fdlowing:

                * An integer. This argument is interpreted as a flat index
                  into the array, specifying which element to copy and
                  return.

                  *Parameter example:*
                    If the data array shape is ``(2, 3, 6)`` then:
                    * ``d.datum(0)`` is equivalent to ``d.datum(0, 0, 0)``.
                    * ``d.datum(-1)`` is equivalent to ``d.datum(1, 2, 5)``.
                    * ``d.datum(16)`` is equivalent to ``d.datum(0, 2, 4)``.

                  If *index* is ``0`` or ``-1`` then the first or last data
                  array element respectively will be returned, even if the
                  data array is a scalar array.

                * Two or more integers. These arguments are interpreted as a
                  multidimensional index to the array. There must be the
                  same number of integers as data array dimensions.

                * A tuple of integers. This argument is interpreted as a
                  multidimensional index to the array. There must be the
                  same number of integers as data array dimensions.

                  *Parameter example:*
                    ``d.datum((0, 2, 4))`` is equivalent to ``d.datum(0,
                    2, 4)``; and ``d.datum(())`` is equivalent to
                    ``d.datum()``.

        :Returns:

                A copy of the specified element of the array as a suitable
                Python scalar.

        **Examples**

        >>> d = cf.Data(2)
        >>> d.datum()
        2
        >>> 2 == d.datum(0) == d.datum(-1) == d.datum(())
        True

        >>> d = cf.Data([[2]])
        >>> 2 == d.datum() == d.datum(0) == d.datum(-1)
        True
        >>> 2 == d.datum(0, 0) == d.datum((-1, -1)) == d.datum(-1, 0)
        True

        >>> d = cf.Data([[4, 5, 6], [1, 2, 3]], 'metre')
        >>> d[0, 1] = cf.masked
        >>> print(d)
        [[4 -- 6]
         [1  2 3]]
        >>> d.datum(0)
        4
        >>> d.datum(-1)
        3
        >>> d.datum(1)
        masked
        >>> d.datum(4)
        2
        >>> d.datum(-2)
        2
        >>> d.datum(0, 0)
        4
        >>> d.datum(-2, -1)
        6
        >>> d.datum(1, 2)
        3
        >>> d.datum((0, 2))
        6

        """
        # TODODASKAPI: consider renaming/aliasing to 'item'. Might depend
        # on whether or not the APIs are the same.

        if index:
            n_index = len(index)
            if n_index == 1:
                index = index[0]
                if index == 0:
                    # This also works for scalar arrays
                    index = (slice(0, 1),) * self.ndim
                elif index == -1:
                    # This also works for scalar arrays
                    index = (slice(-1, None),) * self.ndim
                elif isinstance(index, int):
                    if index < 0:
                        index += self.size

                    index = np.unravel_index(index, self.shape)
                elif len(index) == self.ndim:
                    index = tuple(index)
                else:
                    raise ValueError(
                        f"Incorrect number of indices ({n_index}) for "
                        f"{self.ndim}-d {self.__class__.__name__} data"
                    )
            elif n_index != self.ndim:
                raise ValueError(
                    f"Incorrect number of indices ({n_index}) for "
                    f"{self.ndim}-d {self.__class__.__name__} data"
                )

            array = self[index].array

        elif self.size == 1:
            array = self.array

        else:
            raise ValueError(
                f"For size {self.size} data, must provide an index of "
                "the element to be converted to a Python scalar"
            )

        if not np.ma.isMA(array):
            return array.item()

        mask = array.mask
        if mask is np.ma.nomask or not mask.item():
            return array.item()

        return cf_masked

    @_inplace_enabled(default=False)
    def masked_invalid(self, inplace=False):
        """Mask the array where invalid values occur (NaN or inf).

        .. seealso:: `where`, `numpy.ma.masked_invalid`

        :Parameters:

            {{inplace: `bool`, optional}}

        :Returns:

            `Data` or `None`
                The masked data, or `None` if the operation was
                in-place.

        **Examples**

        >>> d = cf.Data([0, 1, 2])
        >>> e = cf.Data([0, 2, 0])
        >>> f = d / e
        >>> f
        <CF Data(3): [nan, 0.5, inf]>
        >>> f.masked_invalid()
        <CF Data(3): [--, 0.5, --]>

        """
        d = _inplace_enabled_define_and_cleanup(self)
        dx = self.to_dask_array()
        dx = da.ma.masked_invalid(dx)
        d._set_dask(dx)
        return d

    def del_calendar(self, default=ValueError()):
        """Delete the calendar.

        .. seealso:: `get_calendar`, `has_calendar`, `set_calendar`,
                     `del_units`, `Units`

        :Parameters:

            default: optional
                Return the value of the *default* parameter if the
                calendar has not been set.

                {{default Exception}}

        :Returns:

            `str`
                The value of the deleted calendar.

        **Examples**

        >>> d = cf.Data(1, "days since 2000-1-1", calendar="noleap")
        >>> d.del_calendar()
        'noleap'
        >>> print(d.del_calendar())
        None

        >>> d = cf.Data(1, "days since 2000-1-1")
        >>> print(d.del_calendar())
        None

        >>> d = cf.Data(1, "m")
        Traceback (most recent call last):
            ...
        ValueError: Units <Units: m> have no calendar

        """
        units = self.Units
        if not units.isreftime:
            return self._default(default, f"Units {units!r} have no calendar")

        calendar = getattr(units, "calendar", None)
        if calendar is None:
            return self._default(
                default, f"{self.__class__.__name__} has no calendar"
            )

        self.override_calendar(None, inplace=True)
        return calendar

    def del_units(self, default=ValueError()):
        """Delete the units.

        .. seealso:: `get_units`, `has_units`, `set_units`,
                     `del_calendar`, `Units`

        :Parameters:

            default: optional
                Return the value of the *default* parameter if the units
                has not been set.

                {{default Exception}}

        :Returns:

            `str`
                The value of the deleted units.

        **Examples**

        >>> d = cf.Data(1, "m")
        >>> d.del_units()
        'm'
        >>> d.Units
        <Units: >
        >>> d.del_units()
        Traceback (most recent call last):
            ...
        ValueError: Data has no units

        >>> d = cf.Data(1, "days since 2000-1-1", calendar="noleap")
        >>> d.del_units()
        'days since 2000-1-1'
        >>> d.Units
        <Units: noleap>

        """
        u = self.Units
        units = getattr(u, "units", None)
        calendar = getattr(u, "calendar", None)
        self.override_units(Units(None, calendar), inplace=True)

        if units is not None:
            return units

        return self._default(
            default, f"{self.__class__.__name__} has no units"
        )

    @classmethod
    def masked_all(
        cls,
        shape,
        dtype=None,
        units=None,
        calendar=None,
        chunks=_DEFAULT_CHUNKS,
    ):
        """Return an empty masked array with all elements masked.

        .. seealso:: `empty`, `ones`, `zeros`, `masked_invalid`

        :Parameters:

            shape: `int` or `tuple` of `int`
                The shape of the new array. e.g. ``(2, 3)`` or ``2``.

            dtype: data-type
                The desired output data-type for the array, e.g.
                `numpy.int8`. The default is `numpy.float64`.

            units: `str` or `Units`
                The units for the new data array.

            calendar: `str`, optional
                The calendar for reference time units.

            {{chunks: `int`, `tuple`, `dict` or `str`, optional}}

                .. versionadded:: TODODASKVER

        :Returns:

            `Data`
                A masked array with all data masked.

        **Examples**

        >>> d = cf.Data.masked_all((2, 2))
        >>> print(d.array)
        [[-- --]
         [-- --]]

        >>> d = cf.Data.masked_all((), dtype=bool)
        >>> d.array
        masked_array(data=--,
                     mask=True,
               fill_value=True,
                    dtype=bool)

        """
        d = cls.empty(
            shape=shape,
            dtype=dtype,
            units=units,
            calendar=calendar,
            chunks=chunks,
        )
        dx = d.to_dask_array()
        dx = dx.map_blocks(partial(np.ma.array, mask=True, copy=False))
        d._set_dask(dx)
        return d

    @_inplace_enabled(default=False)
    @_deprecated_kwarg_check("i", version="3.0.0", removed_at="4.0.0")
    def mid_range(
        self,
        axes=None,
        squeeze=False,
        mtol=1,
        split_every=None,
        inplace=False,
        i=False,
    ):
        """Calculate mid-range values.

        The mid-range is half of the maximum plus the minimum.

        Calculates the mid-range value or the mid-range values along
        axes.

        See
        https://ncas-cms.github.io/cf-python/analysis.html#collapse-methods
        for mathematical definitions.

         ..seealso:: `sample_size`, `max`, `min`, `range`

        :Parameters:

            {{collapse axes: (sequence of) `int`, optional}}

            {{collapse squeeze: `bool`, optional}}

            {{mtol: number, optional}}

            {{split_every: `int` or `dict`, optional}}

                .. versionadded:: TODODASKVER

            {{inplace: `bool`, optional}}

            {{i: deprecated at version 3.0.0}}

        :Returns:

            `Data` or `None`
                The collapsed array.

        **Examples**

        >>> a = np.ma.arange(12).reshape(4, 3)
        >>> d = cf.Data(a, 'K')
        >>> d[1, 1] = cf.masked
        >>> print(d.array)
        [[0 1 2]
         [3 -- 5]
         [6 7 8]
         [9 10 11]]
        >>> d.mid_range()
        <CF Data(1, 1): [[5.5]] K>

        """
        d = _inplace_enabled_define_and_cleanup(self)
        d, _ = _collapse(
            Collapse.mid_range,
            d,
            axis=axes,
            keepdims=not squeeze,
            split_every=split_every,
            mtol=mtol,
        )
        return d

    @_deprecated_kwarg_check("i", version="3.0.0", removed_at="4.0.0")
    @_inplace_enabled(default=False)
    def flip(self, axes=None, inplace=False, i=False):
        """Reverse the direction of axes of the data array.

        .. seealso:: `flatten', `insert_dimension`, `squeeze`, `swapaxes`,
                     `transpose`

        :Parameters:

            axes: (sequence of) `int`
                Select the axes. By default all axes are flipped. Each
                axis is identified by its integer position. No axes
                are flipped if *axes* is an empty sequence.

            {{inplace: `bool`, optional}}

            {{i: deprecated at version 3.0.0}}

        :Returns:

            `Data` or `None`

        **Examples**

        >>> d.flip()
        >>> d.flip(1)
        >>> d.flip([0, 1])
        >>> d.flip([])

        >>> e = d[::-1, :, ::-1]
        >>> d.flip((2, 0)).equals(e)
        True

        """
        d = _inplace_enabled_define_and_cleanup(self)

        if axes is not None and not axes and axes != 0:  # i.e. empty sequence
            return d

        if axes is None:
            iaxes = range(d.ndim)
        else:
            iaxes = d._parse_axes(axes)

        if not iaxes:
            return d

        index = [
            slice(None, None, -1) if i in iaxes else slice(None)
            for i in range(d.ndim)
        ]

        dx = d.to_dask_array()
        dx = dx[tuple(index)]
        d._set_dask(dx)

        return d

    def inspect(self):
        """Inspect the object for debugging.

        .. seealso:: `cf.inspect`

        :Returns:

            `None`

        **Examples**

        >>> d = cf.Data([9], 'm')
        >>> d.inspect()
        <CF Data(1): [9] m>
        -------------------
        {'_components': {'custom': {'_Units': <Units: m>,
                                    '_axes': ('dim0',),
                                    '_cyclic': set(),
                                    '_hardmask': True,
                                    'dask': dask.array<cf_harden_mask, shape=(1,), dtype=int64, chunksize=(1,), chunktype=numpy.ndarray>},
                         'netcdf': {}}}

        """
        from ..functions import inspect

        inspect(self)

    def isclose(self, y, rtol=None, atol=None):
        """Return where data are element-wise equal within a tolerance.

        {{equals tolerance}}

        For numeric data arrays, ``d.isclose(e, rtol, atol)`` is
        equivalent to ``abs(d - e) <= atol + rtol*abs(e)``,
        otherwise it is equivalent to ``d == e``.

        :Parameters:

            y: data_like
                The array to compare.

            atol: `float`, optional
                The absolute tolerance for all numerical comparisons. By
                default the value returned by the `atol` function is used.

            rtol: `float`, optional
                The relative tolerance for all numerical comparisons. By
                default the value returned by the `rtol` function is used.

        :Returns:

             `bool`
                 A boolean array of where the data are close to *y*.

        **Examples**

        >>> d = cf.Data([1000, 2500], 'metre')
        >>> e = cf.Data([1, 2.5], 'km')
        >>> print(d.isclose(e).array)
        [ True  True]

        >>> d = cf.Data(['ab', 'cdef'])
        >>> print(d.isclose([[['ab', 'cdef']]]).array)
        [[[ True  True]]]

        >>> d = cf.Data([[1000, 2500], [1000, 2500]], 'metre')
        >>> e = cf.Data([1, 2.5], 'km')
        >>> print(d.isclose(e).array)
        [[ True  True]
         [ True  True]]

        >>> d = cf.Data([1, 1, 1], 's')
        >>> print(d.isclose(1).array)
        [ True  True  True]

        """
        a = np.empty((), dtype=self.dtype)
        b = np.empty((), dtype=da.asanyarray(y).dtype)
        try:
            # Check if a numerical isclose is possible
            np.isclose(a, b)
        except TypeError:
            # self and y do not have suitable numeric data types
            # (e.g. both are strings)
            return self == y
        else:
            # self and y have suitable numeric data types
            if atol is None:
                atol = self._atol

            if rtol is None:
                rtol = self._rtol

            y = conform_units(y, self.Units)

            dx = da.isclose(self, y, atol=atol, rtol=rtol)

            d = self.copy(array=False)
            d._set_dask(dx)
            d.hardmask = _DEFAULT_HARDMASK
            d.override_units(_units_None, inplace=True)
            return d

    @_inplace_enabled(default=False)
    def reshape(self, *shape, merge_chunks=True, limit=None, inplace=False):
        """Change the shape of the data without changing its values.

        It assumes that the array is stored in row-major order, and
        only allows for reshapings that collapse or merge dimensions
        like ``(1, 2, 3, 4) -> (1, 6, 4)`` or ``(64,) -> (4, 4, 4)``.

        :Parameters:

            shape: `tuple` of `int`, or any number of `int`
                The new shape for the data, which should be compatible
                with the original shape. If an integer, then the
                result will be a 1-d array of that length. One shape
                dimension can be -1, in which case the value is
                inferred from the length of the array and remaining
                dimensions.

            merge_chunks: `bool`
                When True (the default) merge chunks using the logic
                in `dask.array.rechunk` when communication is
                necessary given the input array chunking and the
                output shape. When False, the input array will be
                rechunked to a chunksize of 1, which can create very
                many tasks. See `dask.array.reshape` for details.

            limit: int, optional
                The maximum block size to target in bytes. If no limit
                is provided, it defaults to a size in bytes defined by
                the `cf.chunksize` function.

        :Returns:

            `Data` or `None`
                 The reshaped data, or `None` if the operation was
                 in-place.

        **Examples**

        >>> d = cf.Data(np.arange(12))
        >>> print(d.array)
        [ 0  1  2  3  4  5  6  7  8  9 10 11]
        >>> print(d.reshape(3, 4).array)
        [[ 0  1  2  3]
         [ 4  5  6  7]
         [ 8  9 10 11]]
        >>> print(d.reshape((4, 3)).array)
        [[ 0  1  2]
         [ 3  4  5]
         [ 6  7  8]
         [ 9 10 11]]
        >>> print(d.reshape(-1, 6).array)
        [[ 0  1  2  3  4  5]
         [ 6  7  8  9 10 11]]
        >>>  print(d.reshape(1, 1, 2, 6).array)
        [[[[ 0  1  2  3  4  5]
           [ 6  7  8  9 10 11]]]]
        >>> print(d.reshape(1, 1, -1).array)
        [[[[ 0  1  2  3  4  5  6  7  8  9 10 11]]]]

        """
        d = _inplace_enabled_define_and_cleanup(self)
        dx = d.to_dask_array()
        dx = dx.reshape(*shape, merge_chunks=merge_chunks, limit=limit)

        # Set axes when the new array has more dimensions than self
        axes = None
        ndim0 = self.ndim
        if not ndim0:
            axes = generate_axis_identifiers(dx.ndim)
        else:
            diff = dx.ndim - ndim0
            if diff > 0:
                axes = list(self._axes)
                for _ in range(diff):
                    axes.insert(0, new_axis_identifier(tuple(axes)))

        if axes is not None:
            d._axes = axes

        d._set_dask(dx)

        return d

    @_deprecated_kwarg_check("i", version="3.0.0", removed_at="4.0.0")
    @_inplace_enabled(default=False)
    def rint(self, inplace=False, i=False):
        """Round the data to the nearest integer, element-wise.

        .. versionadded:: 1.0

        .. seealso:: `ceil`, `floor`, `trunc`

        :Parameters:

            {{inplace: `bool`, optional}}

            {{i: deprecated at version 3.0.0}}

        :Returns:

            `Data` or `None`
                The rounded data. If the operation was in-place then
                `None` is returned.

        **Examples**

        >>> d = cf.Data([-1.9, -1.5, -1.1, -1, 0, 1, 1.1, 1.5 , 1.9])
        >>> print(d.array)
        [-1.9 -1.5 -1.1 -1.   0.   1.   1.1  1.5  1.9]
        >>> print(d.rint().array)
        [-2. -2. -1. -1.  0.  1.  1.  2.  2.]

        """
        d = _inplace_enabled_define_and_cleanup(self)
        dx = d.to_dask_array()
        d._set_dask(da.rint(dx))
        return d

    @_inplace_enabled(default=False)
    def root_mean_square(
        self,
        axes=None,
        squeeze=False,
        mtol=1,
        weights=None,
        split_every=None,
        inplace=False,
    ):
        """Calculate root mean square (RMS) values.

        Calculates the RMS value or the RMS values along axes.

        See
        https://ncas-cms.github.io/cf-python/analysis.html#collapse-methods
        for mathematical definitions.

         ..seealso:: `sample_size`, `mean`, `sum`,

        :Parameters:

            {{collapse axes: (sequence of) `int`, optional}}

            {{weights: data_like, `dict`, or `None`, optional}}

            {{collapse squeeze: `bool`, optional}}

            {{mtol: number, optional}}

            {{split_every: `int` or `dict`, optional}}

                .. versionadded:: TODODASKVER

            {{inplace: `bool`, optional}}

        :Returns:

            `Data` or `None`
                The collapsed array.

        **Examples**

        >>> a = np.ma.arange(12).reshape(4, 3)
        >>> d = cf.Data(a, 'K')
        >>> d[1, 1] = cf.masked
        >>> print(d.array)
        [[0 1 2]
         [3 -- 5]
         [6 7 8]
         [9 10 11]]
        >>> d.root_mean_square()
        <CF Data(1, 1): [[6.674238124719146]] K>

        >>> w = np.linspace(1, 2, 3)
        >>> print(w)
        [1.  1.5 2. ]
        >>> d.root_mean_square(weights=w)
        <CF Data(1, 1): [[6.871107713616576]] K>

        """
        d = _inplace_enabled_define_and_cleanup(self)
        d, _ = _collapse(
            Collapse.rms,
            d,
            axis=axes,
            weights=weights,
            keepdims=not squeeze,
            split_every=split_every,
            mtol=mtol,
        )
        return d

    @_deprecated_kwarg_check("i", version="3.0.0", removed_at="4.0.0")
    @_inplace_enabled(default=False)
    def round(self, decimals=0, inplace=False, i=False):
        """Evenly round elements of the data array to the given number
        of decimals.

        Values exactly halfway between rounded decimal values are rounded
        to the nearest even value. Thus 1.5 and 2.5 round to 2.0, -0.5 and
        0.5 round to 0.0, etc. Results may also be surprising due to the
        inexact representation of decimal fractions in the IEEE floating
        point standard and errors introduced when scaling by powers of
        ten.

        .. versionadded:: 1.1.4

        .. seealso:: `ceil`, `floor`, `rint`, `trunc`

        :Parameters:

            decimals : `int`, optional
                Number of decimal places to round to (default: 0). If
                decimals is negative, it specifies the number of positions
                to the left of the decimal point.

            {{inplace: `bool`, optional}}

            {{i: deprecated at version 3.0.0}}

        :Returns:

            `Data` or `None`

        **Examples**

        >>> d = cf.Data([-1.81, -1.41, -1.01, -0.91, 0.09, 1.09, 1.19, 1.59, 1.99])
        >>> print(d.array)
        [-1.81 -1.41 -1.01 -0.91  0.09  1.09  1.19  1.59  1.99]
        >>> print(d.round().array)
        [-2., -1., -1., -1.,  0.,  1.,  1.,  2.,  2.]
        >>> print(d.round(1).array)
        [-1.8, -1.4, -1. , -0.9,  0.1,  1.1,  1.2,  1.6,  2. ]
        >>> print(d.round(-1).array)
        [-0., -0., -0., -0.,  0.,  0.,  0.,  0.,  0.]

        """
        d = _inplace_enabled_define_and_cleanup(self)
        dx = d.to_dask_array()
        d._set_dask(da.round(dx, decimals=decimals))
        return d

    def stats(
        self,
        all=False,
        compute=True,
        minimum=True,
        mean=True,
        median=True,
        maximum=True,
        range=True,
        mid_range=True,
        standard_deviation=True,
        root_mean_square=True,
        sample_size=True,
        minimum_absolute_value=False,
        maximum_absolute_value=False,
        mean_absolute_value=False,
        mean_of_upper_decile=False,
        sum=False,
        sum_of_squares=False,
        variance=False,
        weights=None,
    ):
        """Calculate statistics of the data.

        By default the minimum, mean, median, maximum, range, mid-range,
        standard deviation, root mean square, and sample size are
        calculated. But this selection may be edited, and other metrics
        are available.

        .. seealso:: `minimum`, `mean`, `median`, `maximum`, `range`,
                     `mid_range`, `standard_deviation`,
                     `root_mean_square`, `sample_size`,
                     `minimum_absolute_value`, `maximum_absolute_value`,
                     `mean_absolute_value`, `mean_of_upper_decile`, `sum`,
                     `sum_of_squares`, `variance`

        :Parameters:

            all: `bool`, optional
                Calculate all possible statistics, regardless of the value
                of individual metric parameters.

            compute: `bool`, optional
                If True (the default), returned values for the statistical
                calculations in the output dictionary are computed, else
                each is given in the form of a delayed `Data` operation.

            minimum: `bool`, optional
                Calculate the minimum of the values.

            maximum: `bool`, optional
                Calculate the maximum of the values.

            maximum_absolute_value: `bool`, optional
                Calculate the maximum of the absolute values.

            minimum_absolute_value: `bool`, optional
                Calculate the minimum of the absolute values.

            mid_range: `bool`, optional
                Calculate the average of the maximum and the minimum of
                the values.

            median: `bool`, optional
                Calculate the median of the values.

            range: `bool`, optional
                Calculate the absolute difference between the maximum and
                the minimum of the values.

            sum: `bool`, optional
                Calculate the sum of the values.

            sum_of_squares: `bool`, optional
                Calculate the sum of the squares of values.

            sample_size: `bool`, optional
                Calculate the sample size, i.e. the number of non-missing
                values.

            mean: `bool`, optional
                Calculate the weighted or unweighted mean of the values.

            mean_absolute_value: `bool`, optional
                Calculate the mean of the absolute values.

            mean_of_upper_decile: `bool`, optional
                Calculate the mean of the upper group of data values
                defined by the upper tenth of their distribution.

            variance: `bool`, optional
                Calculate the weighted or unweighted variance of the
                values, with a given number of degrees of freedom.

            standard_deviation: `bool`, optional
                Calculate the square root of the weighted or unweighted
                variance.

            root_mean_square: `bool`, optional
                Calculate the square root of the weighted or unweighted
                mean of the squares of the values.

            {{weights: data_like, `dict`, or `None`, optional}}

        :Returns:

            `dict`
                The statistics, with keys giving the operation names and
                values being the result of the corresponding statistical
                calculation, which are either the computed numerical
                values if `compute` is True, else the delayed `Data`
                operations which encapsulate those.

        **Examples**

        >>> d = cf.Data([[0, 1, 2], [3, -99, 5]], mask=[[0, 0, 0], [0, 1, 0]])
        >>> print(d.array)
        [[0  1  2]
         [3 --  5]]
        >>> d.stats()
        {'minimum': 0,
         'mean': 2.2,
         'median': 2.0,
         'maximum': 5,
         'range': 5,
         'mid_range': 2.5,
         'standard_deviation': 1.7204650534085255,
         'root_mean_square': 2.792848008753788,
         'sample_size': 5}
        >>> d.stats(all=True)
        {'minimum': 0,
         'mean': 2.2,
         'median': 2.0,
         'maximum': 5,
         'range': 5,
         'mid_range': 2.5,
         'standard_deviation': 1.7204650534085255,
         'root_mean_square': 2.792848008753788,
         'minimum_absolute_value': 0,
         'maximum_absolute_value': 5,
         'mean_absolute_value': 2.2,
         'mean_of_upper_decile': 5.0,
         'sum': 11,
         'sum_of_squares': 39,
         'variance': 2.9600000000000004,
         'sample_size': 5}
        >>> d.stats(mean_of_upper_decile=True, range=False)
        {'minimum': 0,
         'mean': 2.2,
         'median': 2.0,
         'maximum': 5,
         'mid_range': 2.5,
         'standard_deviation': 1.7204650534085255,
         'root_mean_square': 2.792848008753788,
         'mean_of_upper_decile': 5.0,
         'sample_size': 5}

        To ask for delayed operations instead of computed values:

        >>> d.stats(compute=False)
        {'minimum': <CF Data(): 0>,
         'mean': <CF Data(): 2.2>,
         'median': <CF Data(): 2.0>,
         'maximum': <CF Data(): 5>,
         'range': <CF Data(): 5>,
         'mid_range': <CF Data(): 2.5>,
         'standard_deviation': <CF Data(): 1.7204650534085255>,
         'root_mean_square': <CF Data(): 2.792848008753788>,
         'sample_size': <CF Data(1, 1): [[5]]>}

        """
        no_weights = (
            "minimum",
            "median",
            "maximum",
            "range",
            "mid_range",
            "minimum_absolute_value",
            "maximum_absolute_value",
            "sum",
            "sum_of_squares",
        )

        out = {}
        for stat in (
            "minimum",
            "mean",
            "median",
            "maximum",
            "range",
            "mid_range",
            "standard_deviation",
            "root_mean_square",
            "minimum_absolute_value",
            "maximum_absolute_value",
            "mean_absolute_value",
            "mean_of_upper_decile",
            "sum",
            "sum_of_squares",
            "variance",
        ):
            if all or locals()[stat]:
                func = getattr(self, stat)
                if stat in no_weights:
                    value = delayed(func)(squeeze=True)
                else:
                    value = delayed(func)(squeeze=True, weights=weights)

                out[stat] = value

        if all or sample_size:
            out["sample_size"] = delayed(lambda: self.sample_size())()

        data_values = globals()["compute"](out)[0]  # noqa: F811
        if compute:
            # Convert cf.Data objects holding the scalars (or scalar array
            # for the case of sample_size only) to scalar values
            return {op: val.array.item() for op, val in data_values.items()}
        else:
            return data_values

    @_deprecated_kwarg_check("i", version="3.0.0", removed_at="4.0.0")
    @_inplace_enabled(default=False)
    def swapaxes(self, axis0, axis1, inplace=False, i=False):
        """Interchange two axes of an array.

        .. seealso:: `flatten', `flip`, 'insert_dimension`, `squeeze`,
                     `transpose`

        :Parameters:

            axis0, axis1 : `int`, `int`
                Select the axes to swap. Each axis is identified by its
                original integer position.

            {{inplace: `bool`, optional}}

            {{i: deprecated at version 3.0.0}}

        :Returns:

            `Data` or `None`
                The data with swapped axis positions.

        **Examples**

        >>> d = cf.Data([[[1, 2, 3], [4, 5, 6]]])
        >>> d
        <CF Data(1, 2, 3): [[[1, ..., 6]]]>
        >>> d.swapaxes(1, 0)
        <CF Data(2, 1, 3): [[[1, ..., 6]]]>
        >>> d.swapaxes(0, -1)
        <CF Data(3, 2, 1): [[[1, ..., 6]]]>
        >>> d.swapaxes(1, 1)
        <CF Data(1, 2, 3): [[[1, ..., 6]]]>
        >>> d.swapaxes(-1, -1)
        <CF Data(1, 2, 3): [[[1, ..., 6]]]>

        """
        d = _inplace_enabled_define_and_cleanup(self)
        dx = self.to_dask_array()
        dx = da.swapaxes(dx, axis0, axis1)
        d._set_dask(dx)
        return d

    def fits_in_memory(self):
        """Return True if the array is small enough to be retained in
        memory.

        Returns True if the size of the array with all delayed
        operations computed, always including space for a full boolean
        mask, is small enough to be retained in available memory.

        **Performance**

        The delayed operations are actually not computed by
        `fits_in_memory`, so it is possible that an intermediate
        operation may require more than the available memory, even if
        the final array does not.

        .. seealso:: `array`, `compute`, `nbytes`, `persist`,
                     `cf.free_memory`

        :Parameters:

            itemsize: deprecated at version TODODASKVER
                The number of bytes per word of the master data array.

        :Returns:

            `bool`
                Whether or not the computed array fits in memory.

        **Examples**

        >>> d = cf.Data([1], 'm')
        >>> d.fits_in_memory()
        True

        Create a double precision (8 bytes per word) array that is
        approximately twice the size of the available memory:

        >>> size = int(2 * cf.free_memory() / 8)
        >>> d = cf.Data.empty((size,), dtype=float)
        >>> d.fits_in_memory()
        False
        >>> d.nbytes * (1 + 1/8) > cf.free_memory()
        True

        """
        return self.size * (self.dtype.itemsize + 1) <= free_memory()

    @_deprecated_kwarg_check("i", version="3.0.0", removed_at="4.0.0")
    @_inplace_enabled(default=False)
    @_manage_log_level_via_verbosity
    def where(
        self, condition, x=None, y=None, inplace=False, i=False, verbose=None
    ):
        """Assign array elements depending on a condition.

        The elements to be changed are identified by a
        condition. Different values can be assigned according to where
        the condition is True (assignment from the *x* parameter) or
        False (assignment from the *y* parameter).

        **Missing data**

        Array elements may be set to missing values if either *x* or
        *y* are the `cf.masked` constant, or by assignment from any
        missing data elements in *x* or *y*.

        If the data mask is hard (see the `hardmask` attribute) then
        missing data values in the array will not be overwritten,
        regardless of the content of *x* and *y*.

        If the *condition* contains missing data then the
        corresponding elements in the array will not be assigned to,
        regardless of the contents of *x* and *y*.

        **Broadcasting**

        The array and the *condition*, *x* and *y* parameters must all
        be broadcastable across the original array, such that the size
        of the result is identical to the original size of the
        array. Leading size 1 dimensions of these parameters are
        ignored, thereby also ensuring that the shape of the result is
        identical to the orginal shape of the array.

        If *condition* is a `Query` object then for the purposes of
        broadcasting, the condition is considered to be that which is
        produced by applying the query to the array.

        **Performance**

        If any of the shapes of the *condition*, *x*, or *y*
        parameters, or the array, is unknown, then there is a
        possibility that an unknown shape will need to be calculated
        immediately by executing all delayed operations on that
        object.

        .. seealso:: `cf.masked`, `hardmask`, `__setitem__`

        :Parameters:

            condition: array_like or `Query`
                The condition which determines how to assign values to
                the data.

                Assignment from the *x* and *y* parameters will be
                done where elements of the condition evaluate to
                `True` and `False` respectively.

                If *condition* is a `Query` object then this implies a
                condition defined by applying the query to the data.

                *Parameter example:*
                  ``d.where(d < 0, x=-999)`` will set all data
                  values that are less than zero to -999.

                *Parameter example:*
                  ``d.where(True, x=-999)`` will set all data values
                  to -999. This is equivalent to ``d[...] = -999``.

                *Parameter example:*
                  ``d.where(False, y=-999)`` will set all data values
                  to -999. This is equivalent to ``d[...] = -999``.

                *Parameter example:*
                  If ``d`` has shape ``(5, 3)`` then ``d.where([True,
                  False, True], x=-999, y=cf.masked)`` will set data
                  values in columns 0 and 2 to -999, and data values
                  in column 1 to missing data. This works because the
                  condition has shape ``(3,)`` which broadcasts to the
                  data shape.

                *Parameter example:*
                  ``d.where(cf.lt(0), x=-999)`` will set all data
                  values that are less than zero to -999. This is
                  equivalent to ``d.where(d < 0, x=-999)``.

            x, y: array-like or `None`
                Specify the assignment values. Where the condition is
                True assign to the data from *x*, and where the
                condition is False assign to the data from *y*.

                If *x* is `None` (the default) then no assignment is
                carried out where the condition is True.

                If *y* is `None` (the default) then no assignment is
                carried out where the condition is False.

                *Parameter example:*
                  ``d.where(condition)``, for any ``condition``, returns
                  data with identical data values.

                *Parameter example:*
                  ``d.where(cf.lt(0), x=-d, y=cf.masked)`` will change the
                  sign of all negative data values, and set all other data
                  values to missing data.

                *Parameter example:*
                  ``d.where(cf.lt(0), x=-d)`` will change the sign of
                  all negative data values, and leave all other data
                  values unchanged. This is equivalent to, but faster
                  than, ``d.where(cf.lt(0), x=-d, y=d)``

            {{inplace: `bool`, optional}}

            {{verbose: `int` or `str` or `None`, optional}}

            {{i: deprecated at version 3.0.0}}

        :Returns:

            `Data` or `None`
                The new data with updated values, or `None` if the
                operation was in-place.

        **Examples**

        >>> d = cf.Data([0, 1, 2, 3, 4, 5, 6, 7, 8, 9])
        >>> e = d.where(d < 5, d, 10 * d)
        >>> print(e.array)
        [ 0  1  2  3  4 50 60 70 80 90]

        >>> d = cf.Data([0, 1, 2, 3, 4, 5, 6, 7, 8, 9], 'km')
        >>> e = d.where(d < 5, cf.Data(10000 * d, 'metre'))
        >>> print(e.array)
        [ 0. 10. 20. 30. 40.  5.  6.  7.  8.  9.]

        >>> e = d.where(d < 5, cf.masked)
        >>> print(e.array)
        [-- -- -- -- -- 5 6 7 8 9]

        >>> d = cf.Data([[1, 2,],
        ...              [3, 4]])
        >>> e = d.where([[True, False], [True, True]], d, [[9, 8], [7, 6]])
        >>> print(e.array)
        [[1 8]
         [3 4]]
        >>> e = d.where([[True, False], [True, True]], [[9, 8], [7, 6]])
        >>> print(e.array)
        [[9 2]
         [7 6]]

        The shape of the result must have the same shape as the
        original data:

        >>> e = d.where([True, False], [9, 8])
        >>> print(e.array)
        [[9 2]
         [9 4]]

        >>> d = cf.Data(np.array([[0, 1, 2],
        ...                       [0, 2, 4],
        ...                       [0, 3, 6]]))
        >>> d.where(d < 4, None, -1)
        >>> print(e.array)
        [[ 0  1  2]
         [ 0  2 -1]
         [ 0  3 -1]]

        >>> x, y = np.ogrid[:3, :4]
        >>> print(x)
        [[0]
         [1]
         [2]]
        >>> print(y)
        [[0 1 2 3]]
        >>> condition = x < y
        >>> print(condition)
        [[False  True  True  True]
         [False False  True  True]
         [False False False  True]]
        >>> d = cf.Data(x)
        >>> e = d.where(condition, d, 10 + y)
            ...
        ValueError: where: 'condition' parameter with shape (3, 4) can not be broadcast across data with shape (3, 1) when the result will have a different shape to the data

        >>> d = cf.Data(np.arange(9).reshape(3, 3))
        >>> e = d.copy()
        >>> e[1, 0] = cf.masked
        >>> f = e.where(d > 5, None, -3.1416)
        >>> print(f.array)
        [[-3.1416 -3.1416 -3.1416]
         [-- -3.1416 -3.1416]
         [6.0 7.0 8.0]]
        >>> e.soften_mask()
        >>> f = e.where(d > 5, None, -3.1416)
        >>> print(f.array)
        [[-3.1416 -3.1416 -3.1416]
         [-3.1416 -3.1416 -3.1416]
         [ 6.      7.      8.    ]]

        """
        from .utils import where_broadcastable

        d = _inplace_enabled_define_and_cleanup(self)

        # Missing values could be affected, so make sure that the mask
        # hardness has been applied.
        dx = d.to_dask_array(apply_mask_hardness=True)

        units = d.Units

        # Parse condition
        if getattr(condition, "isquery", False):
            # Condition is a cf.Query object: Make sure that the
            # condition units are OK, and convert the condition to a
            # boolean Data instance with the same shape as the data.
            condition = condition.copy()
            condition.set_condition_units(units)
            condition = condition.evaluate(d)

        condition = type(self).asdata(condition)
        condition = where_broadcastable(d, condition, "condition")

        # If x or y is self then change it to None. This prevents an
        # unnecessary copy; and, at compute time, an unncessary numpy
        # where.
        if x is self:
            x = None

        if y is self:
            y = None

        if x is None and y is None:
            # The data is unchanged regardless of the condition
            return d

        # Parse x and y
        xy = []
        for arg, name in zip((x, y), ("x", "y")):
            if arg is None:
                xy.append(arg)
                continue

            if arg is cf_masked:
                # Replace masked constant with array
                xy.append(scalar_masked_array(self.dtype))
                continue

            arg = type(self).asdata(arg)
            arg = where_broadcastable(d, arg, name)

            arg_units = arg.Units
            if arg_units:
                arg = conform_units(
                    arg,
                    units,
                    message=f"where: {name!r} parameter units {arg_units!r} "
                    f"are not equivalent to data units {units!r}",
                )

            xy.append(arg.to_dask_array())

        x, y = xy

        # Apply the where operation
        dx = da.core.elemwise(
            cf_where, dx, da.asanyarray(condition), x, y, d.hardmask
        )
        d._set_dask(dx)

        return d

    @_deprecated_kwarg_check("i", version="3.0.0", removed_at="4.0.0")
    @_inplace_enabled(default=False)
    def sin(self, inplace=False, i=False):
        """Take the trigonometric sine of the data element-wise.

        Units are accounted for in the calculation. If the units are not
        equivalent to radians (such as Kelvin) then they are treated as if
        they were radians. For example, the sine of 90 degrees_east
        is 1.0, as is the sine of 1.57079632 radians.

        The output units are changed to '1' (nondimensional).

        .. seealso:: `arcsin`, `cos`, `tan`, `sinh`

        :Parameters:

            {{inplace: `bool`, optional}}

            {{i: deprecated at version 3.0.0}}

        :Returns:

            `Data` or `None`

        **Examples**

        >>> d.Units
        <Units: degrees_north>
        >>> print(d.array)
        [[-90 0 90 --]]
        >>> e = d.sin()
        >>> e.Units
        <Units: 1>
        >>> print(e.array)
        [[-1.0 0.0 1.0 --]]

        >>> d.Units
        <Units: m s-1>
        >>> print(d.array)
        [[1 2 3 --]]
        >>> d.sin(inplace=True)
        >>> d.Units
        <Units: 1>
        >>> print(d.array)
        [[0.841470984808 0.909297426826 0.14112000806 --]]

        """
        d = _inplace_enabled_define_and_cleanup(self)

        if d.Units.equivalent(_units_radians):
            d.Units = _units_radians

        dx = d.to_dask_array()
        d._set_dask(da.sin(dx))

        d.override_units(_units_1, inplace=True)

        return d

    @_deprecated_kwarg_check("i", version="3.0.0", removed_at="4.0.0")
    @_inplace_enabled(default=False)
    def sinh(self, inplace=False):
        """Take the hyperbolic sine of the data element-wise.

        Units are accounted for in the calculation. If the units are not
        equivalent to radians (such as Kelvin) then they are treated as if
        they were radians. For example, the the hyperbolic sine of 90
        degrees_north is 2.30129890, as is the hyperbolic sine of
        1.57079632 radians.

        The output units are changed to '1' (nondimensional).

        .. versionadded:: 3.1.0

        .. seealso:: `arcsinh`, `cosh`, `tanh`, `sin`

        :Parameters:

            {{inplace: `bool`, optional}}

        :Returns:

            `Data` or `None`

        **Examples**

        >>> d.Units
        <Units: degrees_north>
        >>> print(d.array)
        [[-90 0 90 --]]
        >>> e = d.sinh()
        >>> e.Units
        <Units: 1>
        >>> print(e.array)
        [[-2.3012989023072947 0.0 2.3012989023072947 --]]

        >>> d.Units
        <Units: m s-1>
        >>> print(d.array)
        [[1 2 3 --]]
        >>> d.sinh(inplace=True)
        >>> d.Units
        <Units: 1>
        >>> print(d.array)
        [[1.1752011936438014 3.626860407847019 10.017874927409903 --]]

        """
        d = _inplace_enabled_define_and_cleanup(self)

        if d.Units.equivalent(_units_radians):
            d.Units = _units_radians

        dx = d.to_dask_array()
        d._set_dask(da.sinh(dx))

        d.override_units(_units_1, inplace=True)

        return d

    @_inplace_enabled(default=False)
    def cosh(self, inplace=False):
        """Take the hyperbolic cosine of the data element-wise.

        Units are accounted for in the calculation. If the units are not
        equivalent to radians (such as Kelvin) then they are treated as if
        they were radians. For example, the the hyperbolic cosine of 0
        degrees_east is 1.0, as is the hyperbolic cosine of 1.57079632 radians.

        The output units are changed to '1' (nondimensional).

        .. versionadded:: 3.1.0

        .. seealso:: `arccosh`, `sinh`, `tanh`, `cos`

        :Parameters:

            {{inplace: `bool`, optional}}

        :Returns:

            `Data` or `None`

        **Examples**

        >>> d.Units
        <Units: degrees_north>
        >>> print(d.array)
        [[-90 0 90 --]]
        >>> e = d.cosh()
        >>> e.Units
        <Units: 1>
        >>> print(e.array)
        [[2.5091784786580567 1.0 2.5091784786580567 --]]

        >>> d.Units
        <Units: m s-1>
        >>> print(d.array)
        [[1 2 3 --]]
        >>> d.cosh(inplace=True)
        >>> d.Units
        <Units: 1>
        >>> print(d.array)
        [[1.5430806348152437 3.7621956910836314 10.067661995777765 --]]

        """
        d = _inplace_enabled_define_and_cleanup(self)

        if d.Units.equivalent(_units_radians):
            d.Units = _units_radians

        dx = d.to_dask_array()
        d._set_dask(da.cosh(dx))

        d.override_units(_units_1, inplace=True)

        return d

    @_deprecated_kwarg_check("i", version="3.0.0", removed_at="4.0.0")
    @_inplace_enabled(default=False)
    def tanh(self, inplace=False):
        """Take the hyperbolic tangent of the data element-wise.

        Units are accounted for in the calculation. If the units are not
        equivalent to radians (such as Kelvin) then they are treated as if
        they were radians. For example, the the hyperbolic tangent of 90
        degrees_east is 0.91715234, as is the hyperbolic tangent of
        1.57079632 radians.

        The output units are changed to '1' (nondimensional).

        .. versionadded:: 3.1.0

        .. seealso:: `arctanh`, `sinh`, `cosh`, `tan`


        :Parameters:

            {{inplace: `bool`, optional}}

        :Returns:

            `Data` or `None`

        **Examples**

        >>> d.Units
        <Units: degrees_north>
        >>> print(d.array)
        [[-90 0 90 --]]
        >>> e = d.tanh()
        >>> e.Units
        <Units: 1>
        >>> print(e.array)
        [[-0.9171523356672744 0.0 0.9171523356672744 --]]

        >>> d.Units
        <Units: m s-1>
        >>> print(d.array)
        [[1 2 3 --]]
        >>> d.tanh(inplace=True)
        >>> d.Units
        <Units: 1>
        >>> print(d.array)
        [[0.7615941559557649 0.9640275800758169 0.9950547536867305 --]]

        """
        d = _inplace_enabled_define_and_cleanup(self)

        if d.Units.equivalent(_units_radians):
            d.Units = _units_radians

        dx = d.to_dask_array()
        d._set_dask(da.tanh(dx))

        d.override_units(_units_1, inplace=True)

        return d

    @_deprecated_kwarg_check("i", version="3.0.0", removed_at="4.0.0")
    @_inplace_enabled(default=False)
    def log(self, base=None, inplace=False, i=False):
        """Takes the logarithm of the data array.

        :Parameters:

            base:

            {{inplace: `bool`, optional}}

            {{i: deprecated at version 3.0.0}}

        :Returns:

            `Data` or `None`

        """
        d = _inplace_enabled_define_and_cleanup(self)
        dx = d.to_dask_array()

        if base is None:
            dx = da.log(dx)
        elif base == 10:
            dx = da.log10(dx)
        elif base == 2:
            dx = da.log2(dx)
        else:
            dx = da.log(dx)
            dx /= da.log(base)

        d._set_dask(dx)

        d.override_units(
            _units_1, inplace=True
        )  # all logarithm outputs are unitless

        return d

    @_deprecated_kwarg_check("i", version="3.0.0", removed_at="4.0.0")
    @_inplace_enabled(default=False)
    def squeeze(self, axes=None, inplace=False, i=False):
        """Remove size 1 axes from the data array.

        By default all size 1 axes are removed, but particular axes
        may be selected with the keyword arguments.

        .. seealso:: `flatten`, `insert_dimension`, `flip`,
                     `swapaxes`, `transpose`

        :Parameters:

            axes: (sequence of) int, optional
                Select the axes. By default all size 1 axes are
                removed. The *axes* argument may be one, or a
                sequence, of integers that select the axis
                corresponding to the given position in the list of
                axes of the data array.

                No axes are removed if *axes* is an empty sequence.

            {{inplace: `bool`, optional}}

            {{i: deprecated at version 3.0.0}}

        :Returns:

            `Data` or `None`
                The squeezed data array.

        **Examples**

        >>> v.shape
        (1,)
        >>> v.squeeze()
        >>> v.shape
        ()

        >>> v.shape
        (1, 2, 1, 3, 1, 4, 1, 5, 1, 6, 1)
        >>> v.squeeze((0,))
        >>> v.shape
        (2, 1, 3, 1, 4, 1, 5, 1, 6, 1)
        >>> v.squeeze(1)
        >>> v.shape
        (2, 3, 1, 4, 1, 5, 1, 6, 1)
        >>> v.squeeze([2, 4])
        >>> v.shape
        (2, 3, 4, 5, 1, 6, 1)
        >>> v.squeeze([])
        >>> v.shape
        (2, 3, 4, 5, 1, 6, 1)
        >>> v.squeeze()
        >>> v.shape
        (2, 3, 4, 5, 6)

        """
        d = _inplace_enabled_define_and_cleanup(self)

        # TODODASK - check if axis parsing is done in dask

        if not d.ndim:
            if axes or axes == 0:
                raise ValueError(
                    "Can't squeeze: Can't remove an axis from "
                    f"scalar {d.__class__.__name__}"
                )

            if inplace:
                d = None

            return d

        shape = d.shape

        if axes is None:
            axes = [i for i, n in enumerate(shape) if n == 1]
        else:
            axes = d._parse_axes(axes)

            # Check the squeeze axes
            for i in axes:
                if shape[i] > 1:
                    raise ValueError(
                        f"Can't squeeze {d.__class__.__name__}: "
                        f"Can't remove axis of size {shape[i]}"
                    )

        if not axes:
            return d

        # Still here? Then the data array is not scalar and at least
        # one size 1 axis needs squeezing.
        dx = d.to_dask_array()
        dx = dx.squeeze(axis=tuple(axes))
        d._set_dask(dx)

        # Remove the squeezed axes names
        d._axes = [axis for i, axis in enumerate(d._axes) if i not in axes]

        return d

    # `arctan2`, AT2 seealso
    @_deprecated_kwarg_check("i", version="3.0.0", removed_at="4.0.0")
    @_inplace_enabled(default=False)
    def tan(self, inplace=False, i=False):
        """Take the trigonometric tangent of the data element-wise.

        Units are accounted for in the calculation. If the units are not
        equivalent to radians (such as Kelvin) then they are treated as if
        they were radians. For example, the tangents of 45
        degrees_east, 0.78539816 radians and 0.78539816 Kelvin are all
        1.0.

        The output units are changed to '1' (nondimensional).

        .. seealso:: `arctan`, `cos`, `sin`, `tanh`

        :Parameters:

            {{inplace: `bool`, optional}}

            {{i: deprecated at version 3.0.0}}

        :Returns:

            `Data` or `None`

        **Examples**

        >>> d.Units
        <Units: degrees_north>
        >>> print(d.array)
        [[-45 0 45 --]]
        >>> e = d.tan()
        >>> e.Units
        <Units: 1>
        >>> print(e.array)
        [[-1.0 0.0 1.0 --]]

        >>> d.Units
        <Units: m s-1>
        >>> print(d.array)
        [[1 2 3 --]]
        >>> d.tan(inplace=True)
        >>> d.Units
        <Units: 1>
        >>> print(d.array)
        [[1.55740772465 -2.18503986326 -0.142546543074 --]]

        """
        d = _inplace_enabled_define_and_cleanup(self)

        if d.Units.equivalent(_units_radians):
            d.Units = _units_radians

        dx = d.to_dask_array()
        d._set_dask(da.tan(dx))

        d.override_units(_units_1, inplace=True)

        return d

    def tolist(self):
        """Return the data as a scalar or (nested) list.

        Returns the data as an ``N``-levels deep nested list of Python
        scalars, where ``N`` is the number of data dimensions.

        If ``N`` is 0 then, since the depth of the nested list is 0,
        it will not be a list at all, but a simple Python scalar.

        :Returns:

            `list` or scalar
                The (nested) list of array elements, or a scalar if
                the data has 0 dimensions.

        **Examples**

        >>> d = cf.Data(9)
        >>> d.tolist()
        9

        >>> d = cf.Data([1, 2])
        >>> d.tolist()
        [1, 2]

        >>> d = cf.Data(([[1, 2], [3, 4]]))
        >>> d.tolist()
        [[1, 2], [3, 4]]

        >>> d.equals(cf.Data(d.tolist()))
        True

        """
        return self.array.tolist()

    def to_memory(self):
        """Bring data on disk into memory.

        Not implemented. Consider using `persist` instead.

        """
        raise NotImplementedError(
            "'Data.to_memory' is not available. "
            "Consider using 'Data.persist' instead."
        )

    @_deprecated_kwarg_check("i", version="3.0.0", removed_at="4.0.0")
    @_inplace_enabled(default=False)
    def transpose(self, axes=None, inplace=False, i=False):
        """Permute the axes of the data array.

        .. seealso:: `flatten', `insert_dimension`, `flip`, `squeeze`,
                     `swapaxes`

        :Parameters:

            axes: (sequence of) `int`
                The new axis order of the data array. By default the order
                is reversed. Each axis of the new order is identified by
                its original integer position.

            {{inplace: `bool`, optional}}

            {{i: deprecated at version 3.0.0}}

        :Returns:

            `Data` or `None`

        **Examples**

        >>> d.shape
        (19, 73, 96)
        >>> d.transpose()
        >>> d.shape
        (96, 73, 19)
        >>> d.transpose([1, 0, 2])
        >>> d.shape
        (73, 96, 19)
        >>> d.transpose((-1, 0, 1))
        >>> d.shape
        (19, 73, 96)

        """
        d = _inplace_enabled_define_and_cleanup(self)

        ndim = d.ndim
        if axes is None:
            if ndim <= 1:
                return d
            iaxes = tuple(range(ndim - 1, -1, -1))
        else:
            iaxes = d._parse_axes(axes)

        # Note: _axes attribute is still important/utilised post-Daskification
        # because e.g. axes labelled as cyclic by the _cyclic attribute use it
        # to determine their position (see #discussion_r694096462 on PR #247).
        data_axes = d._axes
        d._axes = [data_axes[i] for i in iaxes]

        dx = d.to_dask_array()
        try:
            dx = da.transpose(dx, axes=axes)
        except ValueError:
            raise ValueError(
                f"Can't transpose: Axes don't match array: {axes}"
            )
        d._set_dask(dx)

        return d

    @_deprecated_kwarg_check("i", version="3.0.0", removed_at="4.0.0")
    @_inplace_enabled(default=False)
    def trunc(self, inplace=False, i=False):
        """Return the truncated values of the data array.

        The truncated value of the number, ``x``, is the nearest integer
        which is closer to zero than ``x`` is. In short, the fractional
        part of the signed number ``x`` is discarded.

        .. versionadded:: 1.0

        .. seealso:: `ceil`, `floor`, `rint`

        :Parameters:

            {{inplace: `bool`, optional}}

            {{i: deprecated at version 3.0.0}}

        :Returns:

            `Data` or `None`

        **Examples**

        >>> d = cf.Data([-1.9, -1.5, -1.1, -1, 0, 1, 1.1, 1.5 , 1.9])
        >>> print(d.array)
        [-1.9 -1.5 -1.1 -1.   0.   1.   1.1  1.5  1.9]
        >>> print(d.trunc().array)
        [-1. -1. -1. -1.  0.  1.  1.  1.  1.]

        """
        d = _inplace_enabled_define_and_cleanup(self)
        dx = d.to_dask_array()
        d._set_dask(da.trunc(dx))
        return d

    @classmethod
    def empty(
        cls,
        shape,
        dtype=None,
        units=None,
        calendar=None,
        fill_value=None,
        chunks=_DEFAULT_CHUNKS,
    ):
        """Return a new array of given shape and type, without
        initializing entries.

        .. seealso:: `full`, `ones`, `zeros`

        :Parameters:

            shape: `int` or `tuple` of `int`
                The shape of the new array. e.g. ``(2, 3)`` or ``2``.

            dtype: data-type
                The desired output data-type for the array, e.g.
                `numpy.int8`. The default is `numpy.float64`.

            units: `str` or `Units`
                The units for the new data array.

            calendar: `str`, optional
                The calendar for reference time units.

            {{chunks: `int`, `tuple`, `dict` or `str`, optional}}

                .. versionadded:: TODODASKVER

            fill_value: deprecated at version TODODASKVER
                Use `set_fill_value` instead.

        :Returns:

            `Data`
                Array of uninitialized (arbitrary) data of the given
                shape and dtype.

        **Examples**

        >>> d = cf.Data.empty((2, 2))
        >>> print(d.array)
        [[ -9.74499359e+001  6.69583040e-309],
         [  2.13182611e-314  3.06959433e-309]]         #uninitialized

        >>> d = cf.Data.empty((2,), dtype=bool)
        >>> print(d.array)
        [ False  True]                                 #uninitialized

        """
        dx = da.empty(shape, dtype=dtype, chunks=chunks)
        return cls(dx, units=units, calendar=calendar)

    @classmethod
    def full(
        cls,
        shape,
        fill_value,
        dtype=None,
        units=None,
        calendar=None,
        chunks=_DEFAULT_CHUNKS,
    ):
        """Return a new array of given shape and type, filled with a
        fill value.

        .. seealso:: `empty`, `ones`, `zeros`

        :Parameters:

            shape: `int` or `tuple` of `int`
                The shape of the new array. e.g. ``(2, 3)`` or ``2``.

            fill_value: scalar
                The fill value.

            dtype: data-type
                The desired data-type for the array. The default, `None`,
                means ``np.array(fill_value).dtype``.

            units: `str` or `Units`
                The units for the new data array.

            calendar: `str`, optional
                The calendar for reference time units.

            {{chunks: `int`, `tuple`, `dict` or `str`, optional}}

                .. versionadded:: TODODASKVER

        :Returns:

            `Data`
                Array of *fill_value* with the given shape and data
                type.

        **Examples**

        >>> d = cf.Data.full((2, 3), -99)
        >>> print(d.array)
        [[-99 -99 -99]
         [-99 -99 -99]]

        >>> d = cf.Data.full(2, 0.0)
        >>> print(d.array)
        [0. 0.]

        >>> d = cf.Data.full((2,), 0, dtype=bool)
        >>> print(d.array)
        [False False]

        """
        if dtype is None:
            # Need to explicitly set the default because dtype is not
            # a named keyword of da.full
            dtype = getattr(fill_value, "dtype", None)
            if dtype is None:
                dtype = np.array(fill_value).dtype

        dx = da.full(shape, fill_value, dtype=dtype, chunks=chunks)
        return cls(dx, units=units, calendar=calendar)

    @classmethod
    def ones(
        cls,
        shape,
        dtype=None,
        units=None,
        calendar=None,
        chunks=_DEFAULT_CHUNKS,
    ):
        """Returns a new array filled with ones of set shape and type.

        .. seealso:: `empty`, `full`, `zeros`

        :Parameters:

            shape: `int` or `tuple` of `int`
                The shape of the new array. e.g. ``(2, 3)`` or ``2``.

            dtype: data-type
                The desired data-type for the array, e.g.
                `numpy.int8`. The default is `numpy.float64`.

            units: `str` or `Units`
                The units for the new data array.

            calendar: `str`, optional
                The calendar for reference time units.

            {{chunks: `int`, `tuple`, `dict` or `str`, optional}}

                .. versionadded:: TODODASKVER

        :Returns:

            `Data`
                Array of ones with the given shape and data type.

        **Examples**

        >>> d = cf.Data.ones((2, 3))
        >>> print(d.array)
        [[1. 1. 1.]
         [1. 1. 1.]]

        >>> d = cf.Data.ones((2,), dtype=bool)
        >>> print(d.array)
        [ True  True]

        """
        dx = da.ones(shape, dtype=dtype, chunks=chunks)
        return cls(dx, units=units, calendar=calendar)

    @classmethod
    def zeros(
        cls,
        shape,
        dtype=None,
        units=None,
        calendar=None,
        chunks=_DEFAULT_CHUNKS,
    ):
        """Returns a new array filled with zeros of set shape and type.

        .. seealso:: `empty`, `full`, `ones`

        :Parameters:

            shape: `int` or `tuple` of `int`
                The shape of the new array.

            dtype: data-type
                The data-type of the new array. By default the
                data-type is ``float``.

            units: `str` or `Units`
                The units for the new data array.

            calendar: `str`, optional
                The calendar for reference time units.

            {{chunks: `int`, `tuple`, `dict` or `str`, optional}}

                .. versionadded:: TODODASKVER

        :Returns:

            `Data`
                Array of zeros with the given shape and data type.

        **Examples**

        >>> d = cf.Data.zeros((2, 3))
        >>> print(d.array)
        [[0. 0. 0.]
         [0. 0. 0.]]

        >>> d = cf.Data.zeros((2,), dtype=bool)
        >>> print(d.array)
        [False False]

        """
        dx = da.zeros(shape, dtype=dtype, chunks=chunks)
        return cls(dx, units=units, calendar=calendar)

    @_deprecated_kwarg_check("out", version="TODODASKVER", removed_at="5.0.0")
    @_deprecated_kwarg_check("i", version="3.0.0", removed_at="4.0.0")
    @_inplace_enabled(default=False)
    def func(
        self,
        f,
        units=None,
        out=False,
        inplace=False,
        preserve_invalid=False,
        i=False,
        **kwargs,
    ):
        """Apply an element-wise array operation to the data array.

        :Parameters:

            f: `function`
                The function to be applied.

            units: `Units`, optional

            out: deprecated at version TODODASKVER

            {{inplace: `bool`, optional}}

            preserve_invalid: `bool`, optional
                For MaskedArray arrays only, if True any invalid values produced
                by the operation will be preserved, otherwise they are masked.

            {{i: deprecated at version 3.0.0}}

        :Returns:

            `Data` or `None`

        **Examples**

        >>> d.Units
        <Units: radians>
        >>> print(d.array)
        [[ 0.          1.57079633]
         [ 3.14159265  4.71238898]]
        >>> import numpy
        >>> e = d.func(numpy.cos)
        >>> e.Units
        <Units: 1>
        >>> print(e.array)
        [[ 1.0  0.0]
         [-1.0  0.0]]
        >>> d.func(numpy.sin, inplace=True)
        >>> print(d.array)
        [[0.0   1.0]
         [0.0  -1.0]]

        >>> d = cf.Data([-2, -1, 1, 2], mask=[0, 0, 0, 1])
        >>> f = d.func(numpy.arctanh, preserve_invalid=True)
        >>> f.array
        masked_array(data=[nan, -inf, inf, --],
                     mask=[False, False, False,  True],
               fill_value=1e+20)
        >>> e = d.func(numpy.arctanh)  # default preserve_invalid is False
        >>> e.array
        masked_array(data=[--, --, --, --],
                     mask=[ True,  True,  True,  True],
               fill_value=1e+20,
                    dtype=float64)

        """
        d = _inplace_enabled_define_and_cleanup(self)

        dx = d.to_dask_array()

        # TODODASK: Steps to preserve invalid values shown, taking same
        # approach as pre-daskification, but maybe we can now change approach
        # to avoid finding mask and data, which requires early compute...
        # Step 1. extract the non-masked data and the mask separately
        if preserve_invalid:
            # Assume all inputs are masked, as checking for a mask to confirm
            # is expensive. If unmasked, effective mask will be all False.
            dx_mask = da.ma.getmaskarray(dx)  # store original mask
            dx = da.ma.getdata(dx)

        # Step 2: apply operation to data alone
        axes = tuple(range(dx.ndim))
        dx = da.blockwise(f, axes, dx, axes, **kwargs)

        if preserve_invalid:
            # Step 3: reattach original mask onto the output data
            dx = da.ma.masked_array(dx, mask=dx_mask)

        d._set_dask(dx)

        if units is not None:
            d.override_units(units, inplace=True)

        return d

    @_inplace_enabled(default=False)
    @_deprecated_kwarg_check("i", version="3.0.0", removed_at="4.0.0")
    def range(
        self,
        axes=None,
        squeeze=False,
        mtol=1,
        split_every=None,
        inplace=False,
        i=False,
    ):
        """Calculate range values.

        The range is the maximum minus the minimum.

        Calculates the range value or the range values along axes.

        See
        https://ncas-cms.github.io/cf-python/analysis.html#collapse-methods
        for mathematical definitions.

         ..seealso:: `sample_size`, `max`, `min`, `mid_range`

        :Parameters:

            {{collapse axes: (sequence of) `int`, optional}}

            {{collapse squeeze: `bool`, optional}}

            {{mtol: number, optional}}

            {{split_every: `int` or `dict`, optional}}

                .. versionadded:: TODODASKVER

            {{inplace: `bool`, optional}}

            {{i: deprecated at version 3.0.0}}

        :Returns:

            `Data` or `None`
                The collapsed array.

        **Examples**

        >>> a = np.ma.arange(12).reshape(4, 3)
        >>> d = cf.Data(a, 'K')
        >>> d[1, 1] = cf.masked
        >>> print(d.array)
        [[0 1 2]
         [3 -- 5]
         [6 7 8]
         [9 10 11]]
        >>> d.range()
        <CF Data(1, 1): [[11]] K>

        """
        d = _inplace_enabled_define_and_cleanup(self)
        d, _ = _collapse(
            Collapse.range,
            d,
            axis=axes,
            keepdims=not squeeze,
            split_every=split_every,
            mtol=mtol,
        )
        return d

    @_inplace_enabled(default=False)
    @_deprecated_kwarg_check("i", version="3.0.0", removed_at="4.0.0")
    def roll(self, axis, shift, inplace=False, i=False):
        """Roll array elements along a given axis.

        Equivalent in function to `numpy.roll`.

        TODODASKDOCS  - note that it works for multiple axes

        :Parameters:

            axis: `int`
                Select the axis over which the elements are to be rolled.
                removed. The *axis* parameter is an integer that selects
                the axis corresponding to the given position in the list
                of axes of the data.

                *Parameter example:*
                  Convolve the second axis: ``axis=1``.

                *Parameter example:*
                  Convolve the last axis: ``axis=-1``.

            shift: `int`, or `tuple` of `int`
                The number of places by which elements are shifted.
                If a `tuple`, then *axis* must be a tuple of the same
                size, and each of the given axes is shifted by the
                corresponding number. If an `int` while *axis* is a
                tuple of `int`, then the same value is used for all
                given axes.

            {{inplace: `bool`, optional}}

            {{i: deprecated at version 3.0.0}}

        :Returns:

            `Data` or `None`

        """
        # TODODASKAPI - consider matching the numpy/dask api: "shift, axis="

        d = _inplace_enabled_define_and_cleanup(self)

        dx = d.to_dask_array()
        dx = da.roll(dx, shift, axis=axis)
        d._set_dask(dx)

        return d

    @_inplace_enabled(default=False)
    @_deprecated_kwarg_check("i", version="3.0.0", removed_at="4.0.0")
    def sum(
        self,
        axes=None,
        weights=None,
        squeeze=False,
        mtol=1,
        split_every=None,
        inplace=False,
        i=False,
    ):
        """Calculate sum values.

        Calculates the sum value or the sum values along axes.

        See
        https://ncas-cms.github.io/cf-python/analysis.html#collapse-methods
        for mathematical definitions.

         ..seealso:: `sample_size`, `integral`, `mean`, `sd`,
                     `sum_of_squares`, `sum_of_weights`

        :Parameters:

            {{collapse axes: (sequence of) `int`, optional}}

            {{weights: data_like, `dict`, or `None`, optional}}

            {{collapse squeeze: `bool`, optional}}

            {{mtol: number, optional}}

            {{split_every: `int` or `dict`, optional}}

                .. versionadded:: TODODASKVER

            {{inplace: `bool`, optional}}

            {{i: deprecated at version 3.0.0}}

        :Returns:

            `Data` or `None`
                The collapsed data, or `None` if the operation was
                in-place.

        **Examples**

        >>> a = np.ma.arange(12).reshape(4, 3)
        >>> d = cf.Data(a, 'K')
        >>> d[1, 1] = cf.masked
        >>> print(d.array)
        [[0 1 2]
         [3 -- 5]
         [6 7 8]
         [9 10 11]]
        >>> d.sum()
        <CF Data(1, 1): [[62]] K>

        >>> w = np.linspace(1, 2, 3)
        >>> print(w)
        [1.  1.5 2. ]
        >>> d.sum(weights=cf.Data(w, 'm'))
        <CF Data(1, 1): [[97.0]] K>

        """
        d = _inplace_enabled_define_and_cleanup(self)
        d, _ = _collapse(
            Collapse.sum,
            d,
            axis=axes,
            weights=weights,
            keepdims=not squeeze,
            split_every=split_every,
            mtol=mtol,
        )
        return d

    @_inplace_enabled(default=False)
    def sum_of_squares(
        self,
        axes=None,
        weights=None,
        squeeze=False,
        mtol=1,
        split_every=None,
        inplace=False,
    ):
        """Calculate sums of squares.

        Calculates the sum of squares or the sum of squares values
        along axes.

        See
        https://ncas-cms.github.io/cf-python/analysis.html#collapse-methods
        for mathematical definitions.

         ..seealso:: `sample_size`, `sum`, `sum_of_squares`,
                     `sum_of_weights2`

        :Parameters:

            {{collapse axes: (sequence of) `int`, optional}}

            {{weights: data_like, `dict`, or `None`, optional}}

            {{collapse squeeze: `bool`, optional}}

            {{mtol: number, optional}}

            {{split_every: `int` or `dict`, optional}}

                .. versionadded:: TODODASKVER

            {{inplace: `bool`, optional}}

        :Returns:

            `Data` or `None`
                The collapsed data, or `None` if the operation was
                in-place.

        **Examples**

        >>> a = np.ma.arange(12).reshape(4, 3)
        >>> d = cf.Data(a, 'K')
        >>> d[1, 1] = cf.masked
        >>> print(d.array)
        [[0 1 2]
         [3 -- 5]
         [6 7 8]
         [9 10 11]]
        >>> d.sum_of_squares()
        <CF Data(1, 1): [[490]] K2>

        >>> w = np.linspace(1, 2, 3)
        >>> print(w)
        [1.  1.5 2. ]
        >>> d.sum_of_squares(weights=w)
        <CF Data(1, 1): [[779.0]] K2>

        """
        d = _inplace_enabled_define_and_cleanup(self)
        d.square(inplace=True)
        d.sum(
            axes=axes,
            weights=weights,
            squeeze=squeeze,
            mtol=mtol,
            split_every=split_every,
            inplace=True,
        )
        return d

    @_deprecated_kwarg_check("i", version="3.0.0", removed_at="4.0.0")
    @_inplace_enabled(default=False)
    def sum_of_weights(
        self,
        axes=None,
        weights=None,
        squeeze=False,
        mtol=1,
        split_every=None,
        inplace=False,
        i=False,
    ):
        """Calculate sums of weights.

        Calculates the sum of weights or the sum of weights values
        along axes.

        The weights given by the *weights* parameter are internally
        broadcast to the shape of the data, and those weights that are
        missing data, or that correspond to the missing elements of
        the data, are assigned a weight of 0. It is these processed
        weights that are summed.

        See
        https://ncas-cms.github.io/cf-python/analysis.html#collapse-methods
        for mathematical definitions.

         ..seealso:: `sample_size`, `sum`, `sum_of_squares`,
                     `sum_of_weights2`

        :Parameters:

            {{collapse axes: (sequence of) `int`, optional}}

            {{weights: data_like, `dict`, or `None`, optional}}

            {{collapse squeeze: `bool`, optional}}

            {{mtol: number, optional}}

            {{split_every: `int` or `dict`, optional}}

                .. versionadded:: TODODASKVER

            {[inplace: `bool`, optional}}

            {{i: deprecated at version 3.0.0}}

        :Returns:

            `Data` or `None`
                The collapsed data, or `None` if the operation was
                in-place.

        **Examples**

        >>> a = np.ma.arange(12).reshape(4, 3)
        >>> d = cf.Data(a, 'K')
        >>> d[1, 1] = cf.masked
        >>> print(d.array)
        [[0 1 2]
         [3 -- 5]
         [6 7 8]
         [9 10 11]]
        >>> d.sum_of_weights()
        <CF Data(1, 1): [[11]]>

        >>> w = np.linspace(1, 2, 3)
        >>> print(w)
        [1.  1.5 2. ]
        >>> d.sum_of_weights(weights=w)
        <CF Data(1, 1): [[16.5]]>

        >>> d.sum_of_weights(weights=cf.Data(w, 'm'))
        <CF Data(1, 1): [[16.5]] m>

        """
        d = _inplace_enabled_define_and_cleanup(self)
        d, weights = _collapse(
            Collapse.sum_of_weights,
            d,
            axis=axes,
            weights=weights,
            keepdims=not squeeze,
            split_every=split_every,
            mtol=mtol,
        )

        units = _units_None
        if weights is not None:
            units = getattr(weights, "Units", None)
            if units is None:
                units = _units_None

        d.override_units(units, inplace=True)

        return d

    @_deprecated_kwarg_check("i", version="3.0.0", removed_at="4.0.0")
    @_inplace_enabled(default=False)
    def sum_of_weights2(
        self,
        axes=None,
        weights=None,
        squeeze=False,
        mtol=1,
        split_every=None,
        inplace=False,
        i=False,
    ):
        """Calculate sums of squares of weights.

        Calculates the sum of squares of weights or the sum of squares
        of weights values along axes.

        The weights given by the *weights* parameter are internally
        broadcast to the shape of the data, and those weights that
        are missing data, or that correspond to the missing elements
        of the data, are assigned a weight of 0. It is these processed
        weights that are squared and summed.

        See
        https://ncas-cms.github.io/cf-python/analysis.html#collapse-methods
        for mathematical definitions.

         ..seealso:: `sample_size`, `sum`, `sum_of_squares`,
                     `sum_of_weights`

        :Parameters:

            {{collapse axes: (sequence of) `int`, optional}}

            {{weights: data_like, `dict`, or `None`, optional}}

            {{collapse squeeze: `bool`, optional}}

            {{mtol: number, optional}}

            {{split_every: `int` or `dict`, optional}}

                .. versionadded:: TODODASKVER

            {[inplace: `bool`, optional}}

            {{i: deprecated at version 3.0.0}}

        :Returns:

            `Data` or `None`
                The collapsed data, or `None` if the operation was
                in-place.

        **Examples**

        >>> a = np.ma.arange(12).reshape(4, 3)
        >>> d = cf.Data(a, 'K')
        >>> d[1, 1] = cf.masked
        >>> print(d.array)
        [[0 1 2]
         [3 -- 5]
         [6 7 8]
         [9 10 11]]
        >>> d.sum_of_weights2()
        <CF Data(1, 1): [[11]]>

        >>> w = np.linspace(1, 2, 3)
        >>> print(w)
        [1.  1.5 2. ]
        >>> d.sum_of_weights2(weights=w)
        <CF Data(1, 1): [[26.75]]>

        >>> d.sum_of_weights2(weights=cf.Data(w, 'm'))
        <CF Data(1, 1): [[26.75]] m2>

        """
        d = _inplace_enabled_define_and_cleanup(self)
        d, weights = _collapse(
            Collapse.sum_of_weights2,
            d,
            axis=axes,
            weights=weights,
            keepdims=not squeeze,
            split_every=split_every,
            mtol=mtol,
        )

        units = _units_None
        if weights is not None:
            units = getattr(weights, "Units", None)
            if not units:
                units = _units_None
            else:
                units = units**2

        d.override_units(units, inplace=True)

        return d

    @_deprecated_kwarg_check("i", version="3.0.0", removed_at="4.0.0")
    @_inplace_enabled(default=False)
    def std(
        self,
        axes=None,
        squeeze=False,
        mtol=1,
        weights=None,
        ddof=0,
        split_every=None,
        inplace=False,
        i=False,
    ):
        r"""Calculate standard deviations.

        Calculates the standard deviation of an array or the standard
        deviations along axes.

        See
        https://ncas-cms.github.io/cf-python/analysis.html#collapse-methods
        for mathematical definitions.

         ..seealso:: `sample_size`, `mean`, `sum`, `var`

        :Parameters:

            {{collapse axes: (sequence of) `int`, optional}}

            {{weights: data_like, `dict`, or `None`, optional}}

            {{collapse squeeze: `bool`, optional}}

            {{mtol: number, optional}}

            {{ddof: number}}

                 By default *ddof* is 0.

            {{split_every: `int` or `dict`, optional}}

                .. versionadded:: TODODASKVER

            {{inplace: `bool`, optional}}

            {{i: deprecated at version 3.0.0}}

        :Returns:

            `Data` or `None`
                The collapsed data, or `None` if the operation was
                in-place.

        **Examples**

        >>> a = np.ma.arange(12).reshape(4, 3)
        >>> d = cf.Data(a, 'K')
        >>> d[1, 1] = cf.masked
        >>> print(d.array)
        [[0 1 2]
         [3 -- 5]
         [6 7 8]
         [9 10 11]]
        >>> d.std()
        <CF Data(1, 1): [[3.5744733184250004]] K>
        >>> d.std(ddof=1)
        <CF Data(1, 1): [[3.7489392439122637]] K>

        >>> w = np.linspace(1, 2, 3)
        >>> print(w)
        [1.  1.5 2. ]
        >>> d.std(ddof=1, weights=w)
        <CF Data(1, 1): [[3.7457375639741506]] K>

        """
        d = _inplace_enabled_define_and_cleanup(self)
        d.var(
            axes=axes,
            weights=weights,
            squeeze=squeeze,
            mtol=mtol,
            ddof=ddof,
            split_every=split_every,
            inplace=True,
        )
        d.sqrt(inplace=True)
        return d

    @_inplace_enabled(default=False)
    @_deprecated_kwarg_check("i", version="3.0.0", removed_at="4.0.0")
    def var(
        self,
        axes=None,
        weights=None,
        squeeze=False,
        mtol=1,
        ddof=0,
        split_every=None,
        inplace=False,
        i=False,
    ):
        """Calculate variances.

        Calculates the variance of an array or the variance values
        along axes.

        See
        https://ncas-cms.github.io/cf-python/analysis.html#collapse-methods
        for mathematical definitions.

         ..seealso:: `sample_size`, `mean`, `sd`, `sum`

        :Parameters:

            {{collapse axes: (sequence of) `int`, optional}}

            {{weights: data_like, `dict`, or `None`, optional}}

            {{collapse squeeze: `bool`, optional}}

            {{mtol: number, optional}}

            {{ddof: number}}

                 By default *ddof* is 0.

            {{split_every: `int` or `dict`, optional}}

                .. versionadded:: TODODASKVER

            {{inplace: `bool`, optional}}

            {{i: deprecated at version 3.0.0}}

        :Returns:

            `Data` or `None`
                The collapsed data, or `None` if the operation was
                in-place.

        **Examples**

        >>> a = np.ma.arange(12).reshape(4, 3)
        >>> d = cf.Data(a, 'K')
        >>> d[1, 1] = cf.masked
        >>> print(d.array)
        [[0 1 2]
         [3 -- 5]
         [6 7 8]
         [9 10 11]]
        >>> d.var()
        <CF Data(1, 1): [[12.776859504132233]] K2>
        >>> d.var(ddof=1)
        <CF Data(1, 1): [[14.054545454545456]] K2>

        >>> w = np.linspace(1, 2, 3)
        >>> print(w)
        [1.  1.5 2. ]
        >>> d.var(ddof=1, weights=w)
        <CF Data(1, 1): [[14.030549898167004]] K2>

        """
        d = _inplace_enabled_define_and_cleanup(self)
        d, _ = _collapse(
            Collapse.var,
            d,
            axis=axes,
            weights=weights,
            keepdims=not squeeze,
            mtol=mtol,
            ddof=ddof,
            split_every=split_every,
        )

        units = d.Units
        if units:
            d.override_units(units**2, inplace=True)

        return d

    def section(
        self, axes, stop=None, chunks=False, min_step=1, mode="dictionary"
    ):
        """Returns a dictionary of sections of the `Data` object.

        Specifically, returns a dictionary of Data objects which are the
        m-dimensional sections of this n-dimensional Data object, where
        m <= n. The dictionary keys are the indices of the sections
        in the original Data object. The m dimensions that are not
        sliced are marked with None as a placeholder making it possible
        to reconstruct the original data object. The corresponding
        values are the resulting sections of type `Data`.

        :Parameters:

            axes: (sequence of) `int`
                This is should be one or more integers of the m indices of
                the m axes that define the sections of the `Data`
                object. If axes is `None` (the default) or an empty
                sequence then all axes are selected.

                Note that the axes specified by the *axes* parameter are
                the one which are to be kept whole. All other axes are
                sectioned.

            stop: `int`, optional
                Deprecated at version TODODASKVER.

                Stop after this number of sections and return. If stop is
                None all sections are taken.

            chunks: `bool`, optional
                Deprecated at version TODODASKVER. Consider using
                `cf.Data.rechunk` instead.

                If True return sections that are of the maximum possible
                size that will fit in one chunk of memory instead of
                sectioning into slices of size 1 along the dimensions that
                are being sectioned.


            min_step: `int`, optional
                The minimum step size when making chunks. By default this
                is 1. Can be set higher to avoid size 1 dimensions, which
                are problematic for linear regridding.

        :Returns:

            `dict`
                The dictionary of m dimensional sections of the Data
                object.

        **Examples**

        >>> d = cf.Data(np.arange(120).reshape(2, 6, 10))
        >>> d
        <CF Data(2, 6, 10): [[[0, ..., 119]]]>
        >>> d.section([1, 2])
        {(0, None, None): <CF Data(1, 6, 10): [[[0, ..., 59]]]>,
         (1, None, None): <CF Data(1, 6, 10): [[[60, ..., 119]]]>}
        >>> d.section([0, 1], min_step=2)
        {(None, None, 0): <CF Data(2, 6, 2): [[[0, ..., 111]]]>,
         (None, None, 2): <CF Data(2, 6, 2): [[[2, ..., 113]]]>,
         (None, None, 4): <CF Data(2, 6, 2): [[[4, ..., 115]]]>,
         (None, None, 6): <CF Data(2, 6, 2): [[[6, ..., 117]]]>,
         (None, None, 8): <CF Data(2, 6, 2): [[[8, ..., 119]]]>}

        """
        if chunks:
            _DEPRECATION_ERROR_KWARGS(
                self,
                "section",
                {"chunks": chunks},
                message="Consider using Data.rechunk() instead.",
                version="TODODASKVER",
                removed_at="5.0.0",
            )  # pragma: no cover

        if stop is not None:
            _DEPRECATION_ERROR_KWARGS(
                self,
                "section",
                {"stop": stop},
                version="TODODASKVER",
                removed_at="5.0.0",
            )  # pragma: no cover

        return _section(self, axes, min_step=min_step)

    @_inplace_enabled(default=False)
    def square(self, dtype=None, inplace=False):
        """Calculate the element-wise square.

        .. versionadded:: TODODASKVER

        .. seealso:: `sqrt`, `sum_of_squares`

        :Parameters:

            dtype: data-type, optional
                Overrides the data type of the output arrays. A
                matching precision of the calculation should be
                chosen. For example, a *dtype* of ``'int32'`` is only
                allowed when the input values are integers.

             {{inplace: `bool`, optional}}

        :Returns:

            `Data` or `None`
                The element-wise square of the data, or `None` if the
                operation was in-place.

        **Examples**

        >>> d = cf.Data([[0, 1, 2.5, 3, 4]], 'K', mask=[[0, 0, 0, 1, 0]])
        >>> print(d.array)
        [[0.0 1.0 2.5 -- 4.0]]
        >>> e = d.square()
        >>> e
        <CF Data(1, 5): [[0.0, ..., 16.0]] K2>
        >>> print(e.array)
        [[0.0 1.0 6.25 -- 16.0]]

        """
        d = _inplace_enabled_define_and_cleanup(self)
        dx = d.to_dask_array()
        dx = da.square(dx, dtype=dtype)
        d._set_dask(dx)

        units = d.Units
        if units:
            d.override_units(units**2, inplace=True)

        return d

    @_inplace_enabled(default=False)
    def sqrt(self, dtype=None, inplace=False):
        """Calculate the non-negative square root.

        .. versionadded:: TODODASKVER

        .. seealso:: `square`

        :Parameters:

            dtype: data-type, optional
                Overrides the data type of the output arrays. A
                matching precision of the calculation should be
                chosen. For example, a *dtype* of ``'int32'` is not
                allowed, even if the input values are perfect squares.

             {{inplace: `bool`, optional}}

        :Returns:

            `Data` or `None`
                The element-wise positive square root of the data, or
                `None` if the operation was in-place.

        **Examples**

        >>> d = cf.Data([[0, 1, 2, 3, 4]], 'K2', mask=[[0, 0, 0, 1, 0]])
        >>>print(d.array)
        [[0 1 2 -- 4]]
        >>> e = d.sqrt()
        >>> e
        <CF Data(1, 5): [[0.0, ..., 2.0]] K>
        >>> print(e.array)
        [[0.0 1.0 1.4142135623730951 -- 2.0]]

        Negative input values raise a warning but nonetheless result in NaN
        or, if there are already missing values, missing data:

        >>> import warnings
        >>> d = cf.Data([0, 1, -4])
        >>> print(d.array)
        [ 0  1 -4]
        >>> with warnings.catch_warnings():
        ...     warnings.simplefilter("ignore")
        ...     print(d.sqrt().array)
        ...
        [ 0.  1. nan]

        >>> d = cf.Data([0, 1, -4], mask=[1, 0, 0])
        >>> print(d.array)
        [-- 1 -4]
        >>> with warnings.catch_warnings():
        ...     warnings.simplefilter("ignore")
        ...     print(d.sqrt().array)
        ...
        [-- 1.0 --]

        """
        d = _inplace_enabled_define_and_cleanup(self)
        dx = d.to_dask_array()
        dx = da.sqrt(dx, dtype=dtype)
        d._set_dask(dx)

        units = d.Units
        if units:
            try:
                d.override_units(units**0.5, inplace=True)
            except ValueError as e:
                raise type(e)(
                    f"Incompatible units for taking a square root: {units!r}"
                )

        return d

    # ----------------------------------------------------------------
    # Aliases
    # ----------------------------------------------------------------
    @property
    def dtarray(self):
        """Alias for `datetime_array`"""
        return self.datetime_array

    @_inplace_enabled(default=False)
    @_deprecated_kwarg_check("i", version="3.0.0", removed_at="4.0.0")
    def maximum(
        self,
        axes=None,
        squeeze=False,
        mtol=1,
        split_every=None,
        inplace=False,
        i=False,
    ):
        """Alias for `max`"""
        return self.max(
            axes=axes,
            squeeze=squeeze,
            mtol=mtol,
            split_every=split_every,
            inplace=inplace,
            i=i,
        )

    @_inplace_enabled(default=False)
    @_deprecated_kwarg_check("i", version="3.0.0", removed_at="4.0.0")
    def minimum(
        self,
        axes=None,
        squeeze=False,
        mtol=1,
        split_every=None,
        inplace=False,
        i=False,
    ):
        """Alias for `min`"""
        return self.min(
            axes=axes,
            squeeze=squeeze,
            mtol=mtol,
            split_every=split_every,
            inplace=inplace,
            i=i,
        )

    @_inplace_enabled(default=False)
    @_deprecated_kwarg_check("i", version="3.0.0", removed_at="4.0.0")
    def sd(
        self,
        axes=None,
        squeeze=False,
        mtol=1,
        weights=None,
        ddof=0,
        split_every=None,
        inplace=False,
        i=False,
    ):
        """Alias for `std`"""
        return self.std(
            axes=axes,
            squeeze=squeeze,
            weights=weights,
            mtol=mtol,
            ddof=ddof,
            split_every=split_every,
            inplace=inplace,
            i=i,
        )

    @_inplace_enabled(default=False)
    @_deprecated_kwarg_check("i", version="3.0.0", removed_at="4.0.0")
    def standard_deviation(
        self,
        axes=None,
        squeeze=False,
        mtol=1,
        weights=None,
        ddof=0,
        split_every=None,
        inplace=False,
        i=False,
    ):
        """Alias for `std`"""
        return self.std(
            axes=axes,
            squeeze=squeeze,
            weights=weights,
            mtol=mtol,
            ddof=ddof,
            split_every=split_every,
            inplace=inplace,
            i=i,
        )

    @_inplace_enabled(default=False)
    @_deprecated_kwarg_check("i", version="3.0.0", removed_at="4.0.0")
    def variance(
        self,
        axes=None,
        squeeze=False,
        weights=None,
        mtol=1,
        ddof=0,
        split_every=None,
        inplace=False,
        i=False,
    ):
        """Alias for `var`"""
        return self.var(
            axes=axes,
            squeeze=squeeze,
            weights=weights,
            mtol=mtol,
            ddof=ddof,
            split_every=split_every,
            inplace=inplace,
            i=i,
        )


def _size_of_index(index, size=None):
    """Return the number of elements resulting in applying an index to a
    sequence.

    :Parameters:

        index: `slice` or `list` of `int`
            The index being applied to the sequence.

        size: `int`, optional
            The number of elements in the sequence being indexed. Only
            required if *index* is a slice object.

    :Returns:

        `int`
            The length of the sequence resulting from applying the index.

    **Examples**

    >>> _size_of_index(slice(None, None, -2), 10)
    5
    >>> _size_of_index([1, 4, 9])
    3

    """
    if isinstance(index, slice):
        # Index is a slice object
        start, stop, step = index.indices(size)
        div, mod = divmod(stop - start, step)
        if mod != 0:
            div += 1
        return div
    else:
        # Index is a list of integers
        return len(index)


def _collapse(
    func,
    d,
    axis=None,
    weights=None,
    keepdims=True,
    mtol=1,
    ddof=None,
    split_every=None,
):
    """Collapse data in-place using a given funcion.

     .. versionadded:: TODODASKVER

     .. seealso:: `_parse_weights`

    :Parameters:

        func: callable
            The function that collapses the underlying `dask` array of
            *d*. Must have the minimum signature (parameters and
            default values) ``func(dx, axis=None, keepdims=False,
            mtol=None, split_every=None)`` (optionally including
            ``weights=None`` or ``ddof=None``), where ``dx`` is a the
            dask array contained in *d*.

        d: `Data`
            The data to be collapsed.

        axis: (sequence of) int, optional
            The axes to be collapsed. By default all axes are
            collapsed, resulting in output with size 1. Each axis is
            identified by its integer position. If *axes* is an empty
            sequence then the collapse is applied to each scalar
            element and the reuslt has the same shape as the input
            data.

        weights: data_like, `dict`, or `None`, optional
            Weights associated with values of the data. By default
            *weights* is `None`, meaning that all non-missing elements
            of the data have a weight of 1 and all missing elements
            have a weight of 0.

            If *weights* is a data_like object then it must be
            broadcastable to the array.

            If *weights* is a dictionary then each key specifies axes
            of the data (an `int` or `tuple` of `int`), with a
            corresponding value of data_like weights for those
            axes. The dimensions of a weights value must correspond to
            its key axes in the same order. Not all of the axes need
            weights assigned to them. The weights that will be used
            will be an outer product of the dictionary's values.

            However they are specified, the weights are internally
            broadcast to the shape of the data, and those weights that
            are missing data, or that correspond to the missing
            elements of the data, are assigned a weight of 0.

            For collapse functions that do not have a ``weights``
            parameter, *weights* must be `None`.

        keepdims: `bool`, optional
            By default, the axes which are collapsed are left in the
            result as dimensions with size one, so that the result
            will broadcast correctly against the input array. If set
            to False then collapsed axes are removed from the data.

        mtol: number, optional
            The sample size threshold below which collapsed values are
            set to missing data. It is defined as a fraction (between
            0 and 1 inclusive) of the contributing input data values.

            The default of *mtol* is 1, meaning that a missing datum
            in the output array occurs whenever all of its
            contributing input array elements are missing data.

            For other values, a missing datum in the output array
            occurs whenever more than ``100*mtol%`` of its
            contributing input array elements are missing data.

        ddof: number, optional
            The delta degrees of freedom. The number of degrees of
            freedom used in the calculation is (N-*ddof*) where N
            represents the number of non-missing elements.

            For collapse functions that do not have a ``ddof``
            parameter, *ddof* must be `None`.

        split_every: `int` or `dict`, optional
            Determines the depth of the recursive aggregation. See
            `dask.array.reduction` for details.

    :Returns:

        (`Data`, formatted weights)
            The collapsed data and the output of ``_parse_weights(d,
            weights, axis)``.

    """
    kwargs = {
        "axis": axis,
        "keepdims": keepdims,
        "split_every": split_every,
        "mtol": mtol,
    }

    weights = _parse_weights(d, weights, axis)
    if weights is not None:
        kwargs["weights"] = weights

    if ddof is not None:
        kwargs["ddof"] = ddof

    dx = d.to_dask_array()
    dx = func(dx, **kwargs)
    d._set_dask(dx)

    return d, weights


def _parse_weights(d, weights, axis=None):
    """Parse the weights input to `_collapse`.

     .. versionadded:: TODODASKVER

     .. seealso:: `_collapse`

    :Parameters:

        d: `Data`
            The data to be collapsed.

        weights: data_like or `dict`
            See `_collapse` for details.

        axis: (sequence of) `int`, optional
            See `_collapse` for details.

    :Returns:

        `Data` or `None`
            * If *weights* is a data_like object then they are
              returned unchanged as a `Data` object. It is up to the
              downstream functions to check if the weights can be
              broadcast to the data.

            * If *weights* is a dictionary then the dictionary
              values', i.e. the weights components, outer product is
              returned in `Data` object that is broadcastable to the
              data.

              If the dictionary is empty, or none of the axes defined
              by the keys correspond to collapse axes defined by
              *axis*, then then the collapse is unweighted and `None`
              is returned.

            Note that, in all cases, the returned weights are *not*
            modified to account for missing values in the data.

    **Examples**

    >>> d = cf.Data(np.arange(12)).reshape(4, 3)

    >>> _parse_weights(d, [1, 2, 1], (0, 1))
    <CF Data(3): [1, 2, 1]>

    >>> _parse_weights(d, [[1, 2, 1]], (0, 1))
    <CF Data(1, 3): [[1, 2, 1]]>

    >>> _parse_weights(d, {1: [1, 2, 1]}, (0, 1))
    <CF Data(1, 3): [[1, 2, 1]]>

    >>> print(_parse_weights(d, {0: [1, 2, 3, 4], 1: [1, 2, 1]}, (0, 1)))
    [[1 2 1]
     [2 4 2]
     [3 6 3]
     [4 8 4]]

    >>> print(cf.data.data._parse_weights(d, {}, (0, 1)))
    None

    >>> print(cf.data.data._parse_weights(d, {1: [1, 2, 1]}, 0))
    None

    """
    if weights is None:
        # No weights
        return

    if not isinstance(weights, dict):
        # Weights is data_like. Don't check broadcastability to d,
        # leave that to whatever uses the weights.
        return Data.asdata(weights)

    if not weights:
        # No weights (empty dictionary)
        return

    if axis is None:
        axis = tuple(range(d.ndim))
    else:
        axis = d._parse_axes(axis)

    weights = weights.copy()
    weights_axes = set()
    for key, value in tuple(weights.items()):
        del weights[key]
        key = d._parse_axes(key)
        if weights_axes.intersection(key):
            raise ValueError("Duplicate weights axis")

        weights[tuple(key)] = value
        weights_axes.update(key)

    if not weights_axes.intersection(axis):
        # No weights span collapse axes
        return

    # For each component, add missing dimensions as size 1.
    w = []
    shape = d.shape
    for key, value in weights.items():
        value = Data.asdata(value)

        # Make sure axes are in ascending order
        skey = tuple(sorted(key))
        if key != skey:
            value = value.transpose(skey)
            key = skey

        if not all(
            True if i in (j, 1) else False
            for i, j in zip(value.shape, [shape[i] for i in key])
        ):
            raise ValueError(
                f"Weights component for axes {tuple(key)} with shape "
                f"{value.shape} is not broadcastable to data with "
                f"shape {shape}"
            )

        new_shape = [n if i in key else 1 for i, n in enumerate(shape)]
        w.append(value.reshape(new_shape))

    # Return the product of the weights components, which will be
    # broadcastable to d
    return reduce(mul, w)<|MERGE_RESOLUTION|>--- conflicted
+++ resolved
@@ -420,19 +420,6 @@
             compressed = ""
 
         if compressed:
-<<<<<<< HEAD
-            # The input data is compressed
-            if chunks != _DEFAULT_CHUNKS:
-                # TODODASK: check this! we should be able to chunk
-                #           non-compressed axes, and ignore the
-                #           specified chunking for compressed axesx
-                raise ValueError(
-                    "Can't define chunks for compressed input arrays. "
-                    "Consider rechunking after initialisation."
-                )
-
-=======
->>>>>>> 5d96b9c6
             if init_options.get("from_array"):
                 raise ValueError(
                     "Can't define 'from_array' initialisation options "
