--- conflicted
+++ resolved
@@ -7791,29 +7791,6 @@
 
         return data
 
-<<<<<<< HEAD
-    def close(self):
-        """Close all files referenced by the data array.
-
-        Note that a closed file will be automatically reopened if its
-        contents are subsequently required.
-
-        :Returns:
-
-            `None`
-
-        **Examples:**
-
-        >>> d.close()
-
-        """
-        print("TODODASK - is this still needed/valid? Not needed")
-        for partition in self.partitions.matrix.flat:
-            partition.file_close()
-
-    @daskified(_DASKIFIED_VERBOSE)
-=======
->>>>>>> 2fc15955
     @_inplace_enabled(default=False)
     def compressed(self, inplace=False):
         """Return all non-masked values in a one dimensional data array.
