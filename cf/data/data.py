--- conflicted
+++ resolved
@@ -34,10 +34,6 @@
     abspath,
 )
 from ..functions import atol as cf_atol
-<<<<<<< HEAD
-=======
-from ..functions import chunksize as cf_chunksize
->>>>>>> 4367fcca
 from ..functions import default_netCDF_fillvals
 from ..functions import fm_threshold as cf_fm_threshold
 from ..functions import free_memory
@@ -2007,21 +2003,12 @@
                 TODODASK - note that mtol only applies to the
                            calculation of the upper decile, not the
                            mean.
-<<<<<<< HEAD
 
             include_decile: `bool`, optional
                 TODODASK
 
             {{split_every: `int` or `dict`, optional}}
 
-=======
-
-            include_decile: `bool`, optional
-                TODODASK
-
-            {{split_every: `int` or `dict`, optional}}
-
->>>>>>> 4367fcca
                 .. versionadded:: TODODASK
 
             {{inplace: `bool`, optional}}
@@ -5111,7 +5098,6 @@
 
         """
         return self._custom["_cyclic"]
-<<<<<<< HEAD
 
     @_cyclic.setter
     def _cyclic(self, value):
@@ -5157,53 +5143,6 @@
 
         Contains a `tuple` of identifiers, one for each array axis.
 
-=======
-
-    @_cyclic.setter
-    def _cyclic(self, value):
-        self._custom["_cyclic"] = value
-
-    @_cyclic.deleter
-    def _cyclic(self):
-        self._custom["_cyclic"] = _empty_set
-
-    @property
-    @daskified(_DASKIFIED_VERBOSE)
-    def _hardmask(self):
-        """Storage for the mask hardness.
-
-        Contains a `bool`, where `True` denotes a hard mask and
-        `False` denotes a soft mask.
-
-        .. warning:: Assigning to `_hardmask` does *not* trigger a
-                     hardening or softening of the mask of the
-                     underlying data values. Therefore assigning to
-                     `_hardmask` should only be done in cases when it
-                     is known that the intrinsic mask hardness of the
-                     data values is inconsistent with the
-                     existing value of `_hardmask`. Before assigning
-                     to `_hardmask`, first consider if assigning to
-                     `hardmask`, or calling the `harden_mask` or
-                     `soften_mask` method is a more appropriate course
-                     of action, and use one of those if possible.
-
-        See `hardmask` for details.
-
-        """
-        return self._custom["_hardmask"]
-
-    @_hardmask.setter
-    def _hardmask(self, value):
-        self._custom["_hardmask"] = value
-
-    @property
-    @daskified(_DASKIFIED_VERBOSE)
-    def _axes(self):
-        """Storage for the axis identifiers.
-
-        Contains a `tuple` of identifiers, one for each array axis.
-
->>>>>>> 4367fcca
         .. note:: When the axis identifiers are reset, then any axis
                   identifier named by the `_cyclic` attribute which is
                   not in the new `_axes` set is automatically removed
@@ -7120,15 +7059,9 @@
             {{collapse axes: (sequence of) `int`, optional}}
 
             {{collapse squeeze: `bool`, optional}}
-<<<<<<< HEAD
 
             {{mtol: number, optional}}
 
-=======
-
-            {{mtol: number, optional}}
-
->>>>>>> 4367fcca
             {{split_every: `int` or `dict`, optional}}
 
                 .. versionadded:: TODODASK
@@ -7193,19 +7126,11 @@
         :Parameters:
 
             {{collapse axes: (sequence of) `int`, optional}}
-<<<<<<< HEAD
 
             {{collapse squeeze: `bool`, optional}}
 
             {{mtol: number, optional}}
 
-=======
-
-            {{collapse squeeze: `bool`, optional}}
-
-            {{mtol: number, optional}}
-
->>>>>>> 4367fcca
             {{split_every: `int` or `dict`, optional}}
 
                 .. versionadded:: TODODASK
@@ -7259,15 +7184,9 @@
         _preserve_partitions=False,
     ):
         """Calculate minimum values.
-<<<<<<< HEAD
 
         Calculates the minimum value or the minimum values along axes.
 
-=======
-
-        Calculates the minimum value or the minimum values along axes.
-
->>>>>>> 4367fcca
         See
         https://ncas-cms.github.io/cf-python/analysis.html#collapse-methods
         for mathematical definitions.
@@ -7332,7 +7251,6 @@
         inplace=False,
     ):
         """Calculate minimum absolute values.
-<<<<<<< HEAD
 
         Calculates the minimum absolute value or the minimum absolute
         values along axes.
@@ -7341,16 +7259,6 @@
         https://ncas-cms.github.io/cf-python/analysis.html#collapse-methods
         for mathematical definitions.
 
-=======
-
-        Calculates the minimum absolute value or the minimum absolute
-        values along axes.
-
-        See
-        https://ncas-cms.github.io/cf-python/analysis.html#collapse-methods
-        for mathematical definitions.
-
->>>>>>> 4367fcca
          ..seealso:: `sample_size`, `maximum_absolute_value`, `min`
 
         :Parameters:
@@ -7360,15 +7268,9 @@
             {{collapse squeeze: `bool`, optional}}
 
             {{mtol: number, optional}}
-<<<<<<< HEAD
 
             {{split_every: `int` or `dict`, optional}}
 
-=======
-
-            {{split_every: `int` or `dict`, optional}}
-
->>>>>>> 4367fcca
                 .. versionadded:: TODODASK
 
             {{inplace: `bool`, optional}}
@@ -7421,7 +7323,6 @@
         i=False,
     ):
         """Calculate mean values.
-<<<<<<< HEAD
 
         Calculates the mean value or the mean values along axes.
 
@@ -7429,15 +7330,6 @@
         https://ncas-cms.github.io/cf-python/analysis.html#collapse-methods
         for mathematical definitions.
 
-=======
-
-        Calculates the mean value or the mean values along axes.
-
-        See
-        https://ncas-cms.github.io/cf-python/analysis.html#collapse-methods
-        for mathematical definitions.
-
->>>>>>> 4367fcca
          ..seealso:: `sample_size`, `mean_abslute_value`, `sd`, `sum`
 
         :Parameters:
@@ -7508,7 +7400,6 @@
         inplace=False,
     ):
         """Calculate mean absolute values.
-<<<<<<< HEAD
 
         Calculates the mean absolute value or the mean absolute values
         along axes.
@@ -7517,34 +7408,16 @@
         https://ncas-cms.github.io/cf-python/analysis.html#collapse-methods
         for mathematical definitions.
 
-=======
-
-        Calculates the mean absolute value or the mean absolute values
-        along axes.
-
-        See
-        https://ncas-cms.github.io/cf-python/analysis.html#collapse-methods
-        for mathematical definitions.
-
->>>>>>> 4367fcca
          ..seealso:: `sample_size`, `mean`, `sd`, `sum`
 
         :Parameters:
 
             {{collapse axes: (sequence of) `int`, optional}}
-<<<<<<< HEAD
 
             {{weights: data_like, `dict`, or `None`, optional}}
 
             {{collapse squeeze: `bool`, optional}}
 
-=======
-
-            {{weights: data_like, `dict`, or `None`, optional}}
-
-            {{collapse squeeze: `bool`, optional}}
-
->>>>>>> 4367fcca
             {{mtol: number, optional}}
 
             {{split_every: `int` or `dict`, optional}}
@@ -7607,19 +7480,11 @@
         """Calculate summed values.
 
         Calculates the sum value or the sum values along axes.
-<<<<<<< HEAD
 
         See
         https://ncas-cms.github.io/cf-python/analysis.html#collapse-methods
         for mathematical definitions.
 
-=======
-
-        See
-        https://ncas-cms.github.io/cf-python/analysis.html#collapse-methods
-        for mathematical definitions.
-
->>>>>>> 4367fcca
          ..seealso:: `sample_size`, `mean`, `sd`, `sum`
 
         :Parameters:
@@ -8370,7 +8235,6 @@
     @_inplace_enabled(default=False)
     def uncompress(self, inplace=False):
         """Uncompress the data.
-<<<<<<< HEAD
 
         Only affects data that is compressed by convention, i.e.
 
@@ -8381,18 +8245,6 @@
 
           * Compression by coordinate subsampling.
 
-=======
-
-        Only affects data that is compressed by convention, i.e.
-
-          * Ragged arrays for discrete sampling geometries (DSG) and
-            simple geometry cell definitions.
-
-          * Compression by gathering.
-
-          * Compression by coordinate subsampling.
-
->>>>>>> 4367fcca
         Data that is already uncompressed is returned
         unchanged. Whether the data is compressed or not does not
         alter its functionality nor external appearance, but may
@@ -9884,8 +9736,6 @@
         return d
 
     def to_dask_array(self):
-<<<<<<< HEAD
-=======
         """Store the data array on disk.
 
         There is no change to partitions whose sub-arrays are already on
@@ -9901,104 +9751,6 @@
 
         """
         return self._get_dask()
-
-    def to_disk(self):
->>>>>>> 4367fcca
-        """Store the data array on disk.
-
-        There is no change to partitions whose sub-arrays are already
-        on disk.
-
-        :Returns:
-
-            `None`
-
-        **Examples**
-
-        >>> d.to_disk()
-
-        """
-<<<<<<< HEAD
-        return self._get_dask()
-=======
-        print("TODODASK - ???")
-        config = self.partition_configuration(readonly=True, to_disk=True)
-
-        for partition in self.partitions.matrix.flat:
-            if partition.in_memory:
-                partition.open(config)
-                partition.array
-                partition.close()
-
-    def to_memory(self, regardless=False, parallelise=False):
-        """Store each partition's data in memory in place if the master
-        array is smaller than the chunk size.
-
-        There is no change to partitions with data that are already in memory.
-
-        :Parameters:
-
-            regardless: `bool`, optional
-                If True then store all partitions' data in memory
-                regardless of the size of the master array. By default
-                only store all partitions' data in memory if the master
-                array is smaller than the chunk size.
-
-            parallelise: `bool`, optional
-                If True than only move those partitions to memory that are
-                flagged for processing on this rank.
-
-        :Returns:
-
-            `None`
-
-        **Examples**
-
-        >>> d.to_memory()
-        >>> d.to_memory(regardless=True)
-
-        """
-        print("TODODASK - ???")
-        config = self.partition_configuration(readonly=True)
-        fm_threshold = cf_fm_threshold()
-
-        # If parallelise is False then all partitions are flagged for
-        # processing on this rank, otherwise only a subset are
-        self._flag_partitions_for_processing(parallelise)
-
-        for partition in self.partitions.matrix.flat:
-            if partition._process_partition:
-                # Only move the partition to memory if it is flagged
-                # for processing
-                partition.open(config)
-                if (
-                    partition.on_disk
-                    and partition.nbytes <= free_memory() - fm_threshold
-                ):
-                    partition.array
-
-                partition.close()
-        # --- End: for
-
-    @property
-    def in_memory(self):
-        """True if the array is retained in memory.
-
-        :Returns:
-
-        **Examples**
-
-        >>> d.in_memory
-
-        """
-        print("TODODASK - ???")
-        for partition in self.partitions.matrix.flat:
-            if not partition.in_memory:
-                return False
-        # --- End: for
-
-        return True
->>>>>>> 4367fcca
 
     @daskified(_DASKIFIED_VERBOSE)
     def datum(self, *index):
@@ -10387,7 +10139,6 @@
         :Parameters:
 
             {{collapse axes: (sequence of) `int`, optional}}
-<<<<<<< HEAD
 
             {{collapse squeeze: `bool`, optional}}
 
@@ -10395,15 +10146,6 @@
 
             {{split_every: `int` or `dict`, optional}}
 
-=======
-
-            {{collapse squeeze: `bool`, optional}}
-
-            {{mtol: number, optional}}
-
-            {{split_every: `int` or `dict`, optional}}
-
->>>>>>> 4367fcca
                 .. versionadded:: TODODASK
 
             {{inplace: `bool`, optional}}
