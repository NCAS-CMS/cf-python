import logging
import math
import operator
from functools import partial, reduce
from itertools import product
from numbers import Integral
from operator import mul

import cfdm
import cftime
import dask.array as da
import numpy as np
from dask import compute, delayed  # noqa: F401
from dask.array import Array
from dask.array.core import normalize_chunks
from dask.base import is_dask_collection, tokenize
from dask.highlevelgraph import HighLevelGraph
from dask.optimization import cull

from ..cfdatetime import dt as cf_dt
from ..constants import masked as cf_masked
from ..decorators import (
    _deprecated_kwarg_check,
    _display_or_return,
    _inplace_enabled,
    _inplace_enabled_define_and_cleanup,
    _manage_log_level_via_verbosity,
)
from ..functions import (
    _DEPRECATION_ERROR_KWARGS,
    _section,
    atol,
    default_netCDF_fillvals,
    free_memory,
    parse_indices,
    rtol,
)
from ..mixin_container import Container
from ..units import Units
from .array.mixin import FileArrayMixin
from .collapse import Collapse
from .creation import generate_axis_identifiers, to_dask
from .dask_utils import (
    _da_ma_allclose,
    cf_contains,
    cf_dt2rt,
    cf_harden_mask,
    cf_percentile,
    cf_rt2dt,
    cf_soften_mask,
    cf_units,
    cf_where,
)
from .mixin import DataClassDeprecationsMixin
from .utils import (
    YMDhms,
    collapse,
    conform_units,
    convert_to_datetime,
    convert_to_reftime,
    first_non_missing_value,
    is_numeric_dtype,
    new_axis_identifier,
    scalar_masked_array,
)

logger = logging.getLogger(__name__)

# --------------------------------------------------------------------
# Constants
# --------------------------------------------------------------------
_year_length = 365.242198781
_month_length = _year_length / 12

_empty_set = set()

_units_None = Units()
_units_1 = Units("1")
_units_radians = Units("radians")

_month_units = ("month", "months")
_year_units = ("year", "years", "yr")

_dtype_float32 = np.dtype("float32")
_dtype_float = np.dtype(float)
_dtype_bool = np.dtype(bool)

_DEFAULT_CHUNKS = "auto"
_DEFAULT_HARDMASK = True

<<<<<<< HEAD
#
_NONE = 0
_ARRAY = 1
_CACHE = 2
_CFA = 4
_ACTIVE = 8
_ALL = _ARRAY | _CACHE | _CFA | _ACTIVE
=======
# Contstants used to specify which `Data` components should be cleared
# when a new dask array is set. See `Data._clear_after_dask_update`
# for details.
_NONE = 0  # =  0b0000
_ARRAY = 1  # = 0b0001
_CACHE = 2  # = 0b0010
_ALL = 15  # =  0b1111
>>>>>>> 12394e48


class Data(DataClassDeprecationsMixin, Container, cfdm.Data):
    """An N-dimensional data array with units and masked values.

    * Contains an N-dimensional, indexable and broadcastable array with
      many similarities to a `numpy` array.

    * Contains the units of the array elements.

    * Supports masked arrays, regardless of whether or not it was
      initialised with a masked array.

    * Stores and operates on data arrays which are larger than the
      available memory.

    **Indexing**

    A data array is indexable in a similar way to numpy array:

    >>> d.shape
    (12, 19, 73, 96)
    >>> d[...].shape
    (12, 19, 73, 96)
    >>> d[slice(0, 9), 10:0:-2, :, :].shape
    (9, 5, 73, 96)

    There are three extensions to the numpy indexing functionality:

    * Size 1 dimensions are never removed by indexing.

      An integer index i takes the i-th element but does not reduce the
      rank of the output array by one:

      >>> d.shape
      (12, 19, 73, 96)
      >>> d[0, ...].shape
      (1, 19, 73, 96)
      >>> d[:, 3, slice(10, 0, -2), 95].shape
      (12, 1, 5, 1)

      Size 1 dimensions may be removed with the `squeeze` method.

    * The indices for each axis work independently.

      When more than one dimension's slice is a 1-d boolean sequence or
      1-d sequence of integers, then these indices work independently
      along each dimension (similar to the way vector subscripts work in
      Fortran), rather than by their elements:

      >>> d.shape
      (12, 19, 73, 96)
      >>> d[0, :, [0, 1], [0, 13, 27]].shape
      (1, 19, 2, 3)

    * Boolean indices may be any object which exposes the numpy array
      interface.

      >>> d.shape
      (12, 19, 73, 96)
      >>> d[..., d[0, 0, 0]>d[0, 0, 0].min()]

    **Cyclic axes**

    """

    def __init__(
        self,
        array=None,
        units=None,
        calendar=None,
        fill_value=None,
        hardmask=_DEFAULT_HARDMASK,
        chunks=_DEFAULT_CHUNKS,
        dt=False,
        source=None,
        copy=True,
        dtype=None,
        mask=None,
        to_memory=False,
        init_options=None,
        _use_array=True,
    ):
        """**Initialisation**

        :Parameters:

            array: optional
                The array of values. May be any scalar or array-like
                object, including another `Data` instance.

                *Parameter example:*
                  ``array=[34.6]``

                *Parameter example:*
                  ``array=[[1, 2], [3, 4]]``

                *Parameter example:*
                  ``array=numpy.ma.arange(10).reshape(2, 1, 5)``

            units: `str` or `Units`, optional
                The physical units of the data. if a `Units` object is
                provided then this an also set the calendar.

                The units (without the calendar) may also be set after
                initialisation with the `set_units` method.

                *Parameter example:*
                  ``units='km hr-1'``

                *Parameter example:*
                  ``units='days since 2018-12-01'``

            calendar: `str`, optional
                The calendar for reference time units.

                The calendar may also be set after initialisation with the
                `set_calendar` method.

                *Parameter example:*
                  ``calendar='360_day'``

            fill_value: optional
                The fill value of the data. By default, or if set to
                `None`, the `numpy` fill value appropriate to the array's
                data-type will be used (see
                `numpy.ma.default_fill_value`).

                The fill value may also be set after initialisation with
                the `set_fill_value` method.

                *Parameter example:*
                  ``fill_value=-999.``

            dtype: data-type, optional
                The desired data-type for the data. By default the
                data-type will be inferred form the *array*
                parameter.

                The data-type may also be set after initialisation with
                the `dtype` attribute.

                *Parameter example:*
                    ``dtype=float``

                *Parameter example:*
                    ``dtype='float32'``

                *Parameter example:*
                    ``dtype=numpy.dtype('i2')``

                .. versionadded:: 3.0.4

            mask: optional
                Apply this mask to the data given by the *array*
                parameter. By default, or if *mask* is `None`, no mask
                is applied. May be any scalar or array-like object
                (such as a `list`, `numpy` array or `Data` instance)
                that is broadcastable to the shape of *array*. Masking
                will be carried out where the mask elements evaluate
                to `True`.

                This mask will applied in addition to any mask already
                defined by the *array* parameter.

                .. versionadded:: 3.0.5

            {{init source: optional}}

            hardmask: `bool`, optional
                If False then the mask is soft. By default the mask is
                hard.

            dt: `bool`, optional
                If True then strings (such as ``'1990-12-01 12:00'``)
                given by the *array* parameter are re-interpreted as
                date-time objects. By default they are not.

            {{init copy: `bool`, optional}}

            {{chunks: `int`, `tuple`, `dict` or `str`, optional}}

                .. versionadded:: 3.14.0

            to_memory: `bool`, optional
                If True then ensure that the original data are in
                memory, rather than on disk.

                If the original data are on disk, then reading data
                into memory during initialisation will slow down the
                initialisation process, but can considerably improve
                downstream performance by avoiding the need for
                independent reads for every dask chunk, each time the
                data are computed.

                In general, setting *to_memory* to True is not the same
                as calling the `persist` of the newly created `Data`
                object, which also decompresses data compressed by
                convention and computes any data type, mask and
                date-time modifications.

                If the input *array* is a `dask.array.Array` object
                then *to_memory* is ignored.

                .. versionadded:: 3.14.0

            init_options: `dict`, optional
                Provide optional keyword arguments to methods and
                functions called during the initialisation process. A
                dictionary key identifies a method or function. The
                corresponding value is another dictionary whose
                key/value pairs are the keyword parameter names and
                values to be applied.

                Supported keys are:

                * ``'from_array'``: Provide keyword arguments to
                  the `dask.array.from_array` function. This is used
                  when initialising data that is not already a dask
                  array and is not compressed by convention.

                * ``'first_non_missing_value'``: Provide keyword
                  arguments to the
                  `cf.data.utils.first_non_missing_value`
                  function. This is used when the input array contains
                  date-time strings or objects, and may affect
                  performance.

                 *Parameter example:*
                   ``{'from_array': {'inline_array': True}}``

            chunk: deprecated at version 3.14.0
                Use the *chunks* parameter instead.

        **Examples**

        >>> d = cf.Data(5)
        >>> d = cf.Data([1,2,3], units='K')
        >>> import numpy
        >>> d = cf.Data(numpy.arange(10).reshape(2,5),
        ...             units=Units('m/s'), fill_value=-999)
        >>> d = cf.Data('fly')
        >>> d = cf.Data(tuple('fly'))

        """
        if source is None and isinstance(array, self.__class__):
            source = array

        if init_options is None:
            init_options = {}

        if source is not None:
            try:
                array = source._get_Array(None)
            except AttributeError:
                array = None

            super().__init__(
                source=source, _use_array=_use_array and array is not None
            )

            if _use_array:
                try:
                    array = source.to_dask_array()
                except (AttributeError, TypeError):
                    pass
                else:
                    self._set_dask(array, copy=copy, clear=_NONE)
            else:
                self._del_dask(None)

            # Set the mask hardness
            self.hardmask = getattr(source, "hardmask", _DEFAULT_HARDMASK)

            return

        super().__init__(
            array=array,
            fill_value=fill_value,
            _use_array=False,
        )

        # Set the units
        units = Units(units, calendar=calendar)
        self._Units = units

        # Set the mask hardness
        self.hardmask = hardmask

        if array is None:
            # No data has been set
            return

        try:
            ndim = array.ndim
        except AttributeError:
            ndim = np.ndim(array)

        # Create the _cyclic attribute: identifies which axes are
        # cyclic (and therefore allow cyclic slicing). It must be a
        # subset of the axes given by the _axes attribute. If an axis
        # is removed from _axes then it must also be removed from
        # _cyclic.
        #
        # Never change the value of the _cyclic attribute in-place.
        self._cyclic = _empty_set

        # Create the _axes attribute: an ordered sequence of unique
        # (within this `Data` instance) names for each array axis.
        self._axes = generate_axis_identifiers(ndim)

        if not _use_array:
            return

        # Still here? Then create a dask array and store it.

        # Find out if the input data is compressed by convention
        try:
            compressed = array.get_compression_type()
        except AttributeError:
            compressed = ""

        if compressed:
            if init_options.get("from_array"):
                raise ValueError(
                    "Can't define 'from_array' initialisation options "
                    "for compressed input arrays"
                )

            # Bring the compressed data into memory without
            # decompressing it
            if to_memory:
                try:
                    array = array.to_memory()
                except AttributeError:
                    pass

        if self._is_abstract_Array_subclass(array):
            # Save the input array in case it's useful later. For
            # compressed input arrays this will contain extra
            # information, such as a count or index variable.
            self._set_Array(array)

        # Cast the input data as a dask array
        kwargs = init_options.get("from_array", {})
        if "chunks" in kwargs:
            raise TypeError(
                "Can't define 'chunks' in the 'from_array' initialisation "
                "options. Use the 'chunks' parameter instead."
            )

        array = to_dask(array, chunks, **kwargs)

        # Find out if we have an array of date-time objects
        if units.isreftime:
            dt = True

        first_value = None
        if not dt and array.dtype.kind == "O":
            kwargs = init_options.get("first_non_missing_value", {})
            first_value = first_non_missing_value(array, **kwargs)

            if first_value is not None:
                dt = hasattr(first_value, "timetuple")

        # Convert string or object date-times to floating point
        # reference times
        if dt and array.dtype.kind in "USO":
            array, units = convert_to_reftime(array, units, first_value)
            # Reset the units
            self._Units = units

        # Store the dask array
        self._set_dask(array, clear=_NONE)

        # Override the data type
        if dtype is not None:
            self.dtype = dtype

        # Apply a mask
        if mask is not None:
            self.where(mask, cf_masked, inplace=True)

    @property
    def dask_compressed_array(self):
        """Returns a dask array of the compressed data.

        .. versionadded:: 3.14.0

        :Returns:

            `dask.array.Array`
                The compressed data.

        **Examples**

        >>> a = d.dask_compressed_array

        """
        ca = self.source(None)

        if ca is None or not ca.get_compression_type():
            raise ValueError("not compressed: can't get compressed dask array")

        return ca.to_dask_array()

    def __contains__(self, value):
        """Membership test operator ``in``

        x.__contains__(y) <==> y in x

        Returns True if the scalar *value* is contained anywhere in
        the data. If *value* is not scalar then an exception is
        raised.

        **Performance**

        `__contains__` causes all delayed operations to be computed
        unless *value* is a `Data` object with incompatible units, in
        which case `False` is always returned.

        **Examples**

        >>> d = cf.Data([[0, 1, 2], [3, 4, 5]], 'm')
        >>> 4 in d
        True
        >>> 4.0 in d
        True
        >>> cf.Data(5) in d
        True
        >>> cf.Data(5, 'm') in d
        True
        >>> cf.Data(0.005, 'km') in d
        True

        >>> 99 in d
        False
        >>> cf.Data(2, 'seconds') in d
        False

        >>> [1] in d
        Traceback (most recent call last):
            ...
        TypeError: elementwise comparison failed; must test against a scalar, not [1]
        >>> [1, 2] in d
        Traceback (most recent call last):
            ...
        TypeError: elementwise comparison failed; must test against a scalar, not [1, 2]

        >>> d = cf.Data(["foo", "bar"])
        >>> 'foo' in d
        True
        >>> 'xyz' in d
        False

        """
        # Check that value is scalar by seeing if its shape is ()
        shape = getattr(value, "shape", None)
        if shape is None:
            if isinstance(value, str):
                # Strings are scalars, even though they have a len().
                shape = ()
            else:
                try:
                    len(value)
                except TypeError:
                    # value has no len() so assume that it is a scalar
                    shape = ()
                else:
                    # value has a len() so assume that it is not a scalar
                    shape = True
        elif is_dask_collection(value) and math.isnan(value.size):
            # value is a dask array with unknown size, so calculate
            # the size. This is acceptable, as we're going to compute
            # it anyway at the end of this method.
            value.compute_chunk_sizes()
            shape = value.shape

        if shape:
            raise TypeError(
                "elementwise comparison failed; must test against a scalar, "
                f"not {value!r}"
            )

        # If value is a scalar Data object then conform its units
        if isinstance(value, self.__class__):
            self_units = self.Units
            value_units = value.Units
            if value_units.equivalent(self_units):
                if not value_units.equals(self_units):
                    value = value.copy()
                    value.Units = self_units
            elif value_units:
                # No need to check the dask array if the value units
                # are incompatible
                return False

            value = value.to_dask_array()

        dx = self.to_dask_array()

        out_ind = tuple(range(dx.ndim))
        dx_ind = out_ind

        dx = da.blockwise(
            cf_contains,
            out_ind,
            dx,
            dx_ind,
            value,
            (),
            adjust_chunks={i: 1 for i in out_ind},
            dtype=bool,
        )

        return bool(dx.any())

    @property
    def _atol(self):
        """Return the current value of the `cf.atol` function."""
        return atol().value

    @property
    def _rtol(self):
        """Return the current value of the `cf.rtol` function."""
        return rtol().value

    def _is_file_array(self, array):
        """Whether or not an array is stored on disk.

        .. versionaddedd: ACTIVEVERSION

        :Parameters:

            array:
                TODOACTIVEDOCS

        :Returns:

            `bool`
                TODOACTIVEDOCS

        """
        return isinstance(array, FileArrayMixin)

    def __data__(self):
        """Returns a new reference to self."""
        return self

    def __float__(self):
        """Called to implement the built-in function `float`

        x.__float__() <==> float(x)

        **Performance**

        `__float__` causes all delayed operations to be executed,
        unless the dask array size is already known to be greater than
        1.

        """
        return float(self.to_dask_array())

    def __int__(self):
        """Called to implement the built-in function `int`

        x.__int__() <==> int(x)

        **Performance**

        `__int__` causes all delayed operations to be executed, unless
        the dask array size is already known to be greater than 1.

        """
        return int(self.to_dask_array())

    def __iter__(self):
        """Called when an iterator is required.

        x.__iter__() <==> iter(x)

        **Performance**

        If the shape of the data is unknown then it is calculated
        immediately by executing all delayed operations.

        **Examples**

        >>> d = cf.Data([1, 2, 3], 'metres')
        >>> for e in d:
        ...     print(repr(e))
        ...
        <CF Data(1): [1] metres>
        <CF Data(1): [2] metres>
        <CF Data(1): [3] metres>

        >>> d = cf.Data([[1, 2], [3, 4]], 'metres')
        >>> for e in d:
        ...     print(repr(e))
        ...
        <CF Data: [1, 2] metres>
        <CF Data: [3, 4] metres>

        >>> d = cf.Data(99, 'metres')
        >>> for e in d:
        ...     print(repr(e))
        ...
        Traceback (most recent call last):
            ...
        TypeError: iteration over a 0-d Data

        """
        try:
            n = len(self)
        except TypeError:
            raise TypeError(f"iteration over a 0-d {self.__class__.__name__}")

        if self.__keepdims_indexing__:
            for i in range(n):
                out = self[i]
                out.reshape(out.shape[1:], inplace=True)
                yield out
        else:
            for i in range(n):
                yield self[i]

    def __len__(self):
        """Called to implement the built-in function `len`.

        x.__len__() <==> len(x)

        **Performance**

        If the shape of the data is unknown then it is calculated
        immediately by executing all delayed operations.

        **Examples**

        >>> len(cf.Data([1, 2, 3]))
        3
        >>> len(cf.Data([[1, 2, 3]]))
        1
        >>> len(cf.Data([[1, 2, 3], [4, 5, 6]]))
        2
        >>> len(cf.Data(1))
        Traceback (most recent call last):
            ...
        TypeError: len() of unsized object

        """
        dx = self.to_dask_array()
        if math.isnan(dx.size):
            logger.debug("Computing data len: Performance may be degraded")
            dx.compute_chunk_sizes()

        return len(dx)

    def __bool__(self):
        """Truth value testing and the built-in operation `bool`

        x.__bool__() <==> bool(x)

        **Performance**

        `__bool__` causes all delayed operations to be computed.

        **Examples**

        >>> bool(cf.Data(1.5))
        True
        >>> bool(cf.Data([[False]]))
        False

        """
        size = self.size
        if size != 1:
            raise ValueError(
                f"The truth value of a {self.__class__.__name__} with {size} "
                "elements is ambiguous. Use d.any() or d.all()"
            )

        return bool(self.to_dask_array())

    def __repr__(self):
        """Called by the `repr` built-in function.

        x.__repr__() <==> repr(x)

        """
        return super().__repr__().replace("<", "<CF ", 1)

    def __getitem__(self, indices):
        """Return a subspace of the data defined by indices.

        d.__getitem__(indices) <==> d[indices]

        Indexing follows rules that are very similar to the numpy indexing
        rules, the only differences being:

        * An integer index i takes the i-th element but does not reduce
          the rank by one.

        * When two or more dimensions' indices are sequences of integers
          then these indices work independently along each dimension
          (similar to the way vector subscripts work in Fortran). This is
          the same behaviour as indexing on a `netCDF4.Variable` object.

        **Performance**

        If the shape of the data is unknown then it is calculated
        immediately by executing all delayed operations.

        . seealso:: `__setitem__`, `__keepdims_indexing__`,
                    `__orthogonal_indexing__`

        :Returns:

            `Data`
                The subspace of the data.

        **Examples**

        >>> import numpy
        >>> d = Data(numpy.arange(100, 190).reshape(1, 10, 9))
        >>> d.shape
        (1, 10, 9)
        >>> d[:, :, 1].shape
        (1, 10, 1)
        >>> d[:, 0].shape
        (1, 1, 9)
        >>> d[..., 6:3:-1, 3:6].shape
        (1, 3, 3)
        >>> d[0, [2, 9], [4, 8]].shape
        (1, 2, 2)
        >>> d[0, :, -2].shape
        (1, 10, 1)

        """
        if indices is Ellipsis:
            return self.copy()

        ancillary_mask = ()
        try:
            arg = indices[0]
        except (IndexError, TypeError):
            pass
        else:
            if isinstance(arg, str) and arg == "mask":
                ancillary_mask = indices[1]
                indices = indices[2:]

        shape = self.shape
        keepdims = self.__keepdims_indexing__

        indices, roll = parse_indices(
            shape, indices, cyclic=True, keepdims=keepdims
        )

        axes = self._axes
        cyclic_axes = self._cyclic

        # ------------------------------------------------------------
        # Roll axes with cyclic slices
        # ------------------------------------------------------------
        if roll:
            # For example, if slice(-2, 3) has been requested on a
            # cyclic axis, then we roll that axis by two points and
            # apply the slice(0, 5) instead.
            if not cyclic_axes.issuperset([axes[i] for i in roll]):
                raise IndexError(
                    "Can't take a cyclic slice of a non-cyclic axis"
                )

            new = self.roll(
                axis=tuple(roll.keys()), shift=tuple(roll.values())
            )
            dx = new.to_dask_array()
        else:
            new = self.copy(array=False)
            dx = self.to_dask_array()

        # ------------------------------------------------------------
        # Subspace the dask array
        # ------------------------------------------------------------
        if self.__orthogonal_indexing__:
            # Apply 'orthogonal indexing': indices that are 1-d arrays
            # or lists subspace along each dimension
            # independently. This behaviour is similar to Fortran, but
            # different to dask.
            axes_with_list_indices = [
                i
                for i, x in enumerate(indices)
                if isinstance(x, list) or getattr(x, "shape", False)
            ]
            n_axes_with_list_indices = len(axes_with_list_indices)

            if n_axes_with_list_indices < 2:
                # At most one axis has a list/1-d array index so do a
                # normal dask subspace
                dx = dx[tuple(indices)]
            else:
                # At least two axes have list/1-d array indices so we
                # can't do a normal dask subspace

                # Subspace axes which have list/1-d array indices
                for axis in axes_with_list_indices:
                    dx = da.take(dx, indices[axis], axis=axis)

                if n_axes_with_list_indices < len(indices):
                    # Subspace axes which don't have list/1-d array
                    # indices. (Do this after subspacing axes which do
                    # have list/1-d array indices, in case
                    # __keepdims_indexing__ is False.)
                    slice_indices = [
                        slice(None) if i in axes_with_list_indices else x
                        for i, x in enumerate(indices)
                    ]
                    dx = dx[tuple(slice_indices)]
        else:
            raise NotImplementedError(
                "Non-orthogonal indexing has not yet been implemented"
            )

        # ------------------------------------------------------------
        # Set the subspaced dask array
        # ------------------------------------------------------------
        new._set_dask(dx)

        # ------------------------------------------------------------
        # Get the axis identifiers for the subspace
        # ------------------------------------------------------------
        shape0 = shape
        if keepdims:
            new_axes = axes
        else:
            new_axes = [
                axis
                for axis, x in zip(axes, indices)
                if not isinstance(x, Integral) and getattr(x, "shape", True)
            ]
            if new_axes != axes:
                new._axes = new_axes
                cyclic_axes = new._cyclic
                if cyclic_axes:
                    shape0 = [
                        n for n, axis in zip(shape, axes) if axis in new_axes
                    ]

        # ------------------------------------------------------------
        # Cyclic axes that have been reduced in size are no longer
        # considered to be cyclic
        # ------------------------------------------------------------
        if cyclic_axes:
            x = [
                axis
                for axis, n0, n1 in zip(new_axes, shape0, new.shape)
                if axis in cyclic_axes and n0 != n1
            ]
            if x:
                # Never change the value of the _cyclic attribute
                # in-place
                new._cyclic = cyclic_axes.difference(x)

        # ------------------------------------------------------------
        # Apply ancillary masks
        # ------------------------------------------------------------
        for mask in ancillary_mask:
            new.where(mask, cf_masked, None, inplace=True)

        if new.shape != self.shape:
            # Delete hdf5 chunksizes when the shape has changed.
            new.nc_clear_hdf5_chunksizes()

        return new

    def __setitem__(self, indices, value):
        """Implement indexed assignment.

        x.__setitem__(indices, y) <==> x[indices]=y

        Assignment to data array elements defined by indices.

        Elements of a data array may be changed by assigning values to
        a subspace. See `__getitem__` for details on how to define
        subspace of the data array.

        .. note:: Currently at most one dimension's assignment index
                  may be a 1-d array of integers or booleans. This is
                  is different to `__getitem__`, which by default
                  applies 'orthogonal indexing' when multiple indices
                  of 1-d array of integers or booleans are present.

        **Missing data**

        The treatment of missing data elements during assignment to a
        subspace depends on the value of the `hardmask` attribute. If
        it is True then masked elements will not be unmasked,
        otherwise masked elements may be set to any value.

        In either case, unmasked elements may be set, (including
        missing data).

        Unmasked elements may be set to missing data by assignment to
        the `cf.masked` constant or by assignment to a value which
        contains masked elements.

        **Performance**

        If the shape of the data is unknown then it is calculated
        immediately by executing all delayed operations.

        If indices for two or more dimensions are lists or 1-d arrays
        of Booleans or integers, and any of these are dask
        collections, then these dask collections will be
        computed immediately.

        .. seealso:: `__getitem__`, `__keedims_indexing__`,
                     `__orthogonal_indexing__`, `cf.masked`,
                     `hardmask`, `where`

        """
        shape = self.shape

        ancillary_mask = ()
        try:
            arg = indices[0]
        except (IndexError, TypeError):
            pass
        else:
            if isinstance(arg, str) and arg == "mask":
                # The indices include an ancillary mask that defines
                # elements which are protected from assignment
                original_self = self.copy()
                ancillary_mask = indices[1]
                indices = indices[2:]

        indices, roll = parse_indices(
            shape,
            indices,
            cyclic=True,
            keepdims=self.__keepdims_indexing__,
        )

        axes_with_list_indices = [
            i
            for i, x in enumerate(indices)
            if isinstance(x, list) or getattr(x, "shape", False)
        ]

        # When there are two or more 1-d array indices of Booleans or
        # integers, convert them to slices, if possible.
        #
        # Note: If any of these 1-d arrays is a dask collection, then
        #       this will be computed.
        if len(axes_with_list_indices) > 1:
            for i, index in enumerate(indices):
                if not (
                    isinstance(index, list) or getattr(index, "shape", False)
                ):
                    # Not a 1-d array
                    continue

                index = np.array(index)

                size = shape[i]
                if index.dtype == bool:
                    # Convert True values to integers
                    index = np.arange(size)[index]
                else:
                    # Make sure all integer values are non-negative
                    index = np.where(index < 0, index + size, index)

                if size == 1:
                    start = index[0]
                    index = slice(start, start + 1)
                else:
                    steps = index[1:] - index[:-1]
                    step = steps[0]
                    if step and not (steps - step).any():
                        # Array has a regular step, and so can be
                        # converted to a slice.
                        if step > 0:
                            start, stop = index[0], index[-1] + 1
                        elif step < 0:
                            start, stop = index[0], index[-1] - 1

                        if stop < 0:
                            stop = None

                        index = slice(start, stop, step)

                indices[i] = index

        # Roll axes with cyclic slices
        if roll:
            # For example, if assigning to slice(-2, 3) has been
            # requested on a cyclic axis (and we're not using numpy
            # indexing), then we roll that axis by two points and
            # assign to slice(0, 5) instead. The axis is then unrolled
            # by two points afer the assignment has been made.
            axes = self._axes
            if not self._cyclic.issuperset([axes[i] for i in roll]):
                raise IndexError(
                    "Can't do a cyclic assignment to a non-cyclic axis"
                )

            roll_axes = tuple(roll.keys())
            shifts = tuple(roll.values())
            self.roll(shift=shifts, axis=roll_axes, inplace=True)

        # Make sure that the units of value are the same as self
        value = conform_units(value, self.Units)

        # Missing values could be affected, so make sure that the mask
        # hardness has been applied.
        dx = self.to_dask_array(apply_mask_hardness=True)

        # Do the assignment
        self._set_subspace(dx, indices, value)

        # Unroll any axes that were rolled to enable a cyclic
        # assignment
        if roll:
            shifts = [-shift for shift in shifts]
            self.roll(shift=shifts, axis=roll_axes, inplace=True)

        # Reset the original array values at locations that are
        # excluded from the assignment by True values in any ancillary
        # masks
        if ancillary_mask:
            indices = tuple(indices)
            original_self = original_self[indices]
            reset = self[indices]
            for mask in ancillary_mask:
                reset.where(mask, original_self, inplace=True)

            self[indices] = reset

        # Remove elements made invalid by updating the `dask` array
        # in-place
        self._clear_after_dask_update(_ALL)

        return

    # ----------------------------------------------------------------
    # Indexing behaviour attributes
    # ----------------------------------------------------------------
    @property
    def __orthogonal_indexing__(self):
        """Flag to indicate that orthogonal indexing is supported.

        Always True, indicating that 'orthogonal indexing' is
        applied. This means that when indices are 1-d arrays or lists
        then they subspace along each dimension independently. This
        behaviour is similar to Fortran, but different to `numpy`.

        .. versionadded:: 3.14.0

        .. seealso:: `__keepdims_indexing__`, `__getitem__`,
                     `__setitem__`,
                     `netCDF4.Variable.__orthogonal_indexing__`

        **Examples**

        >>> d = cf.Data([[1, 2, 3],
        ...              [4, 5, 6]])
        >>> e = d[[0], [0, 2]]
        >>> e.shape
        (1, 2)
        >>> print(e.array)
        [[1 3]]
        >>> e = d[[0, 1], [0, 2]]
        >>> e.shape
        (2, 2)
        >>> print(e.array)
        [[1 3]
         [4 6]]

        """
        return True

    @property
    def __keepdims_indexing__(self):
        """Flag to indicate whether dimensions indexed with integers are
        kept.

        If set to True (the default) then providing a single integer
        as a single-axis index does *not* reduce the number of array
        dimensions by 1. This behaviour is different to `numpy`.

        If set to False then providing a single integer as a
        single-axis index reduces the number of array dimensions by
        1. This behaviour is the same as `numpy`.

        .. versionadded:: 3.14.0

        .. seealso:: `__orthogonal_indexing__`, `__getitem__`,
                     `__setitem__`

        **Examples**

        >>> d = cf.Data([[1, 2, 3],
        ...              [4, 5, 6]])
        >>> d.__keepdims_indexing__
        True
        >>> e = d[0]
        >>> e.shape
        (1, 3)
        >>> print(e.array)
        [[1 2 3]]

        >>> d.__keepdims_indexing__
        True
        >>> e = d[:, 1]
        >>> e.shape
        (2, 1)
        >>> print(e.array)
        [[2]
         [5]]

        >>> d.__keepdims_indexing__
        True
        >>> e = d[0, 1]
        >>> e.shape
        (1, 1)
        >>> print(e.array)
        [[2]]

        >>> d.__keepdims_indexing__ = False
        >>> e = d[0]
        >>> e.shape
        (3,)
        >>> print(e.array)
        [1 2 3]

        >>> d.__keepdims_indexing__
        False
        >>> e = d[:, 1]
        >>> e.shape
        (2,)
        >>> print(e.array)
        [2 5]

        >>> d.__keepdims_indexing__
        False
        >>> e = d[0, 1]
        >>> e.shape
        ()
        >>> print(e.array)
        2

        """
        return self._custom.get("__keepdims_indexing__", True)

    @__keepdims_indexing__.setter
    def __keepdims_indexing__(self, value):
        self._custom["__keepdims_indexing__"] = bool(value)

    def _clear_after_dask_update(self, clear=_ALL):
        """Remove components invalidated by updating the `dask` array.

        Removes or modifies components that can't be guaranteed to be
<<<<<<< HEAD
        consistent with an updated `dask` array`:

        * Deletes a source array.
        * Deletes cached element values.
        * Sets "active storage" to `False`
=======
        consistent with an updated `dask` array. See the *clear*
        parameter for details.
>>>>>>> 12394e48

        .. versionadded:: 3.14.0

        .. seealso:: `_del_Array`, `_del_cached_elements`, `_set_dask`

        :Parameters:

            clear: `int`, optional
                Specify which components should be removed. Which
                components are removed is determined by sequentially
                combining *clear* with the ``_ARRAY`` and ``_CACHE``
                integer-valued contants, using the bitwise AND
                operator:

                * If ``clear & _ARRAY`` is non-zero then a source
                  array is deleted.

                * If ``clear & _CACHE`` is non-zero then cached
                  element values are deleted.

                By default *clear* is the ``_ALL`` integer-valued
                constant, which results in all components being
                removed.

                If *clear* is the ``_NONE`` integer-valued constant
                then no components are removed.

                To retain a component and remove all others, use
                ``_ALL`` with the bitwise OR operator. For instance,
                if *clear* is ``_ALL ^ _CACHE`` then the cached
                element values will be kept but all other components
                will be removed.

                .. versionadded:: 3.14.1

        :Returns:

            `None`

        """
<<<<<<< HEAD
        self._del_Array(None)
        self._del_cached_elements()
        self._del_active_storage()

    def _del_active_storage(self):
        """TODOACTIVEDOCS.

        .. versionadded:: ACTIVEVERSION

        .. seealso:: `active_storage`, `_set_active_storage`

        :Returns:

            `None`

        **Examples**

        >>> d = cf.Data([9])
        >>> d.active_storage()
        False
        >>> d._set_active_storage(True)
        >>> d.active_storage()
        True
        >>> d._del_active_storage()
        >>> d.active_storage()
        False

        """
        self._custom.pop("active_storage", False)

    def _set_active_storage(self, value):
        """TODOACTIVEDOCS.

        .. versionadded:: ACTIVEVERSION

        .. seealso:: `active_storage`, `_del_active_storage`

        :Returns:

            `bool`
                 TODOACTIVEDOCS

        **Examples**

        >>> d = cf.Data([9])
        >>> d.active_storage()
        False
        >>> d._set_active_storage(True)
        >>> d.active_storage()
        True
        >>> d._del_active_storage()
        >>> d.active_storage()
        False

        """
        self._custom["active_storage"] = bool(value)

    def _set_dask(self, array, copy=False, conform=True):
        """Set the `dask` array.

        .. versionadded:: 3.14.0

        .. seealso:: `to_dask_array`, `_conform_after_dask_update`
=======
        if not clear:
            return

        if clear & _ARRAY:
            # Delete a source array
            self._del_Array(None)

        if clear & _CACHE:
            # Delete cached element values
            self._del_cached_elements()

    def _set_dask(self, array, copy=False, clear=_ALL):
        """Set the dask array.

        .. versionadded:: 3.14.0

        .. seealso:: `to_dask_array`, `_clear_after_dask_update`,
>>>>>>> 12394e48
                     `_del_dask`

        :Parameters:

            array: `dask.array.Array`
                The array to be inserted.

            copy: `bool`, optional
                If True then copy *array* before setting it. By
                default it is not copied.

            clear: `int`, optional
                Specify which components should be removed. By default
                *clear* is the ``_ALL`` integer-valued constant, which
                results in all components being removed. See
                `_clear_after_dask_update` for details.

        :Returns:

            `None`

        """
        if array is NotImplemented:
            logger.warning(
                "WARNING: NotImplemented has been set in the place of a "
                "dask array."
                "\n\n"
                "This could occur if any sort of exception is raised "
                "by a function that is run on chunks (via, for "
                "instance, da.map_blocks or "
                "dask.array.core.elemwise). Such a function could get "
                "run at definition time in order to ascertain "
                "suitability (such as data type casting, "
                "broadcasting, etc.). Note that the exception may be "
                "difficult to diagnose, as dask will have silently "
                "trapped it and returned NotImplemented (for "
                "instance, see dask.array.core.elemwise). Print "
                "statements in a local copy of dask are possibly the "
                "way to go if the cause of the error is not obvious."
            )

        if copy:
            array = array.copy()

        self._custom["dask"] = array
        self._clear_after_dask_update(clear)

<<<<<<< HEAD
        if conform:
            # Remove elements made invalid by updating the `dask`
            # array
            self._conform_after_dask_update()

    def _del_dask(self, default=ValueError(), conform=True):
        """Remove the `dask` array.
=======
    def _del_dask(self, default=ValueError(), clear=_ALL):
        """Remove the dask array.
>>>>>>> 12394e48

        .. versionadded:: 3.14.0

        .. seealso:: `to_dask_array`, `_clear_after_dask_update`,
                     `_set_dask`

        :Parameters:

            default: optional
                Return the value of the *default* parameter if the
                dask array axes has not been set. If set to an
                `Exception` instance then it will be raised instead.

            clear: `int`, optional
                Specify which components should be removed. By default
                *clear* is the ``_ALL`` integer-valued constant, which
                results in all components being removed. See
                `_clear_after_dask_update` for details.
                If there is no dask array then no components are
                removed, regardless of the value of *clear*.

        :Returns:

            `dask.array.Array`
                The removed dask array.

        **Examples**

        >>> d = cf.Data([1, 2, 3])
        >>> dx = d._del_dask()
        >>> d._del_dask("No dask array")
        'No dask array'
        >>> d._del_dask()
        Traceback (most recent call last):
            ...
        ValueError: 'Data' has no dask array
        >>> d._del_dask(RuntimeError('No dask array'))
        Traceback (most recent call last):
            ...
        RuntimeError: No dask array
        """
        try:
            out = self._custom.pop("dask")
        except KeyError:
            return self._default(
                default, f"{self.__class__.__name__!r} has no dask array"
            )

        self._clear_after_dask_update(clear)
        return out

    def _del_cached_elements(self):
        """Delete any cached element values.

        Updates *data* in-place to remove the cached element values.

        .. versionadded:: 3.14.0

        .. seealso:: `_get_cached_elements`, `_set_cached_elements`

        :Returns:

            `None`

        """
        self._custom.pop("cached_elements", None)

    def _get_cached_elements(self):
        """Return the cache of selected element values.

        .. versionadded:: 3.14.1

        .. seealso:: `_del_cached_elements`, `_set_cached_elements`

        :Returns:

            `dict`
                The cached element values, where the keys are the element
                positions within the dask array and the values are the cached
                values for each position.

        **Examples**

        >>> d._get_cached_elements()
        {}

        >>> d._get_cached_elements()
        {0: 273.15, 1: 274.56, -1: 269.95}

        """
        cache = self._custom.get("cached_elements")
        if not cache:
            return {}

        return cache.copy()

    def _is_abstract_Array_subclass(self, array):
        """Whether or not an array is a type of Array.

        :Parameters:

            array:

        :Returns:

            `bool`

        """
        return isinstance(array, cfdm.Array)

    def _set_cached_elements(self, elements):
        """Cache selected element values.

        Updates *data* in-place to store the given element values
        within its ``custom`` dictionary.

        .. warning:: Never change ``_custom['cached_elements']``
                  in-place.

        .. versionadded:: 3.14.0

        .. seealso:: `_del_cached_elements`, `_get_cached_elements`

        :Parameters:

            elements: `dict`
               Zero or more element values to be cached, each keyed by
               a unique identifier to allow unambiguous retrieval.
               Existing cached elements not specified by *elements*
               will not be removed.

        :Returns:

            `None`

        **Examples**

        >>> d._set_cached_elements({0: 273.15})

        """
        if not elements:
            return

        cache = self._custom.get("cached_elements")
        if cache:
            cache = cache.copy()
            cache.update(elements)
        else:
            cache = elements.copy()

        self._custom["cached_elements"] = cache

    @_inplace_enabled(default=False)
    def diff(self, axis=-1, n=1, inplace=False):
        """Calculate the n-th discrete difference along the given axis.

        The first difference is given by ``x[i+1] - x[i]`` along the
        given axis, higher differences are calculated by using `diff`
        recursively.

        The shape of the output is the same as the input except along
        the given axis, where the dimension is smaller by *n*. The
        data type of the output is the same as the type of the
        difference between any two elements of the input.

        .. versionadded:: 3.2.0

        .. seealso:: `cumsum`, `sum`

        :Parameters:

            axis: int, optional
                The axis along which the difference is taken. By
                default the last axis is used. The *axis* argument is
                an integer that selects the axis corresponding to the
                given position in the list of axes of the data array.

            n: int, optional
                The number of times values are differenced. If zero,
                the input is returned as-is. By default *n* is ``1``.

            {{inplace: `bool`, optional}}

        :Returns:

            `Data` or `None`
                The n-th differences, or `None` if the operation was
                in-place.

        **Examples**

        >>> d = cf.Data(numpy.arange(12.).reshape(3, 4))
        >>> d[1, 1] = 4.5
        >>> d[2, 2] = 10.5
        >>> print(d.array)
        [[ 0.   1.   2.   3. ]
         [ 4.   4.5  6.   7. ]
         [ 8.   9.  10.5 11. ]]
        >>> print(d.diff().array)
        [[1.  1.  1. ]
         [0.5 1.5 1. ]
         [1.  1.5 0.5]]
        >>> print(d.diff(n=2).array)
        [[ 0.   0. ]
         [ 1.  -0.5]
         [ 0.5 -1. ]]
        >>> print(d.diff(axis=0).array)
        [[4.  3.5 4.  4. ]
         [4.  4.5 4.5 4. ]]
        >>> print(d.diff(axis=0, n=2).array)
        [[0.  1.  0.5 0. ]]
        >>> d[1, 2] = cf.masked
        >>> print(d.array)
        [[0.0 1.0  2.0  3.0]
         [4.0 4.5   --  7.0]
         [8.0 9.0 10.5 11.0]]
        >>> print(d.diff().array)
        [[1.0 1.0 1.0]
         [0.5  --  --]
         [1.0 1.5 0.5]]
        >>> print(d.diff(n=2).array)
        [[0.0  0.0]
         [ --   --]
         [0.5 -1.0]]
        >>> print(d.diff(axis=0).array)
        [[4.0 3.5 -- 4.0]
         [4.0 4.5 -- 4.0]]
        >>> print(d.diff(axis=0, n=2).array)
        [[0.0 1.0 -- 0.0]]

        """
        d = _inplace_enabled_define_and_cleanup(self)

        dx = self.to_dask_array()
        dx = da.diff(dx, axis=axis, n=n)
        d._set_dask(dx)

        return d

    @_inplace_enabled(default=False)
    def digitize(
        self,
        bins,
        upper=False,
        open_ends=False,
        closed_ends=None,
        return_bins=False,
        inplace=False,
    ):
        """Return the indices of the bins to which each value belongs.

        Values (including masked values) that do not belong to any bin
        result in masked values in the output data.

        Bins defined by percentiles are easily created with the
        `percentiles` method

        *Example*:
          Find the indices for bins defined by the 10th, 50th and 90th
          percentiles:

          >>> bins = d.percentile([0, 10, 50, 90, 100], squeeze=True)
          >>> i = f.digitize(bins, closed_ends=True)

        .. versionadded:: 3.0.2

        .. seealso:: `percentile`

        :Parameters:

            bins: array_like
                The bin boundaries. One of:

                * An integer.

                  Create this many equally sized, contiguous bins spanning
                  the range of the data. I.e. the smallest bin boundary is
                  the minimum of the data and the largest bin boundary is
                  the maximum of the data. In order to guarantee that each
                  data value lies inside a bin, the *closed_ends*
                  parameter is assumed to be True.

                * A 1-d array of numbers.

                  When sorted into a monotonically increasing sequence,
                  each boundary, with the exception of the two end
                  boundaries, counts as the upper boundary of one bin and
                  the lower boundary of next. If the *open_ends* parameter
                  is True then the lowest lower bin boundary also defines
                  a left-open (i.e. not bounded below) bin, and the
                  largest upper bin boundary also defines a right-open
                  (i.e. not bounded above) bin.

                * A 2-d array of numbers.

                  The second dimension, that must have size 2, contains
                  the lower and upper bin boundaries. Different bins may
                  share a boundary, but may not overlap. If the
                  *open_ends* parameter is True then the lowest lower bin
                  boundary also defines a left-open (i.e. not bounded
                  below) bin, and the largest upper bin boundary also
                  defines a right-open (i.e. not bounded above) bin.

            upper: `bool`, optional
                If True then each bin includes its upper bound but not its
                lower bound. By default the opposite is applied, i.e. each
                bin includes its lower bound but not its upper bound.

            open_ends: `bool`, optional
                If True then create left-open (i.e. not bounded below) and
                right-open (i.e. not bounded above) bins from the lowest
                lower bin boundary and largest upper bin boundary
                respectively. By default these bins are not created

            closed_ends: `bool`, optional
                If True then extend the most extreme open boundary by a
                small amount so that its bin includes values that are
                equal to the unadjusted boundary value. This is done by
                multiplying it by ``1.0 - epsilon`` or ``1.0 + epsilon``,
                whichever extends the boundary in the appropriate
                direction, where ``epsilon`` is the smallest positive
                64-bit float such that ``1.0 + epsilson != 1.0``. I.e. if
                *upper* is False then the largest upper bin boundary is
                made slightly larger and if *upper* is True then the
                lowest lower bin boundary is made slightly lower.

                By default *closed_ends* is assumed to be True if *bins*
                is a scalar and False otherwise.

            return_bins: `bool`, optional
                If True then also return the bins in their 2-d form.

            {{inplace: `bool`, optional}}

        :Returns:

            `Data`, [`Data`]
                The indices of the bins to which each value belongs.

                If *return_bins* is True then also return the bins in
                their 2-d form.

        **Examples**

        >>> d = cf.Data(numpy.arange(12).reshape(3, 4))
        [[ 0  1  2  3]
         [ 4  5  6  7]
         [ 8  9 10 11]]

        Equivalant ways to create indices for the four bins ``[-inf, 2),
        [2, 6), [6, 10), [10, inf)``

        >>> e = d.digitize([2, 6, 10])
        >>> e = d.digitize([[2, 6], [6, 10]])
        >>> print(e.array)
        [[0 0 1 1]
         [1 1 2 2]
         [2 2 3 3]]

        Equivalant ways to create indices for the two bins ``(2, 6], (6, 10]``

        >>> e = d.digitize([2, 6, 10], upper=True, open_ends=False)
        >>> e = d.digitize([[2, 6], [6, 10]], upper=True, open_ends=False)
        >>> print(e.array)
        [[-- -- --  0]
         [ 0  0  0  1]
         [ 1  1  1 --]]

        Create indices for the two bins ``[2, 6), [8, 10)``, which are
        non-contiguous

        >>> e = d.digitize([[2, 6], [8, 10]])
        >>> print(e.array)
        [[ 0 0  1  1]
         [ 1 1 -- --]
         [ 2 2  3  3]]

        Masked values result in masked indices in the output array.

        >>> d[1, 1] = cf.masked
        >>> print(d.array)
        [[ 0  1  2  3]
         [ 4 --  6  7]
         [ 8  9 10 11]]
        >>> print(d.digitize([2, 6, 10], open_ends=True).array)
        [[ 0  0  1  1]
         [ 1 --  2  2]
         [ 2  2  3  3]]
        >>> print(d.digitize([2, 6, 10]).array)
        [[-- --  0  0]
         [ 0 --  1  1]
         [ 1  1 -- --]]
        >>> print(d.digitize([2, 6, 10], closed_ends=True).array)
        [[-- --  0  0]
         [ 0 --  1  1]
         [ 1  1  1 --]]

        """
        d = _inplace_enabled_define_and_cleanup(self)

        org_units = d.Units

        bin_units = getattr(bins, "Units", None)

        if bin_units:
            if not bin_units.equivalent(org_units):
                raise ValueError(
                    "Can't put data into bins that have units that are "
                    "not equivalent to the units of the data."
                )

            if not bin_units.equals(org_units):
                bins = bins.copy()
                bins.Units = org_units
        else:
            bin_units = org_units

        # Get bins as a numpy array
        if isinstance(bins, np.ndarray):
            bins = bins.copy()
        else:
            bins = np.asanyarray(bins)

        if bins.ndim > 2:
            raise ValueError(
                "The 'bins' parameter must be scalar, 1-d or 2-d. "
                f"Got: {bins!r}"
            )

        two_d_bins = None

        if bins.ndim == 2:
            # --------------------------------------------------------
            # 2-d bins: Make sure that each bin is increasing and sort
            #           the bins by lower bounds
            # --------------------------------------------------------
            if bins.shape[1] != 2:
                raise ValueError(
                    "The second dimension of the 'bins' parameter must "
                    f"have size 2. Got: {bins!r}"
                )

            bins.sort(axis=1)
            bins.sort(axis=0)

            # Check for overlaps
            for i, (u, l) in enumerate(zip(bins[:-1, 1], bins[1:, 0])):
                if u > l:
                    raise ValueError(
                        f"Overlapping bins: "
                        f"{tuple(bins[i])}, {tuple(bins[i + i])}"
                    )

            two_d_bins = bins
            bins = np.unique(bins)

            # Find the bins that were omitted from the original 2-d
            # bins array. Note that this includes the left-open and
            # right-open bins at the ends.
            delete_bins = [
                n + 1
                for n, (a, b) in enumerate(zip(bins[:-1], bins[1:]))
                if (a, b) not in two_d_bins
            ]
        elif bins.ndim == 1:
            # --------------------------------------------------------
            # 1-d bins:
            # --------------------------------------------------------
            bins.sort()
            delete_bins = []
        else:
            # --------------------------------------------------------
            # 0-d bins:
            # --------------------------------------------------------
            if closed_ends is None:
                closed_ends = True

            if not closed_ends:
                raise ValueError(
                    "Can't set closed_ends=False when specifying bins as "
                    "a scalar."
                )

            if open_ends:
                raise ValueError(
                    "Can't set open_ends=True when specifying bins as a "
                    "scalar."
                )

            mx = d.max().datum()
            mn = d.min().datum()
            bins = np.linspace(mn, mx, int(bins) + 1, dtype=float)

            delete_bins = []

        if closed_ends:
            # Adjust the lowest/largest bin boundary to be inclusive
            if open_ends:
                raise ValueError(
                    "Can't set open_ends=True when closed_ends is True."
                )

            if bins.dtype.kind != "f":
                bins = bins.astype(float, copy=False)

            epsilon = np.finfo(float).eps
            ndim = bins.ndim
            if upper:
                mn = bins[(0,) * ndim]
                bins[(0,) * ndim] -= abs(mn) * epsilon
            else:
                mx = bins[(-1,) * ndim]
                bins[(-1,) * ndim] += abs(mx) * epsilon

        if not open_ends:
            delete_bins.insert(0, 0)
            delete_bins.append(bins.size)

        # Digitise the array
        dx = d.to_dask_array()
        dx = da.digitize(dx, bins, right=upper)
        d._set_dask(dx)
        d.override_units(_units_None, inplace=True)

        # More elegant to handle 'delete_bins' in cf- rather than Dask- space
        # i.e. using cf.where with d in-place rather than da.where with dx
        # just after the digitize operation above (cf.where already applies
        # equivalent logic element-wise).
        if delete_bins:
            for n, db in enumerate(delete_bins):
                db -= n
                d.where(d == db, np.ma.masked, None, inplace=True)
                # x = d - 1 rather than = d here since there is one fewer bin
                # therefore we need to adjust to the new corresponding indices
                d.where(d > db, d - 1, None, inplace=True)

        if return_bins:
            if two_d_bins is None:
                two_d_bins = np.empty((bins.size - 1, 2), dtype=bins.dtype)
                two_d_bins[:, 0] = bins[:-1]
                two_d_bins[:, 1] = bins[1:]

            two_d_bins = type(self)(two_d_bins, units=bin_units)
            return d, two_d_bins

        return d

    def median(
        self,
        axes=None,
        squeeze=False,
        mtol=1,
        inplace=False,
    ):
        """Calculate median values.

        Calculates the median value or the median values along axes.

        See
        https://ncas-cms.github.io/cf-python/analysis.html#collapse-methods
        for mathematical definitions.

         ..seealso:: `mean_of_upper_decile`, `percentile`

        :Parameters:

            {{collapse axes: (sequence of) `int`, optional}}

            {{collapse squeeze: `bool`, optional}}

            {{mtol: number, optional}}

            {{inplace: `bool`, optional}}

        :Returns:

            `Data` or `None`
                The collapsed data, or `None` if the operation was
                in-place.

        **Examples**

        >>> a = np.ma.arange(12).reshape(4, 3)
        >>> d = cf.Data(a, 'K')
        >>> d[1, 1] = cf.masked
        >>> print(d.array)
        [[0 1 2])
         [3 -- 5]
         [6 7 8]
         [9 10 11]]
        >>> d.median()
        <CF Data(1, 1): [[6.0]] K>

        """
        return self.percentile(
            50, axes=axes, squeeze=squeeze, mtol=mtol, inplace=inplace
        )

    @_inplace_enabled(default=False)
    def mean_of_upper_decile(
        self,
        axes=None,
        weights=None,
        method="linear",
        squeeze=False,
        mtol=1,
        include_decile=True,
        split_every=None,
        inplace=False,
    ):
        """Mean of values defined by the upper tenth of their
        distribution.

        For the values defined by the upper tenth of their
        distribution, calculates their mean, or their mean along axes.

        See
        https://ncas-cms.github.io/cf-python/analysis.html#collapse-methods
        for mathematical definitions.

         ..seealso:: `mean`, `median`, `percentile`

        :Parameters:

            {{collapse axes: (sequence of) `int`, optional}}

            {{weights: data_like, `dict`, or `None`, optional}}

                .. note:: *weights* only applies to the calculation of
                          the mean defined by the upper tenth of their
                          distribution.

            {{percentile method: `str`, optional}}

                .. versionadded:: 3.14.0

            {{collapse squeeze: `bool`, optional}}

            {{mtol: number, optional}}

                .. note:: *mtol* only applies to the calculation of
                          the location of the 90th percentile.

            include_decile: `bool`, optional
                If True then include in the mean any values that are
                equal to the 90th percentile. By default these are
                excluded.

            {{split_every: `int` or `dict`, optional}}

                .. versionadded:: 3.14.0

            {{inplace: `bool`, optional}}

        :Returns:

            `Data` or `None`
                The collapsed data, or `None` if the operation was
                in-place.

        **Examples**

        >>> d = cf.Data(np.arange(20).reshape(4, 5), 'm')
        >>> print(d.array)
        [[ 0  1  2  3  4]
         [ 5  6  7  8  9]
         [10 11 12 13 14]
         [15 16 17 18 19]]
        >>> e = d.mean_of_upper_decile()
        >>> e
        <CF Data(1, 1): [[18.5]] m>

        """
        d = _inplace_enabled_define_and_cleanup(self)

        # Find the 90th percentile
        p90 = d.percentile(
            90, axes=axes, squeeze=False, mtol=mtol, inplace=False
        )

        # Mask all elements that are less than (or equal to) the 90th
        # percentile
        if include_decile:
            less_than_p90 = d < p90
        else:
            less_than_p90 = d <= p90

        if mtol < 1:
            # Set missing values to True to ensure that 'd' gets
            # masked at those locations
            less_than_p90.filled(True, inplace=True)

        d.where(less_than_p90, cf_masked, inplace=True)

        # Find the mean of elements greater than (or equal to) the
        # 90th percentile
        d.mean(
            axes=axes,
            weights=weights,
            squeeze=squeeze,
            mtol=1,
            split_every=split_every,
            inplace=True,
        )

        return d

    @_inplace_enabled(default=False)
    def percentile(
        self,
        ranks,
        axes=None,
        method="linear",
        squeeze=False,
        mtol=1,
        inplace=False,
        interpolation=None,
        interpolation2=None,
    ):
        """Compute percentiles of the data along the specified axes.

        The default is to compute the percentiles along a flattened
        version of the data.

        If the input data are integers, or floats smaller than float64, or
        the input data contains missing values, then output data-type is
        float64. Otherwise, the output data-type is the same as that of
        the input.

        If multiple percentile ranks are given then a new, leading data
        dimension is created so that percentiles can be stored for each
        percentile rank.

        **Accuracy**

        The `percentile` method returns results that are consistent
        with `numpy.percentile`, which may be different to those
        created by `dask.percentile`. The dask method uses an
        algorithm that calculates approximate percentiles which are
        likely to be different from the correct values when there are
        two or more dask chunks.

        >>> import numpy as np
        >>> import dask.array as da
        >>> import cf
        >>> a = np.arange(101)
        >>> dx = da.from_array(a, chunks=10)
        >>> da.percentile(dx, 40).compute()
        array([40.36])
        >>> np.percentile(a, 40)
        40.0
        >>> d = cf.Data(a, chunks=10)
        >>> d.percentile(40).array
        array([40.])

        .. versionadded:: 3.0.4

        .. seealso:: `digitize`, `median`, `mean_of_upper_decile`,
                     `where`

        :Parameters:

            ranks: (sequence of) number
                Percentile rank, or sequence of percentile ranks, to
                compute, which must be between 0 and 100 inclusive.

            axes: (sequence of) `int`, optional
                Select the axes. The *axes* argument may be one, or a
                sequence, of integers that select the axis corresponding to
                the given position in the list of axes of the data array.

                By default, of *axes* is `None`, all axes are selected.

            {{percentile method: `str`, optional}}

                .. versionadded:: 3.14.0

            squeeze: `bool`, optional
                If True then all axes over which percentiles are
                calculated are removed from the returned data. By default
                axes over which percentiles have been calculated are left
                in the result as axes with size 1, meaning that the result
                is guaranteed to broadcast correctly against the original
                data.

            {{mtol: number, optional}}

            {{split_every: `int` or `dict`, optional}}

                .. versionadded:: 3.14.0

            {{inplace: `bool`, optional}}

            interpolation: deprecated at version 3.14.0
                Use the *method* parameter instead.

        :Returns:

            `Data` or `None`
                The percentiles of the original data, or `None` if the
                operation was in-place.

        **Examples**

        >>> d = cf.Data(numpy.arange(12).reshape(3, 4), 'm')
        >>> print(d.array)
        [[ 0  1  2  3]
         [ 4  5  6  7]
         [ 8  9 10 11]]
        >>> p = d.percentile([20, 40, 50, 60, 80])
        >>> p
        <CF Data(5, 1, 1): [[[2.2, ..., 8.8]]] m>

        >>> p = d.percentile([20, 40, 50, 60, 80], squeeze=True)
        >>> print(p.array)
        [2.2 4.4 5.5 6.6 8.8]

        Find the standard deviation of the values above the 80th percentile:

        >>> p80 = d.percentile(80)
        <CF Data(1, 1): [[8.8]] m>
        >>> e = d.where(d<=p80, cf.masked)
        >>> print(e.array)
        [[-- -- -- --]
         [-- -- -- --]
         [-- 9 10 11]]
        >>> e.std()
        <CF Data(1, 1): [[0.816496580927726]] m>

        Find the mean of the values above the 45th percentile along the
        second axis:

        >>> p45 = d.percentile(45, axes=1)
        >>> print(p45.array)
        [[1.35],
         [5.35],
         [9.35]]
        >>> e = d.where(d<=p45, cf.masked)
        >>> print(e.array)
        [[-- -- 2 3]
         [-- -- 6 7]
         [-- -- 10 11]]
        >>> f = e.mean(axes=1)
        >>> f
        <CF Data(3, 1): [[2.5, ..., 10.5]] m>
        >>> print(f.array)
        [[ 2.5]
         [ 6.5]
         [10.5]]

        Find the histogram bin boundaries associated with given
        percentiles, and digitize the data based on these bins:

        >>> bins = d.percentile([0, 10, 50, 90, 100], squeeze=True)
        >>> print(bins.array)
        [ 0.   1.1  5.5  9.9 11. ]
        >>> e = d.digitize(bins, closed_ends=True)
        >>> print(e.array)
        [[0 0 1 1]
         [1 1 2 2]
         [2 2 3 3]]

        """
        from dask.core import flatten

        # TODODASKAPI: interpolation -> method
        if interpolation is not None:
            _DEPRECATION_ERROR_KWARGS(
                self,
                "percentile",
                {"interpolation": None},
                message="Use the 'method' parameter instead.",
                version="3.14.0",
                removed_at="5.0.0",
            )  # pragma: no cover

        d = _inplace_enabled_define_and_cleanup(self)

        # Parse percentile ranks
        q = ranks
        if not (isinstance(q, np.ndarray) or is_dask_collection(q)):
            q = np.array(ranks)

        if q.ndim > 1:
            q = q.flatten()

        if not np.issubdtype(d.dtype, np.number):
            method = "nearest"

        if axes is None:
            axes = tuple(range(d.ndim))
        else:
            axes = tuple(sorted(d._parse_axes(axes)))

        dx = d.to_dask_array()
        dtype = dx.dtype
        shape = dx.shape

        # Rechunk the data so that the dimensions over which
        # percentiles are being calculated all have one chunk.
        #
        # Make sure that no new chunks are larger (in bytes) than any
        # original chunk.
        new_chunks = normalize_chunks(
            [-1 if i in axes else "auto" for i in range(dx.ndim)],
            shape=shape,
            dtype=dtype,
            limit=dtype.itemsize * reduce(mul, map(max, dx.chunks), 1),
        )
        dx = dx.rechunk(new_chunks)

        # Initialise the indices of each chunk of the result
        #
        # E.g. [(0, 0, 0), (0, 0, 1), (0, 1, 0), (0, 1, 1)]
        keys = [key[1:] for key in flatten(dx.__dask_keys__())]

        keepdims = not squeeze
        if not keepdims:
            # Remove axes that will be dropped in the result
            indices = [i for i in range(len(keys[0])) if i not in axes]
            keys = [tuple([k[i] for i in indices]) for k in keys]

        if q.ndim:
            # Insert a leading rank dimension for non-scalar input
            # percentile ranks
            keys = [(0,) + k for k in keys]

        # Create a new dask dictionary for the result
        name = "cf-percentile-" + tokenize(dx, axes, q, method)
        name = (name,)
        dsk = {
            name
            + chunk_index: (
                cf_percentile,
                dask_key,
                q,
                axes,
                method,
                keepdims,
                mtol,
            )
            for chunk_index, dask_key in zip(keys, flatten(dx.__dask_keys__()))
        }

        # Define the chunks for the result
        if q.ndim:
            out_chunks = [(q.size,)]
        else:
            out_chunks = []

        for i, c in enumerate(dx.chunks):
            if i in axes:
                if keepdims:
                    out_chunks.append((1,))
            else:
                out_chunks.append(c)

        name = name[0]
        graph = HighLevelGraph.from_collections(name, dsk, dependencies=[dx])
        dx = Array(graph, name, chunks=out_chunks, dtype=float)

        d._set_dask(dx)

        # Add a new axis identifier for a leading rank axis
        if q.ndim:
            axes = d._axes
            d._axes = (new_axis_identifier(axes),) + axes

        return d

    @_inplace_enabled(default=False)
    def persist(self, inplace=False):
        """Persist the underlying dask array into memory.

        This turns an underlying lazy dask array into a equivalent
        chunked dask array, but now with the results fully computed.

        `persist` is particularly useful when using distributed
        systems, because the results will be kept in distributed
        memory, rather than returned to the local process.

        Compare with `compute` and `array`.

        **Performance**

        `persist` causes all delayed operations to be computed.

        .. versionadded:: 3.14.0

        .. seealso:: `compute`, `array`, `datetime_array`,
                     `dask.array.Array.persist`

        :Parameters:

            {{inplace: `bool`, optional}}

        :Returns:

            `Data` or `None`
                The persisted data. If the operation was in-place then
                `None` is returned.

        **Examples**

        >>> e = d.persist()

        """
        d = _inplace_enabled_define_and_cleanup(self)

        dx = self.to_dask_array()
        dx = dx.persist()
<<<<<<< HEAD
        d._set_dask(dx, conform=False)  # TODOACTIVE
        d._del_active_storage()  # TODOACTIVE
=======
        d._set_dask(dx, clear=_ALL ^ _ARRAY ^ _CACHE)
>>>>>>> 12394e48

        return d

    @_deprecated_kwarg_check("i", version="3.0.0", removed_at="4.0.0")
    @_inplace_enabled(default=False)
    def ceil(self, inplace=False, i=False):
        """The ceiling of the data, element-wise.

        The ceiling of ``x`` is the smallest integer ``n``, such that
        ``n>=x``.

        .. versionadded:: 1.0

        .. seealso:: `floor`, `rint`, `trunc`

        :Parameters:

            {{inplace: `bool`, optional}}

            {{i: deprecated at version 3.0.0}}

        :Returns:

            `Data` or `None`
                The ceiling of the data. If the operation was in-place
                then `None` is returned.

        **Examples**

        >>> d = cf.Data([-1.9, -1.5, -1.1, -1, 0, 1, 1.1, 1.5 , 1.9])
        >>> print(d.array)
        [-1.9 -1.5 -1.1 -1.   0.   1.   1.1  1.5  1.9]
        >>> print(d.ceil().array)
        [-1. -1. -1. -1.  0.  1.  2.  2.  2.]

        """
        d = _inplace_enabled_define_and_cleanup(self)
        dx = d.to_dask_array()
        d._set_dask(da.ceil(dx))
        return d

    def compute(self):  # noqa: F811
        """A numpy view the data.

        In-place changes to the returned numpy array *might* affect
        the underlying dask array, depending on how the dask array has
        been defined, including any delayed operations.

        The returned numpy array has the same mask hardness and fill
        values as the data.

        Compare with `array`.

        **Performance**

        `array` causes all delayed operations to be computed.

        .. versionadded:: 3.14.0

        .. seealso:: `persist`, `array`, `datetime_array`

        :Returns:

            `numpy.ndarray`
                The numpy view of the data.

        **Examples**

        >>> d = cf.Data([1, 2, 3.0], 'km')
        >>> d.compute()
        array([1., 2., 3.])

        """
        a = self.to_dask_array().compute()

        if np.ma.isMA(a):
            if self.hardmask:
                a.harden_mask()
            else:
                a.soften_mask()

            a.set_fill_value(self.fill_value)

        return a

    @_inplace_enabled(default=False)
    def convolution_filter(
        self,
        window=None,
        axis=None,
        mode=None,
        cval=None,
        origin=0,
        inplace=False,
    ):
        """Return the data convolved along the given axis with the
        specified filter.

        The magnitude of the integral of the filter (i.e. the sum of the
        weights defined by the *weights* parameter) affects the convolved
        values. For example, filter weights of ``[0.2, 0.2 0.2, 0.2,
        0.2]`` will produce a non-weighted 5-point running mean; and
        weights of ``[1, 1, 1, 1, 1]`` will produce a 5-point running
        sum. Note that the weights returned by functions of the
        `scipy.signal.windows` package do not necessarily sum to 1 (see
        the examples for details).

        .. versionadded:: 3.3.0

        :Parameters:

            window: sequence of numbers
                Specify the window of weights to use for the filter.

                *Parameter example:*
                  An unweighted 5-point moving average can be computed
                  with ``weights=[0.2, 0.2, 0.2, 0.2, 0.2]``

                Note that the `scipy.signal.windows` package has suite of
                window functions for creating weights for filtering (see
                the examples for details).

            axis: `int`
                Select the axis over which the filter is to be applied.
                removed. The *axis* parameter is an integer that selects
                the axis corresponding to the given position in the list
                of axes of the data.

                *Parameter example:*
                  Convolve the second axis: ``axis=1``.

                *Parameter example:*
                  Convolve the last axis: ``axis=-1``.

            mode: `str`, optional
                The *mode* parameter determines how the input array is
                extended when the filter overlaps an array border. The
                default value is ``'constant'`` or, if the dimension being
                convolved is cyclic (as ascertained by the `iscyclic`
                method), ``'wrap'``. The valid values and their behaviours
                are as follows:

                ==============  ==========================  ============================
                *mode*          Description                 Behaviour
                ==============  ==========================  ============================
                ``'reflect'``   The input is extended by    ``(c b a | a b c | c b a)``
                                reflecting about the edge

                ``'constant'``  The input is extended by    ``(k k k | a b c | k k k)``
                                filling all values beyond
                                the edge with the same
                                constant value (``k``),
                                defined by the *cval*
                                parameter.

                ``'nearest'``   The input is extended by    ``(a a a | a b c | c c c )``
                                replicating the last point

                ``'mirror'``    The input is extended by    ``(c b | a b c | b a)``
                                reflecting about the
                                centre of the last point.

                ``'wrap'``      The input is extended by    ``(a b c | a b c | a b c)``
                                wrapping around to the
                                opposite edge.

                ``'periodic'``  This is a synonym for
                                ``'wrap'``.
                ==============  ==========================  ============================

                The position of the window relative to each value can be
                changed by using the *origin* parameter.

            cval: scalar, optional
                Value to fill past the edges of the array if *mode* is
                ``'constant'``. Defaults to `None`, in which case the
                edges of the array will be filled with missing data.

                *Parameter example:*
                   To extend the input by filling all values beyond the
                   edge with zero: ``cval=0``

            origin: `int`, optional
                Controls the placement of the filter. Defaults to 0, which
                is the centre of the window. If the window has an even
                number of weights then then a value of 0 defines the index
                defined by ``width/2 -1``.

                *Parameter example:*
                  For a weighted moving average computed with a weights
                  window of ``[0.1, 0.15, 0.5, 0.15, 0.1]``, if
                  ``origin=0`` then the average is centred on each
                  point. If ``origin=-2`` then the average is shifted to
                  include the previous four points. If ``origin=1`` then
                  the average is shifted to include the previous point and
                  the and the next three points.

            {{inplace: `bool`, optional}}

        :Returns:

            `Data` or `None`
                The convolved data, or `None` if the operation was
                in-place.

        """
        from .dask_utils import cf_convolve1d

        d = _inplace_enabled_define_and_cleanup(self)

        iaxis = d._parse_axes(axis)
        if len(iaxis) != 1:
            raise ValueError(
                "Must specify a unique domain axis with the 'axis' "
                f"parameter. {axis!r} specifies axes {iaxis!r}"
            )

        iaxis = iaxis[0]

        if mode is None:
            # Default mode is 'wrap' if the axis is cyclic, or else
            # 'constant'.
            if iaxis in d.cyclic():
                boundary = "periodic"
            else:
                boundary = cval
        elif mode == "wrap":
            boundary = "periodic"
        elif mode == "constant":
            boundary = cval
        elif mode == "mirror":
            raise ValueError(
                "'mirror' mode is no longer available. Please raise an "
                "issue at https://github.com/NCAS-CMS/cf-python/issues "
                "if you would like it to be re-implemented."
            )
            # This re-implementation would involve getting a 'mirror'
            # function added to dask.array.overlap, along similar
            # lines to the existing 'reflect' function in that module.
        else:
            boundary = mode

        # Set the overlap depth large enough to accommodate the
        # filter.
        #
        # For instance, for a 5-point window, the calculated value at
        # each point requires 2 points either side if the filter is
        # centred (i.e. origin is 0) and (up to) 3 points either side
        # if origin is 1 or -1.
        #
        # It is a restriction of dask.array.map_overlap that we can't
        # use asymmetric halos for general 'boundary' types.
        size = len(window)
        depth = int(size / 2)
        if not origin and not size % 2:
            depth += 1

        depth += abs(origin)

        dx = d.to_dask_array()

        # Cast to float to ensure that NaNs can be stored (as required
        # by cf_convolve1d)
        if dx.dtype != float:
            dx = dx.astype(float, copy=False)

        # Convolve each chunk
        convolve1d = partial(
            cf_convolve1d, window=window, axis=iaxis, origin=origin
        )

        dx = dx.map_overlap(
            convolve1d,
            depth={iaxis: depth},
            boundary=boundary,
            trim=True,
            meta=np.array((), dtype=float),
        )

        d._set_dask(dx)

        return d

    @_inplace_enabled(default=False)
    def cumsum(
        self,
        axis=None,
        masked_as_zero=False,
        method="sequential",
        inplace=False,
    ):
        """Return the data cumulatively summed along the given axis.

        .. versionadded:: 3.0.0

        .. seealso:: `diff`, `sum`

        :Parameters:

            axis: `int`, optional
                Select the axis over which the cumulative sums are to
                be calculated. By default the cumulative sum is
                computed over the flattened array.

            method: `str`, optional
                Choose which method to use to perform the cumulative
                sum. See `dask.array.cumsum` for details.

                .. versionadded:: 3.14.0

            {{inplace: `bool`, optional}}

                .. versionadded:: 3.3.0

            masked_as_zero: deprecated at version 3.14.0
                See the examples for the new behaviour when there are
                masked values.

        :Returns:

             `Data` or `None`
                The data with the cumulatively summed axis, or `None`
                if the operation was in-place.

        **Examples**

        >>> d = cf.Data(numpy.arange(12).reshape(3, 4))
        >>> print(d.array)
        [[ 0  1  2  3]
         [ 4  5  6  7]
         [ 8  9 10 11]]
        >>> print(d.cumsum().array)
        [ 0  1  3  6 10 15 21 28 36 45 55 66]
        >>> print(d.cumsum(axis=0).array)
        [[ 0  1  2  3]
         [ 4  6  8 10]
         [12 15 18 21]]
        >>> print(d.cumsum(axis=1).array)
        [[ 0  1  3  6]
         [ 4  9 15 22]
         [ 8 17 27 38]]

        >>> d[0, 0] = cf.masked
        >>> d[1, [1, 3]] = cf.masked
        >>> d[2, 0:2] = cf.masked
        >>> print(d.array)
        [[-- 1 2 3]
         [4 -- 6 --]
         [-- -- 10 11]]
        >>> print(d.cumsum(axis=0).array)
        [[-- 1 2 3]
         [4 -- 8 --]
         [-- -- 18 14]]
        >>> print(d.cumsum(axis=1).array)
        [[-- 1 3 6]
         [4 -- 10 --]
         [-- -- 10 21]]

        """
        if masked_as_zero:
            _DEPRECATION_ERROR_KWARGS(
                self,
                "cumsum",
                {"masked_as_zero": None},
                message="",
                version="3.14.0",
                removed_at="5.0.0",
            )  # pragma: no cover

        d = _inplace_enabled_define_and_cleanup(self)

        dx = d.to_dask_array()
        dx = dx.cumsum(axis=axis, method=method)
        d._set_dask(dx)

        return d

    @_inplace_enabled(default=False)
    def rechunk(
        self,
        chunks=_DEFAULT_CHUNKS,
        threshold=None,
        block_size_limit=None,
        balance=False,
        inplace=False,
    ):
        """Change the chunk structure of the data.

        **Performance**

        Rechunking can sometimes be expensive and incur a lot of
        communication overheads.

        .. versionadded:: 3.14.0

        .. seealso:: `chunks`, `dask.array.rechunk`

        :Parameters:

            {{chunks: `int`, `tuple`, `dict` or `str`, optional}}

            {{threshold: `int`, optional}}

            {{block_size_limit: `int`, optional}}

            {{balance: `bool`, optional}}

        :Returns:

            `Data` or `None`
                The rechunked data, or `None` if the operation was
                in-place.

        **Examples**

        >>> x = cf.Data.ones((1000, 1000), chunks=(100, 100))

        Specify uniform chunk sizes with a tuple

        >>> y = x.rechunk((1000, 10))

        Or chunk only specific dimensions with a dictionary

        >>> y = x.rechunk({0: 1000})

        Use the value ``-1`` to specify that you want a single chunk
        along a dimension or the value ``"auto"`` to specify that dask
        can freely rechunk a dimension to attain blocks of a uniform
        block size.

        >>> y = x.rechunk({0: -1, 1: 'auto'}, block_size_limit=1e8)

        If a chunk size does not divide the dimension then rechunk
        will leave any unevenness to the last chunk.

        >>> x.rechunk(chunks=(400, -1)).chunks
        ((400, 400, 200), (1000,))

        However if you want more balanced chunks, and don't mind
        `dask` choosing a different chunksize for you then you can use
        the ``balance=True`` option.

        >>> x.rechunk(chunks=(400, -1), balance=True).chunks
        ((500, 500), (1000,))

        """
        d = _inplace_enabled_define_and_cleanup(self)

        dx = d.to_dask_array()
        dx = dx.rechunk(chunks, threshold, block_size_limit, balance)
<<<<<<< HEAD
        d._set_dask(dx, conform=False)  # TODOACTIVE
        d._del_active_storage()  # TODOACTIVE
=======
        d._set_dask(dx, clear=_ALL ^ _ARRAY ^ _CACHE)
>>>>>>> 12394e48

        return d

    @_inplace_enabled(default=False)
    def _asdatetime(self, inplace=False):
        """Change the internal representation of data array elements
        from numeric reference times to datetime-like objects.

        If the calendar has not been set then the default CF calendar will
        be used and the units' and the `calendar` attribute will be
        updated accordingly.

        If the internal representations are already datetime-like objects
        then no change occurs.

        .. versionadded:: 1.3

        .. seealso:: `_asreftime`, `_isdatetime`

        :Parameters:

            {{inplace: `bool`, optional}}

            {{i: deprecated at version 3.0.0}}

        :Returns:

            `Data` or `None`

        **Examples**

        >>> d = cf.Data([[1.93, 5.17]], "days since 2000-12-29")
        >>> e = d._asdatetime()
        >>> print(e.array)
        [[cftime.DatetimeGregorian(2000, 12, 30, 22, 19, 12, 0, has_year_zero=False)
          cftime.DatetimeGregorian(2001, 1, 3, 4, 4, 48, 0, has_year_zero=False)]]
        >>> f = e._asreftime()
        >>> print(f.array)
        [[1.93 5.17]]

        """
        d = _inplace_enabled_define_and_cleanup(self)

        units = d.Units
        if not units.isreftime:
            raise ValueError(
                f"Can't convert {units!r} values to date-time objects"
            )

        if not d._isdatetime():
            dx = d.to_dask_array()
            dx = dx.map_blocks(cf_rt2dt, units=units, dtype=object)
            d._set_dask(dx)

        return d

    def _isdatetime(self):
        """True if the internal representation is a datetime object."""
        return self.dtype.kind == "O" and self.Units.isreftime

    @_inplace_enabled(default=False)
    def _asreftime(self, inplace=False):
        """Change the internal representation of data array elements
        from datetime-like objects to numeric reference times.

        If the calendar has not been set then the default CF calendar will
        be used and the units' and the `calendar` attribute will be
        updated accordingly.

        If the internal representations are already numeric reference
        times then no change occurs.

        .. versionadded:: 1.3

        .. seealso:: `_asdatetime`, `_isdatetime`

        :Parameters:

            {{inplace: `bool`, optional}}

        :Returns:

            `Data` or `None`

        **Examples**

        >>> d = cf.Data([[1.93, 5.17]], "days since 2000-12-29")
        >>> e = d._asdatetime()
        >>> print(e.array)
        [[cftime.DatetimeGregorian(2000, 12, 30, 22, 19, 12, 0, has_year_zero=False)
          cftime.DatetimeGregorian(2001, 1, 3, 4, 4, 48, 0, has_year_zero=False)]]
        >>> f = e._asreftime()
        >>> print(f.array)
        [[1.93 5.17]]

        """
        d = _inplace_enabled_define_and_cleanup(self)

        units = d.Units
        if not units.isreftime:
            raise ValueError(
                f"Can't convert {units!r} values to numeric reference times"
            )

        if d._isdatetime():
            dx = d.to_dask_array()
            dx = dx.map_blocks(cf_dt2rt, units=units, dtype=float)
            d._set_dask(dx)

        return d

    def _combined_units(self, data1, method, inplace):
        """Combines by given method the data's units with other units.

        :Parameters:

            data1: `Data`

            method: `str`

            {{inplace: `bool`, optional}}

        :Returns:

            `Data` or `None`, `Data` or `None`, `Units`

        **Examples**

        >>> d._combined_units(e, '__sub__')
        >>> d._combined_units(e, '__imul__')
        >>> d._combined_units(e, '__irdiv__')
        >>> d._combined_units(e, '__lt__')
        >>> d._combined_units(e, '__rlshift__')
        >>> d._combined_units(e, '__iand__')

        """
        method_type = method[-5:-2]

        data0 = self

        units0 = data0.Units
        units1 = data1.Units

        if not units0 and not units1:
            return data0, data1, units0
        if (
            units0.isreftime
            and units1.isreftime
            and not units0.equivalent(units1)
        ):
            # Both are reference_time, but have non-equivalent
            # calendars
            if units0._canonical_calendar and not units1._canonical_calendar:
                data1 = data1._asdatetime()
                data1.override_units(units0, inplace=True)
                data1._asreftime(inplace=True)
                units1 = units0
            elif units1._canonical_calendar and not units0._canonical_calendar:
                if not inplace:
                    inplace = True
                    data0 = data0.copy()
                data0._asdatetime(inplace=True)
                data0.override_units(units1, inplace=True)
                data0._asreftime(inplace=True)
                units0 = units1
        # --- End: if

        if method_type in ("_eq", "_ne", "_lt", "_le", "_gt", "_ge"):
            # ---------------------------------------------------------
            # Operator is one of ==, !=, >=, >, <=, <
            # ---------------------------------------------------------
            if units0.equivalent(units1):
                # Units are equivalent
                if not units0.equals(units1):
                    data1 = data1.copy()
                    data1.Units = units0
                return data0, data1, _units_None
            elif not units1 or not units0:
                # At least one of the units is undefined
                return data0, data1, _units_None
            else:
                raise ValueError(
                    "Can't compare {0!r} to {1!r}".format(units0, units1)
                )
        # --- End: if

        # still here?
        if method_type in ("and", "_or", "ior", "ror", "xor", "ift"):
            # ---------------------------------------------------------
            # Operation is one of &, |, ^, >>, <<
            # ---------------------------------------------------------
            if units0.equivalent(units1):
                # Units are equivalent
                if not units0.equals(units1):
                    data1 = data1.copy()
                    data1.Units = units0
                return data0, data1, units0
            elif not units1:
                # units1 is undefined
                return data0, data1, units0
            elif not units0:
                # units0 is undefined
                return data0, data1, units1
            else:
                # Both units are defined and not equivalent
                raise ValueError(
                    "Can't operate with {} on data with {!r} to {!r}".format(
                        method, units0, units1
                    )
                )
        # --- End: if

        # Still here?
        if units0.isreftime:
            # ---------------------------------------------------------
            # units0 is reference time
            # ---------------------------------------------------------
            if method_type == "sub":
                if units1.isreftime:
                    if units0.equivalent(units1):
                        # Equivalent reference_times: the output units
                        # are time
                        if not units0.equals(units1):
                            data1 = data1.copy()
                            data1.Units = units0
                        return data0, data1, Units(_ut_unit=units0._ut_unit)
                    else:
                        # Non-equivalent reference_times: raise an
                        # exception
                        getattr(units0, method)(units1)
                elif units1.istime:
                    # reference_time minus time: the output units are
                    # reference_time
                    time0 = Units(_ut_unit=units0._ut_unit)
                    if not units1.equals(time0):
                        data1 = data1.copy()
                        data1.Units = time0
                    return data0, data1, units0
                elif not units1:
                    # reference_time minus no_units: the output units
                    # are reference_time
                    return data0, data1, units0
                else:
                    # reference_time minus something not yet accounted
                    # for: raise an exception
                    getattr(units0, method)(units1)

            elif method_type in ("add", "mul", "div", "mod"):
                if units1.istime:
                    # reference_time plus regular_time: the output
                    # units are reference_time
                    time0 = Units(_ut_unit=units0._ut_unit)
                    if not units1.equals(time0):
                        data1 = data1.copy()
                        data1.Units = time0
                    return data0, data1, units0
                elif not units1:
                    # reference_time plus no_units: the output units
                    # are reference_time
                    return data0, data1, units0
                else:
                    # reference_time plus something not yet accounted
                    # for: raise an exception
                    getattr(units0, method)(units1)

            else:
                # Raise an exception
                getattr(units0, method)(units1)

        elif units1.isreftime:
            # ---------------------------------------------------------
            # units1 is reference time
            # ---------------------------------------------------------
            if method_type == "add":
                if units0.istime:
                    # Time plus reference_time: the output units are
                    # reference_time
                    time1 = Units(_ut_unit=units1._ut_unit)
                    if not units0.equals(time1):
                        if not inplace:
                            data0 = data0.copy()
                        data0.Units = time1
                    return data0, data1, units1
                elif not units0:
                    # No_units plus reference_time: the output units
                    # are reference_time
                    return data0, data1, units1
                else:
                    # Raise an exception
                    getattr(units0, method)(units1)
        # --- End: if

        # Still here?
        if method_type in ("mul", "div"):
            # ---------------------------------------------------------
            # Method is one of *, /, //
            # ---------------------------------------------------------
            if not units1:
                # units1 is undefined
                return data0, data1, getattr(units0, method)(_units_1)
            elif not units0:
                # units0 is undefined
                return data0, data1, getattr(_units_1, method)(units1)
                #  !!!!!!! units0*units0 YOWSER
            else:
                # Both units are defined (note: if the units are
                # noncombinable then this will raise an exception)
                return data0, data1, getattr(units0, method)(units1)
        # --- End: if

        # Still here?
        if method_type in ("sub", "add", "mod"):
            # ---------------------------------------------------------
            # Operator is one of +, -
            # ---------------------------------------------------------
            if units0.equivalent(units1):
                # Units are equivalent
                if not units0.equals(units1):
                    data1 = data1.copy()
                    data1.Units = units0
                return data0, data1, units0
            elif not units1:
                # units1 is undefined
                return data0, data1, units0
            elif not units0:
                # units0 is undefined
                return data0, data1, units1
            else:
                # Both units are defined and not equivalent (note: if
                # the units are noncombinable then this will raise an
                # exception)
                return data0, data1, getattr(units0, method)(units1)
        # --- End: if

        # Still here?
        if method_type == "pow":
            if method == "__rpow__":
                # -----------------------------------------------------
                # Operator is __rpow__
                # -----------------------------------------------------
                if not units1:
                    # units1 is undefined
                    if not units0:
                        # units0 is undefined
                        return data0, data1, _units_None
                    elif units0.isdimensionless:
                        # units0 is dimensionless
                        if not units0.equals(_units_1):
                            if not inplace:
                                data0 = data0.copy()
                            data0.Units = _units_1

                        return data0, data1, _units_None
                elif units1.isdimensionless:
                    # units1 is dimensionless
                    if not units1.equals(_units_1):
                        data1 = data1.copy()
                        data1.Units = _units_1

                    if not units0:
                        # units0 is undefined
                        return data0, data1, _units_1
                    elif units0.isdimensionless:
                        # units0 is dimensionless
                        if not units0.equals(_units_1):
                            if not inplace:
                                data0 = data0.copy()
                            data0.Units = _units_1

                        return data0, data1, _units_1
                else:
                    # units1 is defined and is not dimensionless
                    if data0.size > 1:
                        raise ValueError(
                            "Can only raise units to the power of a single "
                            "value at a time. Asking to raise to the power of "
                            "{}".format(data0)
                        )

                    if not units0:
                        # Check that the units are not shifted, as
                        # raising this to a power is a nonlinear
                        # operation
                        p = data0.datum(0)
                        if units0 != (units0**p) ** (1.0 / p):
                            raise ValueError(
                                "Can't raise shifted units {!r} to the "
                                "power {}".format(units0, p)
                            )

                        return data0, data1, units1**p
                    elif units0.isdimensionless:
                        # units0 is dimensionless
                        if not units0.equals(_units_1):
                            if not inplace:
                                data0 = data0.copy()
                            data0.Units = _units_1

                        # Check that the units are not shifted, as
                        # raising this to a power is a nonlinear
                        # operation
                        p = data0.datum(0)
                        if units0 != (units0**p) ** (1.0 / p):
                            raise ValueError(
                                "Can't raise shifted units {!r} to the "
                                "power {}".format(units0, p)
                            )

                        return data0, data1, units1**p
                # --- End: if

                # This will deliberately raise an exception
                units1**units0
            else:
                # -----------------------------------------------------
                # Operator is __pow__
                # -----------------------------------------------------
                if not units0:
                    # units0 is undefined
                    if not units1:
                        # units0 is undefined
                        return data0, data1, _units_None
                    elif units1.isdimensionless:
                        # units0 is dimensionless
                        if not units1.equals(_units_1):
                            data1 = data1.copy()
                            data1.Units = _units_1

                        return data0, data1, _units_None
                elif units0.isdimensionless:
                    # units0 is dimensionless
                    if not units0.equals(_units_1):
                        if not inplace:
                            data0 = data0.copy()
                        data0.Units = _units_1

                    if not units1:
                        # units1 is undefined
                        return data0, data1, _units_1
                    elif units1.isdimensionless:
                        # units1 is dimensionless
                        if not units1.equals(_units_1):
                            data1 = data1.copy()
                            data1.Units = _units_1

                        return data0, data1, _units_1
                else:
                    # units0 is defined and is not dimensionless
                    if data1.size > 1:
                        raise ValueError(
                            "Can only raise units to the power of a single "
                            "value at a time. Asking to raise to the power of "
                            "{}".format(data1)
                        )

                    if not units1:
                        # Check that the units are not shifted, as
                        # raising this to a power is a nonlinear
                        # operation
                        p = data1.datum(0)
                        if units0 != (units0**p) ** (1.0 / p):
                            raise ValueError(
                                "Can't raise shifted units {!r} to the "
                                "power {}".format(units0, p)
                            )

                        return data0, data1, units0**p
                    elif units1.isdimensionless:
                        # units1 is dimensionless
                        if not units1.equals(_units_1):
                            data1 = data1.copy()
                            data1.Units = _units_1

                        # Check that the units are not shifted, as
                        # raising this to a power is a nonlinear
                        # operation
                        p = data1.datum(0)
                        if units0 != (units0**p) ** (1.0 / p):
                            raise ValueError(
                                "Can't raise shifted units {!r} to the "
                                "power {}".format(units0, p)
                            )

                        return data0, data1, units0**p
                # --- End: if

                # This will deliberately raise an exception
                units0**units1
            # --- End: if
        # --- End: if

        # Still here?
        raise ValueError(
            "Can't operate with {} on data with {!r} to {!r}".format(
                method, units0, units1
            )
        )

    def _binary_operation(self, other, method):
        """Implement binary arithmetic and comparison operations with
        the numpy broadcasting rules.

        It is called by the binary arithmetic and comparison
        methods, such as `__sub__`, `__imul__`, `__rdiv__`, `__lt__`, etc.

        .. seealso:: `_unary_operation`

        :Parameters:

            other:
                The object on the right hand side of the operator.

            method: `str`
                The binary arithmetic or comparison method name (such as
                ``'__imul__'`` or ``'__ge__'``).

        :Returns:

            `Data`
                A new data object, or if the operation was in place, the
                same data object.

        **Examples**

        >>> d = cf.Data([0, 1, 2, 3])
        >>> e = cf.Data([1, 1, 3, 4])

        >>> f = d._binary_operation(e, '__add__')
        >>> print(f.array)
        [1 2 5 7]

        >>> e = d._binary_operation(e, '__lt__')
        >>> print(e.array)
        [ True False  True  True]

        >>> d._binary_operation(2, '__imul__')
        >>> print(d.array)
        [0 2 4 6]

        """
        if getattr(other, "_NotImplemented_RHS_Data_op", False):
            return NotImplemented

        inplace = method[2] == "i"

        # ------------------------------------------------------------
        # Ensure other is an independent Data object, for example
        # so that combination with cf.Query objects works.
        # ------------------------------------------------------------
        if not isinstance(other, self.__class__):
            if (
                isinstance(other, cftime.datetime)
                and other.calendar == ""
                and self.Units.isreftime
            ):
                other = cf_dt(
                    other, calendar=getattr(self.Units, "calendar", "standard")
                )
            elif other is None:
                # Can't sensibly initialise a Data object from a bare
                # `None` (issue #281)
                other = np.array(None, dtype=object)

            other = type(self).asdata(other)

        # ------------------------------------------------------------
        # Prepare data0 (i.e. self copied) and data1 (i.e. other)
        # ------------------------------------------------------------
        data0 = self.copy()

        # Parse units
        data0, other, new_Units = data0._combined_units(other, method, True)

        # Cast as dask arrays
        dx0 = data0.to_dask_array()
        dx1 = other.to_dask_array()

        # Set if applicable the tolerance levels for the result
        if method in ("__eq__", "__ne__"):
            rtol = self._rtol
            atol = self._atol

        # ------------------------------------------------------------
        # Perform the binary operation with data0 (self) and data1
        # (other)
        # ------------------------------------------------------------
        if method == "__eq__":
            if dx0.dtype.kind in "US" or dx1.dtype.kind in "US":
                result = getattr(dx0, method)(dx1)
            else:
                result = da.isclose(dx0, dx1, rtol=rtol, atol=atol)
        elif method == "__ne__":
            if dx0.dtype.kind in "US" or dx1.dtype.kind in "US":
                result = getattr(dx0, method)(dx1)
            else:
                result = ~da.isclose(dx0, dx1, rtol=rtol, atol=atol)
        elif inplace:
            # Find non-in-place equivalent operator (remove 'i')
            equiv_method = method[:2] + method[3:]
            # Need to add check in here to ensure that the operation is not
            # trying to cast in a way which is invalid. For example, doing
            # [an int array] ** float value = [a float array] is fine, but
            # doing this in-place would try to chance an int array into a
            # float one, which isn't valid casting. Therefore we need to
            # catch cases where __i<op>__ isn't possible even if __<op>__
            # is due to datatype consistency rules.
            result = getattr(dx0, equiv_method)(dx1)
        else:
            result = getattr(dx0, method)(dx1)

        if result is NotImplemented:
            raise TypeError(
                f"Unsupported operands for {method}: {self!r} and {other!r}"
            )

        # Set axes when other has more dimensions than self
        axes = None
        ndim0 = dx0.ndim
        if not ndim0:
            axes = other._axes
        else:
            diff = dx1.ndim - ndim0
            if diff > 0:
                axes = list(self._axes)
                for _ in range(diff):
                    axes.insert(0, new_axis_identifier(tuple(axes)))

        if inplace:  # in-place so concerns original self
            self._set_dask(result)
            self.override_units(new_Units, inplace=True)
            if axes is not None:
                self._axes = axes

            return self
        else:  # not, so concerns a new Data object copied from self, data0
            data0._set_dask(result)
            data0.override_units(new_Units, inplace=True)
            if axes is not None:
                data0._axes = axes

            return data0

    def _parse_indices(self, *args, **kwargs):
        """'cf.Data._parse_indices' is not available.

        Use function `cf.parse_indices` instead.

        """
        raise NotImplementedError(
            "'cf.Data._parse_indices' is not available. "
            "Use function 'cf.parse_indices' instead."
        )

    def _regrid(
        self,
        method=None,
        operator=None,
        regrid_axes=None,
        regridded_sizes=None,
        min_weight=None,
    ):
        """Regrid the data.

        See `cf.regrid.regrid` for details.

        .. versionadded:: 3.14.0

        .. seealso:: `cf.Field.regridc`, `cf.Field.regrids`

        :Parameters:

            {{method: `str` or `None`, optional}}

            operator: `RegridOperator`
                The definition of the source and destination grids and
                the regridding weights.

            regrid_axes: sequence of `int`
                The positions of the regrid axes in the data, given in
                the relative order expected by the regrid
                operator. For spherical regridding this order is [Y,
                X].

                *Parameter example:*
                  ``[2, 3]``

            regridded_sizes: `dict`
                Mapping of the regrid axes, defined by the integer
                elements of *regrid_axes*, to their regridded sizes.

                *Parameter example:*
                  ``{3: 128, 2: 64}``

            {{min_weight: float, optional}}

        :Returns:

            `Data`
                The regridded data.

        """
        from dask import delayed

        from .dask_regrid import regrid, regrid_weights

        shape = self.shape
        src_shape = tuple(shape[i] for i in regrid_axes)
        if src_shape != operator.src_shape:
            raise ValueError(
                f"Regrid axes shape {src_shape} does not match "
                f"the shape of the regrid operator: {operator.src_shape}"
            )

        dx = self.to_dask_array()

        # Rechunk so that each chunk contains data in the form
        # expected by the regrid operator, i.e. the regrid axes all
        # have chunksize -1.
        numblocks = dx.numblocks
        if not all(numblocks[i] == 1 for i in regrid_axes):
            chunks = [
                (-1,) if i in regrid_axes else c
                for i, c in enumerate(dx.chunks)
            ]
            dx = dx.rechunk(chunks)

        # Define the regridded chunksizes
        regridded_chunks = tuple(
            (regridded_sizes[i],) if i in regridded_sizes else c
            for i, c in enumerate(dx.chunks)
        )

        # Set the output data type
        if method in ("nearest_dtos", "nearest_stod"):
            dst_dtype = dx.dtype
        else:
            dst_dtype = float

        non_regrid_axes = [i for i in range(self.ndim) if i not in regrid_axes]

        # Cast weights and mask arrays as dask arrays
        weights = da.asanyarray(operator.weights)
        row = da.asanyarray(operator.row)
        col = da.asanyarray(operator.col)

        src_mask = operator.src_mask
        if src_mask is not None:
            src_mask = da.asanyarray(src_mask)

        dst_mask = operator.dst_mask
        if dst_mask is not None:
            dst_mask = da.asanyarray(dst_mask)

        # Create a delayed object that calculates the weights
        # matrix
        weights_func = partial(
            regrid_weights,
            src_shape=src_shape,
            dst_shape=operator.dst_shape,
            dtype=dst_dtype,
            start_index=operator.start_index,
        )
        weights = delayed(weights_func, pure=True)(
            weights=weights,
            row=row,
            col=col,
            dst_mask=dst_mask,
        )

        # Create a regridding function to apply to each chunk
        regrid_func = partial(
            regrid,
            method=method,
            src_shape=src_shape,
            dst_shape=operator.dst_shape,
            axis_order=non_regrid_axes + list(regrid_axes),
            min_weight=min_weight,
        )

        dx = dx.map_blocks(
            regrid_func,
            weights=weights,
            ref_src_mask=src_mask,
            chunks=regridded_chunks,
            meta=np.array((), dtype=dst_dtype),
        )

        d = self.copy()
        d._set_dask(dx)
        return d

    @classmethod
    def concatenate(cls, data, axis=0, cull_graph=True, relaxed_units=False):
        """Join a sequence of data arrays together.

        .. seealso:: `cull_graph`

        :Parameters:

            data: sequence of `Data`
                The data arrays to be concatenated. Concatenation is
                carried out in the order given. Each data array must have
                equivalent units and the same shape, except in the
                concatenation axis. Note that scalar arrays are treated as
                if they were one dimensional.

            axis: `int`, optional
                The axis along which the arrays will be joined. The
                default is 0. Note that scalar arrays are treated as if
                they were one dimensional.

                .. note:: If the axis specified is cyclic, it will become
                          non-cyclic in the output.

            {{cull_graph: `bool`, optional}}

            relaxed_units: `bool`, optional
                If True then allow the concatenation of data arrays
                with invalid but otherwise equal units. By default, if
                any data array has invalid units then the
                concatenation will fail.

                A `Units` object is considered to be invalid if its
                `!isvalid` attribute is `False`:

                >>> d = cf.Data(9, 'metre')
                >>> d.Units.isvalid
                True
                >>> d = cf.Data(9)
                >>> d.Units.isvalid
                True
                >>> d = cf.Data(9, 'bad-units')
                >>> d.Units.isvalid
                False

                .. versionadded:: 3.14.1

        :Returns:

            `Data`
                The concatenated data.

        **Examples**

        >>> d = cf.Data([[1, 2], [3, 4]], 'km')
        >>> e = cf.Data([[5.0, 6.0]], 'metre')
        >>> f = cf.Data.concatenate((d, e))
        >>> print(f.array)
        [[ 1.     2.   ]
         [ 3.     4.   ]
         [ 0.005  0.006]]
        >>> f.equals(cf.Data.concatenate((d, e), axis=-2))
        True

        >>> e = cf.Data([[5.0], [6.0]], 'metre')
        >>> f = cf.Data.concatenate((d, e), axis=1)
        >>> print(f.array)
        [[ 1.     2.     0.005]
         [ 3.     4.     0.006]]

        >>> d = cf.Data(1, 'km')
        >>> e = cf.Data(50.0, 'metre')
        >>> f = cf.Data.concatenate((d, e))
        >>> print(f.array)
        [ 1.    0.05]

        >>> e = cf.Data([50.0, 75.0], 'metre')
        >>> f = cf.Data.concatenate((d, e))
        >>> print(f.array)
        [ 1.     0.05   0.075]

        """
        data = tuple(data)
        if len(data) < 2:
            raise ValueError(
                "Can't concatenate: Must provide at least two data arrays"
            )

        if cull_graph:
            # Remove unnecessary components from the graph, which may
            # improve performance, and because complicated task graphs
            # can sometimes confuse da.concatenate.
            for d in data:
                d.cull_graph()

        data0 = data[0].copy()

        processed_data = []
        units0 = data0.Units
        for index, data1 in enumerate(data):
            copied = False  # to avoid making two copies in a given case

            # Turn any scalar array into a 1-d array
            if not data1.ndim:
                data1 = data1.copy()
                copied = True
                data1.insert_dimension(inplace=True)

            # Check and conform, if necessary, the units of all inputs
            units1 = data1.Units
            if (
                relaxed_units
                and not units0.isvalid
                and not units1.isvalid
                and units0.__dict__ == units1.__dict__
            ):
                # Allow identical invalid units to be equal
                pass
            elif not units0.equivalent(units1):
                raise ValueError(
                    "Can't concatenate: All the input arrays must have "
                    "equivalent units"
                )
            elif not units0.equals(units1):
                if not copied:
                    data1 = data1.copy()

                data1.Units = units0

            processed_data.append(data1)

        # Get data as dask arrays and apply concatenation operation
        dxs = [d.to_dask_array() for d in processed_data]
        dx = da.concatenate(dxs, axis=axis)

<<<<<<< HEAD
        # Set the active storage status
        active = _ACTIVE
        for d in processed_data:
            if not d.active_storage():
                # Set the output active storage status to False when any
                # input data instance has False status
                active = _NONE
                break

        data0._set_dask(dx, conform=_ALL ^ active)
=======
        # Set the new dask array, retaining the cached elements ...
        data0._set_dask(dx, clear=_ALL)

        # Set the appropriate cached elements
        cached_elements = {}
        for i in (0, -1):
            element = processed_data[i]._get_cached_elements().get(i)
            if element is not None:
                cached_elements[i] = element

        data0._set_cached_elements(cached_elements)
>>>>>>> 12394e48

        # Manage cyclicity of axes: if join axis was cyclic, it is no longer
        axis = data0._parse_axes(axis)[0]
        if axis in data0.cyclic():
            logger.warning(
                f"Concatenating along a cyclic axis ({axis}) therefore the "
                f"axis has been set as non-cyclic in the output."
            )
            data0.cyclic(axes=axis, iscyclic=False)

        return data0

    def _unary_operation(self, operation):
        """Implement unary arithmetic operations.

        It is called by the unary arithmetic methods, such as
        __abs__().

        .. seealso:: `_binary_operation`

        :Parameters:

            operation: `str`
                The unary arithmetic method name (such as "__invert__").

        :Returns:

            `Data`
                A new Data array.

        **Examples**

        >>> d = cf.Data([[1, 2, -3, -4, -5]])

        >>> e = d._unary_operation('__abs__')
        >>> print(e.array)
        [[1 2 3 4 5]]

        >>> e = d.__abs__()
        >>> print(e.array)
        [[1 2 3 4 5]]

        >>> e = abs(d)
        >>> print(e.array)
        [[1 2 3 4 5]]

        """
        out = self.copy(array=False)

        dx = self.to_dask_array()
        dx = getattr(operator, operation)(dx)

        out._set_dask(dx)

        return out

    def __add__(self, other):
        """The binary arithmetic operation ``+``

        x.__add__(y) <==> x+y

        """
        return self._binary_operation(other, "__add__")

    def __iadd__(self, other):
        """The augmented arithmetic assignment ``+=``

        x.__iadd__(y) <==> x+=y

        """
        return self._binary_operation(other, "__iadd__")

    def __radd__(self, other):
        """The binary arithmetic operation ``+`` with reflected
        operands.

        x.__radd__(y) <==> y+x

        """
        return self._binary_operation(other, "__radd__")

    def __sub__(self, other):
        """The binary arithmetic operation ``-``

        x.__sub__(y) <==> x-y

        """
        return self._binary_operation(other, "__sub__")

    def __isub__(self, other):
        """The augmented arithmetic assignment ``-=``

        x.__isub__(y) <==> x-=y

        """
        return self._binary_operation(other, "__isub__")

    def __rsub__(self, other):
        """The binary arithmetic operation ``-`` with reflected
        operands.

        x.__rsub__(y) <==> y-x

        """
        return self._binary_operation(other, "__rsub__")

    def __mul__(self, other):
        """The binary arithmetic operation ``*``

        x.__mul__(y) <==> x*y

        """
        return self._binary_operation(other, "__mul__")

    def __imul__(self, other):
        """The augmented arithmetic assignment ``*=``

        x.__imul__(y) <==> x*=y

        """
        return self._binary_operation(other, "__imul__")

    def __rmul__(self, other):
        """The binary arithmetic operation ``*`` with reflected
        operands.

        x.__rmul__(y) <==> y*x

        """
        return self._binary_operation(other, "__rmul__")

    def __div__(self, other):
        """The binary arithmetic operation ``/``

        x.__div__(y) <==> x/y

        """
        return self._binary_operation(other, "__div__")

    def __idiv__(self, other):
        """The augmented arithmetic assignment ``/=``

        x.__idiv__(y) <==> x/=y

        """
        return self._binary_operation(other, "__idiv__")

    def __rdiv__(self, other):
        """The binary arithmetic operation ``/`` with reflected
        operands.

        x.__rdiv__(y) <==> y/x

        """
        return self._binary_operation(other, "__rdiv__")

    def __floordiv__(self, other):
        """The binary arithmetic operation ``//``

        x.__floordiv__(y) <==> x//y

        """
        return self._binary_operation(other, "__floordiv__")

    def __ifloordiv__(self, other):
        """The augmented arithmetic assignment ``//=``

        x.__ifloordiv__(y) <==> x//=y

        """
        return self._binary_operation(other, "__ifloordiv__")

    def __rfloordiv__(self, other):
        """The binary arithmetic operation ``//`` with reflected
        operands.

        x.__rfloordiv__(y) <==> y//x

        """
        return self._binary_operation(other, "__rfloordiv__")

    def __truediv__(self, other):
        """The binary arithmetic operation ``/`` (true division)

        x.__truediv__(y) <==> x/y

        """
        return self._binary_operation(other, "__truediv__")

    def __itruediv__(self, other):
        """The augmented arithmetic assignment ``/=`` (true division)

        x.__itruediv__(y) <==> x/=y

        """
        return self._binary_operation(other, "__itruediv__")

    def __rtruediv__(self, other):
        """The binary arithmetic operation ``/`` (true division) with
        reflected operands.

        x.__rtruediv__(y) <==> y/x

        """
        return self._binary_operation(other, "__rtruediv__")

    def __pow__(self, other, modulo=None):
        """The binary arithmetic operations ``**`` and ``pow``

        x.__pow__(y) <==> x**y

        """
        if modulo is not None:
            raise NotImplementedError(
                "3-argument power not supported for {!r}".format(
                    self.__class__.__name__
                )
            )

        return self._binary_operation(other, "__pow__")

    def __ipow__(self, other, modulo=None):
        """The augmented arithmetic assignment ``**=``

        x.__ipow__(y) <==> x**=y

        """
        if modulo is not None:
            raise NotImplementedError(
                "3-argument power not supported for {!r}".format(
                    self.__class__.__name__
                )
            )

        return self._binary_operation(other, "__ipow__")

    def __rpow__(self, other, modulo=None):
        """The binary arithmetic operations ``**`` and ``pow`` with
        reflected operands.

        x.__rpow__(y) <==> y**x

        """
        if modulo is not None:
            raise NotImplementedError(
                "3-argument power not supported for {!r}".format(
                    self.__class__.__name__
                )
            )

        return self._binary_operation(other, "__rpow__")

    def __mod__(self, other):
        """The binary arithmetic operation ``%``

        x.__mod__(y) <==> x % y

        """
        return self._binary_operation(other, "__mod__")

    def __imod__(self, other):
        """The binary arithmetic operation ``%=``

        x.__imod__(y) <==> x %= y

        """
        return self._binary_operation(other, "__imod__")

    def __rmod__(self, other):
        """The binary arithmetic operation ``%`` with reflected
        operands.

        x.__rmod__(y) <==> y % x

        """
        return self._binary_operation(other, "__rmod__")

    def __eq__(self, other):
        """The rich comparison operator ``==``

        x.__eq__(y) <==> x==y

        """
        return self._binary_operation(other, "__eq__")

    def __ne__(self, other):
        """The rich comparison operator ``!=``

        x.__ne__(y) <==> x!=y

        """
        return self._binary_operation(other, "__ne__")

    def __ge__(self, other):
        """The rich comparison operator ``>=``

        x.__ge__(y) <==> x>=y

        """
        return self._binary_operation(other, "__ge__")

    def __gt__(self, other):
        """The rich comparison operator ``>``

        x.__gt__(y) <==> x>y

        """
        return self._binary_operation(other, "__gt__")

    def __le__(self, other):
        """The rich comparison operator ``<=``

        x.__le__(y) <==> x<=y

        """
        return self._binary_operation(other, "__le__")

    def __lt__(self, other):
        """The rich comparison operator ``<``

        x.__lt__(y) <==> x<y

        """
        return self._binary_operation(other, "__lt__")

    def __and__(self, other):
        """The binary bitwise operation ``&``

        x.__and__(y) <==> x&y

        """
        return self._binary_operation(other, "__and__")

    def __iand__(self, other):
        """The augmented bitwise assignment ``&=``

        x.__iand__(y) <==> x&=y

        """
        return self._binary_operation(other, "__iand__")

    def __rand__(self, other):
        """The binary bitwise operation ``&`` with reflected operands.

        x.__rand__(y) <==> y&x

        """
        return self._binary_operation(other, "__rand__")

    def __or__(self, other):
        """The binary bitwise operation ``|``

        x.__or__(y) <==> x|y

        """
        return self._binary_operation(other, "__or__")

    def __ior__(self, other):
        """The augmented bitwise assignment ``|=``

        x.__ior__(y) <==> x|=y

        """
        return self._binary_operation(other, "__ior__")

    def __ror__(self, other):
        """The binary bitwise operation ``|`` with reflected operands.

        x.__ror__(y) <==> y|x

        """
        return self._binary_operation(other, "__ror__")

    def __xor__(self, other):
        """The binary bitwise operation ``^``

        x.__xor__(y) <==> x^y

        """
        return self._binary_operation(other, "__xor__")

    def __ixor__(self, other):
        """The augmented bitwise assignment ``^=``

        x.__ixor__(y) <==> x^=y

        """
        return self._binary_operation(other, "__ixor__")

    def __rxor__(self, other):
        """The binary bitwise operation ``^`` with reflected operands.

        x.__rxor__(y) <==> y^x

        """
        return self._binary_operation(other, "__rxor__")

    def __lshift__(self, y):
        """The binary bitwise operation ``<<``

        x.__lshift__(y) <==> x<<y

        """
        return self._binary_operation(y, "__lshift__")

    def __ilshift__(self, y):
        """The augmented bitwise assignment ``<<=``

        x.__ilshift__(y) <==> x<<=y

        """
        return self._binary_operation(y, "__ilshift__")

    def __rlshift__(self, y):
        """The binary bitwise operation ``<<`` with reflected operands.

        x.__rlshift__(y) <==> y<<x

        """
        return self._binary_operation(y, "__rlshift__")

    def __rshift__(self, y):
        """The binary bitwise operation ``>>``

        x.__lshift__(y) <==> x>>y

        """
        return self._binary_operation(y, "__rshift__")

    def __irshift__(self, y):
        """The augmented bitwise assignment ``>>=``

        x.__irshift__(y) <==> x>>=y

        """
        return self._binary_operation(y, "__irshift__")

    def __rrshift__(self, y):
        """The binary bitwise operation ``>>`` with reflected operands.

        x.__rrshift__(y) <==> y>>x

        """
        return self._binary_operation(y, "__rrshift__")

    def __abs__(self):
        """The unary arithmetic operation ``abs``

        x.__abs__() <==> abs(x)

        """
        return self._unary_operation("__abs__")

    def __neg__(self):
        """The unary arithmetic operation ``-``

        x.__neg__() <==> -x

        """
        return self._unary_operation("__neg__")

    def __invert__(self):
        """The unary bitwise operation ``~``

        x.__invert__() <==> ~x

        """
        return self._unary_operation("__invert__")

    def __pos__(self):
        """The unary arithmetic operation ``+``

        x.__pos__() <==> +x

        """
        return self._unary_operation("__pos__")

    # ----------------------------------------------------------------
    # Private attributes
    # ----------------------------------------------------------------
    @property
    def _Units(self):
        """Storage for the units.

        The units are stored in a `Units` object, and reflect the
        units of the (yet to be computed) elements of the underlying
        data.

        .. warning:: Assigning to `_Units` does *not* trigger a units
                     conversion of the underlying data
                     values. Therefore assigning to `_Units` should
                     only be done in cases when it is known that the
                     intrinsic units represented by the data values
                     are inconsistent with the existing value of
                     `_Units`. Before assigning to `_Units`, first
                     consider if assigning to `Units`, or calling the
                     `override_units` or `override_calendar` method is
                     a more appropriate course of action, and use one
                     of those if possible.

        """
        return self._custom["_Units"]

    @_Units.setter
    def _Units(self, value):
        self._custom["_Units"] = value

    @_Units.deleter
    def _Units(self):
        self._custom["_Units"] = _units_None

    @property
    def _cyclic(self):
        """Storage for axis cyclicity.

        Contains a `set` that identifies which axes are cyclic (and
        therefore allow cyclic slicing). The set contains a subset of
        the axis identifiers defined by the `_axes` attribute.

        .. warning:: Never change the value of the `_cyclic` attribute
                     in-place.

        .. note:: When an axis identifier is removed from the `_axes`
                  attribute then it is automatically also removed from
                  the `_cyclic` attribute.

        """
        return self._custom["_cyclic"]

    @_cyclic.setter
    def _cyclic(self, value):
        self._custom["_cyclic"] = value

    @_cyclic.deleter
    def _cyclic(self):
        self._custom["_cyclic"] = _empty_set

    @property
    def _axes(self):
        """Storage for the axis identifiers.

        Contains a `tuple` of identifiers, one for each array axis.

        .. note:: When the axis identifiers are reset, then any axis
                  identifier named by the `_cyclic` attribute which is
                  not in the new `_axes` set is automatically removed
                  from the `_cyclic` attribute.

        """
        return self._custom["_axes"]

    @_axes.setter
    def _axes(self, value):
        self._custom["_axes"] = tuple(value)

        # Remove cyclic axes that are not in the new axes
        cyclic = self._cyclic
        if cyclic:
            # Never change the value of the _cyclic attribute in-place
            self._cyclic = cyclic.intersection(value)

    # ----------------------------------------------------------------
    # Dask attributes
    # ----------------------------------------------------------------
    @property
    def chunks(self):
        """The `dask` chunk sizes for each dimension.

        .. versionadded:: 3.14.0

        .. seealso:: `npartitions`, `numblocks`, `rechunk`

        **Examples**

        >>> d = cf.Data.ones((6, 5), chunks=(2, 4))
        >>> d.chunks
        ((2, 2, 2), (4, 1))
        >>> d.numblocks
        (3, 2)
        >>> d.npartitions
        6

        """
        return self.to_dask_array().chunks

    # ----------------------------------------------------------------
    # Attributes
    # ----------------------------------------------------------------
    @property
    def active_storage(self):
        """Whether or not active storage recductions are possible.

        If the `active_storage` attribute is `True` then reductions
        (such as calculating the minimum value of the data) will
        attempt to use active storage capabilities, falling back on
        the usual (non-active) techniques if an active storage
        operation fails for any reason.

        .. versionadded:: ACTIVEVERSION

        **Examples**

        >>> d = cf.Data([9])
        >>> d.active_storage
        False

        """
        return self._custom.get("active_storage", False)

    @property
    def Units(self):
        """The `cf.Units` object containing the units of the data array.

        Can be set to any units equivalent to the existing units.

        .. seealso `override_units`, `override_calendar`

        **Examples**

        >>> d = cf.Data([1, 2, 3], units='m')
        >>> d.Units
        <Units: m>
        >>> d.Units = cf.Units('kilmetres')
        >>> d.Units
        <Units: kilmetres>
        >>> d.Units = cf.Units('km')
        >>> d.Units
        <Units: km>

        """
        return self._Units

    @Units.setter
    def Units(self, value):
        try:
            old_units = self._Units
        except KeyError:
            pass
        else:
            if old_units and not old_units.equivalent(value):
                raise ValueError(
                    f"Can't set Units to {value!r} that are not "
                    f"equivalent to the current units {old_units!r}. "
                    "Consider using the override_units method instead."
                )

            if not old_units or self.Units.equals(value):
                self._Units = value
                return

        dtype = self.dtype
        if dtype.kind in "iu":
            if dtype.char in "iI":
                dtype = _dtype_float32
            else:
                dtype = _dtype_float

        dx = self.to_dask_array()
        dx = dx.map_blocks(
            partial(cf_units, from_units=old_units, to_units=value),
            dtype=dtype,
        )
        self._set_dask(dx)

        self._Units = value

    @Units.deleter
    def Units(self):
        raise ValueError(
            "Can't delete the Units attribute. "
            "Consider using the override_units method instead."
        )

    @property
    def data(self):
        """The data as an object identity.

        **Examples**

        >>> d = cf.Data([1, 2], 'm')
        >>> d.data is d
        True

        """
        return self

    @property
    def dtype(self):
        """The `numpy` data-type of the data.

        Always returned as a `numpy` data-type instance, but may be set
        as any object that converts to a `numpy` data-type.

        **Examples**

        >>> d = cf.Data([1, 2.5, 3.9])
        >>> d.dtype
        dtype('float64')
        >>> print(d.array)
        [1.  2.5 3.9]
        >>> d.dtype = int
        >>> d.dtype
        dtype('int64')
        >>> print(d.array)
        [1 2 3]
        >>> d.dtype = 'float32'
        >>> print(d.array)
        [1. 2. 3.]
        >>> import numpy as np
        >>> d.dtype = np.dtype('int32')
        >>> d.dtype
        dtype('int32')
        >>> print(d.array)
        [1 2 3]

        """
        dx = self.to_dask_array()
        return dx.dtype

    @dtype.setter
    def dtype(self, value):
        dx = self.to_dask_array()

        # Only change the datatype if it's different to that of the
        # dask array
        if dx.dtype != value:
            dx = dx.astype(value)
            self._set_dask(dx)

    @property
    def fill_value(self):
        """The data array missing data value.

        If set to `None` then the default `numpy` fill value appropriate to
        the data array's data-type will be used.

        Deleting this attribute is equivalent to setting it to None, so
        this attribute is guaranteed to always exist.

        **Examples**

        >>> d.fill_value = 9999.0
        >>> d.fill_value
        9999.0
        >>> del d.fill_value
        >>> d.fill_value
        None

        """
        return self.get_fill_value(None)

    @fill_value.setter
    def fill_value(self, value):
        self.set_fill_value(value)

    @fill_value.deleter
    def fill_value(self):
        self.del_fill_value(None)

    @property
    def hardmask(self):
        """Hardness of the mask.

        If the `hardmask` attribute is `True`, i.e. there is a hard
        mask, then unmasking an entry will silently not occur. This is
        the default, and prevents overwriting the mask.

        If the `hardmask` attribute is `False`, i.e. there is a soft
        mask, then masked entries may be overwritten with non-missing
        values.

        .. note:: Setting the `hardmask` attribute does not
                  immediately change the mask hardness, rather its
                  value indicates to other methods (such as `where`,
                  `transpose`, etc.) whether or not the mask needs
                  hardening or softening prior to an operation being
                  defined, and those methods will reset the mask
                  hardness if required.

                  By contrast, the `harden_mask` and `soften_mask`
                  methods immediately reset the mask hardness of the
                  underlying `dask` array, and also set the value of
                  the `hardmask` attribute.

        .. seealso:: `harden_mask`, `soften_mask`, `to_dask_array`,
                     `where`, `__setitem__`

        **Examples**

        >>> d = cf.Data([1, 2, 3])
        >>> d.hardmask
        True
        >>> d[0] = cf.masked
        >>> print(d.array)
        [-- 2 3]
        >>> d[...] = 999
        >>> print(d.array)
        [-- 999 999]
        >>> d.hardmask = False
        >>> d.hardmask
        False
        >>> d[...] = -1
        >>> print(d.array)
        [-1 -1 -1]

        """
        return self._custom.get("hardmask", _DEFAULT_HARDMASK)

    @hardmask.setter
    def hardmask(self, value):
        self._custom["hardmask"] = value

    @property
    def is_masked(self):
        """True if the data array has any masked values.

        **Performance**

        `is_masked` causes all delayed operations to be executed.

        **Examples**

        >>> d = cf.Data([[1, 2, 3], [4, 5, 6]])
        >>> print(d.is_masked)
        False
        >>> d[0, ...] = cf.masked
        >>> d.is_masked
        True

        """

        def is_masked(a):
            out = np.ma.is_masked(a)
            return np.array(out).reshape((1,) * a.ndim)

        dx = self.to_dask_array()

        out_ind = tuple(range(dx.ndim))
        dx_ind = out_ind

        dx = da.blockwise(
            is_masked,
            out_ind,
            dx,
            dx_ind,
            adjust_chunks={i: 1 for i in out_ind},
            dtype=bool,
        )

        return bool(dx.any())

    @property
    def nbytes(self):
        """Total number of bytes consumed by the elements of the array.

        Does not include bytes consumed by the array mask

        **Performance**

        If the number of bytes is unknown then it is calculated
        immediately by executing all delayed operations.

        **Examples**

        >>> d = cf.Data([[1, 1.5, 2]])
        >>> d.dtype
        dtype('float64')
        >>> d.size, d.dtype.itemsize
        (3, 8)
        >>> d.nbytes
        24
        >>> d[0] = cf.masked
        >>> print(d.array)
        [[-- 1.5 2.0]]
        >>> d.nbytes
        24

        """
        dx = self.to_dask_array()
        if math.isnan(dx.size):
            logger.debug("Computing data nbytes: Performance may be degraded")
            dx.compute_chunk_sizes()

        return dx.nbytes

    @property
    def ndim(self):
        """Number of dimensions in the data array.

        **Examples**

        >>> d = cf.Data([[1, 2, 3], [4, 5, 6]])
        >>> d.ndim
        2

        >>> d = cf.Data([[1, 2, 3]])
        >>> d.ndim
        2

        >>> d = cf.Data([[3]])
        >>> d.ndim
        2

        >>> d = cf.Data([3])
        >>> d.ndim
        1

        >>> d = cf.Data(3)
        >>> d.ndim
        0

        """
        dx = self.to_dask_array()
        return dx.ndim

    @property
    def npartitions(self):
        """The total number of chunks.

        .. versionadded:: 3.14.0

        .. seealso:: `chunks`, `numblocks`, `rechunk`

        **Examples**

        >>> d = cf.Data.ones((6, 5), chunks=(2, 4))
        >>> d.chunks
        ((2, 2, 2), (4, 1))
        >>> d.numblocks
        (3, 2)
        >>> d.npartitions
        6

        """
        return self.to_dask_array().npartitions

    @property
    def numblocks(self):
        """The number of chunks along each dimension.

        .. versionadded:: 3.14.0

        .. seealso:: `chunks`, `npartitions`, `rechunk`

        **Examples**

        >>> d = cf.Data.ones((6, 5), chunks=(2, 4))
        >>> d.chunks
        ((2, 2, 2), (4, 1))
        >>> d.numblocks
        (3, 2)
        >>> d.npartitions
        6

        """
        return self.to_dask_array().numblocks

    @property
    def shape(self):
        """Tuple of the data array's dimension sizes.

        **Performance**

        If the shape of the data is unknown then it is calculated
        immediately by executing all delayed operations.

        **Examples**

        >>> d = cf.Data([[1, 2, 3], [4, 5, 6]])
        >>> d.shape
        (2, 3)

        >>> d = cf.Data([[1, 2, 3]])
        >>> d.shape
        (1, 3)

        >>> d = cf.Data([[3]])
        >>> d.shape
        (1, 1)

        >>> d = cf.Data(3)
        >>> d.shape
        ()

        """
        dx = self.to_dask_array()
        if math.isnan(dx.size):
            logger.debug("Computing data shape: Performance may be degraded")
            dx.compute_chunk_sizes()

        return dx.shape

    @property
    def size(self):
        """Number of elements in the data array.

        **Performance**

        If the size of the data is unknown then it is calculated
        immediately by executing all delayed operations.

        **Examples**

        >>> d = cf.Data([[1, 2, 3], [4, 5, 6]])
        >>> d.size
        6

        >>> d = cf.Data([[1, 2, 3]])
        >>> d.size
        3

        >>> d = cf.Data([[3]])
        >>> d.size
        1

        >>> d = cf.Data([3])
        >>> d.size
        1

        >>> d = cf.Data(3)
        >>> d.size
        1

        """
        dx = self.to_dask_array()
        size = dx.size
        if math.isnan(size):
            logger.debug("Computing data size: Performance may be degraded")
            dx.compute_chunk_sizes()
            size = dx.size

        return size

    @property
    def array(self):
        """A numpy array copy of the data.

        In-place changes to the returned numpy array do not affect the
        underlying dask array.

        The returned numpy array has the same mask hardness and fill
        values as the data.

        Compare with `compute`.

        **Performance**

        `array` causes all delayed operations to be computed.

        .. seealso:: `datetime_array`, `compute`, `persist`

        **Examples**

        >>> d = cf.Data([1, 2, 3.0], 'km')
        >>> a = d.array
        >>> isinstance(a, numpy.ndarray)
        True
        >>> print(a)
        [ 1.  2.  3.]
        >>> d[0] = -99
        >>> print(a[0])
        1.0
        >>> a[0] = 88
        >>> print(d[0])
        -99.0 km

        >>> d = cf.Data('2000-12-1', units='days since 1999-12-1')
        >>> print(d.array)
        366
        >>> print(d.datetime_array)
        2000-12-01 00:00:00

        """
        array = self.compute().copy()
        if not isinstance(array, np.ndarray):
            array = np.asanyarray(array)

        return array

    @property
    def datetime_array(self):
        """An independent numpy array of date-time objects.

        Only applicable to data arrays with reference time units.

        If the calendar has not been set then the CF default calendar will
        be used and the units will be updated accordingly.

        The data-type of the data array is unchanged.

        .. seealso:: `array`, `compute`, `persist`

        **Performance**

        `datetime_array` causes all delayed operations to be computed.

        **Examples**

        """
        units = self.Units

        if not units.isreftime:
            raise ValueError(
                f"Can't create date-time array from units {self.Units!r}"
            )

        if getattr(units, "calendar", None) == "none":
            raise ValueError(
                f"Can't create date-time array from units {self.Units!r} "
                "because calendar is 'none'"
            )

        units1, reftime = units.units.split(" since ")

        # Convert months and years to days, because cftime won't work
        # otherwise.
        if units1 in ("months", "month"):
            d = self * _month_length
            d.override_units(
                Units(
                    f"days since {reftime}",
                    calendar=getattr(units, "calendar", None),
                ),
                inplace=True,
            )
        elif units1 in ("years", "year", "yr"):
            d = self * _year_length
            d.override_units(
                Units(
                    f"days since {reftime}",
                    calendar=getattr(units, "calendar", None),
                ),
                inplace=True,
            )
        else:
            d = self

        dx = d.to_dask_array()
        dx = convert_to_datetime(dx, d.Units)

        a = dx.compute()

        if np.ma.isMA(a):
            if self.hardmask:
                a.harden_mask()
            else:
                a.soften_mask()

            a.set_fill_value(self.fill_value)

        return a

    @property
    def mask(self):
        """The Boolean missing data mask of the data array.

        The Boolean mask has True where the data array has missing data
        and False otherwise.

        :Returns:

            `Data`

        **Examples**

        >>> d.shape
        (12, 73, 96)
        >>> m = d.mask
        >>> m.dtype
        dtype('bool')
        >>> m.shape
        (12, 73, 96)

        """
        mask_data_obj = self.copy(array=False)

        dx = self.to_dask_array()
        mask = da.ma.getmaskarray(dx)

        mask_data_obj._set_dask(mask)
        mask_data_obj.override_units(_units_None, inplace=True)
        mask_data_obj.hardmask = _DEFAULT_HARDMASK

        return mask_data_obj

    # `arctan2`, AT2 seealso
    @_inplace_enabled(default=False)
    def arctan(self, inplace=False):
        """Take the trigonometric inverse tangent of the data element-
        wise.

        Units are ignored in the calculation. The result has units of radians.

        .. versionadded:: 3.0.7

        .. seealso:: `tan`, `arcsin`, `arccos`, `arctanh`

        :Parameters:

            {{inplace: `bool`, optional}}

        :Returns:

            `Data` or `None`

        **Examples**

        >>> print(d.array)
        [[0.5 0.7]
         [0.9 1.1]]
        >>> e = d.arctan()
        >>> e.Units
        <Units: radians>
        >>> print(e.array)
        [[0.46364761 0.61072596]
         [0.7328151  0.83298127]]

        >>> print(d.array)
        [1.2 1.0 0.8 0.6 --]
        >>> d.arctan(inplace=True)
        >>> print(d.array)
        [0.8760580505981934 0.7853981633974483 0.6747409422235527
         0.5404195002705842 --]

        """
        d = _inplace_enabled_define_and_cleanup(self)

        dx = d.to_dask_array()
        d._set_dask(da.arctan(dx))

        d.override_units(_units_radians, inplace=True)

        return d

    # AT2
    #
    #    @classmethod
    #    def arctan2(cls, y, x):
    #        '''Take the "two-argument" trigonometric inverse tangent
    #    element-wise for `y`/`x`.
    #
    #    Explicitly this returns, for all corresponding elements, the angle
    #    between the positive `x` axis and the line to the point (`x`, `y`),
    #    where the signs of both `x` and `y` are taken into account to
    #    determine the quadrant. Such knowledge of the signs of `x` and `y`
    #    are lost when the quotient is input to the standard "one-argument"
    #    `arctan` function, such that use of `arctan` leaves the quadrant
    #    ambiguous. `arctan2` may therefore be preferred.
    #
    #    Units are ignored in the calculation. The result has units of radians.
    #
    #    .. versionadded:: 3.2.0
    #
    #    .. seealso:: `arctan`, `tan`
    #
    #    :Parameters:
    #
    #        y: `Data`
    #            The data array to provide the numerator elements, corresponding
    #            to the `y` coordinates in the `arctan2` definition.
    #
    #        x: `Data`
    #            The data array to provide the denominator elements,
    #            corresponding to the `x` coordinates in the `arctan2`
    #            definition.
    #
    #    :Returns:
    #
    #        `Data`
    #
    #    **Examples**
    #
    #        '''
    #        return cls(np.arctan2(y, x), units=_units_radians)

    @_inplace_enabled(default=False)
    def arctanh(self, inplace=False):
        """Take the inverse hyperbolic tangent of the data element-wise.

        Units are ignored in the calculation. The result has units of radians.

        .. versionadded:: 3.2.0

        .. seealso::  `tanh`, `arcsinh`, `arccosh`, `arctan`

        :Parameters:

            {{inplace: `bool`, optional}}

        :Returns:

            `Data` or `None`

        **Examples**

        >>> print(d.array)
        [[0.5 0.7]
         [0.9 1.1]]
        >>> e = d.arctanh()
        >>> e.Units
        <Units: radians>
        >>> print(e.array)
        [[0.54930614 0.86730053]
         [1.47221949        nan]]

        >>> print(d.array)
        [1.2 1.0 0.8 0.6 --]
        >>> d.arctanh(inplace=True)
        >>> print(d.array)
        [nan inf 1.0986122886681098 0.6931471805599453 --]
        >>> d.masked_invalid(inplace=True)
        >>> print(d.array)
        [-- -- 1.0986122886681098 0.6931471805599453 --]

        """
        d = _inplace_enabled_define_and_cleanup(self)

        # Data.func is used instead of the Dask built-in in this case because
        # arctanh has a restricted domain therefore it is necessary to use our
        # custom logic implemented via the `preserve_invalid` keyword to func.
        d.func(
            np.arctanh,
            units=_units_radians,
            inplace=True,
            preserve_invalid=True,
        )

        return d

    @_inplace_enabled(default=False)
    def arcsin(self, inplace=False):
        """Take the trigonometric inverse sine of the data element-wise.

        Units are ignored in the calculation. The result has units of radians.

        .. versionadded:: 3.2.0

        .. seealso::  `sin`, `arccos`, `arctan`, `arcsinh`

        :Parameters:

            {{inplace: `bool`, optional}}

        :Returns:

            `Data` or `None`

        **Examples**

        >>> print(d.array)
        [[0.5 0.7]
         [0.9 1.1]]
        >>> e = d.arcsin()
        >>> e.Units
        <Units: radians>
        >>> print(e.array)
        [[0.52359878 0.7753975 ]
         [1.11976951        nan]]

        >>> print(d.array)
        [1.2 1.0 0.8 0.6 --]
        >>> d.arcsin(inplace=True)
        >>> print(d.array)
        [nan 1.5707963267948966 0.9272952180016123 0.6435011087932844 --]
        >>> d.masked_invalid(inplace=True)
        >>> print(d.array)
        [-- 1.5707963267948966 0.9272952180016123 0.6435011087932844 --]

        """
        d = _inplace_enabled_define_and_cleanup(self)

        # Data.func is used instead of the Dask built-in in this case because
        # arcsin has a restricted domain therefore it is necessary to use our
        # custom logic implemented via the `preserve_invalid` keyword to func.
        d.func(
            np.arcsin,
            units=_units_radians,
            inplace=True,
            preserve_invalid=True,
        )

        return d

    @_inplace_enabled(default=False)
    def arcsinh(self, inplace=False):
        """Take the inverse hyperbolic sine of the data element-wise.

        Units are ignored in the calculation. The result has units of radians.

        .. versionadded:: 3.1.0

        .. seealso:: `sinh`, `arccosh`, `arctanh`, `arcsin`

        :Parameters:

            {{inplace: `bool`, optional}}

        :Returns:

            `Data` or `None`

        **Examples**

        >>> print(d.array)
        [[0.5 0.7]
         [0.9 1.1]]
        >>> e = d.arcsinh()
        >>> e.Units
        <Units: radians>
        >>> print(e.array)
        [[0.48121183 0.65266657]
         [0.80886694 0.95034693]]

        >>> print(d.array)
        [1.2 1.0 0.8 0.6 --]
        >>> d.arcsinh(inplace=True)
        >>> print(d.array)
        [1.015973134179692 0.881373587019543 0.732668256045411 0.5688248987322475
         --]

        """
        d = _inplace_enabled_define_and_cleanup(self)

        dx = d.to_dask_array()
        d._set_dask(da.arcsinh(dx))

        d.override_units(_units_radians, inplace=True)

        return d

    @_inplace_enabled(default=False)
    def arccos(self, inplace=False):
        """Take the trigonometric inverse cosine of the data element-
        wise.

        Units are ignored in the calculation. The result has units of radians.

        .. versionadded:: 3.2.0

        .. seealso:: `cos`, `arcsin`, `arctan`, `arccosh`

        :Parameters:

            {{inplace: `bool`, optional}}

        :Returns:

            `Data` or `None`

        **Examples**

        >>> print(d.array)
        [[0.5 0.7]
         [0.9 1.1]]
        >>> e = d.arccos()
        >>> e.Units
        <Units: radians>
        >>> print(e.array)
        [[1.04719755 0.79539883]
         [0.45102681        nan]]

        >>> print(d.array)
        [1.2 1.0 0.8 0.6 --]
        >>> d.arccos(inplace=True)
        >>> print(d.array)
        [nan 0.0 0.6435011087932843 0.9272952180016123 --]
        >>> d.masked_invalid(inplace=True)
        >>> print(d.array)
        [-- 0.0 0.6435011087932843 0.9272952180016123 --]

        """
        d = _inplace_enabled_define_and_cleanup(self)

        # Data.func is used instead of the Dask built-in in this case because
        # arccos has a restricted domain therefore it is necessary to use our
        # custom logic implemented via the `preserve_invalid` keyword to func.
        d.func(
            np.arccos,
            units=_units_radians,
            inplace=True,
            preserve_invalid=True,
        )

        return d

    @_inplace_enabled(default=False)
    def arccosh(self, inplace=False):
        """Take the inverse hyperbolic cosine of the data element-wise.

        Units are ignored in the calculation. The result has units of radians.

        .. versionadded:: 3.2.0

        .. seealso::  `cosh`, `arcsinh`, `arctanh`, `arccos`

        :Parameters:

            {{inplace: `bool`, optional}}

        :Returns:

            `Data` or `None`

        **Examples**

        >>> print(d.array)
        [[0.5 0.7]
         [0.9 1.1]]
        >>> e = d.arccosh()
        >>> e.Units
        <Units: radians>
        >>> print(e.array)
        [[       nan        nan]
         [       nan 0.44356825]]

        >>> print(d.array)
        [1.2 1.0 0.8 0.6 --]
        >>> d.arccosh(inplace=True)
        >>> print(d.array)
        [0.6223625037147786 0.0 nan nan --]
        >>> d.masked_invalid(inplace=True)
        >>> print(d.array)
        [0.6223625037147786 0.0 -- -- --]

        """
        d = _inplace_enabled_define_and_cleanup(self)

        # Data.func is used instead of the Dask built-in in this case because
        # arccosh has a restricted domain therefore it is necessary to use our
        # custom logic implemented via the `preserve_invalid` keyword to func.
        d.func(
            np.arccosh,
            units=_units_radians,
            inplace=True,
            preserve_invalid=True,
        )

        return d

    def all(self, axis=None, keepdims=True, split_every=None):
        """Test whether all data array elements evaluate to True.

        .. seealso:: `allclose`, `any`, `isclose`

        :Parameters:

            axis: (sequence of) `int`, optional
                Axis or axes along which a logical AND reduction is
                performed. The default (`None`) is to perform a
                logical AND over all the dimensions of the input
                array. *axis* may be negative, in which case it counts
                from the last to the first axis.

            {{collapse keepdims: `bool`, optional}}

            {{split_every: `int` or `dict`, optional}}

        :Returns:

            `Data`
                Whether or not all data array elements evaluate to True.

        **Examples**

        >>> d = cf.Data([[1, 2], [3, 4]])
        >>> d.all()
        <CF Data(1, 1): [[True]]>
        >>> d.all(keepdims=False)
        <CF Data(1, 1): True>
        >>> d.all(axis=0)
        <CF Data(1, 2): [[True, True]]>
        >>> d.all(axis=1)
        <CF Data(2, 1): [[True, True]]>
        >>> d.all(axis=())
        <CF Data(2, 2): [[True, ..., True]]>

        >>> d[0] = cf.masked
        >>> d[1, 0] = 0
        >>> print(d.array)
        [[-- --]
         [0 4]]
        >>> d.all(axis=0)
        <CF Data(1, 2): [[False, True]]>
        >>> d.all(axis=1)
        <CF Data(2, 1): [[--, False]]>

        >>> d[...] = cf.masked
        >>> d.all()
        <CF Data(1, 1): [[--]]>
        >>> bool(d.all())
        True
        >>> bool(d.all(keepdims=False))
        False

        """
        d = self.copy(array=False)
        dx = self.to_dask_array()
        dx = da.all(dx, axis=axis, keepdims=keepdims, split_every=split_every)
        d._set_dask(dx)
        d.hardmask = _DEFAULT_HARDMASK
        d.override_units(_units_None, inplace=True)
        return d

    def allclose(self, y, rtol=None, atol=None):
        """Whether an array is element-wise equal within a tolerance.

        Return True if the data is broadcastable to array *y* and
        element-wise equal within a tolerance.

        {{equals tolerance}}

        .. seealso:: `all`, `any`, `isclose`

        :Parameters:

            y: data_like
                The data to compare.

            {{rtol: number, optional}}

            {{atol: number, optional}}

        :Returns:

            `Data`
                A scalar boolean array that is `True` if the two arrays
                are equal within the given tolerance, or `False`
                otherwise.

        **Examples**

        >>> d = cf.Data([1000, 2500], 'metre')
        >>> e = cf.Data([1, 2.5], 'km')
        >>> bool(d.allclose(e))
        True

        >>> d = cf.Data(['ab', 'cdef'])
        >>> bool(d.allclose([[['ab', 'cdef']]]))
        True

        >>> d = cf.Data([[1000, 2500], [1000, 2500]], 'metre')
        >>> e = cf.Data([1, 2.5], 'km')
        >>> bool(d.allclose(e))
        True

        >>> d = cf.Data([1, 1, 1], 's')
        >>> bool(d.allclose(1))
        True

        """
        return self.isclose(y, rtol=rtol, atol=atol).all()

    def any(self, axis=None, keepdims=True, split_every=None):
        """Test whether any data array elements evaluate to True.

        .. seealso:: `all`, `allclose`, `isclose`

        :Parameters:

            axis: (sequence of) `int`, optional
                Axis or axes along which a logical OR reduction is
                performed. The default (`None`) is to perform a
                logical OR over all the dimensions of the input
                array. *axis* may be negative, in which case it counts
                from the last to the first axis.

            {{collapse keepdims: `bool`, optional}}

            {{split_every: `int` or `dict`, optional}}

        :Returns:

            `Data`
                Whether or any data array elements evaluate to True.

        **Examples**

        >>> d = cf.Data([[0, 2], [0, 4]])
        >>> d.any()
        <CF Data(1, 1): [[True]]>
        >>> d.any(keepdims=False)
        <CF Data(1, 1): True>
        >>> d.any(axis=0)
        <CF Data(1, 2): [[False, True]]>
        >>> d.any(axis=1)
        <CF Data(2, 1): [[True, True]]>
        >>> d.any(axis=())
        <CF Data(2, 2): [[False, ..., True]]>

        >>> d[0] = cf.masked
        >>> print(d.array)
        [[-- --]
         [0 4]]
        >>> d.any(axis=0)
        <CF Data(1, 2): [[False, True]]>
        >>> d.any(axis=1)
        <CF Data(2, 1): [[--, True]]>

        >>> d[...] = cf.masked
        >>> d.any()
        <CF Data(1, 1): [[--]]>
        >>> bool(d.any())
        False
        >>> bool(d.any(keepdims=False))
        False

        """
        d = self.copy(array=False)
        dx = self.to_dask_array()
        dx = da.any(dx, axis=axis, keepdims=keepdims, split_every=split_every)
        d._set_dask(dx)
        d.hardmask = _DEFAULT_HARDMASK
        d.override_units(_units_None, inplace=True)
        return d

    @_inplace_enabled(default=False)
    def apply_masking(
        self,
        fill_values=None,
        valid_min=None,
        valid_max=None,
        valid_range=None,
        inplace=False,
    ):
        """Apply masking.

        Masking is applied according to the values of the keyword
        parameters.

        Elements that are already masked remain so.

        .. versionadded:: 3.4.0

        .. seealso:: `get_fill_value`, `hardmask`, `mask`, `where`

        :Parameters:

            fill_values: `bool` or sequence of scalars, optional
                Specify values that will be set to missing data. Data
                elements exactly equal to any of the values are set to
                missing data.

                If True then the value returned by the
                `get_fill_value` method, if such a value exists, is
                used.

                Zero or more values may be provided in a sequence of
                scalars.

                *Parameter example:*
                  Specify a fill value of 999: ``fill_values=[999]``

                *Parameter example:*
                  Specify fill values of 999 and -1.0e30:
                  ``fill_values=[999, -1.0e30]``

                *Parameter example:*
                  Use the fill value already set for the data:
                  ``fill_values=True``

                *Parameter example:*
                  Use no fill values: ``fill_values=False`` or
                  ``fill_value=[]``

            valid_min: number, optional
                A scalar specifying the minimum valid value. Data
                elements strictly less than this number will be set to
                missing data.

            valid_max: number, optional
                A scalar specifying the maximum valid value. Data
                elements strictly greater than this number will be set
                to missing data.

            valid_range: (number, number), optional
                A vector of two numbers specifying the minimum and
                maximum valid values, equivalent to specifying values
                for both *valid_min* and *valid_max* parameters. The
                *valid_range* parameter must not be set if either
                *valid_min* or *valid_max* is defined.

                *Parameter example:*
                  ``valid_range=[-999, 10000]`` is equivalent to setting
                  ``valid_min=-999, valid_max=10000``

            {{inplace: `bool`, optional}}

        :Returns:

            `Data` or `None`
                The data with masked values. If the operation was in-place
                then `None` is returned.

        **Examples**

        >>> import numpy
        >>> d = cf.Data(numpy.arange(12).reshape(3, 4), 'm')
        >>> d[1, 1] = cf.masked
        >>> print(d.array)
        [[0 1 2 3]
         [4 -- 6 7]
         [8 9 10 11]]
        >>> print(d.apply_masking().array)
        [[0 1 2 3]
         [4 -- 6 7]
         [8 9 10 11]]
        >>> print(d.apply_masking(fill_values=[0]).array)
        [[-- 1 2 3]
         [4 -- 6 7]
         [8 9 10 11]]
        >>> print(d.apply_masking(fill_values=[0, 11]).array)
        [[-- 1 2 3]
         [4 -- 6 7]
         [8 9 10 --]]
        >>> print(d.apply_masking(valid_min=3).array)
        [[-- -- -- 3]
         [4 -- 6 7]
         [8 9 10 11]]
        >>> print(d.apply_masking(valid_max=6).array)
        [[0 1 2 3]
         [4 -- 6 --]
         [-- -- -- --]]
        >>> print(d.apply_masking(valid_range=[2, 8]).array)
        [[-- -- 2 3]
         [4 -- 6 7]
         [8 -- -- --]]
        >>> d.set_fill_value(7)
        >>> print(d.apply_masking(fill_values=True).array)
        [[0 1 2 3]
         [4 -- 6 --]
         [8 9 10 11]]
        >>> print(d.apply_masking(fill_values=True,
        ...                       valid_range=[2, 8]).array)
        [[-- -- 2 3]
         [4 -- 6 --]
         [8 -- -- --]]

        """
        # Parse valid_range
        if valid_range is not None:
            if valid_min is not None or valid_max is not None:
                raise ValueError(
                    "Can't set 'valid_range' parameter with either the "
                    "'valid_min' nor 'valid_max' parameters"
                )

            try:
                if len(valid_range) != 2:
                    raise ValueError(
                        "'valid_range' parameter must be a vector of "
                        "two elements"
                    )
            except TypeError:
                raise ValueError(
                    "'valid_range' parameter must be a vector of "
                    "two elements"
                )

            valid_min, valid_max = valid_range

        # Parse fill_values
        if fill_values is None:
            fill_values = False

        if isinstance(fill_values, bool):
            if fill_values:
                fill_value = self.get_fill_value(None)
                if fill_value is not None:
                    fill_values = (fill_value,)
                else:
                    fill_values = ()
            else:
                fill_values = ()
        else:
            try:
                iter(fill_values)
            except TypeError:
                raise TypeError(
                    "'fill_values' parameter must be a sequence or "
                    f"of type bool. Got type {type(fill_values)}"
                )
            else:
                if isinstance(fill_values, str):
                    raise TypeError(
                        "'fill_values' parameter must be a sequence or "
                        f"of type bool. Got type {type(fill_values)}"
                    )

        d = _inplace_enabled_define_and_cleanup(self)

        dx = self.to_dask_array()

        mask = None
        if fill_values:
            mask = dx == fill_values[0]

            for fill_value in fill_values[1:]:
                mask |= dx == fill_value

        if valid_min is not None:
            if mask is None:
                mask = dx < valid_min
            else:
                mask |= dx < valid_min

        if valid_max is not None:
            if mask is None:
                mask = dx > valid_max
            else:
                mask |= dx > valid_max

        if mask is not None:
            dx = da.ma.masked_where(mask, dx)

        d._set_dask(dx)

        return d

    def argmax(self, axis=None, unravel=False):
        """Return the indices of the maximum values along an axis.

        If no axis is specified then the returned index locates the
        maximum of the whole data.

        In case of multiple occurrences of the maximum values, the
        indices corresponding to the first occurrence are returned.

        **Performance**

        If the data index is returned as a `tuple` (see the *unravel*
        parameter) then all delayed operations are computed.

        :Parameters:

            axis: `int`, optional
                The specified axis over which to locate the maximum
                values. By default the maximum over the flattened data
                is located.

            unravel: `bool`, optional
                If True then when locating the maximum over the whole
                data, return the location as an integer index for each
                axis as a `tuple`. By default an index to the
                flattened array is returned in this case. Ignored if
                locating the maxima over a subset of the axes.

        :Returns:

            `Data` or `tuple` of `int`
                The location of the maximum, or maxima.

        **Examples**

        >>> d = cf.Data(np.arange(6).reshape(2, 3))
        >>> print(d.array)
        [[0 1 2]
         [3 4 5]]
        >>> a = d.argmax()
        >>> a
        <CF Data(): 5>
        >>> a.array
        5

        >>> index = d.argmax(unravel=True)
        >>> index
        (1, 2)
        >>> d[index]
        <CF Data(1, 1): [[5]]>

        >>> d.argmax(axis=0)
        <CF Data(3): [1, 1, 1]>
        >>> d.argmax(axis=1)
        <CF Data(2): [2, 2]>

        Only the location of the first occurrence is returned:

        >>> d = cf.Data([0, 4, 2, 3, 4])
        >>> d.argmax()
        <CF Data(): 1>

        >>> d = cf.Data(np.arange(6).reshape(2, 3))
        >>> d[1, 1] = 5
        >>> print(d.array)
        [[0 1 2]
         [3 5 5]]
        >>> d.argmax(1)
        <CF Data(2): [2, 1]>

        """
        dx = self.to_dask_array()
        a = dx.argmax(axis=axis)

        if unravel and (axis is None or self.ndim <= 1):
            # Return a multidimensional index tuple
            return tuple(np.array(da.unravel_index(a, self.shape)))

        return type(self)(a)

    @_inplace_enabled(default=False)
    def convert_reference_time(
        self,
        units=None,
        calendar_months=False,
        calendar_years=False,
        inplace=False,
    ):
        """Convert reference time data values to have new units.

        Conversion is done by decoding the reference times to
        date-time objects and then re-encoding them for the new units.

        Any conversions are possible, but this method is primarily for
        conversions which require a change in the date-times
        originally encoded. For example, use this method to
        reinterpret data values in units of "months" since a reference
        time to data values in "calendar months" since a reference
        time. This is often necessary when units of "calendar months"
        were intended but encoded as "months", which have special
        definition. See the note and examples below for more details.

        .. note:: It is recommended that the units "year" and "month"
                  be used with caution, as explained in the following
                  excerpt from the CF conventions: "The Udunits
                  package defines a year to be exactly 365.242198781
                  days (the interval between 2 successive passages of
                  the sun through vernal equinox). It is not a
                  calendar year. Udunits includes the following
                  definitions for years: a common_year is 365 days, a
                  leap_year is 366 days, a Julian_year is 365.25 days,
                  and a Gregorian_year is 365.2425 days. For similar
                  reasons the unit ``month``, which is defined to be
                  exactly year/12, should also be used with caution.

        **Performance**

        For conversions which do not require a change in the
        date-times implied by the data orginal values, this method
        will be considerably slower than a simple reassignment of the
        units. For example, if the original units are ``'days since
        2000-12-1'`` then ``d.Units = cf.Units('days since
        1901-1-1')`` will give the same result and be considerably
        faster than ``d.convert_reference_time(cf.Units('days since
        1901-1-1'))``.

        .. versionadded:: 3.14.0

        .. seeealso:: `change_calendar`, `datetime_array`, `Units`

        :Parameters:

            units: `Units`, optional
                The reference time units to convert to. By default the
                units are days since the original reference time in
                the original calendar.

                *Parameter example:*
                  If the original units are ``'months since
                  2000-1-1'`` in the Gregorian calendar then the
                  default units to convert to are ``'days since
                  2000-1-1'`` in the Gregorian calendar.

            calendar_months: `bool`, optional
                If True then treat units of ``'months'`` as if they
                were calendar months (in whichever calendar is
                originally specified), rather than a 12th of the
                interval between two successive passages of the sun
                through vernal equinox (i.e. 365.242198781/12 days).

            calendar_years: `bool`, optional
                If True then treat units of ``'years'`` as if they
                were calendar years (in whichever calendar is
                originally specified), rather than the interval
                between two successive passages of the sun through
                vernal equinox (i.e. 365.242198781 days).

            {{inplace: `bool`, optional}}

            {{i: deprecated at version 3.0.0}}

        :Returns:

            `{{class}}` or `None`
                The data with converted reference time values, or
                `None` if the operation was in-place.

        **Examples**

        >>> d = cf.Data([1, 2, 3, 4], units="months since 2004-1-1")
        >>> d.Units
        <Units: months since 2004-1-1>
        >>> print(d.datetime_array)
        [cftime.DatetimeGregorian(2003, 12, 1, 0, 0, 0, 0, has_year_zero=False)
         cftime.DatetimeGregorian(2003, 12, 31, 10, 29, 3, 831223, has_year_zero=False)
         cftime.DatetimeGregorian(2004, 1, 30, 20, 58, 7, 662446, has_year_zero=False)
         cftime.DatetimeGregorian(2004, 3, 1, 7, 27, 11, 493670, has_year_zero=False)]
        >>> print(d.array)
        [0 1 2 3]
        >>> e = d.convert_reference_time(calendar_months=True)
        >>> e.Units
        <Units: days since 2004-1-1>
        >>> print(e.datetime_array)
        [cftime.DatetimeGregorian(2003, 12, 1, 0, 0, 0, 0, has_year_zero=False)
         cftime.DatetimeGregorian(2004, 1, 1, 0, 0, 0, 0, has_year_zero=False)
         cftime.DatetimeGregorian(2004, 2, 1, 0, 0, 0, 0, has_year_zero=False)
         cftime.DatetimeGregorian(2004, 3, 1, 0, 0, 0, 0, has_year_zero=False)]
        >>> print(e.array)
        [ 0 31 62 91]

        """
        units0 = self.Units

        if not units0.isreftime:
            raise ValueError(
                f"{self.__class__.__name__} must have reference time units. "
                f"Got {units0!r}"
            )

        d = _inplace_enabled_define_and_cleanup(self)

        if units is None:
            # By default, set the target units to "days since
            # <reference time of units0>, calendar=<calendar of
            # units0>"
            units = Units(
                "days since " + units0.units.split(" since ")[1],
                calendar=units0._calendar,
            )
        elif not getattr(units, "isreftime", False):
            raise ValueError(
                f"New units must be reference time units, not {units!r}"
            )

        units0_since_reftime = units0._units_since_reftime
        if units0_since_reftime in _month_units:
            if calendar_months:
                units0 = Units(
                    "calendar_" + units0.units, calendar=units0._calendar
                )
            else:
                units0 = Units(
                    "days since " + units0.units.split(" since ")[1],
                    calendar=units0._calendar,
                )
                d.Units = units0
        elif units0_since_reftime in _year_units:
            if calendar_years:
                units0 = Units(
                    "calendar_" + units0.units, calendar=units0._calendar
                )
            else:
                units0 = Units(
                    "days since " + units0.units.split(" since ")[1],
                    calendar=units0._calendar,
                )
                d.Units = units0

        dx = d.to_dask_array()

        # Convert to the correct date-time objects
        dx = dx.map_blocks(cf_rt2dt, units=units0, dtype=object)

        # Convert the date-time objects to reference times
        dx = dx.map_blocks(cf_dt2rt, units=units, dtype=float)

        d._set_dask(dx)
        d.override_units(units, inplace=True)

        return d

    def get_data(self, default=ValueError(), _units=None, _fill_value=None):
        """Returns the data.

        .. versionadded:: 3.0.0

        :Returns:

                `Data`

        """
        return self

    def get_filenames(self):
        """The names of files containing parts of the data array.

        Returns the names of any files that are required to deliver
        the computed data array. This list may contain fewer names
        than the collection of file names that defined the data when
        it was first instantiated, as could be the case after the data
        has been subspaced.

        **Implementation**

        A `dask` chunk that contributes to the computed array is
        assumed to reference data within a file if that chunk's array
        object has a callable `get_filename` method, the output of
        which is added to the returned `set`.

        :Returns:

            `set`
                The file names. If no files are required to compute
                the data then an empty `set` is returned.

        **Examples**

        >>> d = cf.Data.full((5, 8), 1, chunks=4)
        >>> d.get_filenames()
        set()

        >>> f = cf.example_field(0)
        >>> cf.write(f, "file_A.nc")
        >>> cf.write(f, "file_B.nc")

        >>> a = cf.read("file_A.nc", chunks=4)[0].data
        >>> a += 999
        >>> b = cf.read("file_B.nc", chunks=4)[0].data
        >>> c = cf.Data(b.array, units=b.Units, chunks=4)
        >>> print(a.shape, b.shape, c.shape)
        (5, 8) (5, 8) (5, 8)
        >>> d = cf.Data.concatenate([a, a.copy(), b, c], axis=1)
        >>> print(d.shape)
        (5, 32)

        >>> d.get_filenames()
        {'file_A.nc', 'file_B.nc'}
        >>> d[:, 2:7].get_filenames()
        {'file_A.nc'}
        >>> d[:, 2:14].get_filenames()
        {'file_A.nc', 'file_B.nc'}
        >>> d[:, 2:20].get_filenames()
        {'file_A.nc', 'file_B.nc'}
        >>> d[:, 2:30].get_filenames()
        {'file_A.nc', 'file_B.nc'}
        >>> d[:, 29:30].get_filenames()
        set()
        >>> d[2, 3] = -99
        >>> d[2, 3].get_filenames()
        {'file_A.nc'}

        """
        from dask.base import collections_to_dsk

        out = set()
        dsk = collections_to_dsk((self.to_dask_array(),), optimize_graph=True)
        for a in dsk.values():
            try:
                out.add(a.get_filename())
            except AttributeError:
                pass

        return out

    def get_units(self, default=ValueError()):
        """Return the units.

        .. seealso:: `del_units`, `set_units`

        :Parameters:

            default: optional
                Return the value of the *default* parameter if the units
                have not been set. If set to an `Exception` instance then
                it will be raised instead.

        :Returns:

                The units.

        **Examples**

        >>> d.set_units('metres')
        >>> d.get_units()
        'metres'
        >>> d.del_units()
        >>> d.get_units()
        ValueError: Can't get non-existent units
        >>> print(d.get_units(None))
        None

        """
        try:
            return self.Units.units
        except AttributeError:
            return super().get_units(default=default)

    def get_calendar(self, default=ValueError()):
        """Return the calendar.

        .. seealso:: `del_calendar`, `set_calendar`

        :Parameters:

            default: optional
                Return the value of the *default* parameter if the
                calendar has not been set. If set to an `Exception`
                instance then it will be raised instead.

        :Returns:

                The calendar.

        **Examples**

        >>> d.set_calendar('julian')
        >>> d.get_calendar
        'metres'
        >>> d.del_calendar()
        >>> d.get_calendar()
        ValueError: Can't get non-existent calendar
        >>> print(d.get_calendar(None))
        None

        """
        try:
            return self.Units.calendar
        except (AttributeError, KeyError):
            return super().get_calendar(default=default)

    def set_calendar(self, calendar):
        """Set the calendar.

        .. seealso:: `override_calendar`, `override_units`,
                     `del_calendar`, `get_calendar`

        :Parameters:

            value: `str`
                The new calendar.

        :Returns:

            `None`

        **Examples**

        >>> d.set_calendar('none')
        >>> d.get_calendar
        'none'
        >>> d.del_calendar()
        >>> d.get_calendar()
        ValueError: Can't get non-existent calendar
        >>> print(d.get_calendar(None))
        None

        """
        self.Units = Units(self.get_units(default=None), calendar)

    def set_units(self, value):
        """Set the units.

        .. seealso:: `override_units`, `del_units`, `get_units`,
                     `has_units`, `Units`

        :Parameters:

            value: `str`
                The new units.

        :Returns:

            `None`

        **Examples**

        >>> d.set_units('watt')
        >>> d.get_units()
        'watt'
        >>> d.del_units()
        >>> d.get_units()
        ValueError: Can't get non-existent units
        >>> print(d.get_units(None))
        None

        """
        self.Units = Units(value, self.get_calendar(default=None))

    @_inplace_enabled(default=False)
    @_deprecated_kwarg_check("i", version="3.0.0", removed_at="4.0.0")
    def max(
        self,
        axes=None,
        squeeze=False,
        mtol=1,
        split_every=None,
        inplace=False,
        i=False,
    ):
        """Calculate maximum values.

        Calculates the maximum value or the maximum values along axes.

        See
        https://ncas-cms.github.io/cf-python/analysis.html#collapse-methods
        for mathematical definitions.

         ..seealso:: `sample_size`, `maximum_absolute_value`, `min`

        :Parameters:

            {{collapse axes: (sequence of) `int`, optional}}

            {{collapse squeeze: `bool`, optional}}

            {{mtol: number, optional}}

            {{split_every: `int` or `dict`, optional}}

                .. versionadded:: 3.14.0

            {{inplace: `bool`, optional}}

            {{i: deprecated at version 3.0.0}}

        :Returns:

            `Data` or `None`
                The collapsed data, or `None` if the operation was
                in-place.

        **Examples**

        >>> a = np.ma.arange(12).reshape(4, 3)
        >>> d = cf.Data(a, 'K')
        >>> d[1, 1] = cf.masked
        >>> print(d.array)
        [[0 1 2]
         [3 -- 5]
         [6 7 8]
         [9 10 11]]
        >>> d.max()
        <CF Data(1, 1): [[11]] K>

        """
        d = _inplace_enabled_define_and_cleanup(self)
        d, _ = collapse(
            Collapse().max,
            d,
            axis=axes,
            keepdims=not squeeze,
            split_every=split_every,
            mtol=mtol,
        )

        return d

    @_inplace_enabled(default=False)
    def maximum_absolute_value(
        self, axes=None, squeeze=False, mtol=1, split_every=None, inplace=False
    ):
        """Calculate maximum absolute values.

        Calculates the maximum absolute value or the maximum absolute
        values along axes.

        See
        https://ncas-cms.github.io/cf-python/analysis.html#collapse-methods
        for mathematical definitions.

         ..seealso:: `sample_size`, `max`, `minimum_absolute_value`

        :Parameters:

            {{collapse axes: (sequence of) `int`, optional}}

            {{collapse squeeze: `bool`, optional}}

            {{mtol: number, optional}}

            {{split_every: `int` or `dict`, optional}}

                .. versionadded:: 3.14.0

            {{inplace: `bool`, optional}}

            {{i: deprecated at version 3.0.0}}

        :Returns:

            `Data` or `None`
                The collapsed data, or `None` if the operation was
                in-place.

        **Examples**

        >>> a = np.ma.arange(12).reshape(4, 3)
        >>> d = cf.Data(a, 'K')
        >>> d[1, 1] = cf.masked
        >>> print(d.array)
        [[-99 1 2]
         [3 -- 5]
         [6 7 8]
         [9 10 11]]
        >>> d.maximum_absolute_value()
        <CF Data(1, 1): [[99]] K>

        """
        d = _inplace_enabled_define_and_cleanup(self)
        d, _ = collapse(
            Collapse().max_abs,
            d,
            axis=axes,
            keepdims=not squeeze,
            split_every=split_every,
            mtol=mtol,
        )
        return d

    @_inplace_enabled(default=False)
    @_deprecated_kwarg_check("i", version="3.0.0", removed_at="4.0.0")
    def min(
        self,
        axes=None,
        squeeze=False,
        mtol=1,
        split_every=None,
        inplace=False,
        i=False,
    ):
        """Calculate minimum values.

        Calculates the minimum value or the minimum values along axes.

        See
        https://ncas-cms.github.io/cf-python/analysis.html#collapse-methods
        for mathematical definitions.

         ..seealso:: `sample_size`, `max`, `minimum_absolute_value`

        :Parameters:

            {{collapse axes: (sequence of) `int`, optional}}

            {{collapse squeeze: `bool`, optional}}

            {{mtol: number, optional}}

            {{split_every: `int` or `dict`, optional}}

                .. versionadded:: 3.14.0

            {{inplace: `bool`, optional}}

            {{i: deprecated at version 3.0.0}}

        :Returns:

            `Data` or `None`
                The collapsed data, or `None` if the operation was
                in-place.

        **Examples**

        >>> a = np.ma.arange(12).reshape(4, 3)
        >>> d = cf.Data(a, 'K')
        >>> d[1, 1] = cf.masked
        >>> print(d.array)
        [[0 1 2]
         [3 -- 5]
         [6 7 8]
         [9 10 11]]
        >>> d.min()
        <CF Data(1, 1): [[0]] K>

        """
        d = _inplace_enabled_define_and_cleanup(self)
        d, _ = collapse(
            Collapse().min,
            d,
            axis=axes,
            keepdims=not squeeze,
            split_every=split_every,
            mtol=mtol,
        )
        return d

    @_inplace_enabled(default=False)
    def minimum_absolute_value(
        self, axes=None, squeeze=False, mtol=1, split_every=None, inplace=False
    ):
        """Calculate minimum absolute values.

        Calculates the minimum absolute value or the minimum absolute
        values along axes.

        See
        https://ncas-cms.github.io/cf-python/analysis.html#collapse-methods
        for mathematical definitions.

         ..seealso:: `sample_size`, `maximum_absolute_value`, `min`

        :Parameters:

            {{collapse axes: (sequence of) `int`, optional}}

            {{collapse squeeze: `bool`, optional}}

            {{mtol: number, optional}}

            {{split_every: `int` or `dict`, optional}}

                .. versionadded:: 3.14.0

            {{inplace: `bool`, optional}}

            {{i: deprecated at version 3.0.0}}

        :Returns:

            `Data` or `None`
                The collapsed data, or `None` if the operation was
                in-place.

        **Examples**

        >>> a = np.ma.arange(12).reshape(4, 3)
        >>> d = cf.Data(a, 'K')
        >>> d[0, 0] = -99
        >>> d[1, 1] = cf.masked
        >>> print(d.array)
        [[-99 1 2]
         [3 -- 5]
         [6 7 8]
         [9 10 11]]
        >>> d.minimum_absolute_value()
        <CF Data(1, 1): [[1]] K>

        """
        d = _inplace_enabled_define_and_cleanup(self)
        d, _ = collapse(
            Collapse().min_abs,
            d,
            axis=axes,
            keepdims=not squeeze,
            split_every=split_every,
            mtol=mtol,
        )
        return d

    @_inplace_enabled(default=False)
    @_deprecated_kwarg_check("i", version="3.0.0", removed_at="4.0.0")
    def mean(
        self,
        axes=None,
        weights=None,
        squeeze=False,
        mtol=1,
        split_every=None,
        inplace=False,
        i=False,
    ):
        """Calculate mean values.

        Calculates the mean value or the mean values along axes.

        See
        https://ncas-cms.github.io/cf-python/analysis.html#collapse-methods
        for mathematical definitions.

         ..seealso:: `sample_size`, `mean_abslute_value`, `sd`, `sum`

        :Parameters:

            {{collapse axes: (sequence of) `int`, optional}}

            {{weights: data_like, `dict`, or `None`, optional}}

            {{collapse squeeze: `bool`, optional}}

            {{mtol: number, optional}}

            {{split_every: `int` or `dict`, optional}}

                .. versionadded:: 3.14.0

            {{inplace: `bool`, optional}}

            {{i: deprecated at version 3.0.0}}

        :Returns:

            `Data` or `None`
                The collapsed data, or `None` if the operation was
                in-place.

        **Examples**

        >>> a = np.ma.arange(12).reshape(4, 3)
        >>> d = cf.Data(a, 'K')
        >>> d[1, 1] = cf.masked
        >>> print(d.array)
        [[0 1 2]
         [3 -- 5]
         [6 7 8]
         [9 10 11]]
        >>> d.mean()
        <CF Data(1, 1): [[5.636363636363637]] K>

        >>> w = np.linspace(1, 2, 3)
        >>> print(w)
        [1.  1.5 2. ]
        >>> d.mean(weights=w)
        <CF Data(1, 1): [[5.878787878787879]] K>

        """
        d = _inplace_enabled_define_and_cleanup(self)
        d, _ = collapse(
            Collapse().mean,
            d,
            axis=axes,
            weights=weights,
            keepdims=not squeeze,
            split_every=split_every,
            mtol=mtol,
        )
        return d

    @_inplace_enabled(default=False)
    def mean_absolute_value(
        self,
        axes=None,
        squeeze=False,
        mtol=1,
        weights=None,
        split_every=None,
        inplace=False,
    ):
        """Calculate mean absolute values.

        Calculates the mean absolute value or the mean absolute values
        along axes.

        See
        https://ncas-cms.github.io/cf-python/analysis.html#collapse-methods
        for mathematical definitions.

         ..seealso:: `sample_size`, `mean`, `sd`, `sum`

        :Parameters:

            {{collapse axes: (sequence of) `int`, optional}}

            {{weights: data_like, `dict`, or `None`, optional}}

            {{collapse squeeze: `bool`, optional}}

            {{mtol: number, optional}}

            {{split_every: `int` or `dict`, optional}}

                .. versionadded:: 3.14.0

            {{inplace: `bool`, optional}}

        :Returns:

            `Data` or `None`
                The collapsed data, or `None` if the operation was
                in-place.

        **Examples**

        >>> a = np.ma.arange(12).reshape(4, 3)
        >>> d = cf.Data(a, 'K')
        >>> d[0, 0] = -99
        >>> d[1, 1] = cf.masked
        >>> print(d.array)
        [[-99 1 2]
         [3 -- 5]
         [6 7 8]
         [9 10 11]]
        >>> d.mean_absolute_value()
        <CF Data(1, 1): [[14.636363636363637]] K>

        >>> w = np.linspace(1, 2, 3)
        >>> print(w)
        [1.  1.5 2. ]
        >>> d.mean_absolute_value(weights=w)
        <CF Data(1, 1): [[11.878787878787879]] K>

        """
        d = _inplace_enabled_define_and_cleanup(self)
        d, _ = collapse(
            Collapse().mean_abs,
            d,
            axis=axes,
            weights=weights,
            keepdims=not squeeze,
            split_every=split_every,
            mtol=mtol,
        )
        return d

    @_inplace_enabled(default=False)
    def integral(
        self,
        axes=None,
        squeeze=False,
        mtol=1,
        weights=None,
        split_every=None,
        inplace=False,
    ):
        """Calculate summed values.

        Calculates the sum value or the sum values along axes.

        See
        https://ncas-cms.github.io/cf-python/analysis.html#collapse-methods
        for mathematical definitions.

         ..seealso:: `sample_size`, `mean`, `sd`, `sum`

        :Parameters:

            {{collapse axes: (sequence of) `int`, optional}}

            {{weights: data_like, `dict`, or `None`, optional}}

            {{collapse squeeze: `bool`, optional}}

            {{mtol: number, optional}}

            {{split_every: `int` or `dict`, optional}}

                .. versionadded:: 3.14.0

            {{inplace: `bool`, optional}}

            {{i: deprecated at version 3.0.0}}

        :Returns:

            `Data` or `None`
                The collapsed data, or `None` if the operation was
                in-place.

        **Examples**

        >>> a = np.ma.arange(12).reshape(4, 3)
        >>> d = cf.Data(a, 'K')
        >>> d[1, 1] = cf.masked
        >>> print(d.array)
        [[0 1 2]
         [3 -- 5]
         [6 7 8]
         [9 10 11]]
        >>> d.integral()
        <CF Data(1, 1): [[62]] K>

        >>> w = np.linspace(1, 2, 3)
        >>> print(w)
        [1.  1.5 2. ]
        >>> d.integral(weights=w)
        <CF Data(1, 1): [[97.0]] K>

        >>> d.integral(weights=cf.Data(w, 'm'))
        <CF Data(1, 1): [[97.0]] m.K>

        """
        d = _inplace_enabled_define_and_cleanup(self)
        d, weights = collapse(
            Collapse().sum,
            d,
            axis=axes,
            weights=weights,
            keepdims=not squeeze,
            split_every=split_every,
            mtol=mtol,
        )

        new_units = None
        if weights is not None:
            weights_units = getattr(weights, "Units", None)
            if weights_units:
                units = self.Units
                if units:
                    new_units = units * weights_units
                else:
                    new_units = weights_units

        if new_units is not None:
            d.override_units(new_units, inplace=True)

        return d

    @_inplace_enabled(default=False)
    @_deprecated_kwarg_check("i", version="3.0.0", removed_at="4.0.0")
    def sample_size(
        self,
        axes=None,
        squeeze=False,
        mtol=1,
        split_every=None,
        inplace=False,
        i=False,
    ):
        """Calculate sample size values.

        The sample size is the number of non-missing values.

        Calculates the sample size value or the sample size values
        along axes.

        .. seealso:: `sum_of_weights`

        :Parameters:

            {{collapse axes: (sequence of) `int`, optional}}

            {{collapse squeeze: `bool`, optional}}

            {{mtol: number, optional}}

            {{split_every: `int` or `dict`, optional}}

                .. versionadded:: 3.14.0

            {{inplace: `bool`, optional}}

            {{i: deprecated at version 3.0.0}}

        :Returns:

            `Data` or `None`
                The collapsed data, or `None` if the operation was
                in-place.

        **Examples**

        >>> a = np.ma.arange(12).reshape(4, 3)
        >>> d = cf.Data(a, 'K')
        >>> d[1, 1] = cf.masked
        >>> print(d.array)
        [[0 1 2]
         [3 -- 5]
         [6 7 8]
         [9 10 11]]
        >>> d.sample_size()
        <CF Data(1, 1): [[11]]>

        """
        d = _inplace_enabled_define_and_cleanup(self)
        d, _ = collapse(
            Collapse().sample_size,
            d,
            axis=axes,
            keepdims=not squeeze,
            split_every=split_every,
            mtol=mtol,
        )
        d.override_units(_units_None, inplace=True)

        return d

    @property
    def binary_mask(self):
        """A binary (0 and 1) mask of the data array.

        The binary mask's data array comprises dimensionless 32-bit
        integers and has 0 where the data array has missing data and 1
        otherwise.

        .. seealso:: `mask`

        :Returns:

            `Data`
                The binary mask.

        **Examples**

        >>> d = cf.Data([[0, 1, 2, 3]], 'm')
        >>> m = d.binary_mask
        >>> m
        <CF Data(1, 4): [[0, ..., 0]] 1>
        >>> print(m.array)
        [[0 0 0 0]]
        >>> d[0, 1] = cf.masked
        >>> print(d.binary_mask.array)
        [[0 1 0 0]]

        """
        m = self.mask
        m.dtype = "int32"
        m.override_units(_units_1, inplace=True)
        return m

    @_deprecated_kwarg_check("i", version="3.0.0", removed_at="4.0.0")
    @_inplace_enabled(default=False)
    def clip(self, a_min, a_max, units=None, inplace=False, i=False):
        """Clip (limit) the values in the data array in place.

        Given an interval, values outside the interval are clipped to
        the interval edges. For example, if an interval of [0, 1] is
        specified then values smaller than 0 become 0 and values
        larger than 1 become 1.

        :Parameters:

            a_min: number
                Minimum value. If `None`, clipping is not performed on
                lower interval edge. Not more than one of `a_min` and
                `a_max` may be `None`.

            a_max: number
                Maximum value. If `None`, clipping is not performed on
                upper interval edge. Not more than one of `a_min` and
                `a_max` may be `None`.

            units: `str` or `Units`
                Specify the units of *a_min* and *a_max*. By default the
                same units as the data are assumed.

            {{inplace: `bool`, optional}}

            {{i: deprecated at version 3.0.0}}

        :Returns:

            `Data` or `None`
                The clipped data. If the operation was in-place then
                `None` is returned.


        **Examples**

        >>> d = cf.Data(np.arange(12).reshape(3, 4), 'm')
        >>> print(d.array)
        [[ 0  1  2  3]
         [ 4  5  6  7]
         [ 8  9 10 11]]
        >>> print(d.clip(2, 10).array)
        [[ 2  2  2  3]
         [ 4  5  6  7]
         [ 8  9 10 10]]
        >>> print(d.clip(0.003, 0.009, 'km').array)
        [[3. 3. 3. 3.]
         [4. 5. 6. 7.]
         [8. 9. 9. 9.]]

        """
        if units is not None:
            # Convert the limits to the same units as the data array
            units = Units(units)
            self_units = self.Units
            if self_units != units:
                a_min = Units.conform(np.asanyarray(a_min), units, self_units)
                a_max = Units.conform(np.asanyarray(a_max), units, self_units)

        d = _inplace_enabled_define_and_cleanup(self)
        dx = self.to_dask_array()
        dx = da.clip(dx, a_min, a_max)
        d._set_dask(dx)
        return d

    @classmethod
    def asdata(cls, d, dtype=None, copy=False):
        """Convert the input to a `Data` object.

        If the input *d* has the Data interface (i.e. it has a
        `__data__` method), then the output of this method is used as
        the returned `Data` object. Otherwise, `Data(d)` is returned.

        :Parameters:

            d: data-like
                Input data in any form that can be converted to a
                `Data` object. This includes `Data` and `Field`
                objects, and objects with the Data interface, numpy
                arrays and any object which may be converted to a
                numpy array.

           dtype: data-type, optional
                By default, the data-type is inferred from the input data.

           copy: `bool`, optional
                If True and *d* has the Data interface, then a copy of
                `d.__data__()` is returned.

        :Returns:

            `Data`
                `Data` interpretation of *d*. No copy is performed on the
                input if it is already a `Data` object with matching dtype
                and *copy* is False.

        **Examples**

        >>> d = cf.Data([1, 2])
        >>> cf.Data.asdata(d) is d
        True
        >>> d.asdata(d) is d
        True

        >>> cf.Data.asdata([1, 2])
        <CF Data: [1, 2]>

        >>> cf.Data.asdata(numpy.array([1, 2]))
        <CF Data: [1, 2]>

        """
        data = getattr(d, "__data__", None)
        if data is None:
            # d does not have a Data interface
            data = cls(d)
            if dtype is not None:
                data.dtype = dtype

            return data

        # d does have a Data interface
        data = data()
        if copy:
            data = data.copy()
            if dtype is not None and np.dtype(dtype) != data.dtype:
                data.dtype = dtype
        elif dtype is not None and np.dtype(dtype) != data.dtype:
            data = data.copy()
            data.dtype = dtype

        return data

    @_inplace_enabled(default=False)
    def compressed(self, inplace=False):
        """Return all non-masked values in a one dimensional data array.

        Not to be confused with compression by convention (see the
        `uncompress` method).

        .. versionadded:: 3.2.0

        .. seealso:: `flatten`

        :Parameters:

            {{inplace: `bool`, optional}}

        :Returns:

            `Data` or `None`
                The non-masked values, or `None` if the operation was
                in-place.

        **Examples**

        >>> d = cf.Data(numpy.arange(12).reshape(3, 4), 'm')
        >>> print(d.array)
        [[ 0  1  2  3]
         [ 4  5  6  7]
         [ 8  9 10 11]]
        >>> print(d.compressed().array)
        [ 0  1  2  3  4  5  6  7  8  9 10 11]
        >>> d[1, 1] = cf.masked
        >>> d[2, 3] = cf.masked
        >>> print(d.array)
        [[0  1  2  3]
         [4 --  6  7]
         [8  9 10 --]]
        >>> print(d.compressed().array)
        [ 0  1  2  3  4  6  7  8  9 10]

        >>> d = cf.Data(9)
        >>> print(d.compressed().array)
        [9]

        """
        d = _inplace_enabled_define_and_cleanup(self)

        dx = d.to_dask_array()
        dx = da.blockwise(
            np.ma.compressed,
            "i",
            dx.ravel(),
            "i",
            adjust_chunks={"i": lambda n: np.nan},
            dtype=dx.dtype,
            meta=np.array((), dtype=dx.dtype),
        )

        d._set_dask(dx)
        return d

    @_deprecated_kwarg_check("i", version="3.0.0", removed_at="4.0.0")
    @_inplace_enabled(default=False)
    def cos(self, inplace=False, i=False):
        """Take the trigonometric cosine of the data element-wise.

        Units are accounted for in the calculation. If the units are not
        equivalent to radians (such as Kelvin) then they are treated as if
        they were radians. For example, the cosine of 90 degrees_east
        is 0.0, as is the cosine of 1.57079632 kg m-2.

        The output units are changed to '1' (nondimensional).

        .. seealso:: `arccos`, `sin`, `tan`, `cosh`

        :Parameters:

            {{inplace: `bool`, optional}}

            {{i: deprecated at version 3.0.0}}

        :Returns:

            `Data` or `None`

        **Examples**

        >>> d.Units
        <Units: degrees_east>
        >>> print(d.array)
        [[-90 0 90 --]]
        >>> e = d.cos()
        >>> e.Units
        <Units: 1>
        >>> print(e.array)
        [[0.0 1.0 0.0 --]]

        >>> d.Units
        <Units: m s-1>
        >>> print(d.array)
        [[1 2 3 --]]
        >>> d.cos(inplace=True)
        >>> d.Units
        <Units: 1>
        >>> print(d.array)
        [[0.540302305868 -0.416146836547 -0.9899924966 --]]

        """
        d = _inplace_enabled_define_and_cleanup(self)

        if d.Units.equivalent(_units_radians):
            d.Units = _units_radians

        dx = d.to_dask_array()
        d._set_dask(da.cos(dx))

        d.override_units(_units_1, inplace=True)

        return d

    def count(self, axis=None, keepdims=True, split_every=None):
        """Count the non-masked elements of the data.

        .. seealso:: `count_masked`

        :Parameters:

            axis: (sequence of) `int`, optional
                Axis or axes along which the count is performed. The
                default (`None`) performs the count over all the
                dimensions of the input array. *axis* may be negative,
                in which case it counts from the last to the first
                axis.

            {{collapse keepdims: `bool`, optional}}

            {{split_every: `int` or `dict`, optional}}

        :Returns:

            `Data`
                The count of non-missing elements.

        **Examples**

        >>> d = cf.Data(numpy.arange(12).reshape(3, 4))
        >>> print(d.array)
        [[ 0  1  2  3]
         [ 4  5  6  7]
         [ 8  9 10 11]]
        >>> d.count()
        <CF Data(1, 1): [[12]]>

        >>> d[0, :] = cf.masked
        >>> print(d.array)
        [[-- -- -- --]
         [ 4  5  6  7]
         [ 8  9 10 11]]
        >>> d.count()
        <CF Data(1, 1): [[8]]>

        >>> print(d.count(0).array)
        [[2 2 2 2]]
        >>> print(d.count(1).array)
        [[0]
         [4]
         [4]]
        >>> print(d.count([0, 1], keepdims=False).array)
        8

        """
        d = self.copy(array=False)
        dx = self.to_dask_array()
        dx = da.ma.count(
            dx, axis=axis, keepdims=keepdims, split_every=split_every
        )
        d._set_dask(dx)
        d.hardmask = _DEFAULT_HARDMASK
        d.override_units(_units_None, inplace=True)
        return d

    def count_masked(self, split_every=None):
        """Count the masked elements of the data.

        .. seealso:: `count`

        :Parameters:

            {{split_every: `int` or `dict`, optional}}

        :Returns:

            `Data`
                The count of missing elements.

        **Examples**

        >>> d = cf.Data(numpy.arange(12).reshape(3, 4))
        >>> print(d.array)
        [[ 0  1  2  3]
         [ 4  5  6  7]
         [ 8  9 10 11]]
        >>> d.count_masked()
        <CF Data(1, 1): [[0]]>

        >>> d[0, :] = cf.masked
        >>> print(d.array)
        [[-- -- -- --]
         [ 4  5  6  7]
         [ 8  9 10 11]]
        >>> d.count_masked()
        <CF Data(1, 1): [[4]]>

        """
        return self.size - self.count(split_every=split_every)

    def cyclic(self, axes=None, iscyclic=True):
        """Get or set the cyclic axes.

        Some methods treat the first and last elements of a cyclic
        axis as adjacent and physically connected, such as
        `convolution_filter`, `__getitem__` and `__setitem__`. Some
        methods may make a cyclic axis non-cyclic, such as `halo`.

        :Parameters:

            axes: (sequence of) `int`, optional
                Select the axes to have their cyclicity set. By
                default, or if *axes* is `None` or an empty sequence,
                no axes are modified.

            iscyclic: `bool`
                Specify whether to make the axes cyclic or
                non-cyclic. By default (True), the axes are set as
                cyclic.

        :Returns:

            `set`
                The cyclic axes prior to the change, or the current
                cyclic axes if no axes are specified.

        **Examples**

        >>> d = cf.Data(np.arange(12).reshape(3, 4))
        >>> d.cyclic()
        set()
        >>> d.cyclic(0)
        set()
        >>> d.cyclic()
        {0}
        >>> d.cyclic(0, iscyclic=False)
        {0}
        >>> d.cyclic()
        set()
        >>> d.cyclic([0, 1])
        set()
        >>> d.cyclic()
        {0, 1}
        >>> d.cyclic([0, 1], iscyclic=False)
        {0, 1}
        >>> d.cyclic()
        set()

        >>> print(d.array)
        [[ 0  1  2  3]
         [ 4  5  6  7]
         [ 8  9 10 11]]
        >>> d[0, -1:2]
        Traceback (most recent call last):
            ...
        IndexError: Can't take a cyclic slice of a non-cyclic axis
        >>> d.cyclic(1)
        set()
        >>> d[0, -1:2]
        <CF Data(1, 2): [[3, 0, 1]]>

        """
        cyclic_axes = self._cyclic
        data_axes = self._axes

        old = set([data_axes.index(axis) for axis in cyclic_axes])

        if axes is None:
            return old

        axes = [data_axes[i] for i in self._parse_axes(axes)]

        # Never change the value of the _cyclic attribute in-place
        if iscyclic:
            self._cyclic = cyclic_axes.union(axes)
        else:
            self._cyclic = cyclic_axes.difference(axes)

        return old

    @property
    def year(self):
        """The year of each date-time value.

        Only applicable for data with reference time units. The
        returned `Data` will have the same mask hardness as the
        original array.

        .. seealso:: `~cf.Data.month`, `~cf.Data.day`, `~cf.Data.hour`,
                     `~cf.Data.minute`, `~cf.Data.second`

        **Examples**

        >>> d = cf.Data([[1.93, 5.17]], 'days since 2000-12-29')
        >>> d
        <CF Data(1, 2): [[2000-12-30 22:19:12, 2001-01-03 04:04:48]] >
        >>> d.year
        <CF Data(1, 2): [[2000, 2001]] >

        """
        return YMDhms(self, "year")

    @property
    def month(self):
        """The month of each date-time value.

        Only applicable for data with reference time units. The
        returned `Data` will have the same mask hardness as the
        original array.

        .. seealso:: `~cf.Data.year`, `~cf.Data.day`, `~cf.Data.hour`,
                     `~cf.Data.minute`, `~cf.Data.second`

        **Examples**

        >>> d = cf.Data([[1.93, 5.17]], 'days since 2000-12-29')
        >>> d
        <CF Data(1, 2): [[2000-12-30 22:19:12, 2001-01-03 04:04:48]] >
        >>> d.month
        <CF Data(1, 2): [[12, 1]] >

        """
        return YMDhms(self, "month")

    @property
    def day(self):
        """The day of each date-time value.

        Only applicable for data with reference time units. The
        returned `Data` will have the same mask hardness as the
        original array.

        .. seealso:: `~cf.Data.year`, `~cf.Data.month`, `~cf.Data.hour`,
                     `~cf.Data.minute`, `~cf.Data.second`

        **Examples**

        >>> d = cf.Data([[1.93, 5.17]], 'days since 2000-12-29')
        >>> d
        <CF Data(1, 2): [[2000-12-30 22:19:12, 2001-01-03 04:04:48]] >
        >>> d.day
        <CF Data(1, 2): [[30, 3]] >

        """
        return YMDhms(self, "day")

    @property
    def hour(self):
        """The hour of each date-time value.

        Only applicable for data with reference time units. The
        returned `Data` will have the same mask hardness as the
        original array.

        .. seealso:: `~cf.Data.year`, `~cf.Data.month`, `~cf.Data.day`,
                     `~cf.Data.minute`, `~cf.Data.second`

        **Examples**

        >>> d = cf.Data([[1.93, 5.17]], 'days since 2000-12-29')
        >>> d
        <CF Data(1, 2): [[2000-12-30 22:19:12, 2001-01-03 04:04:48]] >
        >>> d.hour
        <CF Data(1, 2): [[22, 4]] >

        """
        return YMDhms(self, "hour")

    @property
    def minute(self):
        """The minute of each date-time value.

        Only applicable for data with reference time units. The
        returned `Data` will have the same mask hardness as the
        original array.

        .. seealso:: `~cf.Data.year`, `~cf.Data.month`, `~cf.Data.day`,
                     `~cf.Data.hour`, `~cf.Data.second`

        **Examples**

        >>> d = cf.Data([[1.93, 5.17]], 'days since 2000-12-29')
        >>> d
        <CF Data(1, 2): [[2000-12-30 22:19:12, 2001-01-03 04:04:48]] >
        >>> d.minute
        <CF Data(1, 2): [[19, 4]] >

        """
        return YMDhms(self, "minute")

    @property
    def second(self):
        """The second of each date-time value.

        Only applicable for data with reference time units. The
        returned `Data` will have the same mask hardness as the
        original array.

        .. seealso:: `~cf.Data.year`, `~cf.Data.month`, `~cf.Data.day`,
                     `~cf.Data.hour`, `~cf.Data.minute`

        **Examples**

        >>> d = cf.Data([[1.93, 5.17]], 'days since 2000-12-29')
        >>> d
        <CF Data(1, 2): [[2000-12-30 22:19:12, 2001-01-03 04:04:48]] >
        >>> d.second
        <CF Data(1, 2): [[12, 48]] >

        """
        return YMDhms(self, "second")

    @_inplace_enabled(default=False)
    def uncompress(self, inplace=False):
        """Uncompress the data.

        Only affects data that is compressed by convention, i.e.

          * Ragged arrays for discrete sampling geometries (DSG) and
            simple geometry cell definitions.

          * Compression by gathering.

          * Compression by coordinate subsampling.

        Data that is already uncompressed is returned
        unchanged. Whether the data is compressed or not does not
        alter its functionality nor external appearance, but may
        affect how the data are written to a dataset on disk.

        .. versionadded:: 3.0.6

        .. seealso:: `array`, `compressed_array`, `source`

        :Parameters:

            {{inplace: `bool`, optional}}

        :Returns:

            `Data` or `None`
                The uncompressed data, or `None` if the operation was
                in-place.

        **Examples**

        >>> d.get_compression_type()
        'ragged contiguous'
        >>> d.uncompress()
        >>> d.get_compression_type()
        ''

        """
        d = _inplace_enabled_define_and_cleanup(self)
        if d.get_compression_type():
            d._del_Array(None)

        return d

    def unique(self, split_every=None):
        """The unique elements of the data.

        Returns the sorted unique elements of the array.

        :Parameters:

            {{split_every: `int` or `dict`, optional}}

        :Returns:

            `Data`
                The unique values in a 1-d array.

        **Examples**

        >>> d = cf.Data([[4, 2, 1], [1, 2, 3]], 'metre')
        >>> print(d.array)
        [[4 2 1]
         [1 2 3]]
        >>> e = d.unique()
        >>> e
        <CF Data(4): [1, ..., 4] metre>
        >>> print(e.array)
        [1 2 3 4]
        >>> d[0, 0] = cf.masked
        >>> print(d.array)
        [[-- 2 1]
         [1 2 3]]
        >>> e = d.unique()
        >>> print(e.array)
        [1 2 3 --]

        """
        d = self.copy()

        # Soften the hardmask so that the result doesn't contain a
        # seperate missing value for each input chunk that contains
        # missing values. For any number greater than 0 of missing
        # values in the original data, we only want one missing value
        # in the result.
        d.soften_mask()

        dx = d.to_dask_array()
        dx = Collapse().unique(
            dx, split_every=split_every, active_storage=d.active_storage
        )

        d._set_dask(dx)

        d.hardmask = _DEFAULT_HARDMASK

        return d

    @_display_or_return
    def dump(self, display=True, prefix=None):
        """Return a string containing a full description of the
        instance.

        :Parameters:

            display: `bool`, optional
                If False then return the description as a string. By
                default the description is printed, i.e. ``d.dump()`` is
                equivalent to ``print(d.dump(display=False))``.

            prefix: `str`, optional
               Set the common prefix of component names. By default the
               instance's class name is used.

        :Returns:

            `None` or `str`
                A string containing the description.

        """
        if prefix is None:
            prefix = self.__class__.__name__

        string = [f"{prefix}.shape = {self.shape}"]

        if self.size == 1:
            string.append(f"{prefix}.first_datum = {self.datum(0)}")
        else:
            string.append(f"{prefix}.first_datum = {self.datum(0)}")
            string.append(f"{prefix}.last_datum  = {self.datum(-1)}")

        for attr in ("fill_value", "Units"):
            string.append(f"{prefix}.{attr} = {getattr(self, attr)!r}")

        return "\n".join(string)

    def ndindex(self):
        """Return an iterator over the N-dimensional indices of the data
        array.

        At each iteration a tuple of indices is returned, the last
        dimension is iterated over first.

        :Returns:

            `itertools.product`
                An iterator over tuples of indices of the data array.

        **Examples**

        >>> d = cf.Data(np.arange(6).reshape(2, 3))
        >>> print(d.array)
        [[0 1 2]
         [3 4 5]]
        >>> for i in d.ndindex():
        ...     print(i, d[i])
        ...
        (0, 0) [[0]]
        (0, 1) [[1]]
        (0, 2) [[2]]
        (1, 0) [[3]]
        (1, 1) [[4]]
        (1, 2) [[5]]

        >>> d = cf.Data(9)
        >>> for i in d.ndindex():
        ...     print(i, d[i])
        ...
        () 9

        """
        return product(*[range(0, r) for r in self.shape])

    @_deprecated_kwarg_check("traceback", version="3.0.0", removed_at="4.0.0")
    @_manage_log_level_via_verbosity
    def equals(
        self,
        other,
        rtol=None,
        atol=None,
        ignore_fill_value=False,
        ignore_data_type=False,
        ignore_type=False,
        verbose=None,
        traceback=False,
        ignore_compression=False,
    ):
        """True if two data arrays are logically equal, False otherwise.

        {{equals tolerance}}

        :Parameters:

            other:
                The object to compare for equality.

            {{rtol: number, optional}}

            {{atol: number, optional}}

            ignore_fill_value: `bool`, optional
                If True then data arrays with different fill values are
                considered equal. By default they are considered unequal.

            {{ignore_data_type: `bool`, optional}}

            {{ignore_type: `bool`, optional}}

            {{verbose: `int` or `str` or `None`, optional}}

            traceback: deprecated at version 3.0.0
                Use the *verbose* parameter instead.

            {{ignore_compression: `bool`, optional}}

        :Returns:

            `bool`
                Whether or not the two instances are equal.

        **Examples**

        >>> d.equals(d)
        True
        >>> d.equals(d + 1)
        False

        """
        # Set default tolerances
        if rtol is None:
            rtol = self._rtol

        if atol is None:
            atol = self._atol

        if not super().equals(
            other,
            rtol=rtol,
            atol=atol,
            verbose=verbose,
            ignore_data_type=ignore_data_type,
            ignore_fill_value=ignore_fill_value,
            ignore_type=ignore_type,
            _check_values=False,
        ):
            # TODODASK: consistency with cfdm Data.equals needs to be verified
            # possibly via a follow-up PR to cfdm to implement any changes.
            return False

        # ------------------------------------------------------------
        # Check that each instance has equal array values
        # ------------------------------------------------------------
        # Check that each instance has the same units
        self_Units = self.Units
        other_Units = other.Units
        if self_Units != other_Units:
            logger.info(
                f"{self.__class__.__name__}: Different Units "
                f"({self.Units!r}, {other.Units!r})"
            )
            return False

        self_dx = self.to_dask_array()
        other_dx = other.to_dask_array()

        # Now check that corresponding elements are equal within a tolerance.
        # We assume that all inputs are masked arrays. Note we compare the
        # data first as this may return False due to different dtype without
        # having to wait until the compute call.
        self_is_numeric = is_numeric_dtype(self_dx)
        other_is_numeric = is_numeric_dtype(other_dx)
        if self_is_numeric and other_is_numeric:
            data_comparison = _da_ma_allclose(
                self_dx,
                other_dx,
                masked_equal=True,
                rtol=float(rtol),
                atol=float(atol),
            )
        elif not self_is_numeric and not other_is_numeric:
            # If the array (say d) is fully masked, then the output of
            # np.all(d == d) and therefore da.all(d == d) will be a
            # np.ma.masked object which has dtype('float64'), and not
            # a Boolean, causing issues later. To ensure data_comparison
            # is Boolean, we must do an early compute to check if it is
            # a masked object and if so, force the desired result (True).
            #
            # This early compute won't degrade performance because it
            # would be performed towards result.compute() below anyway.
            data_comparison = da.all(self_dx == other_dx).compute()
            if data_comparison is np.ma.masked:
                data_comparison = True

        else:  # one is numeric and other isn't => not equal (incompat. dtype)
            logger.info(
                f"{self.__class__.__name__}: Different data types:"
                f"{self_dx.dtype} != {other_dx.dtype}"
            )
            return False

        mask_comparison = da.all(
            da.equal(da.ma.getmaskarray(self_dx), da.ma.getmaskarray(other_dx))
        )

        # Apply a (dask) logical 'and' to confirm if both the mask and the
        # data are equal for the pair of masked arrays:
        result = da.logical_and(data_comparison, mask_comparison)

        if not result.compute():
            logger.info(
                f"{self.__class__.__name__}: Different array values ("
                f"atol={atol}, rtol={rtol})"
            )
            return False
        else:
            return True

    @_deprecated_kwarg_check("i", version="3.0.0", removed_at="4.0.0")
    @_inplace_enabled(default=False)
    def exp(self, inplace=False, i=False):
        """Take the exponential of the data array.

        :Parameters:

            {{inplace: `bool`, optional}}

            {{i: deprecated at version 3.0.0}}

        :Returns:

            `Data` or `None`

        **Examples**

        """
        d = _inplace_enabled_define_and_cleanup(self)

        units = self.Units
        if units and not units.isdimensionless:
            raise ValueError(
                "Can't take exponential of dimensional "
                f"quantities: {units!r}"
            )

        if d.Units:
            d.Units = _units_1

        dx = d.to_dask_array()
        d._set_dask(da.exp(dx))

        return d

    @_inplace_enabled(default=False)
    def insert_dimension(self, position=0, inplace=False):
        """Expand the shape of the data array in place.

        .. seealso:: `flip`, `squeeze`, `swapaxes`, `transpose`

        :Parameters:

            position: `int`, optional
                Specify the position that the new axis will have in the data
                array axes. By default the new axis has position 0, the
                slowest varying position.

            {{inplace: `bool`, optional}}

        :Returns:

            `Data` or `None`

        **Examples**

        """
        # TODODASKAPI bring back expand_dime alias (or rather alias this to
        # that)

        d = _inplace_enabled_define_and_cleanup(self)

        # Parse position
        if not isinstance(position, int):
            raise ValueError("Position parameter must be an integer")

        ndim = d.ndim
        if -ndim - 1 <= position < 0:
            position += ndim + 1
        elif not 0 <= position <= ndim:
            raise ValueError(
                f"Can't insert dimension: Invalid position {position!r}"
            )

        shape = list(d.shape)
        shape.insert(position, 1)

        dx = d.to_dask_array()
        dx = dx.reshape(shape)

        # Inserting a dimension doesn't affect the cached elements
        d._set_dask(dx, clear=_ALL ^ _CACHE)

        # Expand _axes
        axis = new_axis_identifier(d._axes)
        data_axes = list(d._axes)
        data_axes.insert(position, axis)
        d._axes = data_axes

        return d

    @_deprecated_kwarg_check("size", version="3.14.0", removed_at="5.0.0")
    @_inplace_enabled(default=False)
    @_manage_log_level_via_verbosity
    def halo(
        self,
        depth,
        axes=None,
        tripolar=None,
        fold_index=-1,
        inplace=False,
        verbose=None,
        size=None,
    ):
        """Expand the data by adding a halo.

        The halo contains the adjacent values up to the given
        depth(s). See the example for details.

        The halo may be applied over a subset of the data dimensions
        and each dimension may have a different halo size (including
        zero). The halo region is populated with a copy of the
        proximate values from the original data.

        **Cyclic axes**

        A cyclic axis that is expanded with a halo of at least size 1
        is no longer considered to be cyclic.

        **Tripolar domains**

        Data for global tripolar domains are a special case in that a
        halo added to the northern end of the "Y" axis must be filled
        with values that are flipped in "X" direction. Such domains
        need to be explicitly indicated with the *tripolar* parameter.

        .. versionadded:: 3.5.0

        :Parameters:

            depth: `int` or `dict`
                Specify the size of the halo for each axis.

                If *depth* is a non-negative `int` then this is the
                halo size that is applied to all of the axes defined
                by the *axes* parameter.

                Alternatively, halo sizes may be assigned to axes
                individually by providing a `dict` for which a key
                specifies an axis (defined by its integer position in
                the data) with a corresponding value of the halo size
                for that axis. Axes not specified by the dictionary
                are not expanded, and the *axes* parameter must not
                also be set.

                *Parameter example:*
                  Specify a halo size of 1 for all otherwise selected
                  axes: ``depth=1``.

                *Parameter example:*
                  Specify a halo size of zero ``depth=0``. This
                  results in no change to the data shape.

                *Parameter example:*
                  For data with three dimensions, specify a halo size
                  of 3 for the first dimension and 1 for the second
                  dimension: ``depth={0: 3, 1: 1}``. This is
                  equivalent to ``depth={0: 3, 1: 1, 2: 0}``.

                *Parameter example:*
                  Specify a halo size of 2 for the first and last
                  dimensions `depth=2, axes=[0, -1]`` or equivalently
                  ``depth={0: 2, -1: 2}``.

            axes: (sequence of) `int`
                Select the domain axes to be expanded, defined by
                their integer positions in the data. By default, or if
                *axes* is `None`, all axes are selected. No axes are
                expanded if *axes* is an empty sequence.

            tripolar: `dict`, optional
                A dictionary defining the "X" and "Y" axes of a global
                tripolar domain. This is necessary because in the
                global tripolar case the "X" and "Y" axes need special
                treatment, as described above. It must have keys
                ``'X'`` and ``'Y'``, whose values identify the
                corresponding domain axis construct by their integer
                positions in the data.

                The "X" and "Y" axes must be a subset of those
                identified by the *depth* or *axes* parameter.

                See the *fold_index* parameter.

                *Parameter example:*
                  Define the "X" and Y" axes by positions 2 and 1
                  respectively of the data: ``tripolar={'X': 2, 'Y':
                  1}``

            fold_index: `int`, optional
                Identify which index of the "Y" axis corresponds to
                the fold in "X" axis of a tripolar grid. The only
                valid values are ``-1`` for the last index, and ``0``
                for the first index. By default it is assumed to be
                the last index. Ignored if *tripolar* is `None`.

            {{inplace: `bool`, optional}}

            {{verbose: `int` or `str` or `None`, optional}}

            size: deprecated at version 3.14.0
                Use the *depth* parameter instead.

        :Returns:

            `Data` or `None`
                The expanded data, or `None` if the operation was
                in-place.

        **Examples**

        >>> d = cf.Data(numpy.arange(12).reshape(3, 4), 'm')
        >>> d[-1, -1] = cf.masked
        >>> d[1, 1] = cf.masked
        >>> print(d.array)
        [[0 1 2 3]
         [4 -- 6 7]
         [8 9 10 --]]

        >>> e = d.halo(1)
        >>> print(e.array)
        [[0 0 1 2 3 3]
         [0 0 1 2 3 3]
         [4 4 -- 6 7 7]
         [8 8 9 10 -- --]
         [8 8 9 10 -- --]]

        >>> d.equals(e[1:-1, 1:-1])
        True

        >>> e = d.halo(2)
        >>> print(e.array)
        [[0 1 0 1 2 3 2 3]
         [4 -- 4 -- 6 7 6 7]
         [0 1 0 1 2 3 2 3]
         [4 -- 4 -- 6 7 6 7]
         [8 9 8 9 10 -- 10 --]
         [4 -- 4 -- 6 7 6 7]
         [8 9 8 9 10 -- 10 --]]
        >>> d.equals(e[2:-2, 2:-2])
        True

        >>> e = d.halo(0)
        >>> d.equals(e)
        True

        >>> e = d.halo(1, axes=0)
        >>> print(e.array)
        [[0 1 2 3]
         [0 1 2 3]
         [4 -- 6 7]
         [8 9 10 --]
         [8 9 10 --]]

        >>> d.equals(e[1:-1, :])
        True
        >>> f = d.halo({0: 1})
        >>> f.equals(e)
        True

        >>> e = d.halo(1, tripolar={'X': 1, 'Y': 0})
        >>> print(e.array)
        [[0 0 1 2 3 3]
         [0 0 1 2 3 3]
         [4 4 -- 6 7 7]
         [8 8 9 10 -- --]
         [-- -- 10 9 8 8]]

        >>> e = d.halo(1, tripolar={'X': 1, 'Y': 0}, fold_index=0)
        >>> print(e.array)
        [[3 3 2 1 0 0]
         [0 0 1 2 3 3]
         [4 4 -- 6 7 7]
         [8 8 9 10 -- --]
         [8 8 9 10 -- --]]

        """
        from dask.array.core import concatenate

        if size is not None:
            _DEPRECATION_ERROR_KWARGS(
                self,
                "halo",
                {"size": None},
                message="Use the 'depth' parameter instead.",
                version="3.14.0",
                removed_at="5.0.0",
            )  # pragma: no cover

        d = _inplace_enabled_define_and_cleanup(self)

        ndim = d.ndim
        shape = d.shape

        # Parse the depth and axes parameters
        if isinstance(depth, dict):
            if axes is not None:
                raise ValueError(
                    "Can't set the axes parameter when the "
                    "depth parameter is a dictionary"
                )

            # Check that the dictionary keys are OK and remove size
            # zero depths
            axes = self._parse_axes(tuple(depth))
            depth = {i: size for i, size in depth.items() if size}
        else:
            if axes is None:
                axes = list(range(ndim))
            else:
                axes = d._parse_axes(axes)

            depth = {i: depth for i in axes}

        # Return if all axis depths are zero
        if not any(depth.values()):
            return d

        # Parse the tripolar parameter
        if tripolar:
            if fold_index not in (0, -1):
                raise ValueError(
                    "fold_index parameter must be -1 or 0. "
                    f"Got {fold_index!r}"
                )

            # Find the X and Y axes of a tripolar grid
            tripolar = tripolar.copy()
            X_axis = tripolar.pop("X", None)
            Y_axis = tripolar.pop("Y", None)

            if tripolar:
                raise ValueError(
                    f"Can not set key {tripolar.popitem()[0]!r} in the "
                    "tripolar dictionary."
                )

            if X_axis is None:
                raise ValueError("Must provide a tripolar 'X' axis.")

            if Y_axis is None:
                raise ValueError("Must provide a tripolar 'Y' axis.")

            X = d._parse_axes(X_axis)
            Y = d._parse_axes(Y_axis)

            if len(X) != 1:
                raise ValueError(
                    "Must provide exactly one tripolar 'X' axis. "
                    f"Got {X_axis!r}"
                )

            if len(Y) != 1:
                raise ValueError(
                    "Must provide exactly one tripolar 'Y' axis. "
                    f"Got {Y_axis!r}"
                )

            X_axis = X[0]
            Y_axis = Y[0]

            if X_axis == Y_axis:
                raise ValueError(
                    "Tripolar 'X' and 'Y' axes must be different. "
                    f"Got {X_axis!r}, {Y_axis!r}"
                )

            for A, axis in zip(("X", "Y"), (X_axis, Y_axis)):
                if axis not in axes:
                    raise ValueError(
                        "If dimensions have been identified with the "
                        "axes or depth parameters then they must include "
                        f"the tripolar {A!r} axis: {axis!r}"
                    )

            tripolar = Y_axis in depth

        # Create the halo
        dx = d.to_dask_array()

        indices = [slice(None)] * ndim
        for axis, size in sorted(depth.items()):
            if not size:
                continue

            if size > shape[axis]:
                raise ValueError(
                    f"Halo depth {size} is too large for axis of size "
                    f"{shape[axis]}"
                )

            left_indices = indices[:]
            right_indices = indices[:]

            left_indices[axis] = slice(0, size)
            right_indices[axis] = slice(-size, None)

            left = dx[tuple(left_indices)]
            right = dx[tuple(right_indices)]

            dx = concatenate([left, dx, right], axis=axis)

        d._set_dask(dx)

        # Special case for tripolar: The northern Y axis halo contains
        # the values that have been flipped in the X direction.
        if tripolar:
            # Make sure that we can overwrite any missing values in
            # the northern Y axis halo
            d.soften_mask()

            indices1 = indices[:]
            if fold_index == -1:
                # The last index of the Y axis corresponds to the fold
                # in X axis of a tripolar grid
                indices1[Y_axis] = slice(-depth[Y_axis], None)
            else:
                # The first index of the Y axis corresponds to the
                # fold in X axis of a tripolar grid
                indices1[Y_axis] = slice(0, depth[Y_axis])

            indices2 = indices1[:]
            indices2[X_axis] = slice(None, None, -1)

            dx = d.to_dask_array()
            dx[tuple(indices1)] = dx[tuple(indices2)]

            d._set_dask(dx)

            # Reset the mask hardness
            d.hardmask = self.hardmask

        # Set expanded axes to be non-cyclic
        d.cyclic(axes=tuple(depth), iscyclic=False)

        return d

    def harden_mask(self):
        """Force the mask to hard.

        Whether the mask of a masked array is hard or soft is
        determined by its `hardmask` property. `harden_mask` sets
        `hardmask` to `True`.

        .. versionadded:: 3.14.0

        .. seealso:: `hardmask`, `soften_mask`

        **Examples**

        >>> d = cf.Data([1, 2, 3], hardmask=False)
        >>> d.hardmask
        False
        >>> d.harden_mask()
        >>> d.hardmask
        True

        >>> d = cf.Data([1, 2, 3], mask=[False, True, False])
        >>> d.hardmask
        True
        >>> d[1] = 999
        >>> print(d.array)
        [1 -- 3]

        """
        dx = self.to_dask_array()
        dx = dx.map_blocks(cf_harden_mask, dtype=self.dtype)
        self._set_dask(dx, clear=_NONE)
        self.hardmask = True

    def has_calendar(self):
        """Whether a calendar has been set.

        .. seealso:: `del_calendar`, `get_calendar`, `set_calendar`,
                     `has_units`, `Units`

        :Returns:

            `bool`
                True if the calendar has been set, otherwise False.

        **Examples**

        >>> d = cf.Data(1, "days since 2000-1-1", calendar="noleap")
        >>> d.has_calendar()
        True

        >>> d = cf.Data(1, calendar="noleap")
        >>> d.has_calendar()
        True

        >>> d = cf.Data(1, "days since 2000-1-1")
        >>> d.has_calendar()
        False

        >>> d = cf.Data(1, "m")
        >>> d.has_calendar()
        False

        """
        return hasattr(self.Units, "calendar")

    def has_units(self):
        """Whether units have been set.

        .. seealso:: `del_units`, `get_units`, `set_units`,
                     `has_calendar`, `Units`

        :Returns:

            `bool`
                True if units have been set, otherwise False.

        **Examples**

        >>> d = cf.Data(1, "")
        >>> d.has_units()
        True

        >>> d = cf.Data(1, "m")
        >>> d.has_units()
        True

        >>> d = cf.Data(1)
        >>> d.has_units()
        False

        >>> d = cf.Data(1, calendar='noleap')
        >>> d.has_units()
        False

        """
        return hasattr(self.Units, "units")

    def soften_mask(self):
        """Force the mask to soft.

        Whether the mask of a masked array is hard or soft is
        determined by its `hardmask` property. `soften_mask` sets
        `hardmask` to `False`.

        .. versionadded:: 3.14.0

        .. seealso:: `hardmask`, `harden_mask`

        **Examples**

        >>> d = cf.Data([1, 2, 3])
        >>> d.hardmask
        True
        >>> d.soften_mask()
        >>> d.hardmask
        False

        >>> d = cf.Data([1, 2, 3], mask=[False, True, False], hardmask=False)
        >>> d.hardmask
        False
        >>> d[1] = 999
        >>> print(d.array)
        [  1 999   3]

        """
        dx = self.to_dask_array()
        dx = dx.map_blocks(cf_soften_mask, dtype=self.dtype)
        self._set_dask(dx, clear=_NONE)
        self.hardmask = False

    @_inplace_enabled(default=False)
    def filled(self, fill_value=None, inplace=False):
        """Replace masked elements with a fill value.

        .. versionadded:: 3.4.0

        :Parameters:

            fill_value: scalar, optional
                The fill value. By default the fill returned by
                `get_fill_value` is used, or if this is not set then the
                netCDF default fill value for the data type is used (as
                defined by `netCDF.fillvals`).

            {{inplace: `bool`, optional}}

        :Returns:

            `Data` or `None`
                The filled data, or `None` if the operation was in-place.

        **Examples**

        >>> d = cf.Data([[1, 2, 3]])
        >>> print(d.filled().array)
        [[1 2 3]]
        >>> d[0, 0] = cf.masked
        >>> print(d.filled().array)
        [-9223372036854775806                    2                    3]
        >>> d.set_fill_value(-99)
        >>> print(d.filled().array)
        [[-99   2   3]]

        """
        d = _inplace_enabled_define_and_cleanup(self)

        if fill_value is None:
            fill_value = d.get_fill_value(None)
            if fill_value is None:  # still...
                fill_value = default_netCDF_fillvals().get(d.dtype.str[1:])
                if fill_value is None and d.dtype.kind in ("SU"):
                    fill_value = default_netCDF_fillvals().get("S1", None)

                if fill_value is None:
                    raise ValueError(
                        "Can't determine fill value for "
                        f"data type {d.dtype.str!r}"
                    )

        dx = d.to_dask_array()
        dx = dx.map_blocks(np.ma.filled, fill_value=fill_value, dtype=d.dtype)
        d._set_dask(dx)

        return d

    def first_element(self):
        """Return the first element of the data as a scalar.

        .. seealso:: `last_element`, `second_element`

        **Performance**

        If possible, a cached value is returned. Otherwise the delayed
        operations needed to compute the element are executed, and
        cached for subsequent calls.

        :Returns:

                The first element of the data.

        **Examples**

        >>> d = {{package}}.{{class}}(9.0)
        >>> x = d.first_element()
        >>> print(x, type(x))
        9.0 <class 'float'>

        >>> d = {{package}}.{{class}}([[1, 2], [3, 4]])
        >>> x = d.first_element()
        >>> print(x, type(x))
        1 <class 'int'>
        >>> d[0, 0] = {{package}}.masked
        >>> y = d.first_element()
        >>> print(y, type(y))
        -- <class 'numpy.ma.core.MaskedConstant'>

        >>> d = {{package}}.{{class}}(['foo', 'bar'])
        >>> x = d.first_element()
        >>> print(x, type(x))
        foo <class 'str'>

        """
        try:
            return self._custom["cached_elements"][0]
        except KeyError:
            item = super().first_element()
            self._set_cached_elements({0: item})
            return item

    def second_element(self):
        """Return the second element of the data as a scalar.

        .. seealso:: `first_element`, `last_element`

        **Performance**

        If possible, a cached value is returned. Otherwise the delayed
        operations needed to compute the element are executed, and
        cached for subsequent calls.

        :Returns:

                The second element of the data.

        **Examples**

        >>> d = {{package}}.{{class}}([[1, 2], [3, 4]])
        >>> x = d.second_element()
        >>> print(x, type(x))
        2 <class 'int'>
        >>> d[0, 1] = {{package}}.masked
        >>> y = d.second_element()
        >>> print(y, type(y))
        -- <class 'numpy.ma.core.MaskedConstant'>

        >>> d = {{package}}.{{class}}(['foo', 'bar'])
        >>> x = d.second_element()
        >>> print(x, type(x))
        bar <class 'str'>

        """
        try:
            return self._custom["cached_elements"][1]
        except KeyError:
            item = super().second_element()
            self._set_cached_elements({1: item})
            return item

    def last_element(self):
        """Return the last element of the data as a scalar.

        .. seealso:: `first_element`, `second_element`

        **Performance**

        If possible, a cached value is returned. Otherwise the delayed
        operations needed to compute the element are executed, and
        cached for subsequent calls.

        :Returns:

                The last element of the data.

        **Examples**

        >>> d = {{package}}.{{class}}(9.0)
        >>> x = d.last_element()
        >>> print(x, type(x))
        9.0 <class 'float'>

        >>> d = {{package}}.{{class}}([[1, 2], [3, 4]])
        >>> x = d.last_element()
        >>> print(x, type(x))
        4 <class 'int'>
        >>> d[-1, -1] = {{package}}.masked
        >>> y = d.last_element()
        >>> print(y, type(y))
        -- <class 'numpy.ma.core.MaskedConstant'>

        >>> d = {{package}}.{{class}}(['foo', 'bar'])
        >>> x = d.last_element()
        >>> print(x, type(x))
        bar <class 'str'>

        """
        try:
            return self._custom["cached_elements"][-1]
        except KeyError:
            item = super().last_element()
            self._set_cached_elements({-1: item})
            return item

    def flat(self, ignore_masked=True):
        """Return a flat iterator over elements of the data array.

        **Performance**

        Any delayed operations and/or disk interactions will be
        executed during *each* iteration, possibly leading to poor
        performance. If possible, consider bringing the values into
        memory first with `persist` or using ``d.array.flat``.

        .. seealso:: `flatten`, `persist`

        :Parameters:

            ignore_masked: `bool`, optional
                If False then masked and unmasked elements will be
                returned. By default only unmasked elements are
                returned

        :Returns:

            generator
                An iterator over elements of the data array.

        **Examples**

        >>> d = cf.Data([[1, 2], [3,4]], mask=[[0, 1], [0, 0]])
        >>> print(d.array)
        [[1 --]
         [3 4]]
        >>> list(d.flat())
        [1, 3, 4]
        >>> list(d.flat(ignore_masked=False))
        [1, masked, 3, 4]

        """
        mask = self.mask

        if ignore_masked:
            for index in self.ndindex():
                if not mask[index]:
                    yield self[index].array.item()
        else:
            for index in self.ndindex():
                if not mask[index]:
                    yield self[index].array.item()
                else:
                    yield cf_masked

    @_inplace_enabled(default=False)
    def flatten(self, axes=None, inplace=False):
        """Flatten specified axes of the data.

        Any subset of the axes may be flattened.

        The shape of the data may change, but the size will not.

        The flattening is executed in row-major (C-style) order. For
        example, the array ``[[1, 2], [3, 4]]`` would be flattened across
        both dimensions to ``[1 2 3 4]``.

        .. versionadded:: 3.0.2

        .. seealso:: `compressed`, `flat`, `insert_dimension`, `flip`,
                     `swapaxes`, `transpose`

        :Parameters:

            axes: (sequence of) `int`
                Select the axes to be flattened. By default all axes
                are flattened. Each axis is identified by its integer
                position. No axes are flattened if *axes* is an empty
                sequence.

            {{inplace: `bool`, optional}}

        :Returns:

            `Data` or `None`
                The flattened data, or `None` if the operation was
                in-place.

        **Examples**

        >>> import numpy as np
        >>> d = cf.Data(np.arange(24).reshape(1, 2, 3, 4))
        >>> d
        <CF Data(1, 2, 3, 4): [[[[0, ..., 23]]]]>
        >>> print(d.array)
        [[[[ 0  1  2  3]
           [ 4  5  6  7]
           [ 8  9 10 11]]
          [[12 13 14 15]
           [16 17 18 19]
           [20 21 22 23]]]]

        >>> e = d.flatten()
        >>> e
        <CF Data(24): [0, ..., 23]>
        >>> print(e.array)
        [ 0  1  2  3  4  5  6  7  8  9 10 11 12 13 14 15 16 17 18 19 20 21 22 23]

        >>> e = d.flatten([])
        >>> e
        <CF Data(1, 2, 3, 4): [[[[0, ..., 23]]]]>

        >>> e = d.flatten([1, 3])
        >>> e
        <CF Data(1, 8, 3): [[[0, ..., 23]]]>
        >>> print(e.array)
        [[[ 0  4  8]
          [ 1  5  9]
          [ 2  6 10]
          [ 3  7 11]
          [12 16 20]
          [13 17 21]
          [14 18 22]
          [15 19 23]]]

        >>> d.flatten([0, -1], inplace=True)
        >>> d
        <CF Data(4, 2, 3): [[[0, ..., 23]]]>
        >>> print(d.array)
        [[[ 0  4  8]
          [12 16 20]]
         [[ 1  5  9]
          [13 17 21]]
         [[ 2  6 10]
          [14 18 22]]
         [[ 3  7 11]
          [15 19 23]]]

        """
        d = _inplace_enabled_define_and_cleanup(self)

        ndim = d.ndim
        if not ndim:
            if axes or axes == 0:
                raise ValueError(
                    "Can't flatten: Can't remove axes from "
                    f"scalar {self.__class__.__name__}"
                )

            return d

        if axes is None:
            axes = list(range(ndim))
        else:
            axes = sorted(d._parse_axes(axes))

        n_axes = len(axes)
        if n_axes <= 1:
            return d

        dx = d.to_dask_array()

        # It is important that the first axis in the list is the
        # left-most flattened axis.
        #
        # E.g. if the shape is (10, 20, 30, 40, 50, 60) and the axes
        #      to be flattened are [2, 4], then the data must be
        #      transposed with order [0, 1, 2, 4, 3, 5]
        order = [i for i in range(ndim) if i not in axes]
        order[axes[0] : axes[0]] = axes
        dx = dx.transpose(order)

        # Find the flattened shape.
        #
        # E.g. if the *transposed* shape is (10, 20, 30, 50, 40, 60)
        #      and *transposed* axes [2, 3] are to be flattened then
        #      the new shape will be (10, 20, 1500, 40, 60)
        shape = d.shape
        new_shape = [n for i, n in enumerate(shape) if i not in axes]
        new_shape.insert(axes[0], reduce(mul, [shape[i] for i in axes], 1))

        dx = dx.reshape(new_shape)
        d._set_dask(dx)

        return d

    @_deprecated_kwarg_check("i", version="3.0.0", removed_at="4.0.0")
    @_inplace_enabled(default=False)
    def floor(self, inplace=False, i=False):
        """Return the floor of the data array.

        .. versionadded:: 1.0

        .. seealso:: `ceil`, `rint`, `trunc`

        :Parameters:

            {{inplace: `bool`, optional}}

            {{i: deprecated at version 3.0.0}}

        :Returns:

            `Data` or `None`

        **Examples**

        >>> d = cf.Data([-1.9, -1.5, -1.1, -1, 0, 1, 1.1, 1.5 , 1.9])
        >>> print(d.array)
        [-1.9 -1.5 -1.1 -1.   0.   1.   1.1  1.5  1.9]
        >>> print(d.floor().array)
        [-2. -2. -2. -1.  0.  1.  1.  1.  1.]

        """
        d = _inplace_enabled_define_and_cleanup(self)
        dx = d.to_dask_array()
        d._set_dask(da.floor(dx))
        return d

    @_inplace_enabled(default=False)
    @_deprecated_kwarg_check("i", version="3.0.0", removed_at="4.0.0")
    def outerproduct(self, a, inplace=False, i=False):
        """Compute the outer product with another data array.

        The axes of result will be the combined axes of the two input
        arrays.

        .. seealso:: `np.multiply.outer`

        :Parameters:

            a: array_like
                The data with which to form the outer product.

            {{inplace: `bool`, optional}}

            {{i: deprecated at version 3.0.0}}

        :Returns:

            `Data` or `None`
                The outer product, or `None` if the operation was
                in-place.

        **Examples**

        >>> d = cf.Data([1, 2, 3], 'm')
        >>> d
        <CF Data(3): [1, 2, 3] m>
        >>> f = d.outerproduct([4, 5, 6, 7])
        >>> f
        <CF Data(3, 4): [[4, ..., 21]] m>
        >>> print(f.array)
        [[ 4  5  6  7]
         [ 8 10 12 14]
         [12 15 18 21]]

        >>> e = cf.Data([[4, 5, 6, 7], [6, 7, 8, 9]], 's-1')
        >>> e
        <CF Data(2, 4): [[4, ..., 9]] s-1>
        >>> f = d.outerproduct(e)
        >>> f
        <CF Data(3, 2, 4): [[[4, ..., 27]]] m.s-1>
        >>> print(f.array)
        [[[ 4  5  6  7]
          [ 6  7  8  9]]

         [[ 8 10 12 14]
          [12 14 16 18]]

         [[12 15 18 21]
          [18 21 24 27]]]

        """
        d = _inplace_enabled_define_and_cleanup(self)

        # Cast 'a' as a Data object so that it definitely has sensible
        # Units. We don't mind if the units of 'a' are incompatible
        # with those of 'self', but if they are then it's nice if the
        # units are conformed.
        a = self.asdata(a)
        try:
            a = conform_units(a, d.Units, message="")
        except ValueError:
            pass

        dx = d.to_dask_array()
        ndim = dx.ndim

        dx = da.ufunc.multiply.outer(dx, a)
        d._set_dask(dx)

        d.override_units(d.Units * a.Units, inplace=True)

        # Include axis names for the new dimensions
        axes = d._axes
        for i, a_axis in enumerate(a._axes):
            axes += (new_axis_identifier(axes),)

        d._axes = axes

        # Make sure that cyclic axes in 'a' are still cyclic in 'd'
        for a_axis in a._cyclic:
            d.cyclic(ndim + a._axes.index(a_axis))

        return d

    @_deprecated_kwarg_check("i", version="3.0.0", removed_at="4.0.0")
    @_inplace_enabled(default=False)
    def change_calendar(self, calendar, inplace=False, i=False):
        """Change the calendar of date-time array elements.

        Reinterprets the existing date-times for the new calendar by
        adjusting the underlying numerical values relative to the
        reference date-time defined by the units.

        If a date-time value is not allowed in the new calendar then
        an exception is raised when the data array is accessed.

        .. seealso:: `override_calendar`, `Units`

        :Parameters:

            calendar: `str`
                The new calendar, as recognised by the CF conventions.

                *Parameter example:*
                  ``'proleptic_gregorian'``

            {{inplace: `bool`, optional}}

            {{i: deprecated at version 3.0.0}}

        :Returns:

            `Data` or `None`
                The new data with updated calendar, or `None` if the
                operation was in-place.

        **Examples**

        >>> d = cf.Data([0, 1, 2, 3, 4], 'days since 2004-02-27')
        >>> print(d.array)
        [0 1 2 3 4]
        >>> print(d.datetime_as_string)
        ['2004-02-27 00:00:00' '2004-02-28 00:00:00' '2004-02-29 00:00:00'
         '2004-03-01 00:00:00' '2004-03-02 00:00:00']
        >>> e = d.change_calendar('360_day')
        >>> print(e.array)
        [0 1 2 4 5]
        >>> print(e.datetime_as_string)
        ['2004-02-27 00:00:00' '2004-02-28 00:00:00' '2004-02-29 00:00:00'
        '2004-03-01 00:00:00' '2004-03-02 00:00:00']

        >>> d.change_calendar('noleap').array
        Traceback (most recent call last):
            ...
        ValueError: invalid day number provided in cftime.DatetimeNoLeap(2004, 2, 29, 0, 0, 0, 0, has_year_zero=True)

        """
        d = _inplace_enabled_define_and_cleanup(self)

        units = self.Units
        if not units.isreftime:
            raise ValueError(
                "Can't change calendar of non-reference time "
                f"units: {units!r}"
            )

        d._asdatetime(inplace=True)
        d.override_calendar(calendar, inplace=True)
        d._asreftime(inplace=True)

        return d

    @_deprecated_kwarg_check("i", version="3.0.0", removed_at="4.0.0")
    @_inplace_enabled(default=False)
    def override_units(self, units, inplace=False, i=False):
        """Override the data array units.

        Not to be confused with setting the `Units` attribute to units
        which are equivalent to the original units. This is different
        because in this case the new units need not be equivalent to the
        original ones and the data array elements will not be changed to
        reflect the new units.

        :Parameters:

            units: `str` or `Units`
                The new units for the data array.

            {{inplace: `bool`, optional}}

            {{i: deprecated at version 3.0.0}}

        :Returns:

            `Data` or `None`
                The new data, or `None` if the operation was in-place.

        **Examples**

        >>> d = cf.Data(1012.0, 'hPa')
        >>> e = d.override_units('km')
        >>> e.Units
        <Units: km>
        >>> e.datum()
        1012.0
        >>> d.override_units(cf.Units('watts'), inplace=True)
        >>> d.Units
        <Units: watts>
        >>> d.datum()
        1012.0

        """
        d = _inplace_enabled_define_and_cleanup(self)
        d._Units = Units(units)
        return d

    @_deprecated_kwarg_check("i", version="3.0.0", removed_at="4.0.0")
    @_inplace_enabled(default=False)
    def override_calendar(self, calendar, inplace=False, i=False):
        """Override the calendar of the data array elements.

        Not to be confused with using the `change_calendar` method or
        setting the `d.Units.calendar`. `override_calendar` is different
        because the new calendar need not be equivalent to the original
        ones and the data array elements will not be changed to reflect
        the new units.

        :Parameters:

            calendar: `str`
                The new calendar.

            {{inplace: `bool`, optional}}

            {{i: deprecated at version 3.0.0}}

        :Returns:

            `Data` or `None`
                The new data, or `None` if the operation was in-place.

        **Examples**

        >>> d = cf.Data(1, 'days since 2020-02-28')
        >>> d
        <CF Data(): 2020-02-29 00:00:00>
        >>> d.datum()
        1
        >>> e = d.override_calendar('noleap')
        <CF Data(): 2020-03-01 00:00:00 noleap>
        >>> e.datum()
        1

        """
        d = _inplace_enabled_define_and_cleanup(self)
        d._Units = Units(d.Units._units, calendar)
        return d

    def to_dask_array(self, apply_mask_hardness=False):
        """Convert the data to a `dask` array.

        .. warning:: By default, the mask hardness of the returned
                     dask array might not be the same as that
                     specified by the `hardmask` attribute.

                     This could cause problems if a subsequent
                     operation on the returned dask array involves the
                     un-masking of masked values (such as by indexed
                     assignment).

                     To guarantee that the mask hardness of the
                     returned dask array is correct, set the
                     *apply_mask_hardness* parameter to True.

        .. versionadded:: 3.14.0

        :Parameters:

            apply_mask_hardness: `bool`, optional
                If True then force the mask hardness of the returned
                array to be that given by the `hardmask` attribute.

        :Returns:

            `dask.array.Array`
                The dask array contained within the `Data` instance.

        **Examples**

        >>> d = cf.Data([1, 2, 3, 4], 'm')
        >>> dx = d.to_dask_array()
        >>> dx
        >>> dask.array<array, shape=(4,), dtype=int64, chunksize=(4,), chunktype=numpy.ndarray>
        >>> dask.array.asanyarray(d) is dx
        True

        >>> d.to_dask_array(apply_mask_hardness=True)
        dask.array<cf_harden_mask, shape=(4,), dtype=int64, chunksize=(4,), chunktype=numpy.ndarray>

        >>> d = cf.Data([1, 2, 3, 4], 'm', hardmask=False)
        >>> d.to_dask_array(apply_mask_hardness=True)
        dask.array<cf_soften_mask, shape=(4,), dtype=int64, chunksize=(4,), chunktype=numpy.ndarray>

        """
        if apply_mask_hardness and "dask" in self._custom:
            if self.hardmask:
                self.harden_mask()
            else:
                self.soften_mask()

        try:
            return self._custom["dask"]
        except KeyError:
            raise ValueError(f"{self.__class__.__name__} object has no data")

    def datum(self, *index):
        """Return an element of the data array as a standard Python
        scalar.

        The first and last elements are always returned with
        ``d.datum(0)`` and ``d.datum(-1)`` respectively, even if the data
        array is a scalar array or has two or more dimensions.

        The returned object is of the same type as is stored internally.

        .. seealso:: `array`, `datetime_array`

        :Parameters:

            index: *optional*
                Specify which element to return. When no positional
                arguments are provided, the method only works for data
                arrays with one element (but any number of dimensions),
                and the single element is returned. If positional
                arguments are given then they must be one of the
                fdlowing:

                * An integer. This argument is interpreted as a flat index
                  into the array, specifying which element to copy and
                  return.

                  *Parameter example:*
                    If the data array shape is ``(2, 3, 6)`` then:
                    * ``d.datum(0)`` is equivalent to ``d.datum(0, 0, 0)``.
                    * ``d.datum(-1)`` is equivalent to ``d.datum(1, 2, 5)``.
                    * ``d.datum(16)`` is equivalent to ``d.datum(0, 2, 4)``.

                  If *index* is ``0`` or ``-1`` then the first or last data
                  array element respectively will be returned, even if the
                  data array is a scalar array.

                * Two or more integers. These arguments are interpreted as a
                  multidimensional index to the array. There must be the
                  same number of integers as data array dimensions.

                * A tuple of integers. This argument is interpreted as a
                  multidimensional index to the array. There must be the
                  same number of integers as data array dimensions.

                  *Parameter example:*
                    ``d.datum((0, 2, 4))`` is equivalent to ``d.datum(0,
                    2, 4)``; and ``d.datum(())`` is equivalent to
                    ``d.datum()``.

        :Returns:

                A copy of the specified element of the array as a suitable
                Python scalar.

        **Examples**

        >>> d = cf.Data(2)
        >>> d.datum()
        2
        >>> 2 == d.datum(0) == d.datum(-1) == d.datum(())
        True

        >>> d = cf.Data([[2]])
        >>> 2 == d.datum() == d.datum(0) == d.datum(-1)
        True
        >>> 2 == d.datum(0, 0) == d.datum((-1, -1)) == d.datum(-1, 0)
        True

        >>> d = cf.Data([[4, 5, 6], [1, 2, 3]], 'metre')
        >>> d[0, 1] = cf.masked
        >>> print(d)
        [[4 -- 6]
         [1  2 3]]
        >>> d.datum(0)
        4
        >>> d.datum(-1)
        3
        >>> d.datum(1)
        masked
        >>> d.datum(4)
        2
        >>> d.datum(-2)
        2
        >>> d.datum(0, 0)
        4
        >>> d.datum(-2, -1)
        6
        >>> d.datum(1, 2)
        3
        >>> d.datum((0, 2))
        6

        """
        # TODODASKAPI: consider renaming/aliasing to 'item'. Might depend
        # on whether or not the APIs are the same.

        if index:
            n_index = len(index)
            if n_index == 1:
                index = index[0]
                if index == 0:
                    # This also works for scalar arrays
                    index = (slice(0, 1),) * self.ndim
                elif index == -1:
                    # This also works for scalar arrays
                    index = (slice(-1, None),) * self.ndim
                elif isinstance(index, int):
                    if index < 0:
                        index += self.size

                    index = np.unravel_index(index, self.shape)
                elif len(index) == self.ndim:
                    index = tuple(index)
                else:
                    raise ValueError(
                        f"Incorrect number of indices ({n_index}) for "
                        f"{self.ndim}-d {self.__class__.__name__} data"
                    )
            elif n_index != self.ndim:
                raise ValueError(
                    f"Incorrect number of indices ({n_index}) for "
                    f"{self.ndim}-d {self.__class__.__name__} data"
                )

            array = self[index].array

        elif self.size == 1:
            array = self.array

        else:
            raise ValueError(
                f"For size {self.size} data, must provide an index of "
                "the element to be converted to a Python scalar"
            )

        if not np.ma.isMA(array):
            return array.item()

        mask = array.mask
        if mask is np.ma.nomask or not mask.item():
            return array.item()

        return cf_masked

    @_inplace_enabled(default=False)
    def masked_invalid(self, inplace=False):
        """Mask the array where invalid values occur (NaN or inf).

        .. seealso:: `where`, `numpy.ma.masked_invalid`

        :Parameters:

            {{inplace: `bool`, optional}}

        :Returns:

            `Data` or `None`
                The masked data, or `None` if the operation was
                in-place.

        **Examples**

        >>> d = cf.Data([0, 1, 2])
        >>> e = cf.Data([0, 2, 0])
        >>> f = d / e
        >>> f
        <CF Data(3): [nan, 0.5, inf]>
        >>> f.masked_invalid()
        <CF Data(3): [--, 0.5, --]>

        """
        d = _inplace_enabled_define_and_cleanup(self)
        dx = self.to_dask_array()
        dx = da.ma.masked_invalid(dx)
        d._set_dask(dx)
        return d

    def del_calendar(self, default=ValueError()):
        """Delete the calendar.

        .. seealso:: `get_calendar`, `has_calendar`, `set_calendar`,
                     `del_units`, `Units`

        :Parameters:

            default: optional
                Return the value of the *default* parameter if the
                calendar has not been set.

                {{default Exception}}

        :Returns:

            `str`
                The value of the deleted calendar.

        **Examples**

        >>> d = cf.Data(1, "days since 2000-1-1", calendar="noleap")
        >>> d.del_calendar()
        'noleap'
        >>> print(d.del_calendar())
        None

        >>> d = cf.Data(1, "days since 2000-1-1")
        >>> print(d.del_calendar())
        None

        >>> d = cf.Data(1, "m")
        Traceback (most recent call last):
            ...
        ValueError: Units <Units: m> have no calendar

        """
        units = self.Units
        if not units.isreftime:
            return self._default(default, f"Units {units!r} have no calendar")

        calendar = getattr(units, "calendar", None)
        if calendar is None:
            return self._default(
                default, f"{self.__class__.__name__} has no calendar"
            )

        self.override_calendar(None, inplace=True)
        return calendar

    def del_units(self, default=ValueError()):
        """Delete the units.

        .. seealso:: `get_units`, `has_units`, `set_units`,
                     `del_calendar`, `Units`

        :Parameters:

            default: optional
                Return the value of the *default* parameter if the units
                has not been set.

                {{default Exception}}

        :Returns:

            `str`
                The value of the deleted units.

        **Examples**

        >>> d = cf.Data(1, "m")
        >>> d.del_units()
        'm'
        >>> d.Units
        <Units: >
        >>> d.del_units()
        Traceback (most recent call last):
            ...
        ValueError: Data has no units

        >>> d = cf.Data(1, "days since 2000-1-1", calendar="noleap")
        >>> d.del_units()
        'days since 2000-1-1'
        >>> d.Units
        <Units: noleap>

        """
        u = self.Units
        units = getattr(u, "units", None)
        calendar = getattr(u, "calendar", None)
        self.override_units(Units(None, calendar), inplace=True)

        if units is not None:
            return units

        return self._default(
            default, f"{self.__class__.__name__} has no units"
        )

    @classmethod
    def masked_all(
        cls,
        shape,
        dtype=None,
        units=None,
        calendar=None,
        chunks=_DEFAULT_CHUNKS,
    ):
        """Return an empty masked array with all elements masked.

        .. seealso:: `empty`, `ones`, `zeros`, `masked_invalid`

        :Parameters:

            shape: `int` or `tuple` of `int`
                The shape of the new array. e.g. ``(2, 3)`` or ``2``.

            dtype: data-type
                The desired output data-type for the array, e.g.
                `numpy.int8`. The default is `numpy.float64`.

            units: `str` or `Units`
                The units for the new data array.

            calendar: `str`, optional
                The calendar for reference time units.

            {{chunks: `int`, `tuple`, `dict` or `str`, optional}}

                .. versionadded:: 3.14.0

        :Returns:

            `Data`
                A masked array with all data masked.

        **Examples**

        >>> d = cf.Data.masked_all((2, 2))
        >>> print(d.array)
        [[-- --]
         [-- --]]

        >>> d = cf.Data.masked_all((), dtype=bool)
        >>> d.array
        masked_array(data=--,
                     mask=True,
               fill_value=True,
                    dtype=bool)

        """
        d = cls.empty(
            shape=shape,
            dtype=dtype,
            units=units,
            calendar=calendar,
            chunks=chunks,
        )
        dx = d.to_dask_array()
        dx = dx.map_blocks(partial(np.ma.array, mask=True, copy=False))
        d._set_dask(dx)
        return d

    @_inplace_enabled(default=False)
    @_deprecated_kwarg_check("i", version="3.0.0", removed_at="4.0.0")
    def mid_range(
        self,
        axes=None,
        squeeze=False,
        mtol=1,
        split_every=None,
        inplace=False,
        i=False,
    ):
        """Calculate mid-range values.

        The mid-range is half of the maximum plus the minimum.

        Calculates the mid-range value or the mid-range values along
        axes.

        See
        https://ncas-cms.github.io/cf-python/analysis.html#collapse-methods
        for mathematical definitions.

         ..seealso:: `sample_size`, `max`, `min`, `range`

        :Parameters:

            {{collapse axes: (sequence of) `int`, optional}}

            {{collapse squeeze: `bool`, optional}}

            {{mtol: number, optional}}

            {{split_every: `int` or `dict`, optional}}

                .. versionadded:: 3.14.0

            {{inplace: `bool`, optional}}

            {{i: deprecated at version 3.0.0}}

        :Returns:

            `Data` or `None`
                The collapsed array.

        **Examples**

        >>> a = np.ma.arange(12).reshape(4, 3)
        >>> d = cf.Data(a, 'K')
        >>> d[1, 1] = cf.masked
        >>> print(d.array)
        [[0 1 2]
         [3 -- 5]
         [6 7 8]
         [9 10 11]]
        >>> d.mid_range()
        <CF Data(1, 1): [[5.5]] K>

        """
        d = _inplace_enabled_define_and_cleanup(self)
        d, _ = collapse(
            Collapse().mid_range,
            d,
            axis=axes,
            keepdims=not squeeze,
            split_every=split_every,
            mtol=mtol,
        )
        return d

    @_deprecated_kwarg_check("i", version="3.0.0", removed_at="4.0.0")
    @_inplace_enabled(default=False)
    def flip(self, axes=None, inplace=False, i=False):
        """Reverse the direction of axes of the data array.

        .. seealso:: `flatten', `insert_dimension`, `squeeze`, `swapaxes`,
                     `transpose`

        :Parameters:

            axes: (sequence of) `int`
                Select the axes. By default all axes are flipped. Each
                axis is identified by its integer position. No axes
                are flipped if *axes* is an empty sequence.

            {{inplace: `bool`, optional}}

            {{i: deprecated at version 3.0.0}}

        :Returns:

            `Data` or `None`

        **Examples**

        >>> d.flip()
        >>> d.flip(1)
        >>> d.flip([0, 1])
        >>> d.flip([])

        >>> e = d[::-1, :, ::-1]
        >>> d.flip((2, 0)).equals(e)
        True

        """
        d = _inplace_enabled_define_and_cleanup(self)

        if axes is not None and not axes and axes != 0:  # i.e. empty sequence
            return d

        if axes is None:
            iaxes = range(d.ndim)
        else:
            iaxes = d._parse_axes(axes)

        if not iaxes:
            return d

        index = [
            slice(None, None, -1) if i in iaxes else slice(None)
            for i in range(d.ndim)
        ]

        dx = d.to_dask_array()
        dx = dx[tuple(index)]
        d._set_dask(dx)

        return d

    def inspect(self):
        """Inspect the object for debugging.

        .. seealso:: `cf.inspect`

        :Returns:

            `None`

        **Examples**

        >>> d = cf.Data([9], 'm')
        >>> d.inspect()
        <CF Data(1): [9] m>
        -------------------
        {'_components': {'custom': {'_Units': <Units: m>,
                                    '_axes': ('dim0',),
                                    '_cyclic': set(),
                                    '_hardmask': True,
                                    'dask': dask.array<cf_harden_mask, shape=(1,), dtype=int64, chunksize=(1,), chunktype=numpy.ndarray>},
                         'netcdf': {}}}

        """
        from ..functions import inspect

        inspect(self)

    def isclose(self, y, rtol=None, atol=None):
        """Return where data are element-wise equal within a tolerance.

        {{equals tolerance}}

        For numeric data arrays, ``d.isclose(e, rtol, atol)`` is
        equivalent to ``abs(d - e) <= atol + rtol*abs(e)``,
        otherwise it is equivalent to ``d == e``.

        :Parameters:

            y: data_like
                The array to compare.

            atol: `float`, optional
                The absolute tolerance for all numerical comparisons. By
                default the value returned by the `atol` function is used.

            rtol: `float`, optional
                The relative tolerance for all numerical comparisons. By
                default the value returned by the `rtol` function is used.

        :Returns:

             `bool`
                 A boolean array of where the data are close to *y*.

        **Examples**

        >>> d = cf.Data([1000, 2500], 'metre')
        >>> e = cf.Data([1, 2.5], 'km')
        >>> print(d.isclose(e).array)
        [ True  True]

        >>> d = cf.Data(['ab', 'cdef'])
        >>> print(d.isclose([[['ab', 'cdef']]]).array)
        [[[ True  True]]]

        >>> d = cf.Data([[1000, 2500], [1000, 2500]], 'metre')
        >>> e = cf.Data([1, 2.5], 'km')
        >>> print(d.isclose(e).array)
        [[ True  True]
         [ True  True]]

        >>> d = cf.Data([1, 1, 1], 's')
        >>> print(d.isclose(1).array)
        [ True  True  True]

        """
        a = np.empty((), dtype=self.dtype)
        b = np.empty((), dtype=da.asanyarray(y).dtype)
        try:
            # Check if a numerical isclose is possible
            np.isclose(a, b)
        except TypeError:
            # self and y do not have suitable numeric data types
            # (e.g. both are strings)
            return self == y
        else:
            # self and y have suitable numeric data types
            if atol is None:
                atol = self._atol

            if rtol is None:
                rtol = self._rtol

            y = conform_units(y, self.Units)

            dx = da.isclose(self, y, atol=atol, rtol=rtol)

            d = self.copy(array=False)
            d._set_dask(dx)
            d.hardmask = _DEFAULT_HARDMASK
            d.override_units(_units_None, inplace=True)
            return d

    @_inplace_enabled(default=False)
    def reshape(self, *shape, merge_chunks=True, limit=None, inplace=False):
        """Change the shape of the data without changing its values.

        It assumes that the array is stored in row-major order, and
        only allows for reshapings that collapse or merge dimensions
        like ``(1, 2, 3, 4) -> (1, 6, 4)`` or ``(64,) -> (4, 4, 4)``.

        :Parameters:

            shape: `tuple` of `int`, or any number of `int`
                The new shape for the data, which should be compatible
                with the original shape. If an integer, then the
                result will be a 1-d array of that length. One shape
                dimension can be -1, in which case the value is
                inferred from the length of the array and remaining
                dimensions.

            merge_chunks: `bool`
                When True (the default) merge chunks using the logic
                in `dask.array.rechunk` when communication is
                necessary given the input array chunking and the
                output shape. When False, the input array will be
                rechunked to a chunksize of 1, which can create very
                many tasks. See `dask.array.reshape` for details.

            limit: int, optional
                The maximum block size to target in bytes. If no limit
                is provided, it defaults to a size in bytes defined by
                the `cf.chunksize` function.

        :Returns:

            `Data` or `None`
                 The reshaped data, or `None` if the operation was
                 in-place.

        **Examples**

        >>> d = cf.Data(np.arange(12))
        >>> print(d.array)
        [ 0  1  2  3  4  5  6  7  8  9 10 11]
        >>> print(d.reshape(3, 4).array)
        [[ 0  1  2  3]
         [ 4  5  6  7]
         [ 8  9 10 11]]
        >>> print(d.reshape((4, 3)).array)
        [[ 0  1  2]
         [ 3  4  5]
         [ 6  7  8]
         [ 9 10 11]]
        >>> print(d.reshape(-1, 6).array)
        [[ 0  1  2  3  4  5]
         [ 6  7  8  9 10 11]]
        >>>  print(d.reshape(1, 1, 2, 6).array)
        [[[[ 0  1  2  3  4  5]
           [ 6  7  8  9 10 11]]]]
        >>> print(d.reshape(1, 1, -1).array)
        [[[[ 0  1  2  3  4  5  6  7  8  9 10 11]]]]

        """
        d = _inplace_enabled_define_and_cleanup(self)
        dx = d.to_dask_array()
        dx = dx.reshape(*shape, merge_chunks=merge_chunks, limit=limit)

        # Set axes when the new array has more dimensions than self
        axes = None
        ndim0 = self.ndim
        if not ndim0:
            axes = generate_axis_identifiers(dx.ndim)
        else:
            diff = dx.ndim - ndim0
            if diff > 0:
                axes = list(self._axes)
                for _ in range(diff):
                    axes.insert(0, new_axis_identifier(tuple(axes)))

        if axes is not None:
            d._axes = axes

        d._set_dask(dx)

        return d

    @_deprecated_kwarg_check("i", version="3.0.0", removed_at="4.0.0")
    @_inplace_enabled(default=False)
    def rint(self, inplace=False, i=False):
        """Round the data to the nearest integer, element-wise.

        .. versionadded:: 1.0

        .. seealso:: `ceil`, `floor`, `trunc`

        :Parameters:

            {{inplace: `bool`, optional}}

            {{i: deprecated at version 3.0.0}}

        :Returns:

            `Data` or `None`
                The rounded data. If the operation was in-place then
                `None` is returned.

        **Examples**

        >>> d = cf.Data([-1.9, -1.5, -1.1, -1, 0, 1, 1.1, 1.5 , 1.9])
        >>> print(d.array)
        [-1.9 -1.5 -1.1 -1.   0.   1.   1.1  1.5  1.9]
        >>> print(d.rint().array)
        [-2. -2. -1. -1.  0.  1.  1.  2.  2.]

        """
        d = _inplace_enabled_define_and_cleanup(self)
        dx = d.to_dask_array()
        d._set_dask(da.rint(dx))
        return d

    @_inplace_enabled(default=False)
    def root_mean_square(
        self,
        axes=None,
        squeeze=False,
        mtol=1,
        weights=None,
        split_every=None,
        inplace=False,
    ):
        """Calculate root mean square (RMS) values.

        Calculates the RMS value or the RMS values along axes.

        See
        https://ncas-cms.github.io/cf-python/analysis.html#collapse-methods
        for mathematical definitions.

         ..seealso:: `sample_size`, `mean`, `sum`,

        :Parameters:

            {{collapse axes: (sequence of) `int`, optional}}

            {{weights: data_like, `dict`, or `None`, optional}}

            {{collapse squeeze: `bool`, optional}}

            {{mtol: number, optional}}

            {{split_every: `int` or `dict`, optional}}

                .. versionadded:: 3.14.0

            {{inplace: `bool`, optional}}

        :Returns:

            `Data` or `None`
                The collapsed array.

        **Examples**

        >>> a = np.ma.arange(12).reshape(4, 3)
        >>> d = cf.Data(a, 'K')
        >>> d[1, 1] = cf.masked
        >>> print(d.array)
        [[0 1 2]
         [3 -- 5]
         [6 7 8]
         [9 10 11]]
        >>> d.root_mean_square()
        <CF Data(1, 1): [[6.674238124719146]] K>

        >>> w = np.linspace(1, 2, 3)
        >>> print(w)
        [1.  1.5 2. ]
        >>> d.root_mean_square(weights=w)
        <CF Data(1, 1): [[6.871107713616576]] K>

        """
        d = _inplace_enabled_define_and_cleanup(self)
        d, _ = collapse(
            Collapse().rms,
            d,
            axis=axes,
            weights=weights,
            keepdims=not squeeze,
            split_every=split_every,
            mtol=mtol,
        )
        return d

    @_deprecated_kwarg_check("i", version="3.0.0", removed_at="4.0.0")
    @_inplace_enabled(default=False)
    def round(self, decimals=0, inplace=False, i=False):
        """Evenly round elements of the data array to the given number
        of decimals.

        Values exactly halfway between rounded decimal values are rounded
        to the nearest even value. Thus 1.5 and 2.5 round to 2.0, -0.5 and
        0.5 round to 0.0, etc. Results may also be surprising due to the
        inexact representation of decimal fractions in the IEEE floating
        point standard and errors introduced when scaling by powers of
        ten.

        .. versionadded:: 1.1.4

        .. seealso:: `ceil`, `floor`, `rint`, `trunc`

        :Parameters:

            decimals : `int`, optional
                Number of decimal places to round to (default: 0). If
                decimals is negative, it specifies the number of positions
                to the left of the decimal point.

            {{inplace: `bool`, optional}}

            {{i: deprecated at version 3.0.0}}

        :Returns:

            `Data` or `None`

        **Examples**

        >>> d = cf.Data([-1.81, -1.41, -1.01, -0.91, 0.09, 1.09, 1.19, 1.59, 1.99])
        >>> print(d.array)
        [-1.81 -1.41 -1.01 -0.91  0.09  1.09  1.19  1.59  1.99]
        >>> print(d.round().array)
        [-2., -1., -1., -1.,  0.,  1.,  1.,  2.,  2.]
        >>> print(d.round(1).array)
        [-1.8, -1.4, -1. , -0.9,  0.1,  1.1,  1.2,  1.6,  2. ]
        >>> print(d.round(-1).array)
        [-0., -0., -0., -0.,  0.,  0.,  0.,  0.,  0.]

        """
        d = _inplace_enabled_define_and_cleanup(self)
        dx = d.to_dask_array()
        d._set_dask(da.round(dx, decimals=decimals))
        return d

    def stats(
        self,
        all=False,
        compute=True,
        minimum=True,
        mean=True,
        median=True,
        maximum=True,
        range=True,
        mid_range=True,
        standard_deviation=True,
        root_mean_square=True,
        sample_size=True,
        minimum_absolute_value=False,
        maximum_absolute_value=False,
        mean_absolute_value=False,
        mean_of_upper_decile=False,
        sum=False,
        sum_of_squares=False,
        variance=False,
        weights=None,
    ):
        """Calculate statistics of the data.

        By default the minimum, mean, median, maximum, range, mid-range,
        standard deviation, root mean square, and sample size are
        calculated. But this selection may be edited, and other metrics
        are available.

        .. seealso:: `minimum`, `mean`, `median`, `maximum`, `range`,
                     `mid_range`, `standard_deviation`,
                     `root_mean_square`, `sample_size`,
                     `minimum_absolute_value`, `maximum_absolute_value`,
                     `mean_absolute_value`, `mean_of_upper_decile`, `sum`,
                     `sum_of_squares`, `variance`

        :Parameters:

            all: `bool`, optional
                Calculate all possible statistics, regardless of the value
                of individual metric parameters.

            compute: `bool`, optional
                If True (the default), returned values for the statistical
                calculations in the output dictionary are computed, else
                each is given in the form of a delayed `Data` operation.

            minimum: `bool`, optional
                Calculate the minimum of the values.

            maximum: `bool`, optional
                Calculate the maximum of the values.

            maximum_absolute_value: `bool`, optional
                Calculate the maximum of the absolute values.

            minimum_absolute_value: `bool`, optional
                Calculate the minimum of the absolute values.

            mid_range: `bool`, optional
                Calculate the average of the maximum and the minimum of
                the values.

            median: `bool`, optional
                Calculate the median of the values.

            range: `bool`, optional
                Calculate the absolute difference between the maximum and
                the minimum of the values.

            sum: `bool`, optional
                Calculate the sum of the values.

            sum_of_squares: `bool`, optional
                Calculate the sum of the squares of values.

            sample_size: `bool`, optional
                Calculate the sample size, i.e. the number of non-missing
                values.

            mean: `bool`, optional
                Calculate the weighted or unweighted mean of the values.

            mean_absolute_value: `bool`, optional
                Calculate the mean of the absolute values.

            mean_of_upper_decile: `bool`, optional
                Calculate the mean of the upper group of data values
                defined by the upper tenth of their distribution.

            variance: `bool`, optional
                Calculate the weighted or unweighted variance of the
                values, with a given number of degrees of freedom.

            standard_deviation: `bool`, optional
                Calculate the square root of the weighted or unweighted
                variance.

            root_mean_square: `bool`, optional
                Calculate the square root of the weighted or unweighted
                mean of the squares of the values.

            {{weights: data_like, `dict`, or `None`, optional}}

        :Returns:

            `dict`
                The statistics, with keys giving the operation names and
                values being the result of the corresponding statistical
                calculation, which are either the computed numerical
                values if `compute` is True, else the delayed `Data`
                operations which encapsulate those.

        **Examples**

        >>> d = cf.Data([[0, 1, 2], [3, -99, 5]], mask=[[0, 0, 0], [0, 1, 0]])
        >>> print(d.array)
        [[0  1  2]
         [3 --  5]]
        >>> d.stats()
        {'minimum': 0,
         'mean': 2.2,
         'median': 2.0,
         'maximum': 5,
         'range': 5,
         'mid_range': 2.5,
         'standard_deviation': 1.7204650534085255,
         'root_mean_square': 2.792848008753788,
         'sample_size': 5}
        >>> d.stats(all=True)
        {'minimum': 0,
         'mean': 2.2,
         'median': 2.0,
         'maximum': 5,
         'range': 5,
         'mid_range': 2.5,
         'standard_deviation': 1.7204650534085255,
         'root_mean_square': 2.792848008753788,
         'minimum_absolute_value': 0,
         'maximum_absolute_value': 5,
         'mean_absolute_value': 2.2,
         'mean_of_upper_decile': 5.0,
         'sum': 11,
         'sum_of_squares': 39,
         'variance': 2.9600000000000004,
         'sample_size': 5}
        >>> d.stats(mean_of_upper_decile=True, range=False)
        {'minimum': 0,
         'mean': 2.2,
         'median': 2.0,
         'maximum': 5,
         'mid_range': 2.5,
         'standard_deviation': 1.7204650534085255,
         'root_mean_square': 2.792848008753788,
         'mean_of_upper_decile': 5.0,
         'sample_size': 5}

        To ask for delayed operations instead of computed values:

        >>> d.stats(compute=False)
        {'minimum': <CF Data(): 0>,
         'mean': <CF Data(): 2.2>,
         'median': <CF Data(): 2.0>,
         'maximum': <CF Data(): 5>,
         'range': <CF Data(): 5>,
         'mid_range': <CF Data(): 2.5>,
         'standard_deviation': <CF Data(): 1.7204650534085255>,
         'root_mean_square': <CF Data(): 2.792848008753788>,
         'sample_size': <CF Data(1, 1): [[5]]>}

        """
        no_weights = (
            "minimum",
            "median",
            "maximum",
            "range",
            "mid_range",
            "minimum_absolute_value",
            "maximum_absolute_value",
        )

        out = {}
        for stat in (
            "minimum",
            "mean",
            "median",
            "maximum",
            "range",
            "mid_range",
            "standard_deviation",
            "root_mean_square",
            "minimum_absolute_value",
            "maximum_absolute_value",
            "mean_absolute_value",
            "mean_of_upper_decile",
            "sum",
            "sum_of_squares",
            "variance",
        ):
            if all or locals()[stat]:
                func = getattr(self, stat)
                if stat in no_weights:
                    value = delayed(func)(squeeze=True)
                else:
                    value = delayed(func)(squeeze=True, weights=weights)

                out[stat] = value

        if all or sample_size:
            out["sample_size"] = delayed(lambda: self.sample_size())()

        data_values = globals()["compute"](out)[0]  # noqa: F811
        if compute:
            # Convert cf.Data objects holding the scalars (or scalar array
            # for the case of sample_size only) to scalar values
            return {op: val.array.item() for op, val in data_values.items()}
        else:
            return data_values

    @_deprecated_kwarg_check("i", version="3.0.0", removed_at="4.0.0")
    @_inplace_enabled(default=False)
    def swapaxes(self, axis0, axis1, inplace=False, i=False):
        """Interchange two axes of an array.

        .. seealso:: `flatten', `flip`, 'insert_dimension`, `squeeze`,
                     `transpose`

        :Parameters:

            axis0, axis1 : `int`, `int`
                Select the axes to swap. Each axis is identified by its
                original integer position.

            {{inplace: `bool`, optional}}

            {{i: deprecated at version 3.0.0}}

        :Returns:

            `Data` or `None`
                The data with swapped axis positions.

        **Examples**

        >>> d = cf.Data([[[1, 2, 3], [4, 5, 6]]])
        >>> d
        <CF Data(1, 2, 3): [[[1, ..., 6]]]>
        >>> d.swapaxes(1, 0)
        <CF Data(2, 1, 3): [[[1, ..., 6]]]>
        >>> d.swapaxes(0, -1)
        <CF Data(3, 2, 1): [[[1, ..., 6]]]>
        >>> d.swapaxes(1, 1)
        <CF Data(1, 2, 3): [[[1, ..., 6]]]>
        >>> d.swapaxes(-1, -1)
        <CF Data(1, 2, 3): [[[1, ..., 6]]]>

        """
        d = _inplace_enabled_define_and_cleanup(self)
        dx = self.to_dask_array()
        dx = da.swapaxes(dx, axis0, axis1)
        d._set_dask(dx)
        return d

    def fits_in_memory(self):
        """Return True if the array is small enough to be retained in
        memory.

        Returns True if the size of the computed array, always
        including space for a full boolean mask, is small enough to be
        retained in available memory.

        **Performance**

        The delayed operations are actually not computed by
        `fits_in_memory`, so it is possible that an intermediate
        operation may require more than the available memory, even if
        the final array does not.

        .. seealso:: `array`, `compute`, `nbytes`, `persist`,
                     `cf.free_memory`

        :Parameters:

            itemsize: deprecated at version 3.14.0
                The number of bytes per word of the master data array.

        :Returns:

            `bool`
                Whether or not the computed array fits in memory.

        **Examples**

        >>> d = cf.Data([1], 'm')
        >>> d.fits_in_memory()
        True

        Create a double precision (8 bytes per word) array that is
        approximately twice the size of the available memory:

        >>> size = int(2 * cf.free_memory() / 8)
        >>> d = cf.Data.empty((size,), dtype=float)
        >>> d.fits_in_memory()
        False
        >>> d.nbytes * (1 + 1/8) > cf.free_memory()
        True

        """
        return self.size * (self.dtype.itemsize + 1) <= free_memory()

    @_deprecated_kwarg_check("i", version="3.0.0", removed_at="4.0.0")
    @_inplace_enabled(default=False)
    @_manage_log_level_via_verbosity
    def where(
        self, condition, x=None, y=None, inplace=False, i=False, verbose=None
    ):
        """Assign array elements depending on a condition.

        The elements to be changed are identified by a
        condition. Different values can be assigned according to where
        the condition is True (assignment from the *x* parameter) or
        False (assignment from the *y* parameter).

        **Missing data**

        Array elements may be set to missing values if either *x* or
        *y* are the `cf.masked` constant, or by assignment from any
        missing data elements in *x* or *y*.

        If the data mask is hard (see the `hardmask` attribute) then
        missing data values in the array will not be overwritten,
        regardless of the content of *x* and *y*.

        If the *condition* contains missing data then the
        corresponding elements in the array will not be assigned to,
        regardless of the contents of *x* and *y*.

        **Broadcasting**

        The array and the *condition*, *x* and *y* parameters must all
        be broadcastable across the original array, such that the size
        of the result is identical to the original size of the
        array. Leading size 1 dimensions of these parameters are
        ignored, thereby also ensuring that the shape of the result is
        identical to the original shape of the array.

        If *condition* is a `Query` object then for the purposes of
        broadcasting, the condition is considered to be that which is
        produced by applying the query to the array.

        **Performance**

        If any of the shapes of the *condition*, *x*, or *y*
        parameters, or the array, is unknown, then there is a
        possibility that an unknown shape will need to be calculated
        immediately by executing all delayed operations on that
        object.

        .. seealso:: `cf.masked`, `hardmask`, `__setitem__`

        :Parameters:

            condition: array_like or `Query`
                The condition which determines how to assign values to
                the data.

                Assignment from the *x* and *y* parameters will be
                done where elements of the condition evaluate to
                `True` and `False` respectively.

                If *condition* is a `Query` object then this implies a
                condition defined by applying the query to the data.

                *Parameter example:*
                  ``d.where(d < 0, x=-999)`` will set all data
                  values that are less than zero to -999.

                *Parameter example:*
                  ``d.where(True, x=-999)`` will set all data values
                  to -999. This is equivalent to ``d[...] = -999``.

                *Parameter example:*
                  ``d.where(False, y=-999)`` will set all data values
                  to -999. This is equivalent to ``d[...] = -999``.

                *Parameter example:*
                  If ``d`` has shape ``(5, 3)`` then ``d.where([True,
                  False, True], x=-999, y=cf.masked)`` will set data
                  values in columns 0 and 2 to -999, and data values
                  in column 1 to missing data. This works because the
                  condition has shape ``(3,)`` which broadcasts to the
                  data shape.

                *Parameter example:*
                  ``d.where(cf.lt(0), x=-999)`` will set all data
                  values that are less than zero to -999. This is
                  equivalent to ``d.where(d < 0, x=-999)``.

            x, y: array-like or `None`
                Specify the assignment values. Where the condition is
                True assign to the data from *x*, and where the
                condition is False assign to the data from *y*.

                If *x* is `None` (the default) then no assignment is
                carried out where the condition is True.

                If *y* is `None` (the default) then no assignment is
                carried out where the condition is False.

                *Parameter example:*
                  ``d.where(condition)``, for any ``condition``, returns
                  data with identical data values.

                *Parameter example:*
                  ``d.where(cf.lt(0), x=-d, y=cf.masked)`` will change the
                  sign of all negative data values, and set all other data
                  values to missing data.

                *Parameter example:*
                  ``d.where(cf.lt(0), x=-d)`` will change the sign of
                  all negative data values, and leave all other data
                  values unchanged. This is equivalent to, but faster
                  than, ``d.where(cf.lt(0), x=-d, y=d)``

            {{inplace: `bool`, optional}}

            {{verbose: `int` or `str` or `None`, optional}}

            {{i: deprecated at version 3.0.0}}

        :Returns:

            `Data` or `None`
                The new data with updated values, or `None` if the
                operation was in-place.

        **Examples**

        >>> d = cf.Data([0, 1, 2, 3, 4, 5, 6, 7, 8, 9])
        >>> e = d.where(d < 5, d, 10 * d)
        >>> print(e.array)
        [ 0  1  2  3  4 50 60 70 80 90]

        >>> d = cf.Data([0, 1, 2, 3, 4, 5, 6, 7, 8, 9], 'km')
        >>> e = d.where(d < 5, cf.Data(10000 * d, 'metre'))
        >>> print(e.array)
        [ 0. 10. 20. 30. 40.  5.  6.  7.  8.  9.]

        >>> e = d.where(d < 5, cf.masked)
        >>> print(e.array)
        [-- -- -- -- -- 5 6 7 8 9]

        >>> d = cf.Data([[1, 2,],
        ...              [3, 4]])
        >>> e = d.where([[True, False], [True, True]], d, [[9, 8], [7, 6]])
        >>> print(e.array)
        [[1 8]
         [3 4]]
        >>> e = d.where([[True, False], [True, True]], [[9, 8], [7, 6]])
        >>> print(e.array)
        [[9 2]
         [7 6]]

        The shape of the result must have the same shape as the
        original data:

        >>> e = d.where([True, False], [9, 8])
        >>> print(e.array)
        [[9 2]
         [9 4]]

        >>> d = cf.Data(np.array([[0, 1, 2],
        ...                       [0, 2, 4],
        ...                       [0, 3, 6]]))
        >>> d.where(d < 4, None, -1)
        >>> print(e.array)
        [[ 0  1  2]
         [ 0  2 -1]
         [ 0  3 -1]]

        >>> x, y = np.ogrid[:3, :4]
        >>> print(x)
        [[0]
         [1]
         [2]]
        >>> print(y)
        [[0 1 2 3]]
        >>> condition = x < y
        >>> print(condition)
        [[False  True  True  True]
         [False False  True  True]
         [False False False  True]]
        >>> d = cf.Data(x)
        >>> e = d.where(condition, d, 10 + y)
            ...
        ValueError: where: 'condition' parameter with shape (3, 4) can not be broadcast across data with shape (3, 1) when the result will have a different shape to the data

        >>> d = cf.Data(np.arange(9).reshape(3, 3))
        >>> e = d.copy()
        >>> e[1, 0] = cf.masked
        >>> f = e.where(d > 5, None, -3.1416)
        >>> print(f.array)
        [[-3.1416 -3.1416 -3.1416]
         [-- -3.1416 -3.1416]
         [6.0 7.0 8.0]]
        >>> e.soften_mask()
        >>> f = e.where(d > 5, None, -3.1416)
        >>> print(f.array)
        [[-3.1416 -3.1416 -3.1416]
         [-3.1416 -3.1416 -3.1416]
         [ 6.      7.      8.    ]]

        """
        from .utils import where_broadcastable

        d = _inplace_enabled_define_and_cleanup(self)

        # Missing values could be affected, so make sure that the mask
        # hardness has been applied.
        dx = d.to_dask_array(apply_mask_hardness=True)

        units = d.Units

        # Parse condition
        if getattr(condition, "isquery", False):
            # Condition is a cf.Query object: Make sure that the
            # condition units are OK, and convert the condition to a
            # boolean Data instance with the same shape as the data.
            condition = condition.copy()
            condition.set_condition_units(units)
            condition = condition.evaluate(d)

        condition = type(self).asdata(condition)
        condition = where_broadcastable(d, condition, "condition")

        # If x or y is self then change it to None. This prevents an
        # unnecessary copy; and, at compute time, an unncessary numpy
        # where.
        if x is self:
            x = None

        if y is self:
            y = None

        if x is None and y is None:
            # The data is unchanged regardless of the condition
            return d

        # Parse x and y
        xy = []
        for arg, name in zip((x, y), ("x", "y")):
            if arg is None:
                xy.append(arg)
                continue

            if arg is cf_masked:
                # Replace masked constant with array
                xy.append(scalar_masked_array(self.dtype))
                continue

            arg = type(self).asdata(arg)
            arg = where_broadcastable(d, arg, name)

            arg_units = arg.Units
            if arg_units:
                arg = conform_units(
                    arg,
                    units,
                    message=f"where: {name!r} parameter units {arg_units!r} "
                    f"are not equivalent to data units {units!r}",
                )

            xy.append(arg.to_dask_array())

        x, y = xy

        # Apply the where operation
        dx = da.core.elemwise(
            cf_where, dx, da.asanyarray(condition), x, y, d.hardmask
        )
        d._set_dask(dx)

        return d

    @_deprecated_kwarg_check("i", version="3.0.0", removed_at="4.0.0")
    @_inplace_enabled(default=False)
    def sin(self, inplace=False, i=False):
        """Take the trigonometric sine of the data element-wise.

        Units are accounted for in the calculation. If the units are not
        equivalent to radians (such as Kelvin) then they are treated as if
        they were radians. For example, the sine of 90 degrees_east
        is 1.0, as is the sine of 1.57079632 radians.

        The output units are changed to '1' (nondimensional).

        .. seealso:: `arcsin`, `cos`, `tan`, `sinh`

        :Parameters:

            {{inplace: `bool`, optional}}

            {{i: deprecated at version 3.0.0}}

        :Returns:

            `Data` or `None`

        **Examples**

        >>> d.Units
        <Units: degrees_north>
        >>> print(d.array)
        [[-90 0 90 --]]
        >>> e = d.sin()
        >>> e.Units
        <Units: 1>
        >>> print(e.array)
        [[-1.0 0.0 1.0 --]]

        >>> d.Units
        <Units: m s-1>
        >>> print(d.array)
        [[1 2 3 --]]
        >>> d.sin(inplace=True)
        >>> d.Units
        <Units: 1>
        >>> print(d.array)
        [[0.841470984808 0.909297426826 0.14112000806 --]]

        """
        d = _inplace_enabled_define_and_cleanup(self)

        if d.Units.equivalent(_units_radians):
            d.Units = _units_radians

        dx = d.to_dask_array()
        d._set_dask(da.sin(dx))

        d.override_units(_units_1, inplace=True)

        return d

    @_deprecated_kwarg_check("i", version="3.0.0", removed_at="4.0.0")
    @_inplace_enabled(default=False)
    def sinh(self, inplace=False):
        """Take the hyperbolic sine of the data element-wise.

        Units are accounted for in the calculation. If the units are not
        equivalent to radians (such as Kelvin) then they are treated as if
        they were radians. For example, the the hyperbolic sine of 90
        degrees_north is 2.30129890, as is the hyperbolic sine of
        1.57079632 radians.

        The output units are changed to '1' (nondimensional).

        .. versionadded:: 3.1.0

        .. seealso:: `arcsinh`, `cosh`, `tanh`, `sin`

        :Parameters:

            {{inplace: `bool`, optional}}

        :Returns:

            `Data` or `None`

        **Examples**

        >>> d.Units
        <Units: degrees_north>
        >>> print(d.array)
        [[-90 0 90 --]]
        >>> e = d.sinh()
        >>> e.Units
        <Units: 1>
        >>> print(e.array)
        [[-2.3012989023072947 0.0 2.3012989023072947 --]]

        >>> d.Units
        <Units: m s-1>
        >>> print(d.array)
        [[1 2 3 --]]
        >>> d.sinh(inplace=True)
        >>> d.Units
        <Units: 1>
        >>> print(d.array)
        [[1.1752011936438014 3.626860407847019 10.017874927409903 --]]

        """
        d = _inplace_enabled_define_and_cleanup(self)

        if d.Units.equivalent(_units_radians):
            d.Units = _units_radians

        dx = d.to_dask_array()
        d._set_dask(da.sinh(dx))

        d.override_units(_units_1, inplace=True)

        return d

    @_inplace_enabled(default=False)
    def cosh(self, inplace=False):
        """Take the hyperbolic cosine of the data element-wise.

        Units are accounted for in the calculation. If the units are not
        equivalent to radians (such as Kelvin) then they are treated as if
        they were radians. For example, the the hyperbolic cosine of 0
        degrees_east is 1.0, as is the hyperbolic cosine of 1.57079632 radians.

        The output units are changed to '1' (nondimensional).

        .. versionadded:: 3.1.0

        .. seealso:: `arccosh`, `sinh`, `tanh`, `cos`

        :Parameters:

            {{inplace: `bool`, optional}}

        :Returns:

            `Data` or `None`

        **Examples**

        >>> d.Units
        <Units: degrees_north>
        >>> print(d.array)
        [[-90 0 90 --]]
        >>> e = d.cosh()
        >>> e.Units
        <Units: 1>
        >>> print(e.array)
        [[2.5091784786580567 1.0 2.5091784786580567 --]]

        >>> d.Units
        <Units: m s-1>
        >>> print(d.array)
        [[1 2 3 --]]
        >>> d.cosh(inplace=True)
        >>> d.Units
        <Units: 1>
        >>> print(d.array)
        [[1.5430806348152437 3.7621956910836314 10.067661995777765 --]]

        """
        d = _inplace_enabled_define_and_cleanup(self)

        if d.Units.equivalent(_units_radians):
            d.Units = _units_radians

        dx = d.to_dask_array()
        d._set_dask(da.cosh(dx))

        d.override_units(_units_1, inplace=True)

        return d

    def cull_graph(self):
        """Remove unnecessary tasks from the dask graph in-place.

        **Performance**

        An unnecessary task is one which does not contribute to the
        computed result. Such tasks are always automatically removed
        (culled) at compute time, but removing them beforehand might
        improve performance by reducing the amount of work done in
        later steps.

        .. versionadded:: 3.14.0

        .. seealso:: `dask.optimization.cull`

        :Returns:

            `None`

        **Examples**

        >>> d = cf.Data([1, 2, 3, 4, 5], chunks=3)
        >>> d = d[:2]
        >>> dict(d.to_dask_array().dask)
        {('array-21ea057f160746a3d3f0943bba945460', 0): array([1, 2, 3]),
         ('array-21ea057f160746a3d3f0943bba945460', 1): array([4, 5]),
         ('getitem-3e4edac0a632402f6b45923a6b9d215f',
          0): (<function dask.array.chunk.getitem(obj, index)>, ('array-21ea057f160746a3d3f0943bba945460',
           0), (slice(0, 2, 1),))}
        >>> d.cull_graph()
        >>> dict(d.to_dask_array().dask)
        {('getitem-3e4edac0a632402f6b45923a6b9d215f',
          0): (<function dask.array.chunk.getitem(obj, index)>, ('array-21ea057f160746a3d3f0943bba945460',
           0), (slice(0, 2, 1),)),
         ('array-21ea057f160746a3d3f0943bba945460', 0): array([1, 2, 3])}

        """
        dx = self.to_dask_array()
        dsk, _ = cull(dx.dask, dx.__dask_keys__())
        dx = da.Array(dsk, name=dx.name, chunks=dx.chunks, dtype=dx.dtype)
        self._set_dask(dx, clear=_NONE)

    @_deprecated_kwarg_check("i", version="3.0.0", removed_at="4.0.0")
    @_inplace_enabled(default=False)
    def tanh(self, inplace=False):
        """Take the hyperbolic tangent of the data element-wise.

        Units are accounted for in the calculation. If the units are not
        equivalent to radians (such as Kelvin) then they are treated as if
        they were radians. For example, the the hyperbolic tangent of 90
        degrees_east is 0.91715234, as is the hyperbolic tangent of
        1.57079632 radians.

        The output units are changed to '1' (nondimensional).

        .. versionadded:: 3.1.0

        .. seealso:: `arctanh`, `sinh`, `cosh`, `tan`


        :Parameters:

            {{inplace: `bool`, optional}}

        :Returns:

            `Data` or `None`

        **Examples**

        >>> d.Units
        <Units: degrees_north>
        >>> print(d.array)
        [[-90 0 90 --]]
        >>> e = d.tanh()
        >>> e.Units
        <Units: 1>
        >>> print(e.array)
        [[-0.9171523356672744 0.0 0.9171523356672744 --]]

        >>> d.Units
        <Units: m s-1>
        >>> print(d.array)
        [[1 2 3 --]]
        >>> d.tanh(inplace=True)
        >>> d.Units
        <Units: 1>
        >>> print(d.array)
        [[0.7615941559557649 0.9640275800758169 0.9950547536867305 --]]

        """
        d = _inplace_enabled_define_and_cleanup(self)

        if d.Units.equivalent(_units_radians):
            d.Units = _units_radians

        dx = d.to_dask_array()
        d._set_dask(da.tanh(dx))

        d.override_units(_units_1, inplace=True)

        return d

    @_deprecated_kwarg_check("i", version="3.0.0", removed_at="4.0.0")
    @_inplace_enabled(default=False)
    def log(self, base=None, inplace=False, i=False):
        """Takes the logarithm of the data array.

        :Parameters:

            base:

            {{inplace: `bool`, optional}}

            {{i: deprecated at version 3.0.0}}

        :Returns:

            `Data` or `None`

        """
        d = _inplace_enabled_define_and_cleanup(self)
        dx = d.to_dask_array()

        if base is None:
            dx = da.log(dx)
        elif base == 10:
            dx = da.log10(dx)
        elif base == 2:
            dx = da.log2(dx)
        else:
            dx = da.log(dx)
            dx /= da.log(base)

        d._set_dask(dx)

        d.override_units(
            _units_1, inplace=True
        )  # all logarithm outputs are unitless

        return d

    @_deprecated_kwarg_check("i", version="3.0.0", removed_at="4.0.0")
    @_inplace_enabled(default=False)
    def squeeze(self, axes=None, inplace=False, i=False):
        """Remove size 1 axes from the data array.

        By default all size 1 axes are removed, but particular axes
        may be selected with the keyword arguments.

        .. seealso:: `flatten`, `insert_dimension`, `flip`,
                     `swapaxes`, `transpose`

        :Parameters:

            axes: (sequence of) int, optional
                Select the axes. By default all size 1 axes are
                removed. The *axes* argument may be one, or a
                sequence, of integers that select the axis
                corresponding to the given position in the list of
                axes of the data array.

                No axes are removed if *axes* is an empty sequence.

            {{inplace: `bool`, optional}}

            {{i: deprecated at version 3.0.0}}

        :Returns:

            `Data` or `None`
                The squeezed data array.

        **Examples**

        >>> v.shape
        (1,)
        >>> v.squeeze()
        >>> v.shape
        ()

        >>> v.shape
        (1, 2, 1, 3, 1, 4, 1, 5, 1, 6, 1)
        >>> v.squeeze((0,))
        >>> v.shape
        (2, 1, 3, 1, 4, 1, 5, 1, 6, 1)
        >>> v.squeeze(1)
        >>> v.shape
        (2, 3, 1, 4, 1, 5, 1, 6, 1)
        >>> v.squeeze([2, 4])
        >>> v.shape
        (2, 3, 4, 5, 1, 6, 1)
        >>> v.squeeze([])
        >>> v.shape
        (2, 3, 4, 5, 1, 6, 1)
        >>> v.squeeze()
        >>> v.shape
        (2, 3, 4, 5, 6)

        """
        d = _inplace_enabled_define_and_cleanup(self)

        if not d.ndim:
            if axes or axes == 0:
                raise ValueError(
                    "Can't squeeze: Can't remove an axis from "
                    f"scalar {d.__class__.__name__}"
                )

            if inplace:
                d = None

            return d

        shape = d.shape

        if axes is None:
            axes = [i for i, n in enumerate(shape) if n == 1]
        else:
            axes = d._parse_axes(axes)

            # Check the squeeze axes
            for i in axes:
                if shape[i] > 1:
                    raise ValueError(
                        f"Can't squeeze {d.__class__.__name__}: "
                        f"Can't remove axis of size {shape[i]}"
                    )

        if not axes:
            return d

        # Still here? Then the data array is not scalar and at least
        # one size 1 axis needs squeezing.
        dx = d.to_dask_array()
        dx = dx.squeeze(axis=tuple(axes))

        # Squeezing a dimension doesn't affect the cached elements
        d._set_dask(dx, clear=_ALL ^ _CACHE)

        # Remove the squeezed axes names
        d._axes = [axis for i, axis in enumerate(d._axes) if i not in axes]

        return d

    # `arctan2`, AT2 seealso
    @_deprecated_kwarg_check("i", version="3.0.0", removed_at="4.0.0")
    @_inplace_enabled(default=False)
    def tan(self, inplace=False, i=False):
        """Take the trigonometric tangent of the data element-wise.

        Units are accounted for in the calculation. If the units are not
        equivalent to radians (such as Kelvin) then they are treated as if
        they were radians. For example, the tangents of 45
        degrees_east, 0.78539816 radians and 0.78539816 Kelvin are all
        1.0.

        The output units are changed to '1' (nondimensional).

        .. seealso:: `arctan`, `cos`, `sin`, `tanh`

        :Parameters:

            {{inplace: `bool`, optional}}

            {{i: deprecated at version 3.0.0}}

        :Returns:

            `Data` or `None`

        **Examples**

        >>> d.Units
        <Units: degrees_north>
        >>> print(d.array)
        [[-45 0 45 --]]
        >>> e = d.tan()
        >>> e.Units
        <Units: 1>
        >>> print(e.array)
        [[-1.0 0.0 1.0 --]]

        >>> d.Units
        <Units: m s-1>
        >>> print(d.array)
        [[1 2 3 --]]
        >>> d.tan(inplace=True)
        >>> d.Units
        <Units: 1>
        >>> print(d.array)
        [[1.55740772465 -2.18503986326 -0.142546543074 --]]

        """
        d = _inplace_enabled_define_and_cleanup(self)

        if d.Units.equivalent(_units_radians):
            d.Units = _units_radians

        dx = d.to_dask_array()
        d._set_dask(da.tan(dx))

        d.override_units(_units_1, inplace=True)

        return d

    def tolist(self):
        """Return the data as a scalar or (nested) list.

        Returns the data as an ``N``-levels deep nested list of Python
        scalars, where ``N`` is the number of data dimensions.

        If ``N`` is 0 then, since the depth of the nested list is 0,
        it will not be a list at all, but a simple Python scalar.

        :Returns:

            `list` or scalar
                The (nested) list of array elements, or a scalar if
                the data has 0 dimensions.

        **Examples**

        >>> d = cf.Data(9)
        >>> d.tolist()
        9

        >>> d = cf.Data([1, 2])
        >>> d.tolist()
        [1, 2]

        >>> d = cf.Data(([[1, 2], [3, 4]]))
        >>> d.tolist()
        [[1, 2], [3, 4]]

        >>> d.equals(cf.Data(d.tolist()))
        True

        """
        return self.array.tolist()

    def to_memory(self):
        """Bring data on disk into memory.

        Not implemented. Consider using `persist` instead.

        """
        raise NotImplementedError(
            "'Data.to_memory' is not available. "
            "Consider using 'Data.persist' instead."
        )

    @_deprecated_kwarg_check("i", version="3.0.0", removed_at="4.0.0")
    @_inplace_enabled(default=False)
    def transpose(self, axes=None, inplace=False, i=False):
        """Permute the axes of the data array.

        .. seealso:: `flatten', `insert_dimension`, `flip`, `squeeze`,
                     `swapaxes`

        :Parameters:

            axes: (sequence of) `int`
                The new axis order of the data array. By default the order
                is reversed. Each axis of the new order is identified by
                its original integer position.

            {{inplace: `bool`, optional}}

            {{i: deprecated at version 3.0.0}}

        :Returns:

            `Data` or `None`

        **Examples**

        >>> d.shape
        (19, 73, 96)
        >>> d.transpose()
        >>> d.shape
        (96, 73, 19)
        >>> d.transpose([1, 0, 2])
        >>> d.shape
        (73, 96, 19)
        >>> d.transpose((-1, 0, 1))
        >>> d.shape
        (19, 73, 96)

        """
        d = _inplace_enabled_define_and_cleanup(self)

        ndim = d.ndim
        if axes is None:
            if ndim <= 1:
                return d
            iaxes = tuple(range(ndim - 1, -1, -1))
        else:
            iaxes = d._parse_axes(axes)

        if iaxes == tuple(range(ndim)):
            # Short circuit if the transpose is a null operation
            return d

        # Note: _axes attribute is still important/utilised post-Daskification
        # because e.g. axes labelled as cyclic by the _cyclic attribute use it
        # to determine their position (see #discussion_r694096462 on PR #247).
        data_axes = d._axes
        d._axes = [data_axes[i] for i in iaxes]

        dx = d.to_dask_array()
        try:
            dx = da.transpose(dx, axes=axes)
        except ValueError:
            raise ValueError(
                f"Can't transpose: Axes don't match array: {axes}"
            )
        d._set_dask(dx)

        return d

    @_deprecated_kwarg_check("i", version="3.0.0", removed_at="4.0.0")
    @_inplace_enabled(default=False)
    def trunc(self, inplace=False, i=False):
        """Return the truncated values of the data array.

        The truncated value of the number, ``x``, is the nearest integer
        which is closer to zero than ``x`` is. In short, the fractional
        part of the signed number ``x`` is discarded.

        .. versionadded:: 1.0

        .. seealso:: `ceil`, `floor`, `rint`

        :Parameters:

            {{inplace: `bool`, optional}}

            {{i: deprecated at version 3.0.0}}

        :Returns:

            `Data` or `None`

        **Examples**

        >>> d = cf.Data([-1.9, -1.5, -1.1, -1, 0, 1, 1.1, 1.5 , 1.9])
        >>> print(d.array)
        [-1.9 -1.5 -1.1 -1.   0.   1.   1.1  1.5  1.9]
        >>> print(d.trunc().array)
        [-1. -1. -1. -1.  0.  1.  1.  1.  1.]

        """
        d = _inplace_enabled_define_and_cleanup(self)
        dx = d.to_dask_array()
        d._set_dask(da.trunc(dx))
        return d

    @classmethod
    def empty(
        cls,
        shape,
        dtype=None,
        units=None,
        calendar=None,
        fill_value=None,
        chunks=_DEFAULT_CHUNKS,
    ):
        """Return a new array of given shape and type, without
        initialising entries.

        .. seealso:: `full`, `ones`, `zeros`

        :Parameters:

            shape: `int` or `tuple` of `int`
                The shape of the new array. e.g. ``(2, 3)`` or ``2``.

            dtype: data-type
                The desired output data-type for the array, e.g.
                `numpy.int8`. The default is `numpy.float64`.

            units: `str` or `Units`
                The units for the new data array.

            calendar: `str`, optional
                The calendar for reference time units.

            {{chunks: `int`, `tuple`, `dict` or `str`, optional}}

                .. versionadded:: 3.14.0

            fill_value: deprecated at version 3.14.0
                Use `set_fill_value` instead.

        :Returns:

            `Data`
                Array of uninitialised (arbitrary) data of the given
                shape and dtype.

        **Examples**

        >>> d = cf.Data.empty((2, 2))
        >>> print(d.array)
        [[ -9.74499359e+001  6.69583040e-309],
         [  2.13182611e-314  3.06959433e-309]]         #uninitialised

        >>> d = cf.Data.empty((2,), dtype=bool)
        >>> print(d.array)
        [ False  True]                                 #uninitialised

        """
        dx = da.empty(shape, dtype=dtype, chunks=chunks)
        return cls(dx, units=units, calendar=calendar)

    @classmethod
    def full(
        cls,
        shape,
        fill_value,
        dtype=None,
        units=None,
        calendar=None,
        chunks=_DEFAULT_CHUNKS,
    ):
        """Return a new array of given shape and type, filled with a
        fill value.

        .. seealso:: `empty`, `ones`, `zeros`

        :Parameters:

            shape: `int` or `tuple` of `int`
                The shape of the new array. e.g. ``(2, 3)`` or ``2``.

            fill_value: scalar
                The fill value.

            dtype: data-type
                The desired data-type for the array. The default, `None`,
                means ``np.array(fill_value).dtype``.

            units: `str` or `Units`
                The units for the new data array.

            calendar: `str`, optional
                The calendar for reference time units.

            {{chunks: `int`, `tuple`, `dict` or `str`, optional}}

                .. versionadded:: 3.14.0

        :Returns:

            `Data`
                Array of *fill_value* with the given shape and data
                type.

        **Examples**

        >>> d = cf.Data.full((2, 3), -99)
        >>> print(d.array)
        [[-99 -99 -99]
         [-99 -99 -99]]

        >>> d = cf.Data.full(2, 0.0)
        >>> print(d.array)
        [0. 0.]

        >>> d = cf.Data.full((2,), 0, dtype=bool)
        >>> print(d.array)
        [False False]

        """
        if dtype is None:
            # Need to explicitly set the default because dtype is not
            # a named keyword of da.full
            dtype = getattr(fill_value, "dtype", None)
            if dtype is None:
                dtype = np.array(fill_value).dtype

        dx = da.full(shape, fill_value, dtype=dtype, chunks=chunks)
        return cls(dx, units=units, calendar=calendar)

    @classmethod
    def ones(
        cls,
        shape,
        dtype=None,
        units=None,
        calendar=None,
        chunks=_DEFAULT_CHUNKS,
    ):
        """Returns a new array filled with ones of set shape and type.

        .. seealso:: `empty`, `full`, `zeros`

        :Parameters:

            shape: `int` or `tuple` of `int`
                The shape of the new array. e.g. ``(2, 3)`` or ``2``.

            dtype: data-type
                The desired data-type for the array, e.g.
                `numpy.int8`. The default is `numpy.float64`.

            units: `str` or `Units`
                The units for the new data array.

            calendar: `str`, optional
                The calendar for reference time units.

            {{chunks: `int`, `tuple`, `dict` or `str`, optional}}

                .. versionadded:: 3.14.0

        :Returns:

            `Data`
                Array of ones with the given shape and data type.

        **Examples**

        >>> d = cf.Data.ones((2, 3))
        >>> print(d.array)
        [[1. 1. 1.]
         [1. 1. 1.]]

        >>> d = cf.Data.ones((2,), dtype=bool)
        >>> print(d.array)
        [ True  True]

        """
        dx = da.ones(shape, dtype=dtype, chunks=chunks)
        return cls(dx, units=units, calendar=calendar)

    @classmethod
    def zeros(
        cls,
        shape,
        dtype=None,
        units=None,
        calendar=None,
        chunks=_DEFAULT_CHUNKS,
    ):
        """Returns a new array filled with zeros of set shape and type.

        .. seealso:: `empty`, `full`, `ones`

        :Parameters:

            shape: `int` or `tuple` of `int`
                The shape of the new array.

            dtype: data-type
                The data-type of the new array. By default the
                data-type is ``float``.

            units: `str` or `Units`
                The units for the new data array.

            calendar: `str`, optional
                The calendar for reference time units.

            {{chunks: `int`, `tuple`, `dict` or `str`, optional}}

                .. versionadded:: 3.14.0

        :Returns:

            `Data`
                Array of zeros with the given shape and data type.

        **Examples**

        >>> d = cf.Data.zeros((2, 3))
        >>> print(d.array)
        [[0. 0. 0.]
         [0. 0. 0.]]

        >>> d = cf.Data.zeros((2,), dtype=bool)
        >>> print(d.array)
        [False False]

        """
        dx = da.zeros(shape, dtype=dtype, chunks=chunks)
        return cls(dx, units=units, calendar=calendar)

    @_deprecated_kwarg_check("out", version="3.14.0", removed_at="5.0.0")
    @_deprecated_kwarg_check("i", version="3.0.0", removed_at="4.0.0")
    @_inplace_enabled(default=False)
    def func(
        self,
        f,
        units=None,
        out=False,
        inplace=False,
        preserve_invalid=False,
        i=False,
        **kwargs,
    ):
        """Apply an element-wise array operation to the data array.

        :Parameters:

            f: `function`
                The function to be applied.

            units: `Units`, optional

            out: deprecated at version 3.14.0

            {{inplace: `bool`, optional}}

            preserve_invalid: `bool`, optional
                For MaskedArray arrays only, if True any invalid values produced
                by the operation will be preserved, otherwise they are masked.

            {{i: deprecated at version 3.0.0}}

        :Returns:

            `Data` or `None`

        **Examples**

        >>> d.Units
        <Units: radians>
        >>> print(d.array)
        [[ 0.          1.57079633]
         [ 3.14159265  4.71238898]]
        >>> import numpy
        >>> e = d.func(numpy.cos)
        >>> e.Units
        <Units: 1>
        >>> print(e.array)
        [[ 1.0  0.0]
         [-1.0  0.0]]
        >>> d.func(numpy.sin, inplace=True)
        >>> print(d.array)
        [[0.0   1.0]
         [0.0  -1.0]]

        >>> d = cf.Data([-2, -1, 1, 2], mask=[0, 0, 0, 1])
        >>> f = d.func(numpy.arctanh, preserve_invalid=True)
        >>> f.array
        masked_array(data=[nan, -inf, inf, --],
                     mask=[False, False, False,  True],
               fill_value=1e+20)
        >>> e = d.func(numpy.arctanh)  # default preserve_invalid is False
        >>> e.array
        masked_array(data=[--, --, --, --],
                     mask=[ True,  True,  True,  True],
               fill_value=1e+20,
                    dtype=float64)

        """
        d = _inplace_enabled_define_and_cleanup(self)

        dx = d.to_dask_array()

        if preserve_invalid:
            # Assume all inputs are masked, as checking for a mask to confirm
            # is expensive. If unmasked, effective mask will be all False.
            dx_mask = da.ma.getmaskarray(dx)  # store original mask
            dx = da.ma.getdata(dx)

        # Step 2: apply operation to data alone
        axes = tuple(range(dx.ndim))
        dx = da.blockwise(f, axes, dx, axes, **kwargs)

        if preserve_invalid:
            # Step 3: reattach original mask onto the output data
            dx = da.ma.masked_array(dx, mask=dx_mask)

        d._set_dask(dx)

        if units is not None:
            d.override_units(units, inplace=True)

        return d

    @_inplace_enabled(default=False)
    @_deprecated_kwarg_check("i", version="3.0.0", removed_at="4.0.0")
    def range(
        self,
        axes=None,
        squeeze=False,
        mtol=1,
        split_every=None,
        inplace=False,
        i=False,
    ):
        """Calculate range values.

        The range is the maximum minus the minimum.

        Calculates the range value or the range values along axes.

        See
        https://ncas-cms.github.io/cf-python/analysis.html#collapse-methods
        for mathematical definitions.

         ..seealso:: `sample_size`, `max`, `min`, `mid_range`

        :Parameters:

            {{collapse axes: (sequence of) `int`, optional}}

            {{collapse squeeze: `bool`, optional}}

            {{mtol: number, optional}}

            {{split_every: `int` or `dict`, optional}}

                .. versionadded:: 3.14.0

            {{inplace: `bool`, optional}}

            {{i: deprecated at version 3.0.0}}

        :Returns:

            `Data` or `None`
                The collapsed array.

        **Examples**

        >>> a = np.ma.arange(12).reshape(4, 3)
        >>> d = cf.Data(a, 'K')
        >>> d[1, 1] = cf.masked
        >>> print(d.array)
        [[0 1 2]
         [3 -- 5]
         [6 7 8]
         [9 10 11]]
        >>> d.range()
        <CF Data(1, 1): [[11]] K>

        """
        d = _inplace_enabled_define_and_cleanup(self)
        d, _ = collapse(
            Collapse().range,
            d,
            axis=axes,
            keepdims=not squeeze,
            split_every=split_every,
            mtol=mtol,
        )
        return d

    @_inplace_enabled(default=False)
    @_deprecated_kwarg_check("i", version="3.0.0", removed_at="4.0.0")
    def roll(self, axis, shift, inplace=False, i=False):
        """Roll array elements along one or more axes.

        Elements that roll beyond the last position are re-introduced
        at the first.

        .. seealso:: `flatten`, `insert_dimension`, `flip`, `squeeze`,
                     `transpose`

        :Parameters:

            axis: `int`, or `tuple` of `int`
                Axis or axes along which elements are shifted.

                *Parameter example:*
                  Roll the second axis: ``axis=1``.

                *Parameter example:*
                  Roll the last axis: ``axis=-1``.

                *Parameter example:*
                  Roll the first and last axes: ``axis=(0, -1)``.

            shift: `int`, or `tuple` of `int`
                The number of places by which elements are shifted.
                If a `tuple`, then *axis* must be a tuple of the same
                size, and each of the given axes is shifted by the
                corresponding number. If an `int` while *axis* is a
                `tuple` of `int`, then the same value is used for all
                given axes.

            {{inplace: `bool`, optional}}

            {{i: deprecated at version 3.0.0}}

        :Returns:

            `Data` or `None`
                The rolled data.

        **Examples**

        >>> d = cf.Data([0, 1, 2, 3, 4, 5, 6, 7, 8, 9, 10, 11])
        >>> print(d.roll(0, 2).array)
        [10 11  0  1  2  3  4  5  6  7  8  9]
        >>> print(d.roll(0, -2).array)
        [ 2  3  4  5  6  7  8  9 10 11  0  1]

        >>> d2 = d.reshape(3, 4)
        >>> print(d2.array)
        [[ 0  1  2  3]
         [ 4  5  6  7]
         [ 8  9 10 11]]
        >>> print(d2.roll(0, 1).array)
        [[ 8  9 10 11]
         [ 0  1  2  3]
         [ 4  5  6  7]]
        >>> print(d2.roll(0, -1).array)
        [[ 4  5  6  7]
         [ 8  9 10 11]
         [ 0  1  2  3]]
        >>> print(d2.roll(1, 1).array)
        [[ 3  0  1  2]
         [ 7  4  5  6]
         [11  8  9 10]]
        >>> print(d2.roll(1, -1).array)
        [[ 1  2  3  0]
         [ 5  6  7  4]
         [ 9 10 11  8]]
        >>> print(d2.roll((1, 0), (1, 1)).array)
        [[11  8  9 10]
         [ 3  0  1  2]
         [ 7  4  5  6]]
        >>> print(d2.roll((1, 0), (2, 1)).array)
        [[10 11  8  9]
         [ 2  3  0  1]
         [ 6  7  4  5]]

        """
        # TODODASKAPI - consider matching the numpy/dask api:
        #               "shift,axis=", and the default axis behaviour
        #               of a flattened roll followed by shape
        #               restore

        d = _inplace_enabled_define_and_cleanup(self)

        dx = d.to_dask_array()
        dx = da.roll(dx, shift, axis=axis)
        d._set_dask(dx)

        return d

    @_inplace_enabled(default=False)
    @_deprecated_kwarg_check("i", version="3.0.0", removed_at="4.0.0")
    def sum(
        self,
        axes=None,
        weights=None,
        squeeze=False,
        mtol=1,
        split_every=None,
        inplace=False,
        i=False,
    ):
        """Calculate sum values.

        Calculates the sum value or the sum values along axes.

        See
        https://ncas-cms.github.io/cf-python/analysis.html#collapse-methods
        for mathematical definitions.

         ..seealso:: `sample_size`, `integral`, `mean`, `sd`,
                     `sum_of_squares`, `sum_of_weights`

        :Parameters:

            {{collapse axes: (sequence of) `int`, optional}}

            {{weights: data_like, `dict`, or `None`, optional}}

            {{collapse squeeze: `bool`, optional}}

            {{mtol: number, optional}}

            {{split_every: `int` or `dict`, optional}}

                .. versionadded:: 3.14.0

            {{inplace: `bool`, optional}}

            {{i: deprecated at version 3.0.0}}

        :Returns:

            `Data` or `None`
                The collapsed data, or `None` if the operation was
                in-place.

        **Examples**

        >>> a = np.ma.arange(12).reshape(4, 3)
        >>> d = cf.Data(a, 'K')
        >>> d[1, 1] = cf.masked
        >>> print(d.array)
        [[0 1 2]
         [3 -- 5]
         [6 7 8]
         [9 10 11]]
        >>> d.sum()
        <CF Data(1, 1): [[62]] K>

        >>> w = np.linspace(1, 2, 3)
        >>> print(w)
        [1.  1.5 2. ]
        >>> d.sum(weights=cf.Data(w, 'm'))
        <CF Data(1, 1): [[97.0]] K>

        """
        d = _inplace_enabled_define_and_cleanup(self)
        d, _ = collapse(
            Collapse().sum,
            d,
            axis=axes,
            weights=weights,
            keepdims=not squeeze,
            split_every=split_every,
            mtol=mtol,
        )
        return d

    @_inplace_enabled(default=False)
    def sum_of_squares(
        self,
        axes=None,
        weights=None,
        squeeze=False,
        mtol=1,
        split_every=None,
        inplace=False,
    ):
        """Calculate sums of squares.

        Calculates the sum of squares or the sum of squares values
        along axes.

        See
        https://ncas-cms.github.io/cf-python/analysis.html#collapse-methods
        for mathematical definitions.

         ..seealso:: `sample_size`, `sum`, `sum_of_squares`,
                     `sum_of_weights2`

        :Parameters:

            {{collapse axes: (sequence of) `int`, optional}}

            {{weights: data_like, `dict`, or `None`, optional}}

            {{collapse squeeze: `bool`, optional}}

            {{mtol: number, optional}}

            {{split_every: `int` or `dict`, optional}}

                .. versionadded:: 3.14.0

            {{inplace: `bool`, optional}}

        :Returns:

            `Data` or `None`
                The collapsed data, or `None` if the operation was
                in-place.

        **Examples**

        >>> a = np.ma.arange(12).reshape(4, 3)
        >>> d = cf.Data(a, 'K')
        >>> d[1, 1] = cf.masked
        >>> print(d.array)
        [[0 1 2]
         [3 -- 5]
         [6 7 8]
         [9 10 11]]
        >>> d.sum_of_squares()
        <CF Data(1, 1): [[490]] K2>

        >>> w = np.linspace(1, 2, 3)
        >>> print(w)
        [1.  1.5 2. ]
        >>> d.sum_of_squares(weights=w)
        <CF Data(1, 1): [[779.0]] K2>

        """
        d = _inplace_enabled_define_and_cleanup(self)
        d.square(inplace=True)
        d.sum(
            axes=axes,
            weights=weights,
            squeeze=squeeze,
            mtol=mtol,
            split_every=split_every,
            inplace=True,
        )
        return d

    @_deprecated_kwarg_check("i", version="3.0.0", removed_at="4.0.0")
    @_inplace_enabled(default=False)
    def sum_of_weights(
        self,
        axes=None,
        weights=None,
        squeeze=False,
        mtol=1,
        split_every=None,
        inplace=False,
        i=False,
    ):
        """Calculate sums of weights.

        Calculates the sum of weights or the sum of weights values
        along axes.

        The weights given by the *weights* parameter are internally
        broadcast to the shape of the data, and those weights that are
        missing data, or that correspond to the missing elements of
        the data, are assigned a weight of 0. It is these processed
        weights that are summed.

        See
        https://ncas-cms.github.io/cf-python/analysis.html#collapse-methods
        for mathematical definitions.

         ..seealso:: `sample_size`, `sum`, `sum_of_squares`,
                     `sum_of_weights2`

        :Parameters:

            {{collapse axes: (sequence of) `int`, optional}}

            {{weights: data_like, `dict`, or `None`, optional}}

            {{collapse squeeze: `bool`, optional}}

            {{mtol: number, optional}}

            {{split_every: `int` or `dict`, optional}}

                .. versionadded:: 3.14.0

            {[inplace: `bool`, optional}}

            {{i: deprecated at version 3.0.0}}

        :Returns:

            `Data` or `None`
                The collapsed data, or `None` if the operation was
                in-place.

        **Examples**

        >>> a = np.ma.arange(12).reshape(4, 3)
        >>> d = cf.Data(a, 'K')
        >>> d[1, 1] = cf.masked
        >>> print(d.array)
        [[0 1 2]
         [3 -- 5]
         [6 7 8]
         [9 10 11]]
        >>> d.sum_of_weights()
        <CF Data(1, 1): [[11]]>

        >>> w = np.linspace(1, 2, 3)
        >>> print(w)
        [1.  1.5 2. ]
        >>> d.sum_of_weights(weights=w)
        <CF Data(1, 1): [[16.5]]>

        >>> d.sum_of_weights(weights=cf.Data(w, 'm'))
        <CF Data(1, 1): [[16.5]] m>

        """
        d = _inplace_enabled_define_and_cleanup(self)
        d, weights = collapse(
            Collapse().sum_of_weights,
            d,
            axis=axes,
            weights=weights,
            keepdims=not squeeze,
            split_every=split_every,
            mtol=mtol,
        )

        units = _units_None
        if weights is not None:
            units = getattr(weights, "Units", None)
            if units is None:
                units = _units_None

        d.override_units(units, inplace=True)

        return d

    @_deprecated_kwarg_check("i", version="3.0.0", removed_at="4.0.0")
    @_inplace_enabled(default=False)
    def sum_of_weights2(
        self,
        axes=None,
        weights=None,
        squeeze=False,
        mtol=1,
        split_every=None,
        inplace=False,
        i=False,
    ):
        """Calculate sums of squares of weights.

        Calculates the sum of squares of weights or the sum of squares
        of weights values along axes.

        The weights given by the *weights* parameter are internally
        broadcast to the shape of the data, and those weights that
        are missing data, or that correspond to the missing elements
        of the data, are assigned a weight of 0. It is these processed
        weights that are squared and summed.

        See
        https://ncas-cms.github.io/cf-python/analysis.html#collapse-methods
        for mathematical definitions.

         ..seealso:: `sample_size`, `sum`, `sum_of_squares`,
                     `sum_of_weights`

        :Parameters:

            {{collapse axes: (sequence of) `int`, optional}}

            {{weights: data_like, `dict`, or `None`, optional}}

            {{collapse squeeze: `bool`, optional}}

            {{mtol: number, optional}}

            {{split_every: `int` or `dict`, optional}}

                .. versionadded:: 3.14.0

            {[inplace: `bool`, optional}}

            {{i: deprecated at version 3.0.0}}

        :Returns:

            `Data` or `None`
                The collapsed data, or `None` if the operation was
                in-place.

        **Examples**

        >>> a = np.ma.arange(12).reshape(4, 3)
        >>> d = cf.Data(a, 'K')
        >>> d[1, 1] = cf.masked
        >>> print(d.array)
        [[0 1 2]
         [3 -- 5]
         [6 7 8]
         [9 10 11]]
        >>> d.sum_of_weights2()
        <CF Data(1, 1): [[11]]>

        >>> w = np.linspace(1, 2, 3)
        >>> print(w)
        [1.  1.5 2. ]
        >>> d.sum_of_weights2(weights=w)
        <CF Data(1, 1): [[26.75]]>

        >>> d.sum_of_weights2(weights=cf.Data(w, 'm'))
        <CF Data(1, 1): [[26.75]] m2>

        """
        d = _inplace_enabled_define_and_cleanup(self)
        d, weights = collapse(
            Collapse().sum_of_weights2,
            d,
            axis=axes,
            weights=weights,
            keepdims=not squeeze,
            split_every=split_every,
            mtol=mtol,
        )

        units = _units_None
        if weights is not None:
            units = getattr(weights, "Units", None)
            if not units:
                units = _units_None
            else:
                units = units**2

        d.override_units(units, inplace=True)

        return d

    @_deprecated_kwarg_check("i", version="3.0.0", removed_at="4.0.0")
    @_inplace_enabled(default=False)
    def std(
        self,
        axes=None,
        squeeze=False,
        mtol=1,
        weights=None,
        ddof=0,
        split_every=None,
        inplace=False,
        i=False,
    ):
        r"""Calculate standard deviations.

        Calculates the standard deviation of an array or the standard
        deviations along axes.

        See
        https://ncas-cms.github.io/cf-python/analysis.html#collapse-methods
        for mathematical definitions.

         ..seealso:: `sample_size`, `mean`, `sum`, `var`

        :Parameters:

            {{collapse axes: (sequence of) `int`, optional}}

            {{weights: data_like, `dict`, or `None`, optional}}

            {{collapse squeeze: `bool`, optional}}

            {{mtol: number, optional}}

            {{ddof: number}}

                 By default *ddof* is 0.

            {{split_every: `int` or `dict`, optional}}

                .. versionadded:: 3.14.0

            {{inplace: `bool`, optional}}

            {{i: deprecated at version 3.0.0}}

        :Returns:

            `Data` or `None`
                The collapsed data, or `None` if the operation was
                in-place.

        **Examples**

        >>> a = np.ma.arange(12).reshape(4, 3)
        >>> d = cf.Data(a, 'K')
        >>> d[1, 1] = cf.masked
        >>> print(d.array)
        [[0 1 2]
         [3 -- 5]
         [6 7 8]
         [9 10 11]]
        >>> d.std()
        <CF Data(1, 1): [[3.5744733184250004]] K>
        >>> d.std(ddof=1)
        <CF Data(1, 1): [[3.7489392439122637]] K>

        >>> w = np.linspace(1, 2, 3)
        >>> print(w)
        [1.  1.5 2. ]
        >>> d.std(ddof=1, weights=w)
        <CF Data(1, 1): [[3.7457375639741506]] K>

        """
        d = _inplace_enabled_define_and_cleanup(self)
        d.var(
            axes=axes,
            weights=weights,
            squeeze=squeeze,
            mtol=mtol,
            ddof=ddof,
            split_every=split_every,
            inplace=True,
        )
        d.sqrt(inplace=True)
        return d

    @_inplace_enabled(default=False)
    @_deprecated_kwarg_check("i", version="3.0.0", removed_at="4.0.0")
    def var(
        self,
        axes=None,
        weights=None,
        squeeze=False,
        mtol=1,
        ddof=0,
        split_every=None,
        inplace=False,
        i=False,
    ):
        """Calculate variances.

        Calculates the variance of an array or the variance values
        along axes.

        See
        https://ncas-cms.github.io/cf-python/analysis.html#collapse-methods
        for mathematical definitions.

         ..seealso:: `sample_size`, `mean`, `sd`, `sum`

        :Parameters:

            {{collapse axes: (sequence of) `int`, optional}}

            {{weights: data_like, `dict`, or `None`, optional}}

            {{collapse squeeze: `bool`, optional}}

            {{mtol: number, optional}}

            {{ddof: number}}

                 By default *ddof* is 0.

            {{split_every: `int` or `dict`, optional}}

                .. versionadded:: 3.14.0

            {{inplace: `bool`, optional}}

            {{i: deprecated at version 3.0.0}}

        :Returns:

            `Data` or `None`
                The collapsed data, or `None` if the operation was
                in-place.

        **Examples**

        >>> a = np.ma.arange(12).reshape(4, 3)
        >>> d = cf.Data(a, 'K')
        >>> d[1, 1] = cf.masked
        >>> print(d.array)
        [[0 1 2]
         [3 -- 5]
         [6 7 8]
         [9 10 11]]
        >>> d.var()
        <CF Data(1, 1): [[12.776859504132233]] K2>
        >>> d.var(ddof=1)
        <CF Data(1, 1): [[14.054545454545456]] K2>

        >>> w = np.linspace(1, 2, 3)
        >>> print(w)
        [1.  1.5 2. ]
        >>> d.var(ddof=1, weights=w)
        <CF Data(1, 1): [[14.030549898167004]] K2>

        """
        d = _inplace_enabled_define_and_cleanup(self)
        d, _ = collapse(
            Collapse().var,
            d,
            axis=axes,
            weights=weights,
            keepdims=not squeeze,
            mtol=mtol,
            ddof=ddof,
            split_every=split_every,
        )

        units = d.Units
        if units:
            d.override_units(units**2, inplace=True)

        return d

    def section(
        self, axes, stop=None, chunks=False, min_step=1, mode="dictionary"
    ):
        """Returns a dictionary of sections of the `Data` object.

        Specifically, returns a dictionary of Data objects which are the
        m-dimensional sections of this n-dimensional Data object, where
        m <= n. The dictionary keys are the indices of the sections
        in the original Data object. The m dimensions that are not
        sliced are marked with None as a placeholder making it possible
        to reconstruct the original data object. The corresponding
        values are the resulting sections of type `Data`.

        :Parameters:

            axes: (sequence of) `int`
                This is should be one or more integers of the m indices of
                the m axes that define the sections of the `Data`
                object. If axes is `None` (the default) or an empty
                sequence then all axes are selected.

                Note that the axes specified by the *axes* parameter are
                the one which are to be kept whole. All other axes are
                sectioned.

            stop: `int`, optional
                Deprecated at version 3.14.0.

                Stop after this number of sections and return. If stop is
                None all sections are taken.

            chunks: `bool`, optional
                Deprecated at version 3.14.0. Consider using
                `cf.Data.rechunk` instead.

                If True return sections that are of the maximum possible
                size that will fit in one chunk of memory instead of
                sectioning into slices of size 1 along the dimensions that
                are being sectioned.


            min_step: `int`, optional
                The minimum step size when making chunks. By default this
                is 1. Can be set higher to avoid size 1 dimensions, which
                are problematic for linear regridding.

        :Returns:

            `dict`
                The dictionary of m dimensional sections of the Data
                object.

        **Examples**

        >>> d = cf.Data(np.arange(120).reshape(2, 6, 10))
        >>> d
        <CF Data(2, 6, 10): [[[0, ..., 119]]]>
        >>> d.section([1, 2])
        {(0, None, None): <CF Data(1, 6, 10): [[[0, ..., 59]]]>,
         (1, None, None): <CF Data(1, 6, 10): [[[60, ..., 119]]]>}
        >>> d.section([0, 1], min_step=2)
        {(None, None, 0): <CF Data(2, 6, 2): [[[0, ..., 111]]]>,
         (None, None, 2): <CF Data(2, 6, 2): [[[2, ..., 113]]]>,
         (None, None, 4): <CF Data(2, 6, 2): [[[4, ..., 115]]]>,
         (None, None, 6): <CF Data(2, 6, 2): [[[6, ..., 117]]]>,
         (None, None, 8): <CF Data(2, 6, 2): [[[8, ..., 119]]]>}

        """
        if chunks:
            _DEPRECATION_ERROR_KWARGS(
                self,
                "section",
                {"chunks": chunks},
                message="Consider using Data.rechunk() instead.",
                version="3.14.0",
                removed_at="5.0.0",
            )  # pragma: no cover

        if stop is not None:
            _DEPRECATION_ERROR_KWARGS(
                self,
                "section",
                {"stop": stop},
                version="3.14.0",
                removed_at="5.0.0",
            )  # pragma: no cover

        return _section(self, axes, min_step=min_step)

    @_inplace_enabled(default=False)
    def square(self, dtype=None, inplace=False):
        """Calculate the element-wise square.

        .. versionadded:: 3.14.0

        .. seealso:: `sqrt`, `sum_of_squares`

        :Parameters:

            dtype: data-type, optional
                Overrides the data type of the output arrays. A
                matching precision of the calculation should be
                chosen. For example, a *dtype* of ``'int32'`` is only
                allowed when the input values are integers.

             {{inplace: `bool`, optional}}

        :Returns:

            `Data` or `None`
                The element-wise square of the data, or `None` if the
                operation was in-place.

        **Examples**

        >>> d = cf.Data([[0, 1, 2.5, 3, 4]], 'K', mask=[[0, 0, 0, 1, 0]])
        >>> print(d.array)
        [[0.0 1.0 2.5 -- 4.0]]
        >>> e = d.square()
        >>> e
        <CF Data(1, 5): [[0.0, ..., 16.0]] K2>
        >>> print(e.array)
        [[0.0 1.0 6.25 -- 16.0]]

        """
        d = _inplace_enabled_define_and_cleanup(self)
        dx = d.to_dask_array()
        dx = da.square(dx, dtype=dtype)
        d._set_dask(dx)

        units = d.Units
        if units:
            d.override_units(units**2, inplace=True)

        return d

    @_inplace_enabled(default=False)
    def sqrt(self, dtype=None, inplace=False):
        """Calculate the non-negative square root.

        .. versionadded:: 3.14.0

        .. seealso:: `square`

        :Parameters:

            dtype: data-type, optional
                Overrides the data type of the output arrays. A
                matching precision of the calculation should be
                chosen. For example, a *dtype* of ``'int32'` is not
                allowed, even if the input values are perfect squares.

             {{inplace: `bool`, optional}}

        :Returns:

            `Data` or `None`
                The element-wise positive square root of the data, or
                `None` if the operation was in-place.

        **Examples**

        >>> d = cf.Data([[0, 1, 2, 3, 4]], 'K2', mask=[[0, 0, 0, 1, 0]])
        >>>print(d.array)
        [[0 1 2 -- 4]]
        >>> e = d.sqrt()
        >>> e
        <CF Data(1, 5): [[0.0, ..., 2.0]] K>
        >>> print(e.array)
        [[0.0 1.0 1.4142135623730951 -- 2.0]]

        Negative input values raise a warning but nonetheless result in NaN
        or, if there are already missing values, missing data:

        >>> import warnings
        >>> d = cf.Data([0, 1, -4])
        >>> print(d.array)
        [ 0  1 -4]
        >>> with warnings.catch_warnings():
        ...     warnings.simplefilter("ignore")
        ...     print(d.sqrt().array)
        ...
        [ 0.  1. nan]

        >>> d = cf.Data([0, 1, -4], mask=[1, 0, 0])
        >>> print(d.array)
        [-- 1 -4]
        >>> with warnings.catch_warnings():
        ...     warnings.simplefilter("ignore")
        ...     print(d.sqrt().array)
        ...
        [-- 1.0 --]

        """
        d = _inplace_enabled_define_and_cleanup(self)
        dx = d.to_dask_array()
        dx = da.sqrt(dx, dtype=dtype)
        d._set_dask(dx)

        units = d.Units
        if units:
            try:
                d.override_units(units**0.5, inplace=True)
            except ValueError as e:
                raise type(e)(
                    f"Incompatible units for taking a square root: {units!r}"
                )

        return d

    # ----------------------------------------------------------------
    # Aliases
    # ----------------------------------------------------------------
    @property
    def dtarray(self):
        """Alias for `datetime_array`"""
        return self.datetime_array

    @_inplace_enabled(default=False)
    @_deprecated_kwarg_check("i", version="3.0.0", removed_at="4.0.0")
    def maximum(
        self,
        axes=None,
        squeeze=False,
        mtol=1,
        split_every=None,
        inplace=False,
        i=False,
    ):
        """Alias for `max`"""
        return self.max(
            axes=axes,
            squeeze=squeeze,
            mtol=mtol,
            split_every=split_every,
            inplace=inplace,
            i=i,
        )

    @_inplace_enabled(default=False)
    @_deprecated_kwarg_check("i", version="3.0.0", removed_at="4.0.0")
    def minimum(
        self,
        axes=None,
        squeeze=False,
        mtol=1,
        split_every=None,
        inplace=False,
        i=False,
    ):
        """Alias for `min`"""
        return self.min(
            axes=axes,
            squeeze=squeeze,
            mtol=mtol,
            split_every=split_every,
            inplace=inplace,
            i=i,
        )

    @_inplace_enabled(default=False)
    @_deprecated_kwarg_check("i", version="3.0.0", removed_at="4.0.0")
    def sd(
        self,
        axes=None,
        squeeze=False,
        mtol=1,
        weights=None,
        ddof=0,
        split_every=None,
        inplace=False,
        i=False,
    ):
        """Alias for `std`"""
        return self.std(
            axes=axes,
            squeeze=squeeze,
            weights=weights,
            mtol=mtol,
            ddof=ddof,
            split_every=split_every,
            inplace=inplace,
            i=i,
        )

    @_inplace_enabled(default=False)
    @_deprecated_kwarg_check("i", version="3.0.0", removed_at="4.0.0")
    def standard_deviation(
        self,
        axes=None,
        squeeze=False,
        mtol=1,
        weights=None,
        ddof=0,
        split_every=None,
        inplace=False,
        i=False,
    ):
        """Alias for `std`"""
        return self.std(
            axes=axes,
            squeeze=squeeze,
            weights=weights,
            mtol=mtol,
            ddof=ddof,
            split_every=split_every,
            inplace=inplace,
            i=i,
        )

    @_inplace_enabled(default=False)
    @_deprecated_kwarg_check("i", version="3.0.0", removed_at="4.0.0")
    def variance(
        self,
        axes=None,
        squeeze=False,
        weights=None,
        mtol=1,
        ddof=0,
        split_every=None,
        inplace=False,
        i=False,
    ):
        """Alias for `var`"""
        return self.var(
            axes=axes,
            squeeze=squeeze,
            weights=weights,
            mtol=mtol,
            ddof=ddof,
            split_every=split_every,
            inplace=inplace,
            i=i,
        )


def _size_of_index(index, size=None):
    """Return the number of elements resulting in applying an index to a
    sequence.

    :Parameters:

        index: `slice` or `list` of `int`
            The index being applied to the sequence.

        size: `int`, optional
            The number of elements in the sequence being indexed. Only
            required if *index* is a slice object.

    :Returns:

        `int`
            The length of the sequence resulting from applying the index.

    **Examples**

    >>> _size_of_index(slice(None, None, -2), 10)
    5
    >>> _size_of_index([1, 4, 9])
    3

    """
    if isinstance(index, slice):
        # Index is a slice object
        start, stop, step = index.indices(size)
        div, mod = divmod(stop - start, step)
        if mod != 0:
            div += 1
        return div
    else:
        # Index is a list of integers
        return len(index)<|MERGE_RESOLUTION|>--- conflicted
+++ resolved
@@ -88,23 +88,14 @@
 _DEFAULT_CHUNKS = "auto"
 _DEFAULT_HARDMASK = True
 
-<<<<<<< HEAD
-#
-_NONE = 0
-_ARRAY = 1
-_CACHE = 2
-_CFA = 4
-_ACTIVE = 8
-_ALL = _ARRAY | _CACHE | _CFA | _ACTIVE
-=======
 # Contstants used to specify which `Data` components should be cleared
 # when a new dask array is set. See `Data._clear_after_dask_update`
 # for details.
-_NONE = 0  # =  0b0000
-_ARRAY = 1  # = 0b0001
-_CACHE = 2  # = 0b0010
-_ALL = 15  # =  0b1111
->>>>>>> 12394e48
+_NONE = 0  # =   0b0000
+_ARRAY = 1  # =  0b0001
+_CACHE = 2  # =  0b0010
+_ACTIVE = 8  # = 0b0010
+_ALL = 15  # =   0b1111
 
 
 class Data(DataClassDeprecationsMixin, Container, cfdm.Data):
@@ -434,19 +425,20 @@
                     "for compressed input arrays"
                 )
 
-            # Bring the compressed data into memory without
-            # decompressing it
-            if to_memory:
-                try:
-                    array = array.to_memory()
-                except AttributeError:
-                    pass
+        # Bring the compressed data into memory without
+        # decompressing it
+        if to_memory:
+            try:
+                array = array.to_memory()
+            except AttributeError:
+                pass
 
         if self._is_abstract_Array_subclass(array):
             # Save the input array in case it's useful later. For
             # compressed input arrays this will contain extra
             # information, such as a count or index variable.
             self._set_Array(array)
+            self._set_active_storage(True)
 
         # Cast the input data as a dask array
         kwargs = init_options.get("from_array", {})
@@ -1267,16 +1259,8 @@
         """Remove components invalidated by updating the `dask` array.
 
         Removes or modifies components that can't be guaranteed to be
-<<<<<<< HEAD
-        consistent with an updated `dask` array`:
-
-        * Deletes a source array.
-        * Deletes cached element values.
-        * Sets "active storage" to `False`
-=======
         consistent with an updated `dask` array. See the *clear*
         parameter for details.
->>>>>>> 12394e48
 
         .. versionadded:: 3.14.0
 
@@ -1297,6 +1281,8 @@
                 * If ``clear & _CACHE`` is non-zero then cached
                   element values are deleted.
 
+                * If ``clear & _ACTIVE`` is non-zero then TODOACTIVE
+
                 By default *clear* is the ``_ALL`` integer-valued
                 constant, which results in all components being
                 removed.
@@ -1317,71 +1303,6 @@
             `None`
 
         """
-<<<<<<< HEAD
-        self._del_Array(None)
-        self._del_cached_elements()
-        self._del_active_storage()
-
-    def _del_active_storage(self):
-        """TODOACTIVEDOCS.
-
-        .. versionadded:: ACTIVEVERSION
-
-        .. seealso:: `active_storage`, `_set_active_storage`
-
-        :Returns:
-
-            `None`
-
-        **Examples**
-
-        >>> d = cf.Data([9])
-        >>> d.active_storage()
-        False
-        >>> d._set_active_storage(True)
-        >>> d.active_storage()
-        True
-        >>> d._del_active_storage()
-        >>> d.active_storage()
-        False
-
-        """
-        self._custom.pop("active_storage", False)
-
-    def _set_active_storage(self, value):
-        """TODOACTIVEDOCS.
-
-        .. versionadded:: ACTIVEVERSION
-
-        .. seealso:: `active_storage`, `_del_active_storage`
-
-        :Returns:
-
-            `bool`
-                 TODOACTIVEDOCS
-
-        **Examples**
-
-        >>> d = cf.Data([9])
-        >>> d.active_storage()
-        False
-        >>> d._set_active_storage(True)
-        >>> d.active_storage()
-        True
-        >>> d._del_active_storage()
-        >>> d.active_storage()
-        False
-
-        """
-        self._custom["active_storage"] = bool(value)
-
-    def _set_dask(self, array, copy=False, conform=True):
-        """Set the `dask` array.
-
-        .. versionadded:: 3.14.0
-
-        .. seealso:: `to_dask_array`, `_conform_after_dask_update`
-=======
         if not clear:
             return
 
@@ -1393,13 +1314,16 @@
             # Delete cached element values
             self._del_cached_elements()
 
+        if clear & _ACTIVE:
+            # Delete cached element values
+            self._del_active_storage()
+
     def _set_dask(self, array, copy=False, clear=_ALL):
         """Set the dask array.
 
         .. versionadded:: 3.14.0
 
         .. seealso:: `to_dask_array`, `_clear_after_dask_update`,
->>>>>>> 12394e48
                      `_del_dask`
 
         :Parameters:
@@ -1447,18 +1371,8 @@
         self._custom["dask"] = array
         self._clear_after_dask_update(clear)
 
-<<<<<<< HEAD
-        if conform:
-            # Remove elements made invalid by updating the `dask`
-            # array
-            self._conform_after_dask_update()
-
-    def _del_dask(self, default=ValueError(), conform=True):
-        """Remove the `dask` array.
-=======
     def _del_dask(self, default=ValueError(), clear=_ALL):
         """Remove the dask array.
->>>>>>> 12394e48
 
         .. versionadded:: 3.14.0
 
@@ -1510,6 +1424,32 @@
         self._clear_after_dask_update(clear)
         return out
 
+    def _del_active_storage(self):
+        """TODOACTIVEDOCS.
+
+        .. versionadded:: ACTIVEVERSION
+
+        .. seealso:: `active_storage`, `_set_active_storage`
+
+        :Returns:
+
+            `None`
+
+        **Examples**
+
+        >>> d = cf.Data([9])
+        >>> d.active_storage()
+        False
+        >>> d._set_active_storage(True)
+        >>> d.active_storage()
+        True
+        >>> d._del_active_storage()
+        >>> d.active_storage()
+        False
+
+        """
+        self._custom.pop("active_storage", False)
+
     def _del_cached_elements(self):
         """Delete any cached element values.
 
@@ -1568,6 +1508,33 @@
 
         """
         return isinstance(array, cfdm.Array)
+
+    def _set_active_storage(self, value):
+        """TODOACTIVEDOCS.
+
+        .. versionadded:: ACTIVEVERSION
+
+        .. seealso:: `active_storage`, `_del_active_storage`
+
+        :Returns:
+
+            `bool`
+                 TODOACTIVEDOCS
+
+        **Examples**
+
+        >>> d = cf.Data([9])
+        >>> d.active_storage()
+        False
+        >>> d._set_active_storage(True)
+        >>> d.active_storage()
+        True
+        >>> d._del_active_storage()
+        >>> d.active_storage()
+        False
+
+        """
+        self._custom["active_storage"] = bool(value)
 
     def _set_cached_elements(self, elements):
         """Cache selected element values.
@@ -2470,12 +2437,7 @@
 
         dx = self.to_dask_array()
         dx = dx.persist()
-<<<<<<< HEAD
-        d._set_dask(dx, conform=False)  # TODOACTIVE
-        d._del_active_storage()  # TODOACTIVE
-=======
         d._set_dask(dx, clear=_ALL ^ _ARRAY ^ _CACHE)
->>>>>>> 12394e48
 
         return d
 
@@ -2926,12 +2888,7 @@
 
         dx = d.to_dask_array()
         dx = dx.rechunk(chunks, threshold, block_size_limit, balance)
-<<<<<<< HEAD
-        d._set_dask(dx, conform=False)  # TODOACTIVE
-        d._del_active_storage()  # TODOACTIVE
-=======
         d._set_dask(dx, clear=_ALL ^ _ARRAY ^ _CACHE)
->>>>>>> 12394e48
 
         return d
 
@@ -3857,20 +3814,17 @@
         dxs = [d.to_dask_array() for d in processed_data]
         dx = da.concatenate(dxs, axis=axis)
 
-<<<<<<< HEAD
         # Set the active storage status
         active = _ACTIVE
         for d in processed_data:
-            if not d.active_storage():
+            if not d.active_storage:
                 # Set the output active storage status to False when any
                 # input data instance has False status
                 active = _NONE
                 break
 
-        data0._set_dask(dx, conform=_ALL ^ active)
-=======
         # Set the new dask array, retaining the cached elements ...
-        data0._set_dask(dx, clear=_ALL)
+        data0._set_dask(dx, clear=_ALL ^ active)
 
         # Set the appropriate cached elements
         cached_elements = {}
@@ -3880,7 +3834,6 @@
                 cached_elements[i] = element
 
         data0._set_cached_elements(cached_elements)
->>>>>>> 12394e48
 
         # Manage cyclicity of axes: if join axis was cyclic, it is no longer
         axis = data0._parse_axes(axis)[0]
