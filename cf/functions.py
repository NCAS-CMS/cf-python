import atexit
import csv
import ctypes.util
import hashlib
import importlib
import os
import platform
import re
import resource
import sys
import urllib.parse
import warnings
from collections.abc import Iterable
from itertools import product
from marshal import dumps
from numbers import Integral
from os import getpid, listdir, mkdir
from os.path import abspath as _os_path_abspath
from os.path import dirname as _os_path_dirname
from os.path import expanduser as _os_path_expanduser
from os.path import expandvars as _os_path_expandvars
from os.path import join as _os_path_join
from os.path import relpath as _os_path_relpath

import cfdm
import netCDF4
import numpy as np
from dask import config
from dask.utils import parse_bytes
from numpy import all as _numpy_all
from numpy import allclose as _x_numpy_allclose
from numpy import shape as _numpy_shape
from numpy import take as _numpy_take
from numpy import tile as _numpy_tile
from numpy.ma import all as _numpy_ma_all
from numpy.ma import allclose as _numpy_ma_allclose
from numpy.ma import is_masked as _numpy_ma_is_masked
from numpy.ma import isMA as _numpy_ma_isMA
from numpy.ma import masked as _numpy_ma_masked
from numpy.ma import take as _numpy_ma_take
from psutil import Process, virtual_memory

from . import __file__, __version__
from .constants import (
    CONSTANTS,
    OperandBoundsCombination,
    _file_to_fh,
    _stash2standard_name,
)
from .docstring import _docstring_substitution_definitions


# Instruction to close /proc/mem at exit.
def _close_proc_meminfo():
    try:
        _meminfo_file.close()
    except Exception:
        pass


atexit.register(_close_proc_meminfo)


# --------------------------------------------------------------------
# Inherit classes from cfdm
# --------------------------------------------------------------------
class Constant(cfdm.Constant):
    def __docstring_substitutions__(self):
        return _docstring_substitution_definitions

    def __docstring_package_depth__(self):
        return 0

    def __repr__(self):
        """Called by the `repr` built-in function."""
        return super().__repr__().replace("<", "<CF ", 1)


class DeprecationError(Exception):
    pass


KWARGS_MESSAGE_MAP = {
    "relaxed_identity": "Use keywords 'strict' or 'relaxed' instead.",
    "axes": "Use keyword 'axis' instead.",
    "traceback": "Use keyword 'verbose' instead.",
    "exact": "Use 're.compile' objects instead.",
    "i": (
        "Use keyword 'inplace' instead. Note that when inplace=True, "
        "None is returned."
    ),
    "info": (
        "Use keyword 'verbose' instead. Note the informational levels "
        "have been remapped: V = I + 1 maps info=I to verbose=V inputs, "
        "excluding I >= 3 which maps to V = -1 (and V = 0 disables messages)"
    ),
}

# Are we running on GNU/Linux?
_linux = platform.system() == "Linux"

if _linux:
    # ----------------------------------------------------------------
    # GNU/LINUX
    # ----------------------------------------------------------------
    # Opening /proc/meminfo once per PE here rather than in
    # _free_memory each time it is called works with MPI on
    # Debian-based systems, which otherwise throw an error that there
    # is no such file or directory when run on multiple PEs.
    # ----------------------------------------------------------------
    _meminfo_fields = set(("SReclaimable:", "Cached:", "Buffers:", "MemFree:"))
    _meminfo_file = open("/proc/meminfo", "r", 1)

    def _free_memory():
        """The amount of available physical memory on GNU/Linux.

        This amount includes any memory which is still allocated but is no
        longer required.

        :Returns:

            `float`
                The amount of available physical memory in bytes.

        **Examples**

        >>> _free_memory()
        96496240.0

        """
        # https://github.com/giampaolo/psutil/blob/master/psutil/_pslinux.py

        # ----------------------------------------------------------------
        # The available physical memory is the sum of the values of
        # the 'SReclaimable', 'Cached', 'Buffers' and 'MemFree'
        # entries in the /proc/meminfo file
        # (http://git.kernel.org/cgit/linux/kernel/git/torvalds/linux.git/tree/Documentation/filesystems/proc.txt).
        # ----------------------------------------------------------------
        free_KiB = 0.0
        n = 0

        # with open('/proc/meminfo', 'r', 1) as _meminfo_file:

        # Seeking the beginning of the file /proc/meminfo regenerates
        # the information contained in it.
        _meminfo_file.seek(0)
        for line in _meminfo_file:
            field_size = line.split()
            if field_size[0] in _meminfo_fields:
                free_KiB += float(field_size[1])
                n += 1
                if n > 3:
                    break

        free_bytes = free_KiB * 1024

        return free_bytes

else:
    # ----------------------------------------------------------------
    # NOT GNU/LINUX
    # ----------------------------------------------------------------
    def _free_memory():
        """The amount of available physical memory.

        :Returns:

            `float`
                The amount of available physical memory in bytes.

        **Examples**

        >>> _free_memory()
        96496240.0

        """
        return float(virtual_memory().available)


# --- End: if


# TODODASK - deprecate 'collapse_parallel_mode' when move to dask is complete
def configuration(
    atol=None,
    rtol=None,
    tempdir=None,
    of_fraction=None,
    chunksize=None,
    collapse_parallel_mode=None,
    free_memory_factor=None,
    log_level=None,
    regrid_logging=None,
    relaxed_identities=None,
    bounds_combination_mode=None,
):
    """View or set any number of constants in the project-wide
    configuration.

    The full list of global constants that can be set in any
    combination are:

    * `atol`
    * `rtol`
    * `tempdir`
    * `of_fraction`
    * `chunksize`
    * `collapse_parallel_mode`
    * `free_memory_factor`
    * `log_level`
    * `regrid_logging`
    * `relaxed_identities`
    * `bounds_combination_mode`

    These are all constants that apply throughout cf, except for in
    specific functions only if overridden by the corresponding keyword
    argument to that function.

    The value of `None`, either taken by default or supplied as a
    value, will result in the constant in question not being changed
    from the current value. That is, it will have no effect.

    Note that setting a constant using this function is equivalent to
    setting it by means of a specific function of the same name,
    e.g. via `cf.atol`, but in this case multiple constants can be set
    at once.

    .. versionadded:: 3.6.0

    .. seealso:: `atol`, `rtol`, `tempdir`, `of_fraction`,
                 `chunksize`, `collapse_parallel_mode`,
                 `total_memory`, `free_memory_factor`, `fm_threshold`,
                 `min_total_memory`, `log_level`, `regrid_logging`,
                 `relaxed_identities`, `bounds_combination_mode`

    :Parameters:

        atol: `float` or `Constant`, optional
            The new value of absolute tolerance. The default is to not
            change the current value.

        rtol: `float` or `Constant`, optional
            The new value of relative tolerance. The default is to not
            change the current value.

        tempdir: `str` or `Constant`, optional
            The new directory for temporary files. Tilde expansion (an
            initial component of ``~`` or ``~user`` is replaced by
            that *user*'s home directory) and environment variable
            expansion (substrings of the form ``$name`` or ``${name}``
            are replaced by the value of environment variable *name*)
            are applied to the new directory name.

            The default is to not change the directory.

        of_fraction: `float` or `Constant`, optional
            The new fraction (between 0.0 and 1.0). The default is to
            not change the current behaviour.

        chunksize: `float` or `Constant`, optional
            The new chunksize in bytes. The default is to not change
            the current behaviour.

        collapse_parallel_mode: `int` or `Constant`, optional
            The new value (0, 1 or 2).

        bounds_combination_mode: `str` or `Constant`, optional
            Determine how to deal with cell bounds in binary
            operations. See `cf.bounds_combination_mode` for details.

        free_memory_factor: `float` or `Constant`, optional
            The new value of the fraction of memory kept free as a
            temporary workspace. The default is to not change the
            current behaviour.

        log_level: `str` or `int` or `Constant`, optional
            The new value of the minimal log severity level. This can
            be specified either as a string equal (ignoring case) to
            the named set of log levels or identifier ``'DISABLE'``,
            or an integer code corresponding to each of these, namely:

            * ``'DISABLE'`` (``0``);
            * ``'WARNING'`` (``1``);
            * ``'INFO'`` (``2``);
            * ``'DETAIL'`` (``3``);
            * ``'DEBUG'`` (``-1``).

        regrid_logging: `bool` or `Constant`, optional
            The new value (either True to enable logging or False to
            disable it). The default is to not change the current
            behaviour.

        relaxed_identities: `bool` or `Constant`, optional
            The new value; if True, use "relaxed" mode when getting a
            construct identity. The default is to not change the
            current value.

    :Returns:

        `Configuration`
            The dictionary-like object containing the names and values
            of the project-wide constants prior to the change, or the
            current names and values if no new values are specified.

    **Examples**

    >>> cf.configuration()  # view full global configuration of constants
    {'rtol': 2.220446049250313e-16,
     'atol': 2.220446049250313e-16,
     'tempdir': '/tmp',
     'of_fraction': 0.5,
     'free_memory_factor': 0.1,
     'regrid_logging': False,
     'collapse_parallel_mode': 0,
     'relaxed_identities': False,
     'log_level': 'WARNING',
     'bounds_combination_mode': 'AND',
     'chunksize': 82873466.88000001}
    >>> cf.chunksize(7.5e7)  # any change to one constant...
    82873466.88000001
    >>> cf.configuration()['chunksize']  # ...is reflected in the configuration
    75000000.0

    >>> cf.configuration(
    ...     of_fraction=0.7, tempdir='/usr/tmp', log_level='INFO')  # set items
    {'rtol': 2.220446049250313e-16,
     'atol': 2.220446049250313e-16,
     'tempdir': '/tmp',
     'of_fraction': 0.5,
     'free_memory_factor': 0.1,
     'regrid_logging': False,
     'collapse_parallel_mode': 0,
     'relaxed_identities': False,
     'log_level': 'WARNING',
     'bounds_combination_mode': 'AND',
     'chunksize': 75000000.0}
    >>> cf.configuration()  # the items set have been updated accordingly
    {'rtol': 2.220446049250313e-16,
     'atol': 2.220446049250313e-16,
     'tempdir': '/usr/tmp',
     'of_fraction': 0.7,
     'free_memory_factor': 0.1,
     'regrid_logging': False,
     'collapse_parallel_mode': 0,
     'relaxed_identities': False,
     'log_level': 'INFO',
     'bounds_combination_mode': 'AND',
     'chunksize': 75000000.0}

    Use as a context manager:

    >>> print(cf.configuration())
    {'rtol': 2.220446049250313e-16,
     'atol': 2.220446049250313e-16,
     'tempdir': '/usr/tmp',
     'of_fraction': 0.7,
     'free_memory_factor': 0.1,
     'regrid_logging': False,
     'collapse_parallel_mode': 0,
     'relaxed_identities': False,
     'log_level': 'INFO',
     'bounds_combination_mode': 'AND',
     'chunksize': 75000000.0}
    >>> with cf.configuration(atol=9, rtol=10):
    ...     print(cf.configuration())
    ...
    {'rtol': 9.0,
     'atol': 10.0,
     'tempdir': '/usr/tmp',
     'of_fraction': 0.7,
     'free_memory_factor': 0.1,
     'regrid_logging': False,
     'collapse_parallel_mode': 0,
     'relaxed_identities': False,
     'log_level': 'INFO',
     'bounds_combination_mode': 'AND',
     'chunksize': 75000000.0}
    >>> print(cf.configuration())
    {'rtol': 2.220446049250313e-16,
     'atol': 2.220446049250313e-16,
     'tempdir': '/usr/tmp',
     'of_fraction': 0.7,
     'free_memory_factor': 0.1,
     'regrid_logging': False,
     'collapse_parallel_mode': 0,
     'relaxed_identities': False,
     'log_level': 'INFO',
     'bounds_combination_mode': 'AND',
     'chunksize': 75000000.0}

    """
    return _configuration(
        Configuration,
        new_atol=atol,
        new_rtol=rtol,
        new_tempdir=tempdir,
        new_of_fraction=of_fraction,
        new_chunksize=chunksize,
        new_collapse_parallel_mode=collapse_parallel_mode,
        new_free_memory_factor=free_memory_factor,
        new_log_level=log_level,
        new_regrid_logging=regrid_logging,
        new_relaxed_identities=relaxed_identities,
        bounds_combination_mode=bounds_combination_mode,
    )


def _configuration(_Configuration, **kwargs):
    """Internal helper function to provide the logic for
    `cf.configuration`.

    We delegate from the user-facing `cf.configuration` for two main reasons:

    1) to avoid a name clash there between the keyword arguments and the
    functions which they each call (e.g. `atol` and `cf.atol`) which
    would otherwise necessitate aliasing every such function name; and

    2) because the user-facing function must have the appropriate keywords
    explicitly listed, but the very similar logic applied for each keyword
    can be consolidated by iterating over the full dictionary of input kwargs.

    :Parameters:

        _Configuration: class
            The `Configuration` class to be returned.

    :Returns:

        `Configuration`
            The names and values of the project-wide constants prior
            to the change, or the current names and values if no new
            values are specified.

    """
    # Filter out WORKSPACE_FACTOR_{1,2} constants which are only used
    # externally and not exposed to the user:
    old = {
        name.lower(): val
        for name, val in CONSTANTS.items()
        if not name.startswith("WORKSPACE_FACTOR_")
    }

    old.pop("total_memory", None)
    old.pop("min_total_memory", None)
    old.pop("fm_threshold", None)

    # Filter out 'None' kwargs from configuration() defaults. Note that this
    # does not filter out '0' or 'True' values, which is important as the user
    # might be trying to set those, as opposed to None emerging as default.
    kwargs = {name: val for name, val in kwargs.items() if val is not None}

    # Note values are the functions not the keyword arguments of same name:
    reset_mapping = {
        "new_atol": atol,
        "new_rtol": rtol,
        "new_tempdir": tempdir,
        "new_of_fraction": of_fraction,
        "new_chunksize": chunksize,
        "new_collapse_parallel_mode": collapse_parallel_mode,
        "new_free_memory_factor": free_memory_factor,
        "new_log_level": log_level,
        "new_regrid_logging": regrid_logging,
        "new_relaxed_identities": relaxed_identities,
        "bounds_combination_mode": bounds_combination_mode,
    }

    old_values = {}

    try:
        # Run the corresponding func for all input kwargs
        for setting_alias, new_value in kwargs.items():
            reset_mapping[setting_alias](new_value)
            setting = setting_alias.replace("new_", "", 1)
            old_values[setting_alias] = old[setting]
    except ValueError:
        # Reset any constants that were changed prior to the exception
        for setting_alias, old_value in old_values.items():
            reset_mapping[setting_alias](old_value)

        # Raise the exception
        raise

    return _Configuration(**old)


# --------------------------------------------------------------------
# Inherit class from cfdm
# --------------------------------------------------------------------
class Configuration(cfdm.Configuration):
    def __new__(cls, *args, **kwargs):
        """Must override this method in subclasses."""
        instance = super().__new__(cls)
        instance._func = configuration
        return instance

    def __docstring_substitutions__(self):
        return _docstring_substitution_definitions

    def __docstring_package_depth__(self):
        return 0

    def __repr__(self):
        """Called by the `repr` built-in function."""
        return super().__repr__().replace("<", "<CF ", 1)


def free_memory():
    """The available physical memory.

    :Returns:

        `float`
            The amount of free memory in bytes.

    **Examples**

    >>> import numpy
    >>> print('Free memory =', cf.free_memory()/2**30, 'GiB')
    Free memory = 88.2728042603 GiB
    >>> a = numpy.arange(10**9)
    >>> print('Free memory =', cf.free_memory()/2**30, 'GiB')
    Free memory = 80.8082618713 GiB
    >>> del a
    >>> print('Free memory =', cf.free_memory()/2**30, 'GiB')
    Free memory = 88.2727928162 GiB

    """
    return _free_memory()


def FREE_MEMORY(*new_free_memory):
    """Alias for `cf.free_memory`."""
    return free_memory(*new_free_memory)


def _WORKSPACE_FACTOR_1():
    """The value of workspace factor 1 used in calculating the upper
    limit to the chunksize given the free memory factor.

    :Returns:

        `float`
            workspace factor 1

    """
    return CONSTANTS["WORKSPACE_FACTOR_1"]


def _WORKSPACE_FACTOR_2():
    """The value of workspace factor 2 used in calculating the upper
    limit to the chunksize given the free memory factor.

    :Returns:

        `float`
            workspace factor 2

    """
    return CONSTANTS["WORKSPACE_FACTOR_2"]


def _cf_free_memory_factor(*new_free_memory_factor):
    """Internal alias for `cf.free_memory_factor`.

    Used in this module to prevent a name clash with a function keyword
    argument (corresponding to 'import X as cf_X' etc. in other
    modules). Note we don't use FREE_MEMORY_FACTOR() as it will likely
    be deprecated in future.

    """
    return free_memory_factor(*new_free_memory_factor)


_disable_logging = cfdm._disable_logging
# We can inherit the generic logic for the cf-python log_level()
# function as contained in _log_level, but can't inherit the
# user-facing log_level() from cfdm as it operates on cfdm's CONSTANTS
# dict. Define cf-python's own.  This also means the log_level
# dostrings are independent which is important for providing
# module-specific documentation links and directives, etc.
_reset_log_emergence_level = cfdm._reset_log_emergence_level
_is_valid_log_level_int = cfdm._is_valid_log_level_int


# --------------------------------------------------------------------
# Functions inherited from cfdm
# --------------------------------------------------------------------
class ConstantAccess(cfdm.ConstantAccess):
    _CONSTANTS = CONSTANTS
    _Constant = Constant

    def __docstring_substitutions__(self):
        return _docstring_substitution_definitions

    def __docstring_package_depth__(self):
        return 0


class atol(ConstantAccess, cfdm.atol):
    pass


class rtol(ConstantAccess, cfdm.rtol):
    pass


class log_level(ConstantAccess, cfdm.log_level):
    _is_valid_log_level_int = _is_valid_log_level_int
    _reset_log_emergence_level = _reset_log_emergence_level


class regrid_logging(ConstantAccess):
    """Whether or not to enable `ESMF` regridding logging.

    If it is logging is performed after every call to `ESMF`.

    :Parameters:

        arg: `bool` or `Constant`, optional
            The new value (either `True` to enable logging or `False`
            to disable it). The default is to not change the current
            behaviour.

    :Returns:

        `Constant`
            The value prior to the change, or the current value if no
            new value was specified.

    **Examples**

    >>> cf.regrid_logging()
    False
    >>> cf.regrid_logging(True)
    False
    >>> cf.regrid_logging()
    True

    """

    _name = "REGRID_LOGGING"

    def _parse(cls, arg):
        """Parse a new constant value.

        .. versionaddedd:: 3.8.0

        :Parameters:

            cls:
                This class.

            arg:
                The given new constant value.

        :Returns:

                A version of the new constant value suitable for insertion
                into the `CONSTANTS` dictionary.

        """
        return bool(arg)


# TODODASK - deprecate when move to dask is complete
class collapse_parallel_mode(ConstantAccess):
    """Which mode to use when collapse is run in parallel. There are
    three possible modes:

    0.  This attempts to maximise parallelism, possibly at the expense
        of extra communication. This is the default mode.

    1.  This minimises communication, possibly at the expense of the
        degree of parallelism. If collapse is running slower than you
        would expect, you can try changing to mode 1 to see if this
        improves performance. This is only likely to work if the
        output of collapse will be a sizeable array, not a single
        point.

    2.  This is here for debugging purposes, but we would expect this
        to maximise communication possibly at the expense of
        parallelism. The use of this mode is, therefore, not
        recommended.

    :Parameters:

        arg: `int` or `Constant`, optional
            The new value (0, 1 or 2).

    :Returns:

        `Constant`
            The value prior to the change, or the current value if no
            new value was specified.

    **Examples**

    >>> cf.collapse_parallel_mode()
    0
    >>> cf.collapse_parallel_mode(1)
    0
    >>> cf.collapse_parallel_mode()
    1

    """

    _name = "COLLAPSE_PARALLEL_MODE"

    def _parse(cls, arg):
        """Parse a new constant value.

        .. versionaddedd:: 3.8.0

        :Parameters:

            cls:
                This class.

            arg:
                The given new constant value.

        :Returns:

                A version of the new constant value suitable for insertion
                into the `CONSTANTS` dictionary.

        """
        allowed_values = (0, 1, 2)
        if arg not in allowed_values:
            raise ValueError(
                "Invalid collapse parallel mode. Valid values are "
                f"{allowed_values}"
            )

        return arg


class relaxed_identities(ConstantAccess):
    """Use 'relaxed' mode when getting a construct identity.

    If set to True, sets ``relaxed=True`` as the default in calls to a
    construct's `identity` method (e.g. `cf.Field.identity`).

    This is used by construct arithmetic and field construct
    aggregation.

    :Parameters:

        arg: `bool` or `Constant`, optional

    :Returns:

        `Constant`
            The value prior to the change, or the current value if no
            new value was specified.

    **Examples**

    >>> org = cf.relaxed_identities()
    >>> org
    False
    >>> cf.relaxed_identities(True)
    False
    >>> cf.relaxed_identities()
    True
    >>> cf.relaxed_identities(org)
    True
    >>> cf.relaxed_identities()
    False

    """

    _name = "RELAXED_IDENTITIES"

    def _parse(cls, arg):
        """Parse a new constant value.

        .. versionaddedd:: 3.8.0

        :Parameters:

            cls:
                This class.

            arg:
                The given new constant value.

        :Returns:

                A version of the new constant value suitable for insertion
                into the `CONSTANTS` dictionary.

        """
        return bool(arg)


class chunksize(ConstantAccess):
    """Set the default chunksize used by `dask` arrays.

    If called without any arguments then the existing chunksize is
    returned.

    .. note:: Setting the chunksize will change the `dask` global
              configuration value ``'array.chunk-size'``. If
              `chunksize` is used a context manager then the `dask`
              configuration value is only altered within that context.

    :Parameters:

        arg: `float` or `str` or `Constant`, optional
            The chunksize in bytes. Any size accepted by
            `dask.utils.parse_bytes` is accepted.

            *Parameter example:*
               A chunksize of 2 MiB may be specified as ``2097152`` or
               ``'2 MiB'``

    :Returns:

        `Constant`
            The value prior to the change, or the current value if no
            new value was specified.

    """

    _name = "CHUNKSIZE"

    def _parse(cls, arg):
        """Parse a new constant value.

        .. versionaddedd:: 3.8.0

        :Parameters:

            cls:
                This class.

            arg:
                The given new constant value.

        :Returns:

                A version of the new constant value suitable for insertion
                into the `CONSTANTS` dictionary.

        """
        config.set({"array.chunk-size": arg})
        return parse_bytes(arg)


class tempdir(ConstantAccess):
    """The directory for internally generated temporary files.

    When setting the directory, it is created if the specified path
    does not exist.

    :Parameters:

        arg: `str`, optional
            The new directory for temporary files. Tilde expansion (an
            initial component of ``~`` or ``~user`` is replaced by
            that *user*'s home directory) and environment variable
            expansion (substrings of the form ``$name`` or ``${name}``
            are replaced by the value of environment variable *name*)
            are applied to the new directory name.

            The default is to not change the directory.

    :Returns:

        `str`
            The directory prior to the change, or the current
            directory if no new value was specified.

    **Examples**

    >>> cf.tempdir()
    '/tmp'
    >>> old = cf.tempdir('/home/me/tmp')
    >>> cf.tempdir(old)
    '/home/me/tmp'
    >>> cf.tempdir()
    '/tmp'

    """

    _name = "TEMPDIR"

    def _parse(cls, arg):
        """Parse a new constant value.

        .. versionaddedd:: 3.8.0

        :Parameters:

            cls:
                This class.

            arg:
                The given new constant value.

        :Returns:

                A version of the new constant value suitable for insertion
                into the `CONSTANTS` dictionary.

        """
        arg = _os_path_expanduser(_os_path_expandvars(arg))

        # Create the directory if it does not exist.
        try:
            mkdir(arg)
        except OSError:
            pass

        return arg


class of_fraction(ConstantAccess):
    """The amount of concurrently open files above which files
    containing data arrays may be automatically closed.

    The amount is expressed as a fraction of the maximum possible
    number of concurrently open files.

    Note that closed files will be automatically reopened if
    subsequently needed by a variable to access its data array.

    .. seealso:: `cf.close_files`, `cf.close_one_file`,
                 `cf.open_files`, `cf.open_files_threshold_exceeded`

    :Parameters:

        arg: `float` or `Constant`, optional
            The new fraction (between 0.0 and 1.0). The default is to
            not change the current behaviour.

    :Returns:

        `Constant`
            The value prior to the change, or the current value if no
            new value was specified.

    **Examples**

    >>> cf.of_fraction()
    0.5
    >>> old = cf.of_fraction(0.33)
    >>> cf.of_fraction(old)
    0.33
    >>> cf.of_fraction()
    0.5

    The fraction may be translated to an actual number of files as
    follows:

    >>> old = cf.of_fraction(0.75)
    >>> import resource
    >>> max_open_files = resource.getrlimit(resource.RLIMIT_NOFILE)[0]
    >>> threshold = int(max_open_files * cf.of_fraction())
    >>> max_open_files, threshold
    (1024, 768)

    """

    _name = "OF_FRACTION"

    def _parse(cls, arg):
        """Parse a new constant value.

        .. versionaddedd:: 3.8.0

        :Parameters:

            cls:
                This class.

            arg:
                The given new constant value.

        :Returns:

                A version of the new constant value suitable for insertion
                into the `CONSTANTS` dictionary.

        """
        try:
            arg = float(arg)
        except (ValueError, TypeError):
            raise ValueError(f"Fraction must be a float. Got {arg!r}")

        if arg <= 0.0 or arg >= 1.0:
            raise ValueError(
                "Fraction must be between 0.0 and 1.0 not inclusive. "
                f"Got {arg!r}"
            )

        return arg


class free_memory_factor(ConstantAccess):
    """Set the fraction of memory kept free as a temporary workspace.

    Users should set the free memory factor through cf.set_performance
    so that the upper limit to the chunksize is recalculated
    appropriately. The free memory factor must be a sensible value
    between zero and one. If no arguments are passed the existing free
    memory factor is returned.

    :Parameters:

        arg: `float` or `Constant`, optional
            The fraction of memory kept free as a temporary workspace.

    :Returns:

        `Constant`
            The value prior to the change, or the current value if no
            new value was specified.

    """

    # TODODASK: Review how all this free memory stuff works with dask

    _name = "FREE_MEMORY_FACTOR"

    def _parse(cls, arg):
        """Parse a new constant value.

        .. versionaddedd:: 3.8.0

        :Parameters:

            cls:
                This class.

            arg:
                The given new constant value.

        :Returns:

                A version of the new constant value suitable for insertion
                into the `CONSTANTS` dictionary.

        """
        try:
            arg = float(arg)
        except (ValueError, TypeError):
            raise ValueError(
                f"Free memory factor must be a float. Got {arg!r}"
            )

        if not (0 < arg < 1):
            raise ValueError(
                "Free memory factor must be between 0.0 and 1.0 "
                "not inclusive"
            )

        CONSTANTS["FM_THRESHOLD"] = arg * total_memory()

        return arg


class bounds_combination_mode(ConstantAccess):
    """Determine how to deal with cell bounds in binary operations.

    The flag returned by ``cf.bounds_combination_mode()`` is used to
    influence whether or not the result of a binary operation "op(x,
    y)", such as ``x + y``, ``x -= y``, ``x << y``, etc., will contain
    bounds, and if so how those bounds are calculated.

    The result of op(x, y) may only contain bounds if

    * ``x`` is a construct that may contain bounds, or

    * ``x`` does not support the operation and ``y`` is a construct
      that may contain bounds, e.g. ``2 + y``.

    and so the flag only has an effect in these specific cases. Only
    dimension coordinate, auxiliary coordinate and domain ancillary
    constructs support bounds.

    The behaviour for the different flag values is described by the
    following truth tables, for which it assumed that it is possible
    for the result of the operation to contain bounds:

    * If the flag is ``'AND'`` (the default) then

      ==========  ==========  ==========  ======================
      x           y           op(x, y)    Resulting bounds
      has bounds  has bounds  has bounds
      ==========  ==========  ==========  ======================
      Yes         Yes         **Yes**     op(x.bounds, y.bounds)
      Yes         No          *No*
      No          Yes         *No*
      No          No          *No*
      ==========  ==========  ==========  ======================

    * If the flag is ``'OR'`` then

      ==========  ==========  ==========  ======================
      x           y           op(x, y)    Resulting bounds
      has bounds  has bounds  has bounds
      ==========  ==========  ==========  ======================
      Yes         Yes         **Yes**     op(x.bounds, y.bounds)
      Yes         No          **Yes**     op(x.bounds, y)
      No          Yes         **Yes**     op(x, y.bounds)
      No          No          *No*
      ==========  ==========  ==========  ======================

    * If the flag is ``'XOR'`` then

      ==========  ==========  ==========  ======================
      x           y           op(x, y)    Resulting bounds
      has bounds  has bounds  has bounds
      ==========  ==========  ==========  ======================
      Yes         Yes         *No*
      Yes         No          **Yes**     op(x.bounds, y)
      No          Yes         **Yes**     op(x, y.bounds)
      No          No          *No*
      ==========  ==========  ==========  ======================

    * If the flag is ``'NONE'`` then

      ==========  ==========  ==========  ======================
      x           y           op(x, y)    Resulting bounds
      has bounds  has bounds  has bounds
      ==========  ==========  ==========  ======================
      Yes         Yes         *No*
      Yes         No          *No*
      No          Yes         *No*
      No          No          *No*
      ==========  ==========  ==========  ======================

    .. versionadded:: 3.8.0

    .. seealso:: `configuration`

    :Parameters:

        arg: `str` or `Constant`, optional
            Provide a new flag value that will apply to all subsequent
            binary operations.

    :Returns:

        `str`
            The value prior to the change, or the current value if no
            new value was specified.

    **Examples**

    >>> old = cf.bounds_combination_mode()
    >>> print(old)
    AND
    >>> print(cf.bounds_combination_mode('OR'))
    AND
    >>> print(cf.bounds_combination_mode())
    OR
    >>> print(cf.bounds_combination_mode(old))
    OR
    >>> print(cf.bounds_combination_mode())
    AND

    Use as a context manager:

    >>> print(cf.bounds_combination_mode())
    AND
    >>> with cf.bounds_combination_mode('XOR'):
    ...     print(cf.bounds_combination_mode())
    ...
    XOR
    >>> print(cf.bounds_combination_mode())
    AND

    """

    _name = "BOUNDS_COMBINATION_MODE"

    def _parse(cls, arg):
        """Parse a new constant value.

        .. versionaddedd:: 3.8.0

        :Parameters:

            cls:
                This class.

            arg:
                The given new constant value.

        :Returns:

                A version of the new constant value suitable for insertion
                into the `CONSTANTS` dictionary.

        """
        try:
            valid = hasattr(OperandBoundsCombination, arg)
        except (AttributeError, TypeError):
            valid = False

        if not valid:
            valid_vals = ", ".join(
                [repr(val.name) for val in OperandBoundsCombination]
            )
            raise ValueError(
                f"{arg!r} is not one of the valid values: {valid_vals}"
            )

        return arg


def CF():
    """The version of the CF conventions.

    This indicates which version of the CF conventions are represented
    by this release of the cf package, and therefore the version can not
    be changed.

    """
    return cfdm.CF()


CF.__doc__ = cfdm.CF.__doc__.replace("cfdm.", "cf.")

# Module-level alias to avoid name clashes with function keyword
# arguments (corresponding to 'import atol as cf_atol' etc. in other
# modules)
_cf_atol = atol
_cf_rtol = rtol


def _cf_chunksize(*new_chunksize):
    """Internal alias for `cf.chunksize`.

    Used in this module to prevent a name clash with a function keyword
    argument (corresponding to 'import X as cf_X' etc. in other
    modules). Note we don't use CHUNKSIZE() as it will likely be
    deprecated in future.

    """
    return chunksize(*new_chunksize)


def fm_threshold():
    """The amount of memory which is kept free as a temporary work
    space.

    :Returns:

        `float`
            The amount of memory in bytes.

    **Examples**

    >>> cf.fm_threshold()
    10000000000.0

    """
    return CONSTANTS["FM_THRESHOLD"]


def set_performance(chunksize=None, free_memory_factor=None):
    """Tune performance of parallelisation by setting chunksize and free
    memory factor. By just providing the chunksize it can be changed to
    a smaller value than an upper limit, which is determined by the
    existing free memory factor. If just the free memory factor is
    provided then the chunksize is set to the corresponding upper limit.
    Note that the free memory factor is the fraction of memory kept free
    as a temporary workspace and must be a sensible value between zero
    and one. If both arguments are provided then the free memory factor
    is changed first and then the chunksize is set provided it is
    consistent with the new free memory value. If any of the arguments
    is invalid then an error is raised and no parameters are changed.
    When called with no arguments the existing values of the parameters
    are returned in a tuple.

    :Parameters:

        chunksize: `float`, optional
            The size in bytes of a chunk used by LAMA to partition the
            data array.

        free_memory_factor: `float`, optional
            The fraction of memory to keep free as a temporary
            workspace.

    :Returns:

        `tuple`
            A tuple of the previous chunksize and free_memory_factor.

    """
    old = _cf_chunksize(), _cf_free_memory_factor()
    if free_memory_factor is None:
        if chunksize is not None:
            _cf_chunksize(chunksize)
    else:
        _cf_free_memory_factor(free_memory_factor)
        try:
            _cf_chunksize(chunksize)
        except ValueError:
            _cf_free_memory_factor(old[1])
            raise

    return old


def min_total_memory():
    """The minimum total memory across nodes."""
    return CONSTANTS["MIN_TOTAL_MEMORY"]


def total_memory():
    """The total amount of physical memory (in bytes)."""
    return CONSTANTS["TOTAL_MEMORY"]


# --------------------------------------------------------------------
# Aliases (for back-compatibility etc.):
# --------------------------------------------------------------------
def ATOL(*new_atol):
    """Alias for `cf.atol`."""
    return atol(*new_atol)


def RTOL(*new_rtol):
    """Alias for `cf.rtol`."""
    return rtol(*new_rtol)


def FREE_MEMORY_FACTOR(*new_free_memory_factor):
    """Alias for `cf.free_memory_factor`."""
    return free_memory_factor(*new_free_memory_factor)


def LOG_LEVEL(*new_log_level):
    """Alias for `cf.log_level`."""
    return log_level(*new_log_level)


def CHUNKSIZE(*new_chunksize):
    """Alias for `cf.chunksize`."""
    return chunksize(*new_chunksize)


def SET_PERFORMANCE(*new_set_performance):
    """Alias for `cf.set_performance`."""
    return set_performance(*new_set_performance)


def OF_FRACTION(*new_of_fraction):
    """Alias for `cf.of_fraction`."""
    return of_fraction(*new_of_fraction)


def REGRID_LOGGING(*new_regrid_logging):
    """Alias for `cf.regrid_logging`."""
    return regrid_logging(*new_regrid_logging)


# TODODASK - deprecate when move to dask is complete
def COLLAPSE_PARALLEL_MODE(*new_collapse_parallel_mode):
    """Alias for `cf.collapse_parallel_mode`."""
    return collapse_parallel_mode(*new_collapse_parallel_mode)


def RELAXED_IDENTITIES(*new_relaxed_identities):
    """Alias for `cf.relaxed_identities`."""
    return relaxed_identities(*new_relaxed_identities)


def MIN_TOTAL_MEMORY(*new_min_total_memory):
    """Alias for `cf.min_total_memory`."""
    return min_total_memory(*new_min_total_memory)


def TEMPDIR(*new_tempdir):
    """Alias for `cf.tempdir`."""
    return tempdir(*new_tempdir)


def TOTAL_MEMORY(*new_total_memory):
    """Alias for `cf.total_memory`."""
    return total_memory(*new_total_memory)


def FM_THRESHOLD(*new_fm_threshold):
    """Alias for `cf.fm_threshold`."""
    return fm_threshold(*new_fm_threshold)


# def IGNORE_IDENTITIES(*arg):
#     '''TODO
#
#     :Parameters:
#
#         arg: `bool`, optional
#
#     :Returns:
#
#         `bool`
#             The value prior to the change, or the current value if no
#             new value was specified.
#
#     **Examples**
#
#     >>> org = cf.IGNORE_IDENTITIES()
#     >>> print(org)
#     False
#     >>> cf.IGNORE_IDENTITIES(True)
#     False
#     >>> cf.IGNORE_IDENTITIES()
#     True
#     >>> cf.IGNORE_IDENTITIES(org)
#     True
#     >>> cf.IGNORE_IDENTITIES()
#     False
#
#     '''
#     old = CONSTANTS['IGNORE_IDENTITIES']
#     if arg:
#         CONSTANTS['IGNORE_IDENTITIES'] = bool(arg[0])
#
#     return old


def dump(x, **kwargs):
    """Print a description of an object.

    If the object has a `!dump` method then this is used to create the
    output, so that ``cf.dump(f)`` is equivalent to ``print
    f.dump()``. Otherwise ``cf.dump(x)`` is equivalent to
    ``print(x)``.

    :Parameters:

        x:
            The object to print.

        kwargs : *optional*
            As for the input variable's `!dump` method, if it has one.

    :Returns:

        None

    **Examples**

    >>> x = 3.14159
    >>> cf.dump(x)
    3.14159

    >>> f
    <CF Field: rainfall_rate(latitude(10), longitude(20)) kg m2 s-1>
    >>> cf.dump(f)
    >>> cf.dump(f, complete=True)

    """
    if hasattr(x, "dump") and callable(x.dump):
        print(x.dump(**kwargs))
    else:
        print(x)


_max_number_of_open_files = resource.getrlimit(resource.RLIMIT_NOFILE)[0]

if _linux:
    # ----------------------------------------------------------------
    # GNU/LINUX
    # ----------------------------------------------------------------

    # Directory containing a symbolic link for each file opened by the
    # current python session
    _fd_dir = "/proc/" + str(getpid()) + "/fd"

    def open_files_threshold_exceeded():
        """Return True if the total number of open files is greater than
        the current threshold. GNU/LINUX.

        The threshold is defined as a fraction of the maximum possible number
        of concurrently open files (an operating system dependent amount). The
        fraction is retrieved and set with the `of_fraction` function.

        .. seealso:: `cf.close_files`, `cf.close_one_file`,
                     `cf.open_files`

        :Returns:

            `bool`
                Whether or not the number of open files exceeds the
                threshold.

        **Examples**

        In this example, the number of open files is 75% of the maximum
        possible number of concurrently open files:

        >>> cf.of_fraction()
        0.5
        >>> cf.open_files_threshold_exceeded()
        True
        >>> cf.of_fraction(0.9)
        >>> cf.open_files_threshold_exceeded()
        False

        """
        return (
            len(listdir(_fd_dir)) > _max_number_of_open_files * of_fraction()
        )

else:
    # ----------------------------------------------------------------
    # NOT GNU/LINUX
    # ----------------------------------------------------------------
    _process = Process(getpid())

    def open_files_threshold_exceeded():
        """Return True if the total number of open files is greater than
        the current threshold.

        The threshold is defined as a fraction of the maximum possible number
        of concurrently open files (an operating system dependent amount). The
        fraction is retrieved and set with the `of_fraction` function.

        .. seealso:: `cf.close_files`, `cf.close_one_file`,
                     `cf.open_files`

        :Returns:

            `bool`
                Whether or not the number of open files exceeds the
                threshold.

        **Examples**

        In this example, the number of open files is 75% of the maximum
        possible number of concurrently open files:

        >>> cf.of_fraction()
        0.5
        >>> cf.open_files_threshold_exceeded()
        True
        >>> cf.of_fraction(0.9)
        >>> cf.open_files_threshold_exceeded()
        False

        """
        return (
            len(_process.open_files())
            > _max_number_of_open_files * of_fraction()
        )


def close_files(file_format=None):
    """Close open files containing sub-arrays of data arrays.

    By default all such files are closed, but this may be restricted
    to files of a particular format.

    Note that closed files will be automatically reopened if
    subsequently needed by a variable to access the sub-array.

    If there are no appropriate open files then no action is taken.

    .. seealso:: `cf.close_one_file`, `cf.open_files`,
                 `cf.open_files_threshold_exceeded`

    :Parameters:

        file_format: `str`, optional
            Only close files of the given format. Recognised formats
            are ``'netCDF'`` and ``'PP'``. By default files of any
            format are closed.

    :Returns:

        None

    **Examples**

    >>> cf.close_files()
    >>> cf.close_files('netCDF')
    >>> cf.close_files('PP')

    """
    if file_format is not None:
        if file_format in _file_to_fh:
            for fh in _file_to_fh[file_format].values():
                fh.close()

            _file_to_fh[file_format].clear()
    else:
        for file_format, value in _file_to_fh.items():
            for fh in value.values():
                fh.close()

            _file_to_fh[file_format].clear()


def close_one_file(file_format=None):
    """Close an arbitrary open file containing a sub-array of a data
    array.

    By default a file of arbitrary format is closed, but the choice
    may be restricted to files of a particular format.

    Note that the closed file will be automatically reopened if
    subsequently needed by a variable to access the sub-array.

    If there are no appropriate open files then no action is taken.

    .. seealso:: `cf.close_files`, `cf.open_files`,
                 `cf.open_files_threshold_exceeded`

    :Parameters:

        file_format: `str`, optional
            Only close a file of the given format. Recognised formats
            are ``'netCDF'`` and ``'PP'``. By default a file of any
            format is closed.

    :Returns:

        `None`

    **Examples**

    >>> cf.close_one_file()
    >>> cf.close_one_file('netCDF')
    >>> cf.close_one_file('PP')

    >>> cf.open_files()
    {'netCDF': {'file1.nc': <netCDF4.Dataset at 0x181bcd0>,
                'file2.nc': <netCDF4.Dataset at 0x1e42350>,
                'file3.nc': <netCDF4.Dataset at 0x1d185e9>}}
    >>> cf.close_one_file()
    >>> cf.open_files()
    {'netCDF': {'file1.nc': <netCDF4.Dataset at 0x181bcd0>,
                'file3.nc': <netCDF4.Dataset at 0x1d185e9>}}

    """
    if file_format is not None:
        if file_format in _file_to_fh and _file_to_fh[file_format]:
            filename, fh = next(iter(_file_to_fh[file_format].items()))
            fh.close()
            del _file_to_fh[file_format][filename]
    else:
        for values in _file_to_fh.values():
            if not values:
                continue

            filename, fh = next(iter(values.items()))
            fh.close()
            del values[filename]


def open_files(file_format=None):
    """Return the open files containing sub-arrays of master data
    arrays.

    By default all such files are returned, but the selection may be
    restricted to files of a particular format.

    .. seealso:: `cf.close_files`, `cf.close_one_file`,
                 `cf.open_files_threshold_exceeded`

    :Parameters:

        file_format: `str`, optional
            Only return files of the given format. Recognised formats
            are ``'netCDF'`` and ``'PP'``. By default all files are
            returned.

    :Returns:

        `dict`
            If *file_format* is set then return a dictionary of file
            names of the specified format and their open file
            objects. If *file_format* is not set then return a
            dictionary for which each key is a file format whose value
            is the dictionary that would have been returned if the
            *file_format* parameter was set.

    **Examples**

    >>> cf.open_files()
    {'netCDF': {'file1.nc': <netCDF4.Dataset at 0x187b6d0>}}
    >>> cf.open_files('netCDF')
    {'file1.nc': <netCDF4.Dataset at 0x187b6d0>}
    >>> cf.open_files('PP')
    {}

    """
    if file_format is not None:
        if file_format in _file_to_fh:
            return _file_to_fh[file_format].copy()
        else:
            return {}
    else:
        out = {}
        for file_format, values in _file_to_fh.items():
            out[file_format] = values.copy()

        return out


def ufunc(name, x, *args, **kwargs):
    """The variable must have a `!copy` method and a method called.

    *name*. Any optional positional and keyword arguments are passed
    unchanged to the variable's *name* method.

    :Parameters:

        name: `str`

        x:
            The input variable.

        args, kwargs:

    :Returns:

            A new variable with size 1 axes inserted into the data
            array.

    """
    x = x.copy()
    getattr(x, name)(*args, **kwargs)
    return x


def _numpy_allclose(a, b, rtol=None, atol=None, verbose=None):
    """Returns True if two broadcastable arrays have equal values to
    within numerical tolerance, False otherwise.

    The tolerance values are positive, typically very small numbers. The
    relative difference (``rtol * abs(b)``) and the absolute difference
    ``atol`` are added together to compare against the absolute difference
    between ``a`` and ``b``.

    :Parameters:

        a, b : array_like
            Input arrays to compare.

        atol : float, optional
            The absolute tolerance for all numerical comparisons, By
            default the value returned by the `atol` function is used.

        rtol : float, optional
            The relative tolerance for all numerical comparisons, By
            default the value returned by the `rtol` function is used.

    :Returns:

        `bool`
            Returns True if the arrays are equal, otherwise False.

    **Examples**

    >>> cf._numpy_allclose([1, 2], [1, 2])
    True
    >>> cf._numpy_allclose(numpy.array([1, 2]), numpy.array([1, 2]))
    True
    >>> cf._numpy_allclose([1, 2], [1, 2, 3])
    False
    >>> cf._numpy_allclose([1, 2], [1, 4])
    False

    >>> a = numpy.ma.array([1])
    >>> b = numpy.ma.array([2])
    >>> a[0] = numpy.ma.masked
    >>> b[0] = numpy.ma.masked
    >>> cf._numpy_allclose(a, b)
    True

    """
    # TODO: we want to use @_manage_log_level_via_verbosity on this function
    # but we cannot, since importing it to this module would lead to a
    # circular import dependency with the decorators module. Tentative plan
    # is to move the function elsewhere. For now, it is not 'loggified'.

    # THIS IS WHERE SOME NUMPY FUTURE WARNINGS ARE COMING FROM

    a_is_masked = _numpy_ma_isMA(a)
    b_is_masked = _numpy_ma_isMA(b)

    if not (a_is_masked or b_is_masked):
        try:
            return _x_numpy_allclose(a, b, rtol=rtol, atol=atol)
        except (IndexError, NotImplementedError, TypeError):
            return _numpy_all(a == b)
    else:
        if a_is_masked and b_is_masked:
            if (a.mask != b.mask).any():
                if verbose:
                    print("Different masks (A)")

                return False
        else:
            if _numpy_ma_is_masked(a) or _numpy_ma_is_masked(b):
                if verbose:
                    print("Different masks (B)")

                return False

        try:
            return _numpy_ma_allclose(a, b, rtol=rtol, atol=atol)
        except (IndexError, NotImplementedError, TypeError):
            # To prevent a bug causing some header/coord-only CDL reads or
            # aggregations to error. See also TODO comment below.
            if a.dtype == b.dtype:
                out = _numpy_ma_all(a == b)
            else:
                # TODO: is this most sensible? Or should we attempt dtype
                # conversion and then compare? Probably we should avoid
                # altogether by catching the different dtypes upstream?
                out = False
            if out is _numpy_ma_masked:
                return True
            else:
                return out


def parse_indices(shape, indices, cyclic=False, keepdims=True):
    """Parse indices for array access and assignment.

    :Parameters:

        shape: sequence of `ints`
            The shape of the array.

        indices: `tuple`
            The indices to be applied.

        keepdims: `bool`, optional
            If True then an integral index is converted to a
            slice. For instance, ``3`` would become ``slice(3, 4)``.

    :Returns:

        `list` [, `dict`]
            The parsed indices. If *cyclic* is True the a dictionary
            is also returned that contains the parameters needed to
            interpret any cyclic slices.

    **Examples**

    >>> cf.parse_indices((5, 8), ([1, 2, 4, 6],))
    [array([1, 2, 4, 6]), slice(None, None, None)]
    >>> cf.parse_indices((5, 8), (Ellipsis, [2, 4, 6]))
    [slice(None, None, None), [2, 4, 6]]
    >>> cf.parse_indices((5, 8), (Ellipsis, 4))
    [slice(None, None, None), slice(4, 5, 1)]
    >>> cf.parse_indices((5, 8), (Ellipsis, 4), keepdims=False)
    [slice(None, None, None), 4]
    >>> cf.parse_indices((5, 8), (slice(-2, 2)), cyclic=False)
    [slice(-2, 2, None), slice(None, None, None)]
    >>> cf.parse_indices((5, 8), (slice(-2, 2)), cyclic=True)
    ([slice(0, 4, 1), slice(None, None, None)], {0: 2})

    """
    parsed_indices = []
    roll = {}

    if not isinstance(indices, tuple):
        indices = (indices,)

    # Initialize the list of parsed indices as the input indices with any
    # Ellipsis objects expanded
    length = len(indices)
    n = len(shape)
    ndim = n
    for index in indices:
        if index is Ellipsis:
            m = n - length + 1
            parsed_indices.extend([slice(None)] * m)
            n -= m
        else:
            parsed_indices.append(index)
            n -= 1

        length -= 1

    len_parsed_indices = len(parsed_indices)

    if ndim and len_parsed_indices > ndim:
        raise IndexError(
            f"Invalid indices {parsed_indices} for array with shape {shape}"
        )

    if len_parsed_indices < ndim:
        parsed_indices.extend([slice(None)] * (ndim - len_parsed_indices))

    if not ndim and parsed_indices:
        raise IndexError(
            "Scalar array can only be indexed with () or Ellipsis"
        )

    for i, (index, size) in enumerate(zip(parsed_indices, shape)):
        if cyclic and isinstance(index, slice):
            # Check for a cyclic slice
            start = index.start
            stop = index.stop
            step = index.step
            if start is None or stop is None:
                step = 0
            elif step is None:
                step = 1

            if step > 0:
                if 0 < start < size and 0 <= stop <= start:
                    # 6:0:1 => -4:0:1
                    # 6:1:1 => -4:1:1
                    # 6:3:1 => -4:3:1
                    # 6:6:1 => -4:6:1
                    start = size - start
                elif -size <= start < 0 and -size <= stop <= start:
                    # -4:-10:1  => -4:1:1
                    # -4:-9:1   => -4:1:1
                    # -4:-7:1   => -4:3:1
                    # -4:-4:1   => -4:6:1
                    # -10:-10:1 => -10:0:1
                    stop += size
            elif step < 0:
                if -size <= start < 0 and start <= stop < 0:
                    # -4:-1:-1   => 6:-1:-1
                    # -4:-2:-1   => 6:-2:-1
                    # -4:-4:-1   => 6:-4:-1
                    # -10:-2:-1  => 0:-2:-1
                    # -10:-10:-1 => 0:-10:-1
                    start += size
                elif 0 <= start < size and start < stop < size:
                    # 0:6:-1 => 0:-4:-1
                    # 3:6:-1 => 3:-4:-1
                    # 3:9:-1 => 3:-1:-1
                    stop -= size

            if step > 0 and -size <= start < 0 and 0 <= stop <= size + start:
                # [0, 1, 2, 3, 4, 5, 6, 7, 8, 9]
                # -1:0:1  => [9]
                # -1:1:1  => [9, 0]
                # -1:3:1  => [9, 0, 1, 2]
                # -1:9:1  => [9, 0, 1, 2, 3, 4, 5, 6, 7, 8]
                # -4:0:1  => [6, 7, 8, 9]
                # -4:1:1  => [6, 7, 8, 9, 0]
                # -4:3:1  => [6, 7, 8, 9, 0, 1, 2]
                # -4:6:1  => [6, 7, 8, 9, 0, 1, 2, 3, 4, 5]
                # -9:0:1  => [1, 2, 3, 4, 5, 6, 7, 8, 9]
                # -9:1:1  => [1, 2, 3, 4, 5, 6, 7, 8, 9, 0]
                # -10:0:1 => [0, 1, 2, 3, 4, 5, 6, 7, 8, 9]
                index = slice(0, stop - start, step)
                roll[i] = -start

            elif step < 0 and 0 <= start < size and start - size <= stop < 0:
                # [0, 1, 2, 3, 4, 5, 6, 7, 8, 9]
                # 0:-4:-1  => [0, 9, 8, 7]
                # 6:-1:-1  => [6, 5, 4, 3, 2, 1, 0]
                # 6:-2:-1  => [6, 5, 4, 3, 2, 1, 0, 9]
                # 6:-4:-1  => [6, 5, 4, 3, 2, 1, 0, 9, 8, 7]
                # 0:-2:-1  => [0, 9]
                # 0:-10:-1 => [0, 9, 8, 7, 6, 5, 4, 3, 2, 1]
                index = slice(start - stop - 1, None, step)
                roll[i] = -1 - stop

        elif keepdims and isinstance(index, Integral):
            # Convert an integral index to a slice
            if index == -1:
                index = slice(-1, None, None)
            else:
                index = slice(index, index + 1, 1)

        parsed_indices[i] = index

    if not cyclic:
        return parsed_indices

    return parsed_indices, roll


def get_subspace(array, indices):
    """Return a subspace defined by the given indices of an array.

    Subset the input numpy array with the given indices. Indexing is
    similar to that of a numpy array. The differences to numpy array
    indexing are:

    1. An integer index i takes the i-th element but does not reduce
       the rank of the output array by one.

    2. When more than one dimension's slice is a 1-d boolean array or
       1-d sequence of integers then these indices work independently
       along each dimension (similar to the way vector subscripts work
       in Fortran).

    Indices must contain an index for each dimension of the input array.

    :Parameters:

        array: `numpy.ndarray`

        indices: `list`

    """
    gg = [i for i, x in enumerate(indices) if not isinstance(x, slice)]
    len_gg = len(gg)

    if len_gg < 2:
        # ------------------------------------------------------------
        # At most one axis has a list-of-integers index so we can do a
        # normal numpy subspace
        # ------------------------------------------------------------
        return array[tuple(indices)]

    else:
        # ------------------------------------------------------------
        # At least two axes have list-of-integers indices so we can't
        # do a normal numpy subspace
        # ------------------------------------------------------------
        if _numpy_ma_isMA(array):
            take = _numpy_ma_take
        else:
            take = _numpy_take

        indices = indices[:]
        for axis in gg:
            array = take(array, indices[axis], axis=axis)
            indices[axis] = slice(None)

        if len_gg < len(indices):
            array = array[tuple(indices)]

        return array


_equals = cfdm.Data()._equals


def equals(x, y, rtol=None, atol=None, ignore_data_type=False, **kwargs):
    """True if two objects are equal within a given tolerance."""
    if rtol is None:
        rtol = _cf_rtol()

    if atol is None:
        atol = _cf_atol()

    return _equals(
        x, y, rtol=rtol, atol=atol, ignore_data_type=ignore_data_type, **kwargs
    )


def equivalent(x, y, rtol=None, atol=None, traceback=False):
    """True if and only if two objects are logically equivalent.

    If the first argument, *x*, has an `!equivalent` method then it is
    used, and in this case ``equivalent(x, y)`` is the same as
    ``x.equivalent(y)``.

    :Parameters:

        x, y :
            The objects to compare for equivalence.

        atol : float, optional
            The absolute tolerance for all numerical comparisons, By
            default the value returned by the `atol` function is used.

        rtol : float, optional
            The relative tolerance for all numerical comparisons, By
            default the value returned by the `rtol` function is used.

        traceback : bool, optional
            If True then print a traceback highlighting where the two
            objects differ.

    :Returns:

        `bool`
            Whether or not the two objects are equivalent.

    **Examples**

    >>> f
    <CF Field: rainfall_rate(latitude(10), longitude(20)) kg m2 s-1>
    >>> cf.equivalent(f, f)
    True

    >>> cf.equivalent(1.0, 1.0)
    True
    >>> cf.equivalent(1.0, 33)
    False

    >>> cf.equivalent('a', 'a')
    True
    >>> cf.equivalent('a', 'b')
    False

    >>> cf.equivalent(cf.Data(1000, units='m'), cf.Data(1, units='km'))
    True

    For a field, ``f``:

    >>> cf.equivalent(f, f.transpose())
    True

    """

    if rtol is None:
        rtol = _cf_rtol()

    if atol is None:
        atol = _cf_atol()

    atol = float(atol)
    rtol = float(rtol)

    eq = getattr(x, "equivalent", None)
    if callable(eq):
        # x has a callable equivalent method
        return eq(y, rtol=rtol, atol=atol, traceback=traceback)

    eq = getattr(y, "equivalent", None)
    if callable(eq):
        # y has a callable equivalent method
        return eq(x, rtol=rtol, atol=atol, traceback=traceback)

    return equals(
        x, y, rtol=rtol, atol=atol, ignore_fill_value=True, traceback=traceback
    )


def load_stash2standard_name(table=None, delimiter="!", merge=True):
    """Load a STASH to standard name conversion table from a file.

    This used when reading PP and UM fields files.

    Each mapping is defined by a separate line in a text file. Each
    line contains nine ``!``-delimited entries:

    1. ID: UM sub model identifier (1 = atmosphere, 2 = ocean, etc.)
    2. STASH: STASH code (e.g. 3236)
    3. STASHmaster description:STASH name as given in the STASHmaster
       files
    4. Units: Units of this STASH code (e.g. 'kg m-2')
    5. Valid from: This STASH valid from this UM version (e.g. 405)
    6. Valid to: This STASH valid to this UM version (e.g. 501)
    7. CF standard name: The CF standard name
    8. CF info: Anything useful (such as standard name modifiers)
    9. PP conditions: PP conditions which need to be satisfied for
       this translation

    Only entries "ID", "STASH", and "CF standard name" are mandatory,
    all other entries may be left blank. For example,
    ``1!999!!!!!ultraviolet_index!!`` is a valid mapping from
    atmosphere STASH code 999 to the standard name
    ultraviolet_index.

    If the "Valid from" and "Valid to" entries are omitted then the
    stash mapping is assumed to apply to all UM versions.

    .. seealso:: `stash2standard_name`

    :Parameters:

        table: `str`, optional
            Use the conversion table at this file location. By default
            the table will be looked for at
            ``os.path.join(os.path.dirname(cf.__file__),'etc/STASH_to_CF.txt')``

            Setting *table* to `None` will reset the table, removing
            any modifications that have previously been made.

        delimiter: `str`, optional
            The delimiter of the table columns. By default, ``!`` is
            taken as the delimiter.

        merge: `bool`, optional
            If False then the table is updated to only contain the
            mappings defined by the *table* parameter. By default the
            mappings defined by the *table* parameter are incorporated
            into the existing table, overwriting any entries which
            already exist.

            If *table* is `None` then *merge* is taken as False,
            regardless of its given value.

    :Returns:

        `dict`
            The new STASH to standard name conversion table.

    **Examples**

    >>> cf.load_stash2standard_name()
    >>> cf.load_stash2standard_name('my_table.txt')
    >>> cf.load_stash2standard_name('my_table2.txt', ',')
    >>> cf.load_stash2standard_name('my_table3.txt', merge=True)
    >>> cf.load_stash2standard_name('my_table4.txt', merge=False)

    """
    # 0  Model
    # 1  STASH code
    # 2  STASH name
    # 3  units
    # 4  valid from UM vn
    # 5  valid to   UM vn
    # 6  standard_name
    # 7  CF extra info
    # 8  PP extra info

    # Number matching regular expression
    number_regex = r"([-+]?\d*\.?\d+(e[-+]?\d+)?)"

    if table is None:
        # Use default conversion table
        merge = False
        package_path = os.path.dirname(__file__)
        table = os.path.join(package_path, "etc/STASH_to_CF.txt")
    else:
        # User supplied table
        table = abspath(os.path.expanduser(os.path.expandvars(table)))

    with open(table, "r") as open_table:
        lines = csv.reader(
            open_table, delimiter=delimiter, skipinitialspace=True
        )
        lines = list(lines)

    raw_list = []
    [raw_list.append(line) for line in lines]

    # Get rid of comments
    for line in raw_list[:]:
        if line[0].startswith("#"):
            raw_list.pop(0)
            continue

        break

    # Convert to a dictionary which is keyed by (submodel, STASHcode)
    # tuples
    (
        model,
        stash,
        name,
        units,
        valid_from,
        valid_to,
        standard_name,
        cf,
        pp,
    ) = list(range(9))

    stash2sn = {}
    for x in raw_list:
        key = (int(x[model]), int(x[stash]))

        if not x[units]:
            x[units] = None

        try:
            cf_info = {}
            if x[cf]:
                for d in x[7].split():
                    if d.startswith("height="):
                        cf_info["height"] = re.split(
                            number_regex, d, re.IGNORECASE
                        )[1:4:2]
                        if cf_info["height"] == "":
                            cf_info["height"][1] = "1"

                    if d.startswith("below_"):
                        cf_info["below"] = re.split(
                            number_regex, d, re.IGNORECASE
                        )[1:4:2]
                        if cf_info["below"] == "":
                            cf_info["below"][1] = "1"

                    if d.startswith("where_"):
                        cf_info["where"] = d.replace("where_", "where ", 1)
                    if d.startswith("over_"):
                        cf_info["over"] = d.replace("over_", "over ", 1)

            x[cf] = cf_info
        except IndexError:
            pass

        try:
            x[valid_from] = float(x[valid_from])
        except ValueError:
            x[valid_from] = None

        try:
            x[valid_to] = float(x[valid_to])
        except ValueError:
            x[valid_to] = None

        x[pp] = x[pp].rstrip()

        line = (x[name:],)

        if key in stash2sn:
            stash2sn[key] += line
        else:
            stash2sn[key] = line

    if not merge:
        _stash2standard_name.clear()

    _stash2standard_name.update(stash2sn)


def stash2standard_name():
    """Return a copy of the loaded STASH to standard name conversion
    table.

    .. versionadded:: 3.8.0

    .. seealso:: `load_stash2standard_name`

    """
    return _stash2standard_name.copy()


def flat(x):
    """Return an iterator over an arbitrarily nested sequence.

    :Parameters:

        x: scalar or arbitrarily nested sequence
            The arbitrarily nested sequence to be flattened. Note that
            a If *x* is a string or a scalar then this is equivalent
            to passing a single element sequence containing *x*.

    :Returns:

        generator
            An iterator over flattened sequence.

    **Examples**

    >>> cf.flat([1, [2, [3, 4]]])
    <generator object flat at 0x3649cd0>

    >>> list(cf.flat([1, (2, [3, 4])]))
    [1, 2, 3, 4]

    >>> import numpy
    >>> list(cf.flat((1, [2, numpy.array([[3, 4], [5, 6]])])))
    [1, 2, 3, 4, 5, 6]

    >>> for a in cf.flat([1, [2, [3, 4]]]):
    ...     print(a, end=' ')
    ...
    1 2 3 4

    >>> for a in cf.flat(['a', ['bc', ['def', 'ghij']]]):
    ...     print(a, end=' ')
    ...
    a bc def ghij

    >>> for a in cf.flat(2004):
    ...     print(a)
    ...
    2004

    >>> for a in cf.flat('abcdefghij'):
    ...     print(a, end=' ')
    ...
    abcdefghij

    >>> f
    <CF Field: eastward_wind(air_pressure(5), latitude(110), longitude(106)) m s-1>
    >>> for a in cf.flat(f):
    ...     print(repr(a))
    ...
    <CF Field: eastward_wind(air_pressure(5), latitude(110), longitude(106)) m s-1>

    >>> for a in cf.flat([f, [f, [f, f]]]):
    ...     print(repr(a))
    ...
    <CF Field: eastward_wind(air_pressure(5), latitude(110), longitude(106)) m s-1>
    <CF Field: eastward_wind(air_pressure(5), latitude(110), longitude(106)) m s-1>
    <CF Field: eastward_wind(air_pressure(5), latitude(110), longitude(106)) m s-1>
    <CF Field: eastward_wind(air_pressure(5), latitude(110), longitude(106)) m s-1>

    >>> fl = cf.FieldList(cf.flat([f, [f, [f, f]]]))
    >>> fl
    [<CF Field: eastward_wind(air_pressure(5), latitude(110), longitude(106)) m s-1>,
     <CF Field: eastward_wind(air_pressure(5), latitude(110), longitude(106)) m s-1>,
     <CF Field: eastward_wind(air_pressure(5), latitude(110), longitude(106)) m s-1>,
     <CF Field: eastward_wind(air_pressure(5), latitude(110), longitude(106)) m s-1>]

    """
    if not isinstance(x, Iterable) or isinstance(x, str):
        x = (x,)

    for a in x:
        if not isinstance(a, str) and isinstance(a, Iterable):
            for sub in flat(a):
                yield sub
        else:
            yield a


def abspath(filename):
    """Return a normalized absolute version of a file name.

    If `None` or a string containing URL is provided then it is
    returned unchanged.

    .. seealso:: `cf.dirname`, `cf.pathjoin`, `cf.relpath`

    :Parameters:

        filename: `str` or `None`
            The name of the file, or `None`

    :Returns:

        `str`

            The normalized absolutised version of *filename*, or
            `None`.

    **Examples**

    >>> import os
    >>> os.getcwd()
    '/data/archive'
    >>> cf.abspath('file.nc')
    '/data/archive/file.nc'
    >>> cf.abspath('..//archive///file.nc')
    '/data/archive/file.nc'
    >>> cf.abspath('http://data/archive/file.nc')
    'http://data/archive/file.nc'

    """
    if filename is None:
        return

    u = urllib.parse.urlparse(filename)
    if u.scheme != "":
        return filename

    return _os_path_abspath(filename)


def relpath(filename, start=None):
    """Return a relative filepath to a file.

    The filepath is relative either from the current directory or from
    an optional start point.

    If a string containing URL is provided then it is returned unchanged.

    .. seealso:: `cf.abspath`, `cf.dirname`, `cf.pathjoin`

    :Parameters:

        filename: `str`
            The name of the file.

        start: `str`, optional
            The start point for the relative path. By default the
            current directory is used.

    :Returns:

        `str`
            The relative path.

    **Examples**

    >>> cf.relpath('/data/archive/file.nc')
    '../file.nc'
    >>> cf.relpath('/data/archive///file.nc', start='/data')
    'archive/file.nc'
    >>> cf.relpath('http://data/archive/file.nc')
    'http://data/archive/file.nc'

    """
    u = urllib.parse.urlparse(filename)
    if u.scheme != "":
        return filename

    if start is not None:
        return _os_path_relpath(filename, start)

    return _os_path_relpath(filename)


def dirname(filename):
    """Return the directory name of a file.

    If a string containing URL is provided then everything up to, but
    not including, the last slash (/) is returned.

    .. seealso:: `cf.abspath`, `cf.pathjoin`, `cf.relpath`

    :Parameters:

        filename: `str`
            The name of the file.

    :Returns:

        `str`
            The directory name.

    **Examples**

    >>> cf.dirname('/data/archive/file.nc')
    '/data/archive'
    >>> cf.dirname('..//file.nc')
    '..'
    >>> cf.dirname('http://data/archive/file.nc')
    'http://data/archive'

    """
    u = urllib.parse.urlparse(filename)
    if u.scheme != "":
        return filename.rpartition("/")[0]

    return _os_path_dirname(filename)


def pathjoin(path1, path2):
    """Join two file path components intelligently.

    If either of the paths is a URL then a URL will be returned

    .. seealso:: `cf.abspath`, `cf.dirname`, `cf.relpath`

    :Parameters:

        path1: `str`
            The first component of the path.

        path2: `str`
            The second component of the path.

    :Returns:

        `str`
            The joined paths.

    **Examples**

    >>> cf.pathjoin('/data/archive', '../archive/file.nc')
    '/data/archive/../archive/file.nc'
    >>> cf.pathjoin('/data/archive', '../archive/file.nc')
    '/data/archive/../archive/file.nc'
    >>> cf.abspath(cf.pathjoin('/data/', 'archive/'))
    '/data/archive'
    >>> cf.pathjoin('http://data', 'archive/file.nc')
    'http://data/archive/file.nc'

    """
    u = urllib.parse.urlparse(path1)
    if u.scheme != "":
        return urllib.parse.urljoin(path1, path2)

    return _os_path_join(path1, path2)


def hash_array(array, algorithm=hashlib.sha1):
    """Return a hash value of a numpy array.

    The hash value is dependent on the data type and the shape of the
    array. If the array is a masked array then the hash value is
    independent of the fill value and of data array values underlying
    any masked elements.

    :Parameters:

        array: `numpy.ndarray`
            The numpy array to be hashed. May be a masked array.

        algorithm: `hashlib` constructor function
            Constructor function for the desired hash algorithm,
            e.g. `hashlib.md5`, `hashlib.sha256`, etc.

            .. versionadded:: TODODASK

    :Returns:

        `int`
            The hash value.

    **Examples**
<<<<<<< HEAD

    >>> a = np.array([[0, 1, 2, 3]])
    >>> cf.hash_array(a)
    -5620332080097671134
=======
>>>>>>> 07cb04f5

    >>> a = np.ma.array([[0, 1, 2, 3]], mask=[[0, 1, 0, 0]])
    >>> cf.hash_array(array)
    8372868545804866378

    >>> a[0, 1] = 999
    >>> a[0, 1] = np.ma.masked
    >>> print(a)
    [[0 -- 2 3]]
    >>> print(a.data)
    [[  0 999   2   3]]
    >>> cf.hash_array(a)
    8372868545804866378

    >>> a = a.astype(float)
    >>> cf.hash_array(a)
    5950106833921144220

    """
    h = algorithm()

    h.update(dumps(array.dtype.name))
    h.update(dumps(array.shape))

    if np.ma.isMA(array):
        if np.ma.is_masked(array):
            mask = array.mask
            if not mask.flags.c_contiguous:
                mask = np.ascontiguousarray(mask)

            h.update(mask)
            array = array.copy()
            array.set_fill_value()
            array = array.filled()
        else:
            array = array.data

    if not array.flags.c_contiguous:
        array = np.ascontiguousarray(array)

    h.update(array)

    return hash(h.digest())


def inspect(self):
    """Inspect the attributes of an object.

    :Returns:

        `None`

    """
    from pprint import pprint

    try:
        name = repr(self)
    except Exception:
        name = self.__class__.__name__

    print("\n".join([name, "".ljust(len(name), "-")]))

    if hasattr(self, "__dict__"):
        pprint(self.__dict__)


def broadcast_array(array, shape):
    """Broadcast an array to a given shape.

    It is assumed that ``numpy.ndim(array) <= len(shape)`` and that
    the array is broadcastable to the shape by the normal numpy
    broadcasting rules, but neither of these things is checked.

    For example, ``a[...] = broadcast_array(a, b.shape)`` is
    equivalent to ``a[...] = b``.

    :Parameters:

        a: numpy array-like

        shape: `tuple`

    :Returns:

        `numpy.ndarray`

    **Examples**


    >>> a = numpy.arange(8).reshape(2, 4)
    [[0 1 2 3]
     [4 5 6 7]]

    >>> print(cf.broadcast_array(a, (3, 2, 4)))
    [[[0 1 2 3]
      [4 5 6 0]]

     [[0 1 2 3]
      [4 5 6 0]]

     [[0 1 2 3]
      [4 5 6 0]]]

    >>> a = numpy.arange(8).reshape(2, 1, 4)
    [[[0 1 2 3]]

     [[4 5 6 7]]]

    >>> print(cf.broadcast_array(a, (2, 3, 4)))
    [[[0 1 2 3]
      [0 1 2 3]
      [0 1 2 3]]

     [[4 5 6 7]
      [4 5 6 7]
      [4 5 6 7]]]

    >>> a = numpy.ma.arange(8).reshape(2, 4)
    >>> a[1, 3] = numpy.ma.masked
    >>> print(a)
    [[0 1 2 3]
     [4 5 6 --]]

    >>> cf.broadcast_array(a, (3, 2, 4))
    [[[0 1 2 3]
      [4 5 6 --]]

     [[0 1 2 3]
      [4 5 6 --]]

     [[0 1 2 3]
      [4 5 6 --]]]

    """
    a_shape = _numpy_shape(array)
    if a_shape == shape:
        return array

    tile = [(m if n == 1 else 1) for n, m in zip(a_shape[::-1], shape[::-1])]
    tile = shape[0 : len(shape) - len(a_shape)] + tuple(tile[::-1])

    return _numpy_tile(array, tile)


def allclose(x, y, rtol=None, atol=None):
    """Returns True if two broadcastable arrays have equal values to
    within numerical tolerance, False otherwise.

    The tolerance values are positive, typically very small
    numbers. The relative difference (``rtol * abs(b)``) and the
    absolute difference ``atol`` are added together to compare against
    the absolute difference between ``a`` and ``b``.

    :Parameters:

        x, y: array_like
            Input arrays to compare.

        atol: `float`, optional
            The absolute tolerance for all numerical comparisons, By
            default the value returned by the `atol` function is used.

        rtol: `float`, optional
            The relative tolerance for all numerical comparisons, By
            default the value returned by the `rtol` function is used.

    :Returns:

        `bool`
            Returns True if the arrays are equal, otherwise False.

    **Examples**

    """
    if rtol is None:
        rtol = _cf_rtol()

    if atol is None:
        atol = _cf_atol()

    atol = float(atol)
    rtol = float(rtol)

    allclose = getattr(x, "allclose", None)
    if callable(allclose):
        # x has a callable allclose method
        return allclose(y, rtol=rtol, atol=atol)

    allclose = getattr(y, "allclose", None)
    if callable(allclose):
        # y has a callable allclose method
        return allclose(x, rtol=rtol, atol=atol)

    # x nor y has a callable allclose method
    return _numpy_allclose(x, y, rtol=rtol, atol=atol)


def _section(x, axes=None, stop=None, chunks=False, min_step=1):
    """Return a list of m dimensional sections of a Field of n
    dimensions or a dictionary of m dimensional sections of a Data
    object of n dimensions, where m <= n.

    In the case of a `Data` object, the keys of the dictionary are the
    indices of the sections in the original Data object. The m
    dimensions that are not sliced are marked with `None` as a
    placeholder making it possible to reconstruct the original data
    object. The corresponding values are the resulting sections of
    type `Data`.

    :Parameters:

        x: `Field` or `Data`
            The `Field` or `Data` object to be sectioned.

        axes: optional
            In the case of a Field this is a query for the m axes that
            define the sections of the Field as accepted by the Field
            object's axes method. The keyword arguments are also
            passed to this method. See `cf.Field.axes` for details. If
            an axis is returned that is not a data axis it is ignored,
            since it is assumed to be a dimension coordinate of size
            1. In the case of a Data object this should be a tuple or
            a list of the m indices of the m axes that define the
            sections of the Data object. If axes is None (the default)
            all axes are selected.

            Note: the axes specified by the *axes* parameter are the
            one which are to be kept whole. All other axes are
            sectioned

        data: `bool`, optional
            If True this indicates that a data object has been passed,
            if False it indicates that a field object has been
            passed. By default it is False.

        stop: `int`, optional
            Deprecated at version TODODASK.

            Stop after taking this number of sections and return. If
            stop is None all sections are taken.

        chunks: `bool`, optional
            Deprecated at version TODODASK. Consider using
            `cf.Data.rechunk` instead.

            If True return sections that are of the maximum possible
            size that will fit in one chunk of memory instead of
            sectioning into slices of size 1 along the dimensions that
            are being sectioned.

        min_step: `int`, optional
            The minimum step size when making chunks. By default this
            is 1. Can be set higher to avoid size 1 dimensions, which
            are problematic for linear regridding.

    :Returns:

        `list` or `dict`
            The list of m dimensional sections of the Field or the
            dictionary of m dimensional sections of the Data object.

    **Examples**
<<<<<<< HEAD
=======

    Section a field into 2D longitude/time slices, checking the units:

    >>> _section(f, {None: 'longitude', units: 'radians'},
    ...             {None: 'time',
    ...              'units': 'days since 2006-01-01 00:00:00'})
>>>>>>> 07cb04f5

    >>> d = cf.Data(np.arange(120).reshape(2, 6, 10))
    >>> d
    <CF Data(2, 6, 10): [[[0, ..., 119]]]>
    >>> d.section([0, 1], min_step=2)
    {(None, None, 0): <CF Data(2, 6, 2): [[[0, ..., 111]]]>,
     (None, None, 2): <CF Data(2, 6, 2): [[[2, ..., 113]]]>,
     (None, None, 4): <CF Data(2, 6, 2): [[[4, ..., 115]]]>,
     (None, None, 6): <CF Data(2, 6, 2): [[[6, ..., 117]]]>,
     (None, None, 8): <CF Data(2, 6, 2): [[[8, ..., 119]]]>}

    """
    if stop is not None:
        raise DeprecationError(
            "The 'stop' keyword of cf._section() was deprecated at "
            "version TODODASK and is no longer available"
        )

    if chunks:
        raise DeprecationError(
            "The 'chunks' keyword of cf._section() was deprecated at "
            "version TODODASK and is no longer available. Consider using "
            "cf.Data.rechunk instead."
        )

    if axes is None:
        axes = list(range(x.ndim))

    axes = x.data._parse_axes(axes)

    ndim = x.ndim
    shape = x.shape

    # TODODASK: For v4.0.0, redefine axes by removing the next
    #           line. I.e. the specified axes would be those that you
    #           want to be chopped, not those that you want to remain
    #           whole.
    axes = [i for i in range(ndim) if i not in axes]

    indices = [
        (slice(j, j + min_step) for j in range(0, n, min_step))
        if i in axes
        else [slice(None)]
        for i, n in enumerate(shape)
    ]

    keys = [
        range(0, n, min_step) if i in axes else [None]
        for i, n in enumerate(shape)
    ]

    out = {
        key: x[index] for key, index in zip(product(*keys), product(*indices))
    }
    return out


def _get_module_info(module, try_except=False):
    """Helper function for processing modules for cf.environment."""
    if try_except:
        try:
            importlib.import_module(module)
        except ImportError:
            return ("not available", "")

    return (
        importlib.import_module(module).__version__,
        importlib.util.find_spec(module).origin,
    )


def environment(display=True, paths=True):
    """Return the names and versions of the cf package and its
    dependencies.

    :Parameters:

        display: `bool`, optional
            If False then return the description of the environment as
            a string. By default the description is printed.

        paths: `bool`, optional
            If False then do not output the locations of each package.

            .. versionadded:: 3.0.6

    :Returns:

        `None` or `str`
            If *display* is True then the description of the
            environment is printed and `None` is returned. Otherwise
            the description is returned as a string.

    **Examples**

    >>> cf.environment()
    Platform: Linux-5.4.0-58-generic-x86_64-with-debian-bullseye-sid
    HDF5 library: 1.10.5
    netcdf library: 4.6.3
    udunits2 library: libudunits2.so.0
    python: 3.7.0 /home/space/anaconda3/bin/python
    netCDF4: 1.5.4 /home/space/anaconda3/lib/python3.7/site-packages/netCDF4/__init__.py
    cftime: 1.3.0 /home/space/anaconda3/lib/python3.7/site-packages/cftime/__init__.py
    numpy: 1.18.4 /home/space/anaconda3/lib/python3.7/site-packages/numpy/__init__.py
    psutil: 5.4.7 /home/space/anaconda3/lib/python3.7/site-packages/psutil/__init__.py
    scipy: 1.1.1 /home/space/anaconda3/lib/python3.7/site-packages/scipy/__init__.py
    matplotlib: 3.1.1 /home/space/anaconda3/lib/python3.7/site-packages/matplotlib/__init__.py
    ESMF: 8.0.0 /home/space/anaconda3/lib/python3.7/site-packages/ESMF/__init__.py
    cfdm: 1.8.8.0 /home/space/anaconda3/lib/python3.7/site-packages/cfdm/__init__.py
    cfunits: 3.3.1 /home/space/anaconda3/lib/python3.7/site-packages/cfunits/__init__.py
    cfplot: 3.0.0 /home/space/anaconda3/lib/python3.7/site-packages/cfplot/__init__.py
    cf: 3.8.0 /home/space/anaconda3/lib/python3.7/site-packages/cf/__init__.py
    >>> cf.environment(paths=False)
    HDF5 library: 1.10.5
    netcdf library: 4.6.3
    udunits2 library: libudunits2.so.0
    Python: 3.7.0
    netCDF4: 1.5.4
    cftime: 1.3.0
    numpy: 1.18.4
    psutil: 5.4.7
    scipy: 1.1.0
    matplotlib: 2.2.3
    ESMF: 8.0.0
    cfdm: 1.8.8.0
    cfunits: 3.3.1
    cfplot: 3.0.38
    cf: 3.8.0

    """
    dependency_version_paths_mapping = {
        "Platform": (platform.platform(), ""),
        "HDF5 library": (netCDF4.__hdf5libversion__, ""),
        "netcdf library": (netCDF4.__netcdf4libversion__, ""),
        "udunits2 library": (ctypes.util.find_library("udunits2"), ""),
        "Python": (platform.python_version(), sys.executable),
        "netCDF4": _get_module_info("netCDF4"),
        "cftime": _get_module_info("cftime"),
        "numpy": _get_module_info("numpy"),
        "psutil": _get_module_info("psutil"),
        "scipy": _get_module_info("scipy", try_except=True),
        "matplotlib": _get_module_info("matplotlib", try_except=True),
        "ESMF": _get_module_info("ESMF", try_except=True),
        "cfdm": _get_module_info("cfdm"),
        "cfunits": _get_module_info("cfunits"),
        "cfplot": _get_module_info("cfplot", try_except=True),
        "cf": (__version__, _os_path_abspath(__file__)),
    }
    string = "{0}: {1!s}"
    if paths:
        # Include path information, else exclude, when unpacking tuple
        string += " {2!s}"

    out = [
        string.format(dep, *info)
        for dep, info in dependency_version_paths_mapping.items()
    ]

    out = "\n".join(out)

    if display:
        print(out)  # pragma: no cover
    else:
        return out


def default_netCDF_fillvals():
    """Default data array fill values for each data type.

    :Returns:

        `dict`
            The fill values, keyed by `numpy` data type strings

    **Examples**

    >>> cf.default_netCDF_fillvals()
    {'S1': '\x00',
     'i1': -127,
     'u1': 255,
     'i2': -32767,
     'u2': 65535,
     'i4': -2147483647,
     'u4': 4294967295,
     'i8': -9223372036854775806,
     'u8': 18446744073709551614,
     'f4': 9.969209968386869e+36,
     'f8': 9.969209968386869e+36}

    """
    return netCDF4.default_fillvals


def unique_constructs(constructs, copy=True):
    return cfdm.unique_constructs(constructs, copy=copy)


unique_constructs.__doc__ = cfdm.unique_constructs.__doc__.replace(
    "cfdm.", "cf."
)
unique_constructs.__doc__ = unique_constructs.__doc__.replace(
    "<Field:", "<CF Field:"
)
unique_constructs.__doc__ = unique_constructs.__doc__.replace(
    "<Domain:", "<CF Domain:"
)


def _DEPRECATION_ERROR(message="", version="3.0.0"):
    raise DeprecationError(f"{message}")


def _DEPRECATION_ERROR_ARG(
    instance, method, arg, message="", version="3.0.0", removed_at="4.0.0"
):
    if removed_at:
        removed_at = f" and will be removed at version {removed_at}"

    raise DeprecationError(
        f"Argument {arg!r} of method '{instance.__class__.__name__}.{method}' "
        f"has been deprecated at version {version} and is no longer available"
        f"{removed_at}. {message}"
    )


def _DEPRECATION_ERROR_FUNCTION_KWARGS(
    func,
    kwargs=None,
    message="",
    exact=False,
    traceback=False,
    info=False,
    version="3.0.0",
    removed_at="4.0.0",
):
    if removed_at:
        removed_at = f" and will be removed at version {removed_at}"

    # Unsafe to set mutable '{}' as default in the func signature.
    if kwargs is None:  # distinguish from falsy '{}'
        kwargs = {}

    for kwarg, msg in KWARGS_MESSAGE_MAP.items():
        # This eval is safe as the kwarg is not a user input
        if kwarg in ("exact", "traceback") and eval(kwarg):
            kwargs = {kwarg: None}
            message = msg

    for key in kwargs.keys():
        raise DeprecationError(
            f"Keyword {key!r} of function '{func}' has been deprecated at "
            f"version {version} and is no longer available{removed_at}. "
            f"{message}"
        )


def _DEPRECATION_ERROR_KWARGS(
    instance,
    method,
    kwargs=None,
    message="",
    i=False,
    traceback=False,
    axes=False,
    exact=False,
    relaxed_identity=False,
    info=False,
    version="3.0.0",
    removed_at="4.0.0",
):
    if removed_at:
        removed_at = f" and will be removed at version {removed_at}"

    # Unsafe to set mutable '{}' as default in the func signature.
    if kwargs is None:  # distinguish from falsy '{}'
        kwargs = {}

    for kwarg, msg in KWARGS_MESSAGE_MAP.items():
        if eval(kwarg):  # safe as this is not a kwarg input by the user
            kwargs = {kwarg: None}
            message = msg

    for key in kwargs.keys():
        raise DeprecationError(
            f"Keyword {key!r} of method "
            f"'{instance.__class__.__name__}.{method}' has been deprecated "
            f"at version {version} and is no longer available{removed_at}. "
            f"{message}"
        )


def _DEPRECATION_ERROR_KWARG_VALUE(
    instance,
    method,
    kwarg,
    value,
    message="",
    version="3.0.0",
    removed_at="4.0.0",
):
    if removed_at:
        removed_at = f" and will be removed at version {removed_at}"

    raise DeprecationError(
        f"Value {value!r} of keyword {kwarg!r} of method "
        f"'{instance.__class__.__name__}.{method}' has been deprecated at "
        f"version {version} and is no longer available{removed_at}. {message}"
    )


def _DEPRECATION_ERROR_METHOD(
    instance, method, message="", version="3.0.0", removed_at=""
):
    if removed_at:
        removed_at = f" and will be removed at version {removed_at}"

    raise DeprecationError(
        f"{instance.__class__.__name__} method {method!r} has been deprecated "
        f"at version {version} and is no longer available{removed_at}. "
        f"{message}"
    )


def _DEPRECATION_ERROR_ATTRIBUTE(
    instance, attribute, message="", version="3.0.0", removed_at=""
):
    if removed_at:
        removed_at = f" and will be removed at version {removed_at}"

    raise DeprecationError(
        f"{instance.__class__.__name__} attribute {attribute!r} has been "
        f"deprecated at version {version}{removed_at}. {message}"
    )


def _DEPRECATION_ERROR_FUNCTION(
    func, message="", version="3.0.0", removed_at="4.0.0"
):
    if removed_at:
        removed_at = f" and will be removed at version {removed_at}"

    raise DeprecationError(
        f"Function {func!r} has been deprecated at version {version} and is "
        f"no longer available{removed_at}. {message}"
    )


def _DEPRECATION_ERROR_CLASS(
    cls, message="", version="3.0.0", removed_at="4.0.0"
):
    if removed_at:
        removed_at = f" and will be removed at version {removed_at}"

    raise DeprecationError(
        f"Class {cls!r} has been deprecated at version {version} and is no "
        f"longer available{removed_at}. {message}"
    )


def _DEPRECATION_WARNING_METHOD(
    instance, method, message="", new=None, version="3.0.0", removed_at="4.0.0"
):
    if removed_at:
        removed_at = f" and will be removed at version {removed_at}"

    warnings.warn(
        f"{instance.__class__.__name__} method {method!r} has been deprecated "
        f"at version {version}{removed_at}. {message}",
        DeprecationWarning,
    )


def _DEPRECATION_ERROR_DICT(message="", version="3.0.0", removed_at="4.0.0"):
    if removed_at:
        removed_at = f" and will be removed at version {removed_at}"

    raise DeprecationError(
        "Use of a 'dict' to identify constructs has been deprecated at "
        f"version {version} and is no longer available and will be removed "
        f"at version {removed_at}. {message}"
    )


def _DEPRECATION_ERROR_SEQUENCE(instance, version="3.0.0", removed_at="4.0.0"):
    raise DeprecationError(
        f"Use of a {instance.__class__.__name__!r} to identify constructs "
        f"has been deprecated at version {version} and is no longer available"
        f"{removed_at}. Use the * operator to unpack the arguments instead."
    )


# --------------------------------------------------------------------
# Deprecated functions
# --------------------------------------------------------------------
def default_fillvals():
    """Default data array fill values for each data type.

    Deprecated at version 3.0.2 and is no longer available. Use function
    `cf.default_netCDF_fillvals` instead.

    """
    _DEPRECATION_ERROR_FUNCTION(
        "default_fillvals",
        "Use function 'cf.default_netCDF_fillvals' instead.",
        version="3.0.2",
    )  # pragma: no cover


def set_equals(
    x, y, rtol=None, atol=None, ignore_fill_value=False, traceback=False
):
    """Deprecated at version 3.0.0."""
    _DEPRECATION_ERROR_FUNCTION("cf.set_equals")  # pragma: no cover<|MERGE_RESOLUTION|>--- conflicted
+++ resolved
@@ -2593,13 +2593,10 @@
             The hash value.
 
     **Examples**
-<<<<<<< HEAD
 
     >>> a = np.array([[0, 1, 2, 3]])
     >>> cf.hash_array(a)
     -5620332080097671134
-=======
->>>>>>> 07cb04f5
 
     >>> a = np.ma.array([[0, 1, 2, 3]], mask=[[0, 1, 0, 0]])
     >>> cf.hash_array(array)
@@ -2862,15 +2859,6 @@
             dictionary of m dimensional sections of the Data object.
 
     **Examples**
-<<<<<<< HEAD
-=======
-
-    Section a field into 2D longitude/time slices, checking the units:
-
-    >>> _section(f, {None: 'longitude', units: 'radians'},
-    ...             {None: 'time',
-    ...              'units': 'days since 2006-01-01 00:00:00'})
->>>>>>> 07cb04f5
 
     >>> d = cf.Data(np.arange(120).reshape(2, 6, 10))
     >>> d
