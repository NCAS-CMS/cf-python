--- conflicted
+++ resolved
@@ -188,11 +188,7 @@
         log_level=None,
         regrid_logging=None,
         relaxed_identities=None,
-<<<<<<< HEAD
-        xxx=None,
-=======
         combine_bounds_with_coordinates=None,
->>>>>>> 96491a86
 ):
     '''View or set any number of constants in the project-wide
     configuration.
@@ -368,11 +364,7 @@
         new_log_level=log_level,
         new_regrid_logging=regrid_logging,
         new_relaxed_identities=relaxed_identities,
-<<<<<<< HEAD
-        xxx=xxx,
-=======
         combine_bounds_with_coordinates=combine_bounds_with_coordinates,
->>>>>>> 96491a86
     )
 
 
@@ -415,11 +407,7 @@
         'new_log_level': log_level,
         'new_regrid_logging': regrid_logging,
         'new_relaxed_identities': relaxed_identities,
-<<<<<<< HEAD
-        'xxx': xxx,
-=======
         'combine_bounds_with_coordinates': combine_bounds_with_coordinates,
->>>>>>> 96491a86
     }
     for setting_alias, new_value in kwargs.items():  # for all input kwargs...
         reset_mapping[setting_alias](new_value)  # ...run corresponding func
@@ -427,12 +415,6 @@
     return old
 
 
-<<<<<<< HEAD
-def xxx(*arg):
-    old = CONSTANTS['xxx']
-    if arg:
-        CONSTANTS['xxx'] = bool(arg[0])
-=======
 def combine_bounds_with_coordinates(*arg):
     '''Determine how to deal with cell bounds in binary operations.
 
@@ -495,7 +477,6 @@
     old = CONSTANTS['COMBINE_BOUNDS_WITH_COORDINATES']
     if arg:
         CONSTANTS['COMBINE_BOUNDS_WITH_COORDINATES'] = bool(arg[0])
->>>>>>> 96491a86
 
     return old
 
