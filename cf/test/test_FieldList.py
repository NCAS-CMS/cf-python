--- conflicted
+++ resolved
@@ -364,20 +364,6 @@
         self.assertTrue(len(f.select_by_units('long_name=qwery:asd')) == 0)
 
         # select_by_ncvar
-<<<<<<< HEAD
-        f[1] = f[1].copy()
-        f[3] = f[3].copy()
-        f[-1] = f[-1].copy()
-        f[1].nc_set_variable('temp')
-        f[3].nc_set_variable('temp')
-        f[-1].nc_set_variable('temp2')
-        
-        self.assertTrue(len(f.select_by_ncvar('eastward_wind')) == 6)
-        self.assertTrue(len(f.select_by_ncvar('temp')) == 2)
-        self.assertTrue(len(f.select_by_ncvar('temp2')) == 1)
-        self.assertTrue(len(f.select_by_ncvar('temp', 'temp2')) == 3)
-        self.assertTrue(len(f.select_by_ncvar(re.compile('^temp'))) == 3)
-=======
         f[1].nc_set_variable('qwerty')
         f[4].nc_set_variable('eastward_wind2')
 
@@ -386,7 +372,6 @@
         self.assertTrue(len(f.select_by_ncvar('eastward_wind')) == 7)
         self.assertTrue(len(f.select_by_ncvar('eastward_wind2')) == 1)
         self.assertTrue(len(f.select_by_ncvar(re.compile('^east'))) == 8)
->>>>>>> 409d8730
 
     def test_FieldList_select_by_construct(self):
         if self.test_only and inspect.stack()[0][3] not in self.test_only:
