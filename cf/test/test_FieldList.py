--- conflicted
+++ resolved
@@ -363,7 +363,6 @@
 
         self.assertTrue(len(f.select_by_units('long_name=qwery:asd')) == 0)
 
-<<<<<<< HEAD
         # select_by_ncvar
         f[1].nc_set_variable('qwerty')
         f[4].nc_set_variable('eastward_wind2')
@@ -374,8 +373,6 @@
         self.assertTrue(len(f.select_by_ncvar('eastward_wind2')) == 1)
         self.assertTrue(len(f.select_by_ncvar(re.compile('^east'))) == 8)
 
-=======
->>>>>>> d1360e97
     def test_FieldList_select_by_construct(self):
         if self.test_only and inspect.stack()[0][3] not in self.test_only:
             return
