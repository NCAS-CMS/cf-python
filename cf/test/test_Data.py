--- conflicted
+++ resolved
@@ -3930,7 +3930,6 @@
         self.assertEqual(d._rtol, cf.rtol())
         cf.rtol(0.001)
         self.assertEqual(d._rtol, 0.001)
-<<<<<<< HEAD
 
     def test_Data_hardmask(self):
         d = cf.Data([1, 2, 3])
@@ -3958,9 +3957,6 @@
         d.soften_mask()
         self.assertFalse(d.hardmask)
         self.assertEqual(len(d.to_dask_array().dask.layers), 2)
-
-
-=======
         
     def test_Data_inspect(self):
         d = cf.Data([9], "m")
@@ -3970,7 +3966,6 @@
             self.assertIsNone(d.inspect())
             
             
->>>>>>> 70043ac3
 if __name__ == "__main__":
     print("Run date:", datetime.datetime.now())
     cf.environment()
