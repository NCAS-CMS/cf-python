import contextlib
import datetime
import faulthandler
import inspect
import io
import itertools
import os
import unittest
import warnings
from functools import reduce
from operator import mul

import dask.array as da
import numpy as np

SCIPY_AVAILABLE = False
try:
    from scipy.ndimage import convolve1d

    SCIPY_AVAILABLE = True
# not 'except ImportError' as that can hide nested errors, catch anything:
except Exception:
    pass  # test with this dependency will then be skipped by unittest

faulthandler.enable()  # to debug seg faults and timeouts

import cf

# To facilitate the testing of logging outputs (see comment tag 'Logging note')
logger = cf.logging.getLogger(__name__)


# Variables for _collapse
a = np.arange(-100, 200.0, dtype=float).reshape(3, 4, 5, 5)

w = np.arange(1, 301.0, dtype=float).reshape(a.shape)
w[-1, -1, ...] = w[-1, -1, ...] * 2
w /= w.min()

ones = np.ones(a.shape, dtype=float)

ma = np.ma.arange(-100, 200.0, dtype=float).reshape(3, 4, 5, 5)
ma[:, 1, 4, 4] = np.ma.masked
ma[0, :, 2, 3] = np.ma.masked
ma[0, 3, :, 3] = np.ma.masked
ma[1, 2, 3, :] = np.ma.masked

mw = np.ma.array(w, mask=ma.mask)

# If True, all tests that will not pass temporarily due to the LAMA-to-Dask
# migration will be skipped. These skips will be incrementally removed as the
# migration progresses. TODODASK: ensure all skips are removed once complete.
TEST_DASKIFIED_ONLY = True


def reshape_array(a, axes):
    new_order = [i for i in range(a.ndim) if i not in axes]
    new_order.extend(axes)
    b = np.transpose(a, new_order)
    new_shape = b.shape[: b.ndim - len(axes)]
    new_shape += (reduce(mul, b.shape[b.ndim - len(axes) :]),)
    b = b.reshape(new_shape)
    return b


def axis_combinations(a):
    return [
        axes
        for n in range(1, a.ndim + 1)
        for axes in itertools.combinations(range(a.ndim), n)
    ]


class DataTest(unittest.TestCase):

    axes_combinations = axis_combinations(a)
    # [
    #    axes
    #    for n in range(1, a.ndim + 1)
    #    for axes in itertools.combinations(range(a.ndim), n)
    # ]

    filename = os.path.join(
        os.path.dirname(os.path.abspath(__file__)), "test_file.nc"
    )

    tempdir = os.path.dirname(os.path.abspath(__file__))

    filename6 = os.path.join(
        os.path.dirname(os.path.abspath(__file__)), "test_file2.nc"
    )

    a = a
    w = w
    ma = ma
    mw = mw
    ones = ones

    test_only = []

    def setUp(self):
        # Suppress the warning output for some specific warnings which are
        # expected due to the nature of the tests being performed.
        expexted_warning_msgs = [
            "divide by zero encountered in arctanh",
            "invalid value encountered in arctanh",
            "divide by zero encountered in log",
            "invalid value encountered in log",
            "invalid value encountered in arcsin",
        ]
        for expected_warning in expexted_warning_msgs:
            warnings.filterwarnings(
                "ignore",
                category=RuntimeWarning,
                message=expected_warning,
            )

    def test_Data_equals(self):
        if self.test_only and inspect.stack()[0][3] not in self.test_only:
            return

        shape = 3, 4
        chunksize = 2, 6
        a = np.arange(12).reshape(*shape)

        d = cf.Data(a, "m", chunks=chunksize)
        self.assertTrue(d.equals(d))  # check equal to self
        self.assertTrue(d.equals(d.copy()))  # also do self-equality checks!

        # Different but equivalent datatype, which should *fail* the equality
        # test (i.e. equals return False) because we want equals to check
        # for strict equality, including equality of data type.
        d2 = cf.Data(a.astype(np.float32), "m", chunks=chunksize)
        self.assertTrue(d2.equals(d2.copy()))
        with self.assertLogs(level=30) as catch:
            self.assertFalse(d2.equals(d, verbose=2))
            self.assertTrue(
                any(
                    "Data: Different data types: float32 != int64" in log_msg
                    for log_msg in catch.output
                )
            )

        e = cf.Data(a, "s", chunks=chunksize)  # different units to d
        self.assertTrue(e.equals(e.copy()))
        with self.assertLogs(level=cf.log_level().value) as catch:
            self.assertFalse(e.equals(d, verbose=2))
            self.assertTrue(
                any(
                    "Data: Different Units (<Units: s>, <Units: m>)" in log_msg
                    for log_msg in catch.output
                )
            )

        f = cf.Data(np.arange(12), "m", chunks=(6,))  # different shape to d
        self.assertTrue(f.equals(f.copy()))
        with self.assertLogs(level=cf.log_level().value) as catch:
            self.assertFalse(f.equals(d, verbose=2))
            self.assertTrue(
                any(
                    "Data: Different shapes: (12,) != (3, 4)" in log_msg
                    for log_msg in catch.output
                )
            )

        g = cf.Data(
            np.ones(shape, dtype="int64"), "m", chunks=chunksize
        )  # different values
        self.assertTrue(g.equals(g.copy()))
        with self.assertLogs(level=cf.log_level().value) as catch:
            self.assertFalse(g.equals(d, verbose=2))
            self.assertTrue(
                any(
                    "Data: Different array values" in log_msg
                    for log_msg in catch.output
                )
            )

        # Test NaN values
        d3 = cf.Data(a.astype(np.float64), "m", chunks=chunksize)
        h = cf.Data(np.full(shape, np.nan), "m", chunks=chunksize)
        # TODODASK: implement and test equal_nan kwarg to configure NaN eq.
        self.assertFalse(h.equals(h.copy()))
        with self.assertLogs(level=cf.log_level().value) as catch:
            # Compare to d3 not d since np.nan has dtype float64 (IEEE 754)
            self.assertFalse(h.equals(d3, verbose=2))
            self.assertTrue(
                any(
                    "Data: Different array values" in log_msg
                    for log_msg in catch.output
                )
            )

        # Test inf values
        i = cf.Data(np.full(shape, np.inf), "m", chunks=chunksize)
        self.assertTrue(i.equals(i.copy()))
        with self.assertLogs(level=cf.log_level().value) as catch:
            # np.inf is also of dtype float64 (see comment on NaN tests above)
            self.assertFalse(i.equals(d3, verbose=2))
            self.assertTrue(
                any(
                    "Data: Different array values" in log_msg
                    for log_msg in catch.output
                )
            )
        with self.assertLogs(level=cf.log_level().value) as catch:
            self.assertFalse(h.equals(i, verbose=2))
            self.assertTrue(
                any(
                    "Data: Different array values" in log_msg
                    for log_msg in catch.output
                )
            )

        # Test masked arrays
        # 1. Example case where the masks differ only (data is identical)
        mask_test_chunksize = (2, 1)
        j1 = cf.Data(
            np.ma.array([1.0, 2.0, 3.0], mask=[1, 0, 0]),
            "m",
            chunks=mask_test_chunksize,
        )
        self.assertTrue(j1.equals(j1.copy()))
        j2 = cf.Data(
            np.ma.array([1.0, 2.0, 3.0], mask=[0, 1, 0]),
            "m",
            chunks=mask_test_chunksize,
        )
        self.assertTrue(j2.equals(j2.copy()))
        with self.assertLogs(level=cf.log_level().value) as catch:
            self.assertFalse(j1.equals(j2, verbose=2))
            self.assertTrue(
                any(
                    "Data: Different array values" in log_msg
                    for log_msg in catch.output
                )
            )
        # 2. Example case where the data differs only (masks are identical)
        j3 = cf.Data(
            np.ma.array([1.0, 2.0, 100.0], mask=[1, 0, 0]),
            "m",
            chunks=mask_test_chunksize,
        )
        self.assertTrue(j3.equals(j3.copy()))
        with self.assertLogs(level=cf.log_level().value) as catch:
            self.assertFalse(j1.equals(j3, verbose=2))
            self.assertTrue(
                any(
                    "Data: Different array values" in log_msg
                    for log_msg in catch.output
                )
            )

        # 3. Trivial case of data that is fully masked
        j4 = cf.Data(
            np.ma.masked_all(shape, dtype="int"), "m", chunks=chunksize
        )
        self.assertTrue(j4.equals(j4.copy()))
        with self.assertLogs(level=cf.log_level().value) as catch:
            self.assertFalse(j4.equals(d, verbose=2))
            self.assertTrue(
                any(
                    "Data: Different array values" in log_msg
                    for log_msg in catch.output
                )
            )
        # 4. Case where all the unmasked data is 'allclose' to other data but
        # the data is not 'allclose' to it where it is masked, i.e. the data
        # on its own (namely without considering the mask) is not equal to the
        # other data on its own (e.g. note the 0-th element in below examples).
        # This differs to case (2): there data differs *only where unmasked*.
        # Note these *should* be considered equal inside cf.Data, and indeed
        # np.ma.allclose and our own _da_ma_allclose methods also hold
        # these to be 'allclose'.
        j5 = cf.Data(
            np.ma.array([1.0, 2.0, 3.0], mask=[1, 0, 0]),
            "m",
            chunks=mask_test_chunksize,
        )
        self.assertTrue(j5.equals(j5.copy()))
        j6 = cf.Data(
            np.ma.array([10.0, 2.0, 3.0], mask=[1, 0, 0]),
            "m",
            chunks=mask_test_chunksize,
        )
        self.assertTrue(j6.equals(j6.copy()))
        self.assertTrue(j5.equals(j6))

        # Test non-numeric dtype arrays
        sa1 = cf.Data(
            np.array(["one", "two", "three"], dtype="S5"), "m", chunks=(3,)
        )
        self.assertTrue(sa1.equals(sa1.copy()))
        sa2_data = np.array(["one", "two", "four"], dtype="S4")
        sa2 = cf.Data(sa2_data, "m", chunks=(3,))
        self.assertTrue(sa2.equals(sa2.copy()))
        # Unlike for numeric types, for string-like data as long as the data
        # is the same consider the arrays equal, even if the dtype differs.
        # TODO DASK: this behaviour will be added via cfdm, test fails for now
        # ## self.assertTrue(sa1.equals(sa2))
        sa3_data = sa2_data.astype("S5")
        sa3 = cf.Data(sa3_data, "m", chunks=mask_test_chunksize)
        self.assertTrue(sa3.equals(sa3.copy()))
        with self.assertLogs(level=cf.log_level().value) as catch:
            self.assertFalse(sa1.equals(sa3, verbose=2))
            self.assertTrue(
                any(
                    "Data: Different array values" in log_msg
                    for log_msg in catch.output
                )
            )
        # ...including masked string arrays
        sa4 = cf.Data(
            np.ma.array(
                ["one", "two", "three"],
                mask=[0, 0, 1],
                dtype="S5",
            ),
            "m",
            chunks=mask_test_chunksize,
        )
        self.assertTrue(sa4.equals(sa4.copy()))
        sa5 = cf.Data(
            np.ma.array(
                ["one", "two", "three"],
                mask=[0, 1, 0],
                dtype="S5",
            ),
            "m",
            chunks=mask_test_chunksize,
        )
        self.assertTrue(sa5.equals(sa5.copy()))
        with self.assertLogs(level=cf.log_level().value) as catch:
            self.assertFalse(sa4.equals(sa5, verbose=2))
            self.assertTrue(
                any(
                    "Data: Different array values" in log_msg
                    for log_msg in catch.output
                )
            )

        # Test where inputs are scalars
        scalar_test_chunksize = (10,)
        s1 = cf.Data(1, chunks=scalar_test_chunksize)
        self.assertTrue(s1.equals(s1.copy()))
        s2 = cf.Data(10, chunks=scalar_test_chunksize)
        self.assertTrue(s2.equals(s2.copy()))
        s3 = cf.Data("a_string", chunks=scalar_test_chunksize)
        self.assertTrue(s3.equals(s3.copy()))
        # 1. both are scalars
        with self.assertLogs(level=cf.log_level().value) as catch:
            self.assertFalse(s1.equals(s2, verbose=2))
            self.assertTrue(
                any(
                    "Data: Different array values" in log_msg
                    for log_msg in catch.output
                )
            )
        with self.assertLogs(level=cf.log_level().value) as catch:
            self.assertFalse(s1.equals(s3, verbose=2))
            self.assertTrue(
                any(
                    "Data: Different data types: int64 != <U8" in log_msg
                    for log_msg in catch.output
                )
            )
        # 2. only one is a scalar
        with self.assertLogs(level=cf.log_level().value) as catch:
            self.assertFalse(s1.equals(d, verbose=2))
            self.assertTrue(
                any(
                    "Data: Different shapes: () != (3, 4)" in log_msg
                    for log_msg in catch.output
                )
            )

        # Test rtol and atol parameters
        tol_check_chunksize = 1, 1
        k1 = cf.Data(np.array([10.0, 20.0]), chunks=tol_check_chunksize)
        self.assertTrue(k1.equals(k1.copy()))
        k2 = cf.Data(np.array([10.01, 20.01]), chunks=tol_check_chunksize)
        self.assertTrue(k2.equals(k2.copy()))
        # Only one log check is sufficient here
        with self.assertLogs(level=cf.log_level().value) as catch:
            self.assertFalse(k1.equals(k2, atol=0.005, rtol=0, verbose=2))
            self.assertTrue(
                any(
                    "Data: Different array values (atol=0.005, rtol=0)"
                    in log_msg
                    for log_msg in catch.output
                )
            )
        self.assertTrue(k1.equals(k2, atol=0.02, rtol=0))
        self.assertFalse(k1.equals(k2, atol=0, rtol=0.0005))
        self.assertTrue(k1.equals(k2, atol=0, rtol=0.002))

        # Test ignore_fill_value parameter
        m1 = cf.Data(1, fill_value=1000, chunks=scalar_test_chunksize)
        self.assertTrue(m1.equals(m1.copy()))
        m2 = cf.Data(1, fill_value=2000, chunks=scalar_test_chunksize)
        self.assertTrue(m2.equals(m2.copy()))
        with self.assertLogs(level=cf.log_level().value) as catch:
            self.assertFalse(m1.equals(m2, verbose=2))
            self.assertTrue(
                any(
                    "Data: Different fill value: 1000 != 2000" in log_msg
                    for log_msg in catch.output
                )
            )
            self.assertTrue(m1.equals(m2, ignore_fill_value=True))

        # Test verbose parameter: 1/'INFO' level is behaviour change boundary
        for checks in [(1, False), (2, True)]:
            verbosity_level, expect_to_see_msg = checks
            with self.assertLogs(level=cf.log_level().value) as catch:
                # Logging note: want to assert in the former case (verbosity=1)
                # that nothing is logged, but need to use workaround to prevent
                # AssertionError on fact that nothing is logged here. When at
                # Python =>3.10 this can be replaced by 'assertNoLogs' method.
                logger.warning(
                    "Log warning to prevent test error on empty log."
                )

                self.assertFalse(d2.equals(d, verbose=verbosity_level))
                self.assertIs(
                    any(
                        "Data: Different data types: float32 != int64"
                        in log_msg
                        for log_msg in catch.output
                    ),
                    expect_to_see_msg,
                )

        # Test ignore_data_type parameter
        self.assertTrue(d2.equals(d, ignore_data_type=True))

        # Test all possible chunk combinations
        for j, i in itertools.product([1, 2], [1, 2, 3]):
            d = cf.Data(np.arange(6).reshape(2, 3), "m", chunks=(j, i))
            for j, i in itertools.product([1, 2], [1, 2, 3]):
                e = cf.Data(np.arange(6).reshape(2, 3), "m", chunks=(j, i))
                self.assertTrue(d.equals(e))

    def test_Data_halo(self):
        if self.test_only and inspect.stack()[0][3] not in self.test_only:
            return

        d = cf.Data(np.arange(12).reshape(3, 4), "m", chunks=-1)
        d[-1, -1] = cf.masked
        d[1, 1] = cf.masked

        e = d.copy()
        self.assertIsNone(e.halo(1, inplace=True))

        e = d.halo(0)
        self.assertTrue(d.equals(e, verbose=2))

        shape = d.shape
        for i in (1, 2):
            e = d.halo(i)

            self.assertEqual(e.shape, (shape[0] + i * 2, shape[1] + i * 2))

            # Body
            self.assertTrue(d.equals(e[i:-i, i:-i]))

            # Corners
            self.assertTrue(e[:i, :i].equals(d[:i, :i], verbose=2))
            self.assertTrue(e[:i, -i:].equals(d[:i, -i:], verbose=2))
            self.assertTrue(e[-i:, :i].equals(d[-i:, :i], verbose=2))
            self.assertTrue(e[-i:, -i:].equals(d[-i:, -i:], verbose=2))

        for i in (1, 2):
            e = d.halo(i, axes=0)

            self.assertEqual(e.shape, (shape[0] + i * 2, shape[1]))
            self.assertTrue(d.equals(e[i:-i, :], verbose=2))

        for j, i in zip([1, 1, 2, 2], [1, 2, 1, 2]):
            e = d.halo({0: j, 1: i})

            self.assertEqual(e.shape, (shape[0] + j * 2, shape[1] + i * 2))

            # Body
            self.assertTrue(d.equals(e[j:-j, i:-i], verbose=2))

            # Corners
            self.assertTrue(e[:j, :i].equals(d[:j, :i], verbose=2))
            self.assertTrue(e[:j, -i:].equals(d[:j, -i:], verbose=2))
            self.assertTrue(e[-j:, :i].equals(d[-j:, :i], verbose=2))
            self.assertTrue(e[-j:, -i:].equals(d[-j:, -i:], verbose=2))

        # Tripolar
        for i in (1, 2):
            e = d.halo(i)

            t = d.halo(i, tripolar={"X": 1, "Y": 0})
            self.assertTrue(t[-i:].equals(e[-i:, ::-1], verbose=2))

            t = d.halo(i, tripolar={"X": 1, "Y": 0}, fold_index=0)
            self.assertTrue(t[:i].equals(e[:i, ::-1], verbose=2))

        # Depth too large for axis size
        with self.assertRaises(ValueError):
            d.halo(4)

    def test_Data_mask(self):
        # Test for a masked Data object (having some masked points)
        a = self.ma
        d = cf.Data(a, units="m")
        self.assertTrue((a == d.array).all())
        self.assertTrue((a.mask == d.mask.array).all())
        self.assertEqual(d.mask.shape, d.shape)
        self.assertEqual(d.mask.dtype, bool)
        self.assertEqual(d.mask.Units, cf.Units(None))
        self.assertTrue(d.mask.hardmask)
        self.assertIn(True, d.mask.array)

        # Test for a non-masked Data object
        a2 = np.arange(-100, 200.0, dtype=float).reshape(3, 4, 5, 5)
        d2 = cf.Data(a2, units="m")
        d2[...] = a2
        self.assertTrue((a2 == d2.array).all())
        self.assertEqual(d2.shape, d2.mask.shape)
        self.assertEqual(d2.mask.dtype, bool)
        self.assertEqual(d2.mask.Units, cf.Units(None))
        self.assertTrue(d2.mask.hardmask)
        self.assertNotIn(True, d2.mask.array)

        # Test for a masked Data object of string type, including chunking
        a3 = np.ma.array(["one", "two", "four"], dtype="S4")
        a3[1] = np.ma.masked
        d3 = cf.Data(a3, "m", chunks=(3,))
        self.assertTrue((a3 == d3.array).all())
        self.assertEqual(d3.shape, d3.mask.shape)
        self.assertEqual(d3.mask.dtype, bool)
        self.assertEqual(d3.mask.Units, cf.Units(None))
        self.assertTrue(d3.mask.hardmask)
        self.assertTrue(d3.mask.array[1], True)

    def test_Data_apply_masking(self):
        a = np.ma.arange(12).reshape(3, 4)
        a[1, 1] = np.ma.masked
        d = cf.Data(a, units="m", chunks=2)

        self.assertIsNone(d.apply_masking(inplace=True))

        b = a
        e = d.apply_masking()
        self.assertTrue((b == e.array).all())
        self.assertTrue((b.mask == e.mask.array).all())

        b = np.ma.masked_where(a == 0, a)
        e = d.apply_masking(fill_values=[0])
        self.assertTrue((b == e.array).all())
        self.assertTrue((b.mask == e.mask.array).all())

        b = np.ma.masked_where((a == 0) | (a == 11), a)
        e = d.apply_masking(fill_values=[0, 11])
        self.assertTrue((b == e.array).all())
        self.assertTrue((b.mask == e.mask.array).all())

        b = np.ma.masked_where(a < 3, a)
        e = d.apply_masking(valid_min=3)
        self.assertTrue((b == e.array).all())
        self.assertTrue((b.mask == e.mask.array).all())

        b = np.ma.masked_where(a > 8, a)
        e = d.apply_masking(valid_max=8)
        self.assertTrue((b == e.array).all())
        self.assertTrue((b.mask == e.mask.array).all())

        b = np.ma.masked_where((a < 2) | (a > 8), a)
        e = d.apply_masking(valid_range=[2, 8])
        self.assertTrue((b == e.array).all())
        self.assertTrue((b.mask == e.mask.array).all())

        d.set_fill_value(7)

        b = np.ma.masked_where(a == 7, a)
        e = d.apply_masking(fill_values=True)
        self.assertTrue((b == e.array).all())
        self.assertTrue((b.mask == e.mask.array).all())

        b = np.ma.masked_where((a == 7) | (a < 2) | (a > 8), a)
        e = d.apply_masking(fill_values=True, valid_range=[2, 8])
        self.assertTrue((b == e.array).all())
        self.assertTrue((b.mask == e.mask.array).all())

    def test_Data_convolution_filter(self):
        if self.test_only and inspect.stack()[0][3] not in self.test_only:
            return

        #        raise unittest.SkipTest("GSASL has no PLAIN support")
        if not SCIPY_AVAILABLE:
            raise unittest.SkipTest("SciPy must be installed for this test.")

        d = cf.Data(self.ma, units="m", chunks=(2, 4, 5, 3))

        window = [0.1, 0.15, 0.5, 0.15, 0.1]

        e = d.convolution_filter(window=window, axis=-1, inplace=True)
        self.assertIsNone(e)

        d = cf.Data(self.ma, units="m")

        for axis in (0, 1):
            # Test  weights in different modes
            for mode in ("reflect", "constant", "nearest", "wrap"):
                b = convolve1d(self.ma, window, axis=axis, mode=mode)
                e = d.convolution_filter(
                    window, axis=axis, mode=mode, cval=0.0
                )
                self.assertTrue((e.array == b).all())

        for dtype in ("int", "int32", "float", "float32"):
            a = np.ma.array([1, 2, 3, 4, 5, 6, 7, 8, 9], dtype=dtype)
            a[2] = np.ma.masked
            d = cf.Data(a, chunks=(4, 4, 1))
            a = a.astype(float).filled(np.nan)

            for window in ((1, 2, 1), (1, 2, 2, 1), (1, 2, 3, 2, 1)):
                for cval in (0, np.nan):
                    for origin in (-1, 0, 1):
                        b = convolve1d(
                            a,
                            window,
                            axis=0,
                            cval=cval,
                            origin=origin,
                            mode="constant",
                        )
                        e = d.convolution_filter(
                            window,
                            axis=0,
                            cval=cval,
                            origin=origin,
                            mode="constant",
                        )
                        self.assertTrue((e.array == b).all())

    def test_Data_diff(self):
        if self.test_only and inspect.stack()[0][3] not in self.test_only:
            return

        a = np.ma.arange(12.0).reshape(3, 4)
        a[1, 1] = 4.5
        a[2, 2] = 10.5
        a[1, 2] = np.ma.masked

        d = cf.Data(a)

        self.assertTrue((d.array == a).all())

        e = d.copy()
        self.assertIsNone(e.diff(inplace=True))
        self.assertTrue(e.equals(d.diff()))

        for n in (0, 1, 2):
            for axis in (0, 1, -1, -2):
                a_diff = np.diff(a, n=n, axis=axis)
                d_diff = d.diff(n=n, axis=axis)

                self.assertTrue((a_diff == d_diff).all())
                self.assertTrue((a_diff.mask == d_diff.mask).all())

                e = d.copy()
                x = e.diff(n=n, axis=axis, inplace=True)
                self.assertIsNone(x)
                self.assertTrue(e.equals(d_diff))

        d = cf.Data(self.ma, "km")
        for n in (0, 1, 2):
            for axis in (0, 1, 2, 3):
                a_diff = np.diff(self.ma, n=n, axis=axis)
                d_diff = d.diff(n=n, axis=axis)
                self.assertTrue((a_diff == d_diff).all())
                self.assertTrue((a_diff.mask == d_diff.mask).all())

    def test_Data_compressed(self):
        a = np.ma.arange(12).reshape(3, 4)
        d = cf.Data(a, "m", chunks=2)
        self.assertIsNone(d.compressed(inplace=True))
        self.assertEqual(d.shape, (a.size,))
        self.assertEqual(d.Units, cf.Units("m"))
        self.assertEqual(d.dtype, a.dtype)

        d = cf.Data(a, "m", chunks=2)
        self.assertTrue((d.compressed().array == a.compressed()).all())

        a[2] = np.ma.masked
        d = cf.Data(a, "m", chunks=2)
        self.assertTrue((d.compressed().array == a.compressed()).all())

        a[...] = np.ma.masked
        d = cf.Data(a, "m", chunks=2)
        e = d.compressed()
        self.assertEqual(e.shape, (0,))
        self.assertTrue((e.array == a.compressed()).all())

        # Scalar arrays
        a = np.ma.array(9)
        d = cf.Data(a, "m")
        e = d.compressed()
        self.assertEqual(e.shape, (1,))
        self.assertTrue((e.array == a.compressed()).all())

        a = np.ma.array(9, mask=True)
        d = cf.Data(a, "m")
        e = d.compressed()
        self.assertEqual(e.shape, (0,))
        self.assertTrue((e.array == a.compressed()).all())

    @unittest.skipIf(TEST_DASKIFIED_ONLY, "Needs __eq__")
    def test_Data_stats(self):
        d = cf.Data([1, 1])

        self.assertEqual(
            d.stats(sum=True, weights=1),
            {
                "minimum": 1,
                "mean": 1.0,
                "median": 1.0,
                "maximum": 1,
                "range": 0,
                "mid_range": 1.0,
                "standard_deviation": 0.0,
                "root_mean_square": 1.0,
                "sum": 2,
                "sample_size": 2,
            },
        )

    @unittest.skipIf(TEST_DASKIFIED_ONLY, "no attribute '_shape'")
    def test_Data__init__dtype_mask(self):
        if self.test_only and inspect.stack()[0][3] not in self.test_only:
            return

        for m in (1, 20, True):
            d = cf.Data([[1, 2, 3], [4, 5, 6]], mask=m)
            self.assertFalse(d.count())
            self.assertEqual(d.shape, (2, 3))

        for m in (0, False):
            d = cf.Data([[1, 2, 3], [4, 5, 6]], mask=m)
            self.assertEqual(d.count(), d.size)
            self.assertEqual(d.shape, (2, 3))

        d = cf.Data([[1, 2, 3], [4, 5, 6]], mask=[[0], [1]])
        self.assertEqual(d.count(), 3)
        self.assertEqual(d.shape, (2, 3))

        d = cf.Data([[1, 2, 3], [4, 5, 6]], mask=[0, 1, 1])
        self.assertEqual(d.count(), 2)
        self.assertEqual(d.shape, (2, 3))

        d = cf.Data([[1, 2, 3], [4, 5, 6]], mask=[[0, 1, 0], [1, 0, 1]])
        self.assertEqual(d.count(), 3)
        self.assertEqual(d.shape, (2, 3))

        a = np.ma.array(
            [[280.0, -99, -99, -99], [281.0, 279.0, 278.0, 279.0]],
            dtype=float,
            mask=[[0, 1, 1, 1], [0, 0, 0, 0]],
        )

        d = cf.Data([[280, -99, -99, -99], [281, 279, 278, 279]])
        self.assertEqual(d.dtype, np.dtype(int))

        d = cf.Data(
            [[280, -99, -99, -99], [281, 279, 278, 279]],
            dtype=float,
            mask=[[0, 1, 1, 1], [0, 0, 0, 0]],
        )

        self.assertEqual(d.dtype, a.dtype)
        self.assertEqual(d.mask.shape, a.mask.shape)
        self.assertTrue((d.array == a).all())
        self.assertTrue((d.mask.array == np.ma.getmaskarray(a)).all())

        a = np.array(
            [[280.0, -99, -99, -99], [281.0, 279.0, 278.0, 279.0]], dtype=float
        )
        mask = np.ma.masked_all(a.shape).mask

        d = cf.Data([[280, -99, -99, -99], [281, 279, 278, 279]], dtype=float)

        self.assertEqual(d.dtype, a.dtype)
        self.assertEqual(d.mask.shape, mask.shape)
        self.assertTrue((d.array == a).all())
        self.assertTrue((d.mask.array == np.ma.getmaskarray(a)).all())

        # Mask broadcasting
        a = np.ma.array(
            [[280.0, -99, -99, -99], [281.0, 279.0, 278.0, 279.0]],
            dtype=float,
            mask=[[0, 1, 1, 0], [0, 1, 1, 0]],
        )

        d = cf.Data(
            [[280, -99, -99, -99], [281, 279, 278, 279]],
            dtype=float,
            mask=[0, 1, 1, 0],
        )

        self.assertEqual(d.dtype, a.dtype)
        self.assertEqual(d.mask.shape, a.mask.shape)
        self.assertTrue((d.array == a).all())
        self.assertTrue((d.mask.array == np.ma.getmaskarray(a)).all())

    def test_Data_digitize(self):
        if self.test_only and inspect.stack()[0][3] not in self.test_only:
            return

        for a in [
            np.arange(120).reshape(3, 2, 20),
            np.ma.arange(120).reshape(3, 2, 20),
        ]:

            if np.ma.isMA(a):
                a[0, 1, [2, 5, 6, 7, 8]] = np.ma.masked
                a[2, 0, [12, 14, 17]] = np.ma.masked

            d = cf.Data(a, "km")

            for upper in (False, True):
                for bins in (
                    [2, 6, 10, 50, 100],
                    [[2, 6], [6, 10], [10, 50], [50, 100]],
                ):
                    e = d.digitize(bins, upper=upper, open_ends=True)
                    b = np.digitize(a, [2, 6, 10, 50, 100], right=upper)

                    self.assertTrue((e.array == b).all())
                    self.assertTrue(
                        (np.ma.getmask(e.array) == np.ma.getmask(b)).all()
                    )

                    # TODODASK: Reinstate the following test when
                    #           __sub__, minimum, and maximum have
                    #           been daskified

        #                    e.where(
        #                        cf.set([e.minimum(), e.maximum()]),
        #                        cf.masked,
        #                        e - 1,
        #                        inplace=True,
        #                    )
        #                    f = d.digitize(bins, upper=upper)
        #                    self.assertTrue(e.equals(f, verbose=2))

        # Check returned bins
        bins = [2, 6, 10, 50, 100]
        e, b = d.digitize(bins, return_bins=True)
        self.assertTrue(
            (b.array == [[2, 6], [6, 10], [10, 50], [50, 100]]).all()
        )
        self.assertTrue(b.Units == d.Units)

        # Check digitized units
        self.assertTrue(e.Units == cf.Units(None))

        # Check inplace
        self.assertIsNone(d.digitize(bins, inplace=True))
        self.assertTrue(d.equals(e))

    def test_Data_cumsum(self):
        if self.test_only and inspect.stack()[0][3] not in self.test_only:
            return

        d = cf.Data(self.a)
        e = d.copy()
        f = d.cumsum(axis=0)
        self.assertIsNone(e.cumsum(axis=0, inplace=True))
        self.assertTrue(e.equals(f, verbose=2))

        d = cf.Data(self.a, chunks=3)

        for i in [None] + list(range(d.ndim)):
            b = np.cumsum(self.a, axis=i)
            e = d.cumsum(axis=i)
            self.assertTrue((e.array == b).all())

        d = cf.Data(self.ma, chunks=3)

        for i in [None] + list(range(d.ndim)):
            b = np.cumsum(self.ma, axis=i)
            e = d.cumsum(axis=i)
            self.assertTrue(cf.functions._numpy_allclose(e.array, b))

    def test_Data_flatten(self):
        if self.test_only and inspect.stack()[0][3] not in self.test_only:
            return

        d = cf.Data(self.ma.copy())
        self.assertTrue(d.equals(d.flatten([]), verbose=2))
        self.assertIsNone(d.flatten(inplace=True))

        d = cf.Data(self.ma.copy())

        b = self.ma.flatten()
        for axes in (None, list(range(d.ndim))):
            e = d.flatten(axes)
            self.assertEqual(e.ndim, 1)
            self.assertEqual(e.shape, b.shape)
            self.assertTrue(cf.functions._numpy_allclose(e.array, b))

        for axes in self.axes_combinations:
            e = d.flatten(axes)

            if len(axes) <= 1:
                shape = d.shape
            else:
                shape = [n for i, n in enumerate(d.shape) if i not in axes]
                shape.insert(
                    sorted(axes)[0],
                    np.prod([n for i, n in enumerate(d.shape) if i in axes]),
                )

            self.assertEqual(e.shape, tuple(shape))
            self.assertEqual(e.ndim, d.ndim - len(axes) + 1)
            self.assertEqual(e.size, d.size)

    @unittest.skipIf(TEST_DASKIFIED_ONLY, "no attribute 'partitions'")
    def test_Data_CachedArray(self):
        if self.test_only and inspect.stack()[0][3] not in self.test_only:
            return

        factor = 0.99999999999999

        cf.tempdir(self.tempdir)

        original_FMF = cf.free_memory_factor(1 - factor)
        d = cf.Data(np.arange(100))
        cf.free_memory_factor(factor)
        _ = d.array

        for partition in d.partitions.flat:
            self.assertTrue(partition.in_cached_file)

        _ = np.arange(1000000).reshape(100, 10000)

        cf.free_memory_factor(1 - factor)
        d = cf.Data(np.arange(10000).reshape(100, 100))
        cf.free_memory_factor(factor)

        _ = d.array

        for partition in d.partitions.flat:
            self.assertTrue(partition.in_cached_file)

        cf.free_memory_factor(original_FMF)

    @unittest.skipIf(TEST_DASKIFIED_ONLY, "no attr. 'partition_configuration'")
    def test_Data_cached_arithmetic_units(self):
        if self.test_only and inspect.stack()[0][3] not in self.test_only:
            return

        d = cf.Data(self.a, "m")
        e = cf.Data(self.a, "s")

        f = d / e
        self.assertEqual(f.Units, cf.Units("m s-1"))

        d = cf.Data(self.a, "days since 2000-01-02")
        e = cf.Data(self.a, "days since 1999-01-02")

        f = d - e
        self.assertEqual(f.Units, cf.Units("days"))

        # Repeat with caching partitions to disk
        fmt = cf.constants.CONSTANTS["FM_THRESHOLD"]
        cf.constants.CONSTANTS["FM_THRESHOLD"] = cf.total_memory()

        d = cf.Data(self.a, "m")
        e = cf.Data(self.a, "s")

        f = d / e
        self.assertEqual(f.Units, cf.Units("m s-1"))

        d = cf.Data(self.a, "days since 2000-01-02")
        e = cf.Data(self.a, "days since 1999-01-02")

        f = d - e
        self.assertEqual(f.Units, cf.Units("days"))

        # Reset
        cf.constants.CONSTANTS["FM_THRESHOLD"] = fmt

    @unittest.skipIf(TEST_DASKIFIED_ONLY, "no attribute '_auxiliary_mask'")
    def test_Data_AUXILIARY_MASK(self):
        if self.test_only and inspect.stack()[0][3] not in self.test_only:
            return

        d = cf.Data()
        self.assertIsNone(d._auxiliary_mask)
        self.assertIsNone(d._auxiliary_mask_return())

        d = cf.Data.empty((90, 60))
        m = np.full(d.shape, fill_value=False, dtype=bool)

        self.assertIsNone(d._auxiliary_mask)
        self.assertEqual(d._auxiliary_mask_return().shape, m.shape)
        self.assertTrue((d._auxiliary_mask_return() == m).all())
        self.assertIsNone(d._auxiliary_mask)

        m[[0, 2, 80], [0, 40, 20]] = True

        d._auxiliary_mask_add_component(cf.Data(m))
        self.assertEqual(len(d._auxiliary_mask), 1)
        self.assertEqual(d._auxiliary_mask_return().shape, m.shape)
        self.assertTrue((d._auxiliary_mask_return() == m).all())

        d = cf.Data.empty((90, 60))
        m = np.full(d.shape, fill_value=False, dtype=bool)

        d = cf.Data.empty((90, 60))
        d._auxiliary_mask_add_component(cf.Data(m[0:1, :]))
        self.assertEqual(len(d._auxiliary_mask), 1)
        self.assertTrue((d._auxiliary_mask_return() == m).all())

        d = cf.Data.empty((90, 60))
        d._auxiliary_mask_add_component(cf.Data(m[:, 0:1]))
        self.assertEqual(len(d._auxiliary_mask), 1)
        self.assertTrue((d._auxiliary_mask_return() == m).all())

        d = cf.Data.empty((90, 60))
        d._auxiliary_mask_add_component(cf.Data(m[:, 0:1]))
        d._auxiliary_mask_add_component(cf.Data(m[0:1, :]))
        self.assertEqual(len(d._auxiliary_mask), 2)
        self.assertEqual(d._auxiliary_mask_return().shape, m.shape)
        self.assertTrue((d._auxiliary_mask_return() == m).all())

        # --------------------------------------------------------
        d = cf.Data(np.arange(120).reshape(30, 4))
        e = cf.Data(np.arange(120, 280).reshape(40, 4))

        fm = cf.Data.full((70, 4), fill_value=False, dtype=bool)

        fm[0, 0] = True
        fm[10, 2] = True
        fm[20, 1] = True

        dm = fm[:30]
        d._auxiliary_mask = [dm]

        f = cf.Data.concatenate([d, e], axis=0)
        self.assertEqual(f.shape, fm.shape)
        self.assertTrue((f._auxiliary_mask_return().array == fm).all())

        # --------------------------------------------------------
        d = cf.Data(np.arange(120).reshape(30, 4))
        e = cf.Data(np.arange(120, 280).reshape(40, 4))

        fm = cf.Data.full((70, 4), False, bool)
        fm[50, 0] = True
        fm[60, 2] = True
        fm[65, 1] = True

        em = fm[30:]
        e._auxiliary_mask = [em]

        f = cf.Data.concatenate([d, e], axis=0)
        self.assertEqual(f.shape, fm.shape)
        self.assertTrue((f._auxiliary_mask_return().array == fm).all())

        # --------------------------------------------------------
        d = cf.Data(np.arange(120).reshape(30, 4))
        e = cf.Data(np.arange(120, 280).reshape(40, 4))

        fm = cf.Data.full((70, 4), False, bool)
        fm[0, 0] = True
        fm[10, 2] = True
        fm[20, 1] = True
        fm[50, 0] = True
        fm[60, 2] = True
        fm[65, 1] = True

        dm = fm[:30]
        d._auxiliary_mask = [dm]
        em = fm[30:]
        e._auxiliary_mask = [em]

        f = cf.Data.concatenate([d, e], axis=0)
        self.assertEqual(f.shape, fm.shape)
        self.assertTrue((f._auxiliary_mask_return().array == fm).all())

    def test_Data__contains__(self):
        if self.test_only and inspect.stack()[0][3] not in self.test_only:
            return

        d = cf.Data([[0, 1, 2], [3, 4, 5]], units="m", chunks=2)

        for value in (
            4,
            4.0,
            cf.Data(3),
            cf.Data(0.005, "km"),
            np.array(2),
            da.from_array(2),
        ):
            self.assertIn(value, d)

        for value in (
            99,
            np.array(99),
            da.from_array(99),
            cf.Data(99, "km"),
            cf.Data(2, "seconds"),
        ):
            self.assertNotIn(value, d)

        for value in (
            [1],
            [[1]],
            [1, 2],
            [[1, 2]],
            np.array([1]),
            np.array([[1]]),
            np.array([1, 2]),
            np.array([[1, 2]]),
            da.from_array([1]),
            da.from_array([[1]]),
            da.from_array([1, 2]),
            da.from_array([[1, 2]]),
            cf.Data([1]),
            cf.Data([[1]]),
            cf.Data([1, 2]),
            cf.Data([[1, 2]]),
            cf.Data([0.005], "km"),
        ):
            with self.assertRaises(TypeError):
                value in d

        # Strings
        d = cf.Data(["foo", "bar"])
        self.assertIn("foo", d)
        self.assertNotIn("xyz", d)

        with self.assertRaises(TypeError):
            ["foo"] in d

    def test_Data_asdata(self):
        if self.test_only and inspect.stack()[0][3] not in self.test_only:
            return

        d = cf.Data(self.ma)

        self.assertIs(d.asdata(d), d)
        self.assertIs(cf.Data.asdata(d), d)
        self.assertIs(d.asdata(d, dtype=d.dtype), d)
        self.assertIs(cf.Data.asdata(d, dtype=d.dtype), d)

        self.assertIsNot(d.asdata(d, dtype="float32"), d)
        self.assertIsNot(cf.Data.asdata(d, dtype="float32"), d)
        self.assertIsNot(d.asdata(d, dtype=d.dtype, copy=True), d)
        self.assertIsNot(cf.Data.asdata(d, dtype=d.dtype, copy=True), d)

        self.assertTrue(
            cf.Data.asdata(cf.Data([1, 2, 3]), dtype=float, copy=True).equals(
                cf.Data([1.0, 2, 3]), verbose=2
            )
        )

        self.assertTrue(
            cf.Data.asdata([1, 2, 3]).equals(cf.Data([1, 2, 3]), verbose=2)
        )
        self.assertTrue(
            cf.Data.asdata([1, 2, 3], dtype=float).equals(
                cf.Data([1.0, 2, 3]), verbose=2
            )
        )

    @unittest.skipIf(TEST_DASKIFIED_ONLY, "no attribute '_ndim'")
    def test_Data_squeeze_insert_dimension(self):
        if self.test_only and inspect.stack()[0][3] not in self.test_only:
            return

        d = cf.Data([list(range(1000))])
        self.assertEqual(d.shape, (1, 1000))
        e = d.squeeze()
        self.assertEqual(e.shape, (1000,))
        self.assertIsNone(d.squeeze(inplace=True))
        self.assertEqual(d.shape, (1000,))

        d = cf.Data([list(range(1000))])
        d.transpose(inplace=True)
        self.assertEqual(d.shape, (1000, 1))
        e = d.squeeze()
        self.assertEqual(e.shape, (1000,))
        self.assertIsNone(d.squeeze(inplace=True))
        self.assertEqual(d.shape, (1000,))

        d.insert_dimension(0, inplace=True)
        d.insert_dimension(-1, inplace=True)
        self.assertEqual(d.shape, (1, 1000, 1))
        e = d.squeeze()
        self.assertEqual(e.shape, (1000,))
        e = d.squeeze(-1)
        self.assertEqual(e.shape, (1, 1000))
        self.assertIsNone(e.squeeze(0, inplace=True))
        self.assertEqual(e.shape, (1000,))

        d = e
        d.insert_dimension(0, inplace=True)
        d.insert_dimension(-1, inplace=True)
        d.insert_dimension(-1, inplace=True)
        self.assertEqual(d.shape, (1, 1000, 1, 1))
        e = d.squeeze([0, 2])
        self.assertEqual(e.shape, (1000, 1))

        array = np.arange(1000).reshape(1, 100, 10)
        d = cf.Data(array)
        e = d.squeeze()
        f = e.insert_dimension(0)
        a = f.array
        self.assertTrue(np.allclose(a, array))

    def test_Data__getitem__(self):
        if self.test_only and inspect.stack()[0][3] not in self.test_only:
            return

        d = cf.Data(np.ma.arange(450).reshape(9, 10, 5), chunks=(4, 5, 1))

        for indices in (
            Ellipsis,
            (slice(None), slice(None)),
            (slice(None), Ellipsis),
            (Ellipsis, slice(None)),
            (Ellipsis, slice(None), Ellipsis),
        ):
            self.assertEqual(d[indices].shape, d.shape)

        for indices in (
            ([1, 3, 4], slice(None), [2, -1]),
            (slice(0, 6, 2), slice(None), [2, -1]),
            (slice(0, 6, 2), slice(None), slice(2, 5, 2)),
            (slice(0, 6, 2), list(range(10)), slice(2, 5, 2)),
        ):
            self.assertEqual(d[indices].shape, (3, 10, 2))

        for indices in (
            (slice(0, 6, 2), -2, [2, -1]),
            (slice(0, 6, 2), -2, slice(2, 5, 2)),
        ):
            self.assertEqual(d[indices].shape, (3, 1, 2))

        for indices in (
            ([1, 3, 4], -2, [2, -1]),
            ([4, 3, 1], -2, [2, -1]),
            ([1, 4, 3], -2, [2, -1]),
            ([4, 1, 4], -2, [2, -1]),
        ):
            e = d[indices]
            self.assertEqual(e.shape, (3, 1, 2))
            self.assertEqual(e._axes, d._axes)

        d.__keepdims_indexing__ = False
        self.assertFalse(d.__keepdims_indexing__)
        for indices in (
            ([1, 3, 4], -2, [2, -1]),
            (slice(0, 6, 2), -2, [2, -1]),
            (slice(0, 6, 2), -2, slice(2, 5, 2)),
            ([1, 4, 3], -2, [2, -1]),
            ([4, 3, 4], -2, [2, -1]),
            ([1, 4, 4], -2, [2, -1]),
        ):
            e = d[indices]
            self.assertFalse(e.__keepdims_indexing__)
            self.assertEqual(e.shape, (3, 2))
            self.assertEqual(e._axes, d._axes[0::2])

        self.assertFalse(d.__keepdims_indexing__)
        d.__keepdims_indexing__ = True
        self.assertTrue(d.__keepdims_indexing__)

        d = cf.Data(np.ma.arange(24).reshape(3, 8))
        e = d[0, 2:4]

        # Cyclic slices
        d = cf.Data(np.ma.arange(24).reshape(3, 8))
        d.cyclic(1)
        self.assertTrue((d[0, :6].array == [[0, 1, 2, 3, 4, 5]]).all())
        e = d[0, -2:4]
        self.assertEqual(e._axes, d._axes)
        self.assertEqual(e.shape, (1, 6))
        self.assertTrue((e[0].array == [[6, 7, 0, 1, 2, 3]]).all())
        self.assertFalse(e.cyclic())

        d.__keepdims_indexing__ = False
        e = d[:, 4]
        self.assertEqual(e.shape, (3,))
        self.assertFalse(e.cyclic())
        self.assertEqual(e._axes, d._axes[0:1])
        d.__keepdims_indexing__ = True

        e = d[0, -2:6]
        self.assertEqual(e.shape, (1, 8))
        self.assertTrue((e[0].array == [[6, 7, 0, 1, 2, 3, 4, 5]]).all())
        self.assertTrue(e.cyclic(), set([1]))

        with self.assertRaises(IndexError):
            # Cyclic slice of non-cyclic axis
            e = d[-1:1]

        d.cyclic(0)
        e = d[-1:1, -2:-4]
        self.assertEqual(e.shape, (2, 6))
        self.assertTrue((e[:, 0].array == [[22], [6]]).all())
        self.assertTrue((e[0].array == [[22, 23, 16, 17, 18, 19]]).all())
        self.assertFalse(e.cyclic())

        e = d[-1:2, -2:4]
        self.assertEqual(e.shape, (3, 6))
        self.assertEqual(e.cyclic(), set([0]))
        e = d[-1:1, -2:6]
        self.assertEqual(e.shape, (2, 8))
        self.assertEqual(e.cyclic(), set([1]))
        e = d[-1:2, -2:6]
        self.assertEqual(e.shape, (3, 8))
        self.assertEqual(e.cyclic(), set([0, 1]))

        d.cyclic(0, False)
        d.__keepdims_indexing__ = False
        e = d[0, :6]
        self.assertFalse(e.__keepdims_indexing__)
        self.assertEqual(e.shape, (6,))
        self.assertTrue((e.array == [0, 1, 2, 3, 4, 5]).all())
        e = d[0, -2:4]
        self.assertEqual(e.shape, (6,))
        self.assertTrue((e.array == [6, 7, 0, 1, 2, 3]).all())
        self.assertFalse(e.cyclic())
        d.__keepdims_indexing__ = True

        # Keepdims indexing
        d = cf.Data([[1, 2, 3], [4, 5, 6]])
        self.assertEqual(d[0].shape, (1, 3))
        self.assertEqual(d[:, 1].shape, (2, 1))
        self.assertEqual(d[0, 1].shape, (1, 1))
        d.__keepdims_indexing__ = False
        self.assertEqual(d[0].shape, (3,))
        self.assertEqual(d[:, 1].shape, (2,))
        self.assertEqual(d[0, 1].shape, ())
        d.__keepdims_indexing__ = True

        # Orthogonal indexing
        self.assertEqual(d[[0], [0, 2]].shape, (1, 2))
        self.assertEqual(d[[0, 1], [0, 2]].shape, (2, 2))
        self.assertEqual(d[[0, 1], [2]].shape, (2, 1))

        # Ancillary masks
        #
        # TODODASK: Test __getitem__ with ancillary masks. Can only do
        #           this when cf.Data.where has been daskified

    def test_Data__setitem__(self):
        if self.test_only and inspect.stack()[0][3] not in self.test_only:
            return

        for hardmask in (False, True):
            a = np.ma.arange(90).reshape(9, 10)
            if hardmask:
                a.harden_mask()
            else:
                a.soften_mask()

            d = cf.Data(a.copy(), "metres", hardmask=hardmask, chunks=(3, 5))

            a[:, 1] = np.ma.masked
            d[:, 1] = cf.masked

            a[0, 2] = -6
            d[0, 2] = -6

            a[0:3, 1] = -1
            d[0:3, 1] = -1

            a[0:2, 3] = -1
            d[0:2, 3] = -1

            a[3, 4:6] = -2
            d[3, 4:6] = -2

            a[0:2, 1:4] = -3
            d[0:2, 1:4] = -3

            a[5:7, [3, 5, 6]] = -4
            d[5:7, [3, 5, 6]] = -4

            a[8, [8, 6, 5]] = -5
            d[8, [8, 6, 5]] = -5

            a[...] = -a
            d[...] = -d

            a[0] = a[2]
            d[0] = d[2]

            self.assertTrue((d.array == a).all())
            self.assertTrue((d.array.mask == a.mask).all())

        # Units
        a = np.ma.arange(90).reshape(9, 10)
        d = cf.Data(a, "metres")
        d[...] = cf.Data(a * 100, "cm")
        self.assertTrue((d.array == a).all())
        self.assertTrue((d.array.mask == a.mask).all())

        # Cyclic axes
        d.cyclic(1)
        self.assertTrue((d[0].array == [0, 1, 2, 3, 4, 5, 6, 7, 8, 9]).all())
        d[0, -1:1] = [-99, -1]
        self.assertTrue(
            (d[0].array == [-1, 1, 2, 3, 4, 5, 6, 7, 8, -99]).all()
        )
        self.assertEqual(d.cyclic(), set([1]))

        # Multiple list/1-d array indices
        with self.assertRaises(NotImplementedError):
            d[[1, 2], [0, 4, 1]] = 9

        with self.assertRaises(NotImplementedError):
            d[[1], [0, 4, 1]] = 9

    def test_Data_outerproduct(self):
        a = np.arange(12).reshape(4, 3)
        d = cf.Data(a, "m", chunks=2)

        for b in (9, [1, 2, 3, 4, 5], np.arange(30).reshape(6, 5)):
            c = np.multiply.outer(a, b)
            f = d.outerproduct(b)
            self.assertEqual(f.shape, c.shape)
            self.assertTrue((f.array == c).all())
            self.assertEqual(d.Units, cf.Units("m"))

        # In-place
        e = cf.Data([1, 2, 3, 4, 5], "s-1")
        self.assertIsNone(d.outerproduct(e, inplace=True))
        self.assertEqual(d.shape, (4, 3, 5))
        self.assertEqual(d.Units, cf.Units("m.s-1"))

    def test_Data_all(self):
        d = cf.Data([[1, 2], [3, 4]], "m")
        self.assertTrue(d.all())
        self.assertEqual(d.all(keepdims=False).shape, ())
        self.assertEqual(d.all(axis=()).shape, d.shape)
        self.assertTrue((d.all(axis=0).array == [True, True]).all())
        self.assertTrue((d.all(axis=1).array == [True, True]).all())
        self.assertEqual(d.all().Units, cf.Units())

        d[0] = cf.masked
        d[1, 0] = 0
        self.assertTrue((d.all(axis=0).array == [False, True]).all())
        self.assertTrue(
            (
                d.all(axis=1).array == np.ma.array([True, False], mask=[1, 0])
            ).all()
        )

        d[...] = cf.masked
        self.assertTrue(d.all())
        self.assertFalse(d.all(keepdims=False))

    def test_Data_any(self):
        d = cf.Data([[0, 2], [0, 4]])
        self.assertTrue(d.any())
        self.assertEqual(d.any(keepdims=False).shape, ())
        self.assertEqual(d.any(axis=()).shape, d.shape)
        self.assertTrue((d.any(axis=0).array == [False, True]).all())
        self.assertTrue((d.any(axis=1).array == [True, True]).all())
        self.assertEqual(d.any().Units, cf.Units())

        d[0] = cf.masked
        self.assertTrue((d.any(axis=0).array == [False, True]).all())
        self.assertTrue(
            (
                d.any(axis=1).array == np.ma.array([True, True], mask=[1, 0])
            ).all()
        )

        d[...] = cf.masked
        self.assertFalse(d.any())
        self.assertFalse(d.any(keepdims=False))

    def test_Data_array(self):
        if self.test_only and inspect.stack()[0][3] not in self.test_only:
            return

        # Scalar numeric array
        d = cf.Data(9, "km")
        a = d.array
        self.assertEqual(a.shape, ())
        self.assertEqual(a, np.array(9))
        d[...] = cf.masked
        a = d.array
        self.assertEqual(a.shape, ())
        self.assertIs(a[()], np.ma.masked)

        # Non-scalar numeric array
        b = np.arange(24).reshape(2, 1, 3, 4)
        d = cf.Data(b, "km", fill_value=-123)
        a = d.array
        a[0, 0, 0, 0] = -999
        a2 = d.array
        self.assertTrue((a2 == b).all())
        self.assertFalse((a2 == a).all())

        # Fill value
        d[0, 0, 0, 0] = cf.masked
        self.assertEqual(d.array.fill_value, d.fill_value)

        # Date-time array
        d = cf.Data([["2000-12-3 12:00"]], "days since 2000-12-01", dt=True)
        self.assertEqual(d.array, 2.5)

    def test_Data_binary_mask(self):
        d = cf.Data([[0, 1, 2, 3.0]], "m")
        m = d.binary_mask
        self.assertEqual(m.shape, d.shape)
        self.assertEqual(m.Units, cf.Units("1"))
        self.assertEqual(m.dtype, "int32")
        self.assertTrue((m.array == [[0, 0, 0, 0]]).all())

        d[0, 1] = cf.masked
        m = d.binary_mask
        self.assertTrue((d.binary_mask.array == [[0, 1, 0, 0]]).all())

    def test_Data_clip(self):
        a = np.arange(12).reshape(3, 4)
        d = cf.Data(a, "m", chunks=2)

        self.assertIsNone(d.clip(-1, 12, inplace=True))

        b = np.clip(a, 2, 10)
        e = d.clip(2, 10)
        self.assertTrue((e.array == b).all())

        b = np.clip(a, 3, 9)
        e = d.clip(0.003, 0.009, "km")
        self.assertTrue((e.array == b).all())

    @unittest.skipIf(TEST_DASKIFIED_ONLY, "no attr. 'partition_configuration'")
    def test_Data_months_years(self):
        if self.test_only and inspect.stack()[0][3] not in self.test_only:
            return

        calendar = "360_day"
        d = cf.Data(
            [1.0, 2],
            units=cf.Units("months since 2000-1-1", calendar=calendar),
        )
        self.assertTrue((d.array == np.array([1.0, 2])).all())
        a = np.array(
            [
                cf.dt(2000, 2, 1, 10, 29, 3, 831223, calendar=calendar),
                cf.dt(2000, 3, 1, 20, 58, 7, 662446, calendar=calendar),
            ]
        )

        self.assertTrue(
            (d.datetime_array == a).all(), "{}, {}".format(d.datetime_array, a)
        )

        calendar = "standard"
        d = cf.Data(
            [1.0, 2],
            units=cf.Units("months since 2000-1-1", calendar=calendar),
        )
        self.assertTrue((d.array == np.array([1.0, 2])).all())
        a = np.array(
            [
                cf.dt(2000, 1, 31, 10, 29, 3, 831223, calendar=calendar),
                cf.dt(2000, 3, 1, 20, 58, 7, 662446, calendar=calendar),
            ]
        )
        self.assertTrue(
            (d.datetime_array == a).all(), "{}, {}".format(d.datetime_array, a)
        )

        calendar = "360_day"
        d = cf.Data(
            [1.0, 2], units=cf.Units("years since 2000-1-1", calendar=calendar)
        )
        self.assertTrue((d.array == np.array([1.0, 2])).all())
        a = np.array(
            [
                cf.dt(2001, 1, 6, 5, 48, 45, 974678, calendar=calendar),
                cf.dt(2002, 1, 11, 11, 37, 31, 949357, calendar=calendar),
            ]
        )
        self.assertTrue(
            (d.datetime_array == a).all(), "{}, {}".format(d.datetime_array, a)
        )

        calendar = "standard"
        d = cf.Data(
            [1.0, 2], units=cf.Units("years since 2000-1-1", calendar=calendar)
        )
        self.assertTrue((d.array == np.array([1.0, 2])).all())
        a = np.array(
            [
                cf.dt(2000, 12, 31, 5, 48, 45, 974678, calendar=calendar),
                cf.dt(2001, 12, 31, 11, 37, 31, 949357, calendar=calendar),
            ]
        )
        self.assertTrue(
            (d.datetime_array == a).all(), "{}, {}".format(d.datetime_array, a)
        )

        d = cf.Data(
            [1.0, 2],
            units=cf.Units("years since 2000-1-1", calendar="360_day"),
        )
        d *= 31

    def test_Data_datetime_array(self):
        if self.test_only and inspect.stack()[0][3] not in self.test_only:
            return

        # Scalar array
        for d, x in zip(
            [
                cf.Data(11292.5, "days since 1970-1-1"),
                cf.Data("2000-12-1 12:00", dt=True),
            ],
            [11292.5, 0],
        ):
            a = d.datetime_array
            self.assertEqual(a.shape, ())
            self.assertEqual(
                a, np.array(cf.dt("2000-12-1 12:00", calendar="standard"))
            )

            a = d.array
            self.assertEqual(a.shape, ())
            self.assertEqual(a, x)

        # Non-scalar array
        for d, x in zip(
            [
                cf.Data([[11292.5, 11293.5]], "days since 1970-1-1"),
                cf.Data([["2000-12-1 12:00", "2000-12-2 12:00"]], dt=True),
            ],
            ([[11292.5, 11293.5]], [[0, 1]]),
        ):
            a = d.datetime_array
            self.assertTrue(
                (
                    a
                    == np.array(
                        [
                            [
                                cf.dt("2000-12-1 12:00", calendar="standard"),
                                cf.dt("2000-12-2 12:00", calendar="standard"),
                            ]
                        ]
                    )
                ).all()
            )

            a = d.array
            self.assertTrue((a == x).all())

    def test_Data_asdatetime_asreftime_isdatetime(self):
        if self.test_only and inspect.stack()[0][3] not in self.test_only:
            return

        d = cf.Data([[1.93, 5.17]], "days since 2000-12-29")
        self.assertFalse(d._isdatetime())
        self.assertIsNone(d._asreftime(inplace=True))
        self.assertFalse(d._isdatetime())

        e = d._asdatetime()
        self.assertTrue(e._isdatetime())
        self.assertEqual(e.dtype, np.dtype(object))
        self.assertIsNone(e._asdatetime(inplace=True))
        self.assertTrue(e._isdatetime())

        # Round trip
        f = e._asreftime()
        self.assertTrue(f.equals(d))

    def test_Data_ceil(self):
        if self.test_only and inspect.stack()[0][3] not in self.test_only:
            return

        for x in (1, -1):
            a = 0.9 * x * self.a
            c = np.ceil(a)

            d = cf.Data(a)
            e = d.ceil()
            self.assertIsNone(d.ceil(inplace=True))
            self.assertTrue(d.equals(e, verbose=2))
            self.assertEqual(d.shape, c.shape)
            self.assertTrue((d.array == c).all())

    def test_Data_floor(self):
        if self.test_only and inspect.stack()[0][3] not in self.test_only:
            return

        for x in (1, -1):
            a = 0.9 * x * self.a
            c = np.floor(a)

            d = cf.Data(a)
            e = d.floor()
            self.assertIsNone(d.floor(inplace=True))
            self.assertTrue(d.equals(e, verbose=2))
            self.assertEqual(d.shape, c.shape)
            self.assertTrue((d.array == c).all())

    def test_Data_trunc(self):
        if self.test_only and inspect.stack()[0][3] not in self.test_only:
            return

        for x in (1, -1):
            a = 0.9 * x * self.a
            c = np.trunc(a)

            d = cf.Data(a)
            e = d.trunc()
            self.assertIsNone(d.trunc(inplace=True))
            self.assertTrue(d.equals(e, verbose=2))
            self.assertEqual(d.shape, c.shape)
            self.assertTrue((d.array == c).all())

    def test_Data_rint(self):
        if self.test_only and inspect.stack()[0][3] not in self.test_only:
            return

        for x in (1, -1):
            a = 0.9 * x * self.a
            c = np.rint(a)

            d = cf.Data(a)
            d0 = d.copy()
            e = d.rint()
            x = e.array

            self.assertTrue((x == c).all())
            self.assertTrue(d.equals(d0, verbose=2))
            self.assertIsNone(d.rint(inplace=True))
            self.assertTrue(d.equals(e, verbose=2))
            self.assertEqual(d.shape, c.shape)
            self.assertTrue((d.array == c).all())

    def test_Data_round(self):
        if self.test_only and inspect.stack()[0][3] not in self.test_only:
            return

        for decimals in range(-8, 8):
            a = self.a + 0.34567
            c = np.round(a, decimals=decimals)

            d = cf.Data(a)
            e = d.round(decimals=decimals)

            self.assertIsNone(d.round(decimals=decimals, inplace=True))

            self.assertTrue(d.equals(e, verbose=2))
            self.assertEqual(d.shape, c.shape)
            self.assertTrue((d.array == c).all())

    def test_Data_datum(self):
        if self.test_only and inspect.stack()[0][3] not in self.test_only:
            return

        d = cf.Data(5, "metre")
        self.assertEqual(d.datum(), 5)
        self.assertEqual(d.datum(0), 5)
        self.assertEqual(d.datum(-1), 5)

        for d in [
            cf.Data([4, 5, 6, 1, 2, 3], "metre"),
            cf.Data([[4, 5, 6], [1, 2, 3]], "metre"),
        ]:
            self.assertEqual(d.datum(0), 4)
            self.assertEqual(d.datum(-1), 3)
            for index in d.ndindex():
                self.assertEqual(d.datum(index), d.array[index].item())
                self.assertEqual(d.datum(*index), d.array[index].item())

        d = cf.Data(5, "metre")
        d[()] = cf.masked
        self.assertIs(d.datum(), cf.masked)
        self.assertIs(d.datum(0), cf.masked)
        self.assertIs(d.datum(-1), cf.masked)

        d = cf.Data([[5]], "metre")
        d[0, 0] = cf.masked
        self.assertIs(d.datum(), cf.masked)
        self.assertIs(d.datum(0), cf.masked)
        self.assertIs(d.datum(-1), cf.masked)
        self.assertIs(d.datum(0, 0), cf.masked)
        self.assertIs(d.datum(-1, 0), cf.masked)
        self.assertIs(d.datum((0, 0)), cf.masked)
        self.assertIs(d.datum([0, -1]), cf.masked)
        self.assertIs(d.datum(-1, -1), cf.masked)

        d = cf.Data([1, 2])
        with self.assertRaises(ValueError):
            d.datum()

        with self.assertRaises(ValueError):
            d.datum(3)

        with self.assertRaises(ValueError):
            d.datum(0, 0)

        d = cf.Data([[1, 2]])
        with self.assertRaises(ValueError):
            d.datum((0,))

    def test_Data_flip(self):
        if self.test_only and inspect.stack()[0][3] not in self.test_only:
            return

        array = np.arange(24000).reshape(120, 200)
        d = cf.Data(array.copy(), "metre")

        for axes, indices in zip(
            (0, 1, [0, 1]),
            (
                (slice(None, None, -1), slice(None)),
                (slice(None), slice(None, None, -1)),
                (slice(None, None, -1), slice(None, None, -1)),
            ),
        ):
            array = array[indices]
            d.flip(axes, inplace=True)

        self.assertTrue((d.array == array).all())

        array = np.arange(3 * 4 * 5).reshape(3, 4, 5) + 1
        d = cf.Data(array.copy(), "metre", chunks=-1)

        self.assertEqual(d[0].shape, (1, 4, 5))
        self.assertEqual(d[-1].shape, (1, 4, 5))
        self.assertEqual(d[0].max().array, 4 * 5)
        self.assertEqual(d[-1].max().array, 3 * 4 * 5)

        for i in (2, 1):
            e = d.flip(i)
            self.assertEqual(e[0].shape, (1, 4, 5))
            self.assertEqual(e[-1].shape, (1, 4, 5))
            self.assertEqual(e[0].max().array, 4 * 5)
            self.assertEqual(e[-1].max().array, 3 * 4 * 5)

        i = 0
        e = d.flip(i)
        self.assertEqual(e[0].shape, (1, 4, 5))
        self.assertEqual(e[-1].shape, (1, 4, 5))
        self.assertEqual(e[0].max().array, 3 * 4 * 5)
        self.assertEqual(e[-1].max().array, 4 * 5)

    def test_Data_ndindex(self):
        if self.test_only and inspect.stack()[0][3] not in self.test_only:
            return

        for d in (
            cf.Data(5, "metre"),
            cf.Data([4, 5, 6, 1, 2, 3], "metre"),
            cf.Data([[4, 5, 6], [1, 2, 3]], "metre"),
        ):
            for i, j in zip(d.ndindex(), np.ndindex(d.shape)):
                self.assertEqual(i, j)

    def test_Data_roll(self):
        if self.test_only and inspect.stack()[0][3] not in self.test_only:
            return

        a = np.arange(10 * 15 * 19).reshape(10, 1, 15, 19)

        d = cf.Data(a.copy())

        e = d.roll(0, 4)
        e.roll(2, 120, inplace=True)
        e.roll(3, -77, inplace=True)

        a = np.roll(a, 4, 0)
        a = np.roll(a, 120, 2)
        a = np.roll(a, -77, 3)

        self.assertEqual(e.shape, a.shape)
        self.assertTrue((a == e.array).all())

        f = e.roll(3, 77)
        f.roll(2, -120, inplace=True)
        f.roll(0, -4, inplace=True)

        self.assertEqual(f.shape, d.shape)
        self.assertTrue(f.equals(d, verbose=2))

    def test_Data_swapaxes(self):
        a = np.ma.arange(24).reshape(2, 3, 4)
        a[1, 1] = np.ma.masked
        d = cf.Data(a, chunks=(-1, -1, 2))

        for i in range(-a.ndim, a.ndim):
            for j in range(-a.ndim, a.ndim):
                b = np.swapaxes(a, i, j)
                e = d.swapaxes(i, j)
                self.assertEqual(b.shape, e.shape)
                self.assertTrue((b == e.array).all())

        # Bad axes
        with self.assertRaises(IndexError):
            d.swapaxes(3, -3)

    def test_Data_transpose(self):
        if self.test_only and inspect.stack()[0][3] not in self.test_only:
            return

        a = np.arange(10 * 15 * 19).reshape(10, 1, 15, 19)

        d = cf.Data(a.copy())

        for indices in (range(a.ndim), range(-a.ndim, 0)):
            for axes in itertools.permutations(indices):
                a = np.transpose(a, axes)
                d.transpose(axes, inplace=True)
                self.assertEqual(d.shape, a.shape)
                self.assertTrue((d.array == a).all())

    def test_Data_unique(self):
        for chunks in ((-1, -1), (2, 1), (1, 2)):
            # No masked points
            a = np.ma.array([[4, 2, 1], [1, 2, 3]])
            b = np.unique(a)
            d = cf.Data(a, "metre", chunks=chunks)
            e = d.unique()
            self.assertEqual(e.shape, b.shape)
            self.assertTrue((e.array == b).all())
            self.assertEqual(e.Units, cf.Units("m"))

            # Some masked points
            a[0, -1] = np.ma.masked
            a[1, 0] = np.ma.masked
            b = np.unique(a)
            d = cf.Data(a, "metre", chunks=chunks)
            e = d.unique().array
            self.assertTrue((e == b).all())
            self.assertTrue((e.mask == b.mask).all())

            # All masked points
            a[...] = np.ma.masked
            d = cf.Data(a, "metre", chunks=chunks)
            b = np.unique(a)
            e = d.unique().array
            self.assertEqual(e.size, 1)
            self.assertTrue((e.mask == b.mask).all())

        # Scalar
        a = np.ma.array(9)
        b = np.unique(a)
        d = cf.Data(a, "metre")
        e = d.unique().array
        self.assertEqual(e.shape, b.shape)
        self.assertTrue((e == b).all())

        a = np.ma.array(9, mask=True)
        b = np.unique(a)
        d = cf.Data(a, "metre")
        e = d.unique().array
        self.assertTrue((e.mask == b.mask).all())

        # Data types
        for dtype in "fibUS":
            a = np.array([1, 2], dtype=dtype)
            d = cf.Data(a)
            self.assertTrue((d.unique().array == np.unique(a)).all())

    def test_Data_year_month_day_hour_minute_second(self):
        if self.test_only and inspect.stack()[0][3] not in self.test_only:
            return

        d = cf.Data([[1.901, 5.101]], "days since 2000-12-29")
        self.assertTrue(d.year.equals(cf.Data([[2000, 2001]])))
        self.assertTrue(d.month.equals(cf.Data([[12, 1]])))
        self.assertTrue(d.day.equals(cf.Data([[30, 3]])))
        self.assertTrue(d.hour.equals(cf.Data([[21, 2]])))
        self.assertTrue(d.minute.equals(cf.Data([[37, 25]])))
        self.assertTrue(d.second.equals(cf.Data([[26, 26]])))

        d = cf.Data(
            [[1.901, 5.101]], cf.Units("days since 2000-12-29", "360_day")
        )
        self.assertTrue(d.year.equals(cf.Data([[2000, 2001]])))
        self.assertTrue(d.month.equals(cf.Data([[12, 1]])))
        self.assertTrue(d.day.equals(cf.Data([[30, 4]])))
        self.assertTrue(d.hour.equals(cf.Data([[21, 2]])))
        self.assertTrue(d.minute.equals(cf.Data([[37, 25]])))
        self.assertTrue(d.second.equals(cf.Data([[26, 26]])))

        # Can't get year from data with non-reference time units
        with self.assertRaises(ValueError):
            cf.Data([[1, 2]], units="m").year

    @unittest.skipIf(TEST_DASKIFIED_ONLY, "'NoneType' is not iterable")
    def test_Data_BINARY_AND_UNARY_OPERATORS(self):
        if self.test_only and inspect.stack()[0][3] not in self.test_only:
            return

        array = np.arange(3 * 4 * 5).reshape(3, 4, 5) + 1

        arrays = (
            np.arange(3 * 4 * 5).reshape(3, 4, 5) + 1.0,
            np.arange(3 * 4 * 5).reshape(3, 4, 5) + 1,
        )

        for a0 in arrays:
            for a1 in arrays[::-1]:
                d = cf.Data(a0[(slice(None, None, -1),) * a0.ndim], "metre")
                d.flip(inplace=True)
                x = cf.Data(a1, "metre")

                message = "Failed in {!r}+{!r}".format(d, x)
                self.assertTrue(
                    (d + x).equals(cf.Data(a0 + a1, "m"), verbose=1), message
                )
                message = "Failed in {!r}*{!r}".format(d, x)
                self.assertTrue(
                    (d * x).equals(cf.Data(a0 * a1, "m2"), verbose=1), message
                )
                message = "Failed in {!r}/{!r}".format(d, x)
                self.assertTrue(
                    (d / x).equals(cf.Data(a0 / a1, "1"), verbose=1), message
                )
                message = "Failed in {!r}-{!r}".format(d, x)
                self.assertTrue(
                    (d - x).equals(cf.Data(a0 - a1, "m"), verbose=1), message
                )
                message = "Failed in {!r}//{!r}".format(d, x)
                self.assertTrue(
                    (d // x).equals(cf.Data(a0 // a1, "1"), verbose=1), message
                )

                message = "Failed in {!r}.__truediv__//{!r}".format(d, x)
                self.assertTrue(
                    d.__truediv__(x).equals(
                        cf.Data(array.__truediv__(array), "1"), verbose=1
                    ),
                    message,
                )

                message = "Failed in {!r}__rtruediv__{!r}".format(d, x)
                self.assertTrue(
                    d.__rtruediv__(x).equals(
                        cf.Data(array.__rtruediv__(array), "1"), verbose=1
                    ),
                    message,
                )

                try:
                    d ** x
                except Exception:
                    pass
                else:
                    message = "Failed in {!r}**{!r}".format(d, x)
                    self.assertTrue((d ** x).all(), message)
        # --- End: for

        for a0 in arrays:
            d = cf.Data(a0, "metre")
            for x in (2, 2.0):
                message = "Failed in {!r}+{}".format(d, x)
                self.assertTrue(
                    (d + x).equals(cf.Data(a0 + x, "m"), verbose=1), message
                )
                message = "Failed in {!r}*{}".format(d, x)
                self.assertTrue(
                    (d * x).equals(cf.Data(a0 * x, "m"), verbose=1), message
                )
                message = "Failed in {!r}/{}".format(d, x)
                self.assertTrue(
                    (d / x).equals(cf.Data(a0 / x, "m"), verbose=1), message
                )
                message = "Failed in {!r}-{}".format(d, x)
                self.assertTrue(
                    (d - x).equals(cf.Data(a0 - x, "m"), verbose=1), message
                )
                message = "Failed in {!r}//{}".format(d, x)
                self.assertTrue(
                    (d // x).equals(cf.Data(a0 // x, "m"), verbose=1), message
                )
                message = "Failed in {!r}**{}".format(d, x)
                self.assertTrue(
                    (d ** x).equals(cf.Data(a0 ** x, "m2"), verbose=1), message
                )
                message = "Failed in {!r}.__truediv__{}".format(d, x)
                self.assertTrue(
                    d.__truediv__(x).equals(
                        cf.Data(a0.__truediv__(x), "m"), verbose=1
                    ),
                    message,
                )
                message = "Failed in {!r}.__rtruediv__{}".format(d, x)
                self.assertTrue(
                    d.__rtruediv__(x).equals(
                        cf.Data(a0.__rtruediv__(x), "m-1"), verbose=1
                    ),
                    message,
                )

                message = "Failed in {}+{!r}".format(x, d)
                self.assertTrue(
                    (x + d).equals(cf.Data(x + a0, "m"), verbose=1), message
                )
                message = "Failed in {}*{!r}".format(x, d)
                self.assertTrue(
                    (x * d).equals(cf.Data(x * a0, "m"), verbose=1), message
                )
                message = "Failed in {}/{!r}".format(x, d)
                self.assertTrue(
                    (x / d).equals(cf.Data(x / a0, "m-1"), verbose=1), message
                )
                message = "Failed in {}-{!r}".format(x, d)
                self.assertTrue(
                    (x - d).equals(cf.Data(x - a0, "m"), verbose=1), message
                )
                message = "Failed in {}//{!r}\n{!r}\n{!r}".format(
                    x, d, x // d, x // a0
                )
                self.assertTrue(
                    (x // d).equals(cf.Data(x // a0, "m-1"), verbose=1),
                    message,
                )

                try:
                    x ** d
                except Exception:
                    pass
                else:
                    message = "Failed in {}**{!r}".format(x, d)
                    self.assertTrue((x ** d).all(), message)

                a = a0.copy()
                try:
                    a += x
                except TypeError:
                    pass
                else:
                    e = d.copy()
                    e += x
                    message = "Failed in {!r}+={}".format(d, x)
                    self.assertTrue(
                        e.equals(cf.Data(a, "m"), verbose=1), message
                    )

                a = a0.copy()
                try:
                    a *= x
                except TypeError:
                    pass
                else:
                    e = d.copy()
                    e *= x
                    message = "Failed in {!r}*={}".format(d, x)
                    self.assertTrue(
                        e.equals(cf.Data(a, "m"), verbose=1), message
                    )

                a = a0.copy()
                try:
                    a /= x
                except TypeError:
                    pass
                else:
                    e = d.copy()
                    e /= x
                    message = "Failed in {!r}/={}".format(d, x)
                    self.assertTrue(
                        e.equals(cf.Data(a, "m"), verbose=1), message
                    )

                a = a0.copy()
                try:
                    a -= x
                except TypeError:
                    pass
                else:
                    e = d.copy()
                    e -= x
                    message = "Failed in {!r}-={}".format(d, x)
                    self.assertTrue(
                        e.equals(cf.Data(a, "m"), verbose=1), message
                    )

                a = a0.copy()
                try:
                    a //= x
                except TypeError:
                    pass
                else:
                    e = d.copy()
                    e //= x
                    message = "Failed in {!r}//={}".format(d, x)
                    self.assertTrue(
                        e.equals(cf.Data(a, "m"), verbose=1), message
                    )

                a = a0.copy()
                try:
                    a **= x
                except TypeError:
                    pass
                else:
                    e = d.copy()
                    e **= x
                    message = "Failed in {!r}**={}".format(d, x)
                    self.assertTrue(
                        e.equals(cf.Data(a, "m2"), verbose=1), message
                    )

                a = a0.copy()
                try:
                    a.__itruediv__(x)
                except TypeError:
                    pass
                else:
                    e = d.copy()
                    e.__itruediv__(x)
                    message = "Failed in {!r}.__itruediv__({})".format(d, x)
                    self.assertTrue(
                        e.equals(cf.Data(a, "m"), verbose=1), message
                    )
            # --- End: for

            for x in (cf.Data(2, "metre"), cf.Data(2.0, "metre")):
                self.assertTrue(
                    (d + x).equals(cf.Data(a0 + x.datum(), "m"), verbose=1)
                )
                self.assertTrue(
                    (d * x).equals(cf.Data(a0 * x.datum(), "m2"), verbose=1)
                )
                self.assertTrue(
                    (d / x).equals(cf.Data(a0 / x.datum(), "1"), verbose=1)
                )
                self.assertTrue(
                    (d - x).equals(cf.Data(a0 - x.datum(), "m"), verbose=1)
                )
                self.assertTrue(
                    (d // x).equals(cf.Data(a0 // x.datum(), "1"), verbose=1)
                )

                try:
                    d ** x
                except Exception:
                    pass
                else:
                    self.assertTrue(
                        (x ** d).all(), "{}**{}".format(x, repr(d))
                    )

                self.assertTrue(
                    d.__truediv__(x).equals(
                        cf.Data(a0.__truediv__(x.datum()), ""), verbose=1
                    )
                )

    @unittest.skipIf(TEST_DASKIFIED_ONLY, "no attr. 'partition_configuration'")
    def test_Data_BROADCASTING(self):
        if self.test_only and inspect.stack()[0][3] not in self.test_only:
            return

        A = [
            np.array(3),
            np.array([3]),
            np.array([3]).reshape(1, 1),
            np.array([3]).reshape(1, 1, 1),
            np.arange(5).reshape(5, 1),
            np.arange(5).reshape(1, 5),
            np.arange(5).reshape(1, 5, 1),
            np.arange(5).reshape(5, 1, 1),
            np.arange(5).reshape(1, 1, 5),
            np.arange(25).reshape(1, 5, 5),
            np.arange(25).reshape(5, 1, 5),
            np.arange(25).reshape(5, 5, 1),
            np.arange(125).reshape(5, 5, 5),
        ]

        for a in A:
            for b in A:
                d = cf.Data(a)
                e = cf.Data(b)
                ab = a * b
                de = d * e
                self.assertEqual(de.shape, ab.shape)
                self.assertTrue((de.array == ab).all())

    def test_Data__len__(self):
        if self.test_only and inspect.stack()[0][3] not in self.test_only:
            return

        self.assertEqual(3, len(cf.Data([1, 2, 3])))
        self.assertEqual(2, len(cf.Data([[1, 2, 3], [4, 5, 6]])))
        self.assertEqual(1, len(cf.Data([[1, 2, 3]])))

        # len() of unsized object
        with self.assertRaises(TypeError):
            len(cf.Data(1))

    def test_Data__float__(self):
        if self.test_only and inspect.stack()[0][3] not in self.test_only:
            return

        for x in (-1.9, -1.5, -1.4, -1, 0, 1, 1.0, 1.4, 1.9):
            self.assertEqual(float(cf.Data(x)), float(x))
            self.assertEqual(float(cf.Data(x)), float(x))

        with self.assertRaises(TypeError):
            float(cf.Data([1, 2]))

    def test_Data__int__(self):
        if self.test_only and inspect.stack()[0][3] not in self.test_only:
            return

        for x in (-1.9, -1.5, -1.4, -1, 0, 1, 1.0, 1.4, 1.9):
            self.assertEqual(int(cf.Data(x)), int(x))
            self.assertEqual(int(cf.Data(x)), int(x))

        with self.assertRaises(Exception):
            _ = int(cf.Data([1, 2]))

    def test_Data_argmax(self):
        if self.test_only and inspect.stack()[0][3] not in self.test_only:
            return

        d = cf.Data(np.arange(120).reshape(4, 5, 6))

        self.assertEqual(d.argmax().array, 119)

        index = d.argmax(unravel=True)
        self.assertEqual(index, (3, 4, 5))
        self.assertEqual(d[index].array, 119)

        e = d.argmax(axis=1)
        self.assertEqual(e.shape, (4, 6))
        self.assertTrue(
            e.equals(cf.Data.full(shape=(4, 6), fill_value=4, dtype=int))
        )

        self.assertEqual(d[d.argmax(unravel=True)].array, 119)

        d = cf.Data([0, 4, 2, 3, 4])
        self.assertEqual(d.argmax().array, 1)

        # Bad axis
        with self.assertRaises(Exception):
            d.argmax(axis=d.ndim)

    def test_Data_percentile_median(self):
        if self.test_only and inspect.stack()[0][3] not in self.test_only:
            return

        # ranks: a sequence of percentile rank inputs. NOTE: must
        # include 50 as the last input so that cf.Data.median is also
        # tested correctly.
        ranks = ([30, 60, 90], [90, 30], [20])
        ranks = ranks + (50,)

        d = cf.Data(self.a, chunks=(2, 2, 3, 5))

        for axis in [None] + self.axes_combinations:
            for keepdims in (True, False):
                for q in ranks:
                    a1 = np.percentile(d, q, axis=axis, keepdims=keepdims)
                    b1 = d.percentile(q, axes=axis, squeeze=not keepdims)
                    self.assertEqual(b1.shape, a1.shape)
                    self.assertTrue((b1.array == a1).all())

        # Masked data
        a = self.ma
        filled = np.ma.filled(a, np.nan)
        d = cf.Data(self.ma, chunks=(2, 2, 3, 5))

        with np.testing.suppress_warnings() as sup:
            sup.filter(
                category=RuntimeWarning,
                message=".*All-NaN slice encountered.*",
            )
            sup.filter(
                category=UserWarning,
                message="Warning: 'partition' will ignore the 'mask' of the MaskedArray.*",
            )
            for axis in [None] + self.axes_combinations:
                for keepdims in (True, False):
                    for q in ranks:
                        a1 = np.nanpercentile(
                            filled, q, axis=axis, keepdims=keepdims
                        )
                        mask = np.isnan(a1)
                        if mask.any():
                            a1 = np.ma.masked_where(mask, a1, copy=False)

                        b1 = d.percentile(q, axes=axis, squeeze=not keepdims)
                        self.assertEqual(b1.shape, a1.shape)
                        self.assertTrue((b1.array == a1).all())

        # Test scalar input (not masked)
        a = np.array(9)
        d = cf.Data(a)
        for keepdims in (True, False):
            for q in ranks:
                a1 = np.nanpercentile(a, q, keepdims=keepdims)
                b1 = d.percentile(q, squeeze=not keepdims)
                self.assertEqual(b1.shape, a1.shape)
                self.assertTrue((b1.array == a1).all())

        # Test scalar input (masked)
        a = np.ma.array(9, mask=True)
        filled = np.ma.filled(a.astype(float), np.nan)
        d = cf.Data(a)

        with np.testing.suppress_warnings() as sup:
            sup.filter(
                category=RuntimeWarning,
                message=".*All-NaN slice encountered.*",
            )
            sup.filter(
                category=UserWarning,
                message="Warning: 'partition' will ignore the 'mask' of the MaskedArray.*",
            )
            for keepdims in (True, False):
                for q in ranks:
                    a1 = np.nanpercentile(filled, q, keepdims=keepdims)
                    mask = np.isnan(a1)
                    if mask.any():
                        a1 = np.ma.masked_where(mask, a1, copy=False)

                    b1 = d.percentile(q, squeeze=not keepdims)
                    self.assertEqual(b1.shape, a1.shape)
                    self.assertTrue(
                        (b1.array == a1).all() in (True, np.ma.masked)
                    )

        # Test mtol=1
        d = cf.Data(self.a)
        d[...] = cf.masked  # All masked
        for axis in [None] + self.axes_combinations:
            for q in ranks:
                e = d.percentile(q, axes=axis, mtol=1)
                self.assertFalse(np.ma.count(e.array, keepdims=True).any())

        a = np.ma.arange(12).reshape(3, 4)
        d = cf.Data(a)
        d[1, -1] = cf.masked  # 1 value masked
        for q in ranks:
            e = d.percentile(q, mtol=1)
            self.assertTrue(np.ma.count(e.array, keepdims=True).all())

        # Test mtol=0
        for q in ranks:
            e = d.percentile(q, mtol=0)
            self.assertFalse(np.ma.count(e.array, keepdims=True).any())

        # Test mtol=0.1
        for q in ranks:
            e = d.percentile(q, axes=0, mtol=0.1)
            self.assertEqual(np.ma.count(e.array), 3 * e.shape[0])

        for q in ranks[:-1]:  # axis=1: exclude the non-sequence rank
            e = d.percentile(q, axes=1, mtol=0.1)
            self.assertEqual(np.ma.count(e.array), 2 * e.shape[0])

        q = ranks[-1]  # axis=1: test the non-sequence rank
        e = d.percentile(q, axes=1, mtol=0.1)
        self.assertEqual(np.ma.count(e.array), e.shape[0] - 1)

        # Check invalid ranks (those not in [0, 100])
        for q in (-9, [999], [50, 999], [999, 50]):
            with self.assertRaises(ValueError):
                d.percentile(q).array

    def test_Data_section(self):
        d = cf.Data(np.arange(24).reshape(2, 3, 4))

        e = d.section(-1)
        self.assertIsInstance(e, dict)
        self.assertEqual(len(e), 6)

        e = d.section([0, 2], min_step=2)
        self.assertEqual(len(e), 2)
        f = e[(None, 0, None)]
        self.assertEqual(f.shape, (2, 2, 4))
        f = e[(None, 2, None)]
        self.assertEqual(f.shape, (2, 1, 4))

        e = d.section([0, 1, 2])
        self.assertEqual(len(e), 1)
        key, value = e.popitem()
        self.assertEqual(key, (None, None, None))
        self.assertTrue(value.equals(d))

    @unittest.skipIf(TEST_DASKIFIED_ONLY, "Needs reconstruct_sectioned_data")
    def test_Data_reconstruct_sectioned_data(self):
        if self.test_only and inspect.stack()[0][3] not in self.test_only:
            return

        # TODODASK: Write when Data.reconstruct_sectioned_data is
        #           daskified

    @unittest.skipIf(TEST_DASKIFIED_ONLY, "no attr. 'partition_configuration'")
    def test_Data_count(self):
        if self.test_only and inspect.stack()[0][3] not in self.test_only:
            return

        d = cf.Data(ma)
        self.assertEqual(d.count(), 284, d.count())
        self.assertEqual(d.count_masked(), d.size - 284, d.count_masked())

        d = cf.Data(a)
        self.assertEqual(d.count(), d.size)
        self.assertEqual(d.count_masked(), 0)

    def test_Data_exp(self):
        if self.test_only and inspect.stack()[0][3] not in self.test_only:
            return

        for x in (1, -1):
            a = 0.9 * x * self.ma
            c = np.ma.exp(a)

            d = cf.Data(a)
            e = d.exp()
            self.assertIsNone(d.exp(inplace=True))
            self.assertTrue(d.equals(e, verbose=2))
            self.assertEqual(d.shape, c.shape)
            # The CI at one point gave a failure due to
            # precision with:
            # self.assertTrue((d.array==c).all()) so need a
            # check which accounts for floating point calcs:
            np.testing.assert_allclose(d.array, c)
        # --- End: for

        d = cf.Data(a, "m")
        with self.assertRaises(Exception):
            _ = d.exp()

    def test_Data_func(self):
        if self.test_only and inspect.stack()[0][3] not in self.test_only:
            return

<<<<<<< HEAD
        for pp in (True, False):
            # unweighted, unmasked
            d = cf.Data(self.a)
            for h in ("sum_of_weights", "sum_of_weights2"):
                for axes in self.axes_combinations:
                    b = reshape_array(self.ones, axes)
                    b = b.sum(axis=-1)
                    e = getattr(d, h)(
                        axes=axes, squeeze=True, _preserve_partitions=pp
                    )

                    self.assertTrue(
                        e.allclose(b, rtol=1e-05, atol=1e-08),
                        "{}, axis={}, unweighted, unmasked, pp={}, "
                        "\ne={}, \nb={}".format(h, axes, pp, e.array, b),
                    )
            # --- End: for

            # unweighted, masked
            d = cf.Data(self.ma)
            for a, h in zip(
                (self.mones, self.mones), ("sum_of_weights", "sum_of_weights2")
            ):
                for axes in self.axes_combinations:
                    b = reshape_array(a, axes)
                    b = np.ma.asanyarray(b.sum(axis=-1))
                    e = getattr(d, h)(
                        axes=axes, squeeze=True, _preserve_partitions=pp
                    )

                    self.assertTrue(
                        (e.mask.array == b.mask).all(),
                        "{}, axis={}, unweighted, masked, pp={}, "
                        "\ne.mask={}, \nb.mask={}".format(
                            h, axes, pp, e.mask.array, b.mask
                        ),
                    )
                    self.assertTrue(
                        e.allclose(b, rtol=1e-05, atol=1e-08),
                        "{}, axis={}, unweighted, masked, pp={}, "
                        "\ne={}, \nb={}".format(h, axes, pp, e.array, b),
                    )
            # --- End: for

            # weighted, masked
            d = cf.Data(self.ma)
            x = cf.Data(self.w)
            for a, h in zip(
                (self.mw, self.mw * self.mw),
                ("sum_of_weights", "sum_of_weights2"),
            ):
                for axes in self.axes_combinations:
                    a = a.copy()
                    a.mask = self.ma.mask
                    b = reshape_array(a, axes)
                    b = np.ma.asanyarray(b.sum(axis=-1))
                    e = getattr(d, h)(
                        axes=axes,
                        weights=x,
                        squeeze=True,
                        _preserve_partitions=pp,
                    )
                    self.assertTrue(
                        (e.mask.array == b.mask).all(),
                        "{}, axis={}, \ne.mask={}, "
                        "\nb.mask={}".format(h, axes, e.mask.array, b.mask),
                    )

                    self.assertTrue(
                        e.allclose(b, rtol=1e-05, atol=1e-08),
                        "{}, axis={}, \ne={}, \nb={}".format(
                            h, axes, e.array, b
                        ),
                    )
            # --- End: for

            # weighted, unmasked
            d = cf.Data(self.a)
            for a, h in zip(
                (self.w, self.w * self.w),
                ("sum_of_weights", "sum_of_weights2"),
            ):
                for axes in self.axes_combinations:
                    b = reshape_array(a, axes)
                    b = b.sum(axis=-1)
                    e = getattr(d, h)(
                        axes=axes,
                        weights=x,
                        squeeze=True,
                        _preserve_partitions=pp,
                    )
                    self.assertTrue(
                        e.allclose(b, rtol=1e-05, atol=1e-08),
                        "{}, axis={}, \ne={}, \nb={}".format(
                            h, axes, e.array, b
                        ),
                    )

    @unittest.skipIf(TEST_DASKIFIED_ONLY, "no attribute '_ndim'")
    def test_Data_mean_mean_absolute_value(self):
        if self.test_only and inspect.stack()[0][3] not in self.test_only:
            return

        for absolute in (False, True):
            a = self.a
            ma = self.ma
            method = "mean"
            if absolute:
                a = np.absolute(a)
                ma = np.absolute(ma)
                method = "mean_absolute_value"

            # unweighted, unmasked
            d = cf.Data(self.a)
            for axes in self.axes_combinations:
                b = reshape_array(a, axes)
                b = np.mean(b, axis=-1)
                e = getattr(d, method)(axes=axes, squeeze=True)

                self.assertTrue(
                    e.allclose(b, rtol=1e-05, atol=1e-08),
                    "{} axis={}, unweighted, unmasked \ne={}, "
                    "\nb={}".format(method, axes, e.array, b),
                )
            # --- End: for

            # weighted, unmasked
            x = cf.Data(self.w)
            for axes in self.axes_combinations:
                b = reshape_array(a, axes)
                v = reshape_array(self.w, axes)
                b = np.average(b, axis=-1, weights=v)

                e = getattr(d, method)(axes=axes, weights=x, squeeze=True)

                self.assertTrue(
                    e.allclose(b, rtol=1e-05, atol=1e-08),
                    "{} weighted, unmasked axis={}, \ne={}, "
                    "\nb={}".format(method, axes, e.array, b),
                )
            # --- End: for

            # unweighted, masked
            d = cf.Data(self.ma)
            for axes in self.axes_combinations:
                b = reshape_array(ma, axes)
                b = np.ma.average(b, axis=-1)
                b = np.ma.asanyarray(b)

                e = getattr(d, method)(axes=axes, squeeze=True)

                self.assertTrue(
                    (e.mask.array == b.mask).all(),
                    "{} unweighted, masked axis={}, \ne.mask={}, "
                    "\nb.mask={}".format(method, axes, e.mask.array, b.mask),
                )
                self.assertTrue(
                    e.allclose(b, rtol=1e-05, atol=1e-08),
                    "{} unweighted, masked axis={}, \ne={}, "
                    "\nb={}, ".format(method, axes, e.array, b),
                )
            # --- End: for

            # weighted, masked
            for axes in self.axes_combinations:
                b = reshape_array(ma, axes)
                v = reshape_array(self.mw, axes)
                b = np.ma.average(b, axis=-1, weights=v)
                b = np.ma.asanyarray(b)

                e = getattr(d, method)(axes=axes, weights=x, squeeze=True)

                self.assertTrue(
                    (e.mask.array == b.mask).all(),
                    "{} weighted, masked axis={}, \ne.mask={}, "
                    "\nb.mask={}".format(method, axes, e.mask.array, b.mask),
                )

                self.assertTrue(
                    e.allclose(b, rtol=1e-05, atol=1e-08),
                    "{} weighted, masked axis={}, \ne={}, "
                    "\nb={}, ".format(method, axes, e.array, b),
                )
        # --- End: for

    @unittest.skipIf(TEST_DASKIFIED_ONLY, "no attribute '_ndim'")
    def test_Data_root_mean_square(self):
        if self.test_only and inspect.stack()[0][3] not in self.test_only:
            return

        # unweighted, unmasked
        d = cf.Data(self.a)
        for axes in self.axes_combinations:
            b = reshape_array(self.a, axes) ** 2
            b = np.mean(b, axis=-1) ** 0.5
            e = d.root_mean_square(axes=axes, squeeze=True)
            self.assertTrue(
                e.allclose(b, rtol=1e-05, atol=1e-08),
                "axis={}, unweighted, unmasked \ne={}, "
                "\nb={}".format(axes, e.array, b),
            )
        # --- End: for

        # weighted, unmasked
        x = cf.Data(self.w)
        for axes in self.axes_combinations:
            b = reshape_array(self.a, axes) ** 2
            v = reshape_array(self.w, axes)
            b = np.average(b, axis=-1, weights=v) ** 0.5

            e = d.root_mean_square(axes=axes, weights=x, squeeze=True)

            self.assertTrue(
                e.allclose(b, rtol=1e-05, atol=1e-08),
                "axis={}, weighted, unmasked \ne={}, "
                "\nb={}".format(axes, e.array, b),
            )
        # --- End: for

        # unweighted, masked
        d = cf.Data(self.ma)
        for axes in self.axes_combinations:
            b = reshape_array(self.ma, axes) ** 2
            b = np.ma.average(b, axis=-1)
            b = np.ma.asanyarray(b) ** 0.5

            e = d.root_mean_square(axes=axes, squeeze=True)

            self.assertTrue(
                (e.mask.array == b.mask).all(),
                "axis={}, unweighted, masked \ne.mask={}, "
                "\nb.mask={}, ".format(axes, e.mask.array, b.mask),
            )
            self.assertTrue(
                e.allclose(b, rtol=1e-05, atol=1e-08),
                "axis={}, unweighted, masked \ne={}, "
                "\nb={}, ".format(axes, e.array, b),
            )
        # --- End: for

        # weighted, masked
        for axes in self.axes_combinations:
            b = reshape_array(self.ma, axes) ** 2
            v = reshape_array(self.mw, axes)
            b = np.ma.average(b, axis=-1, weights=v)
            b = np.ma.asanyarray(b) ** 0.5

            e = d.root_mean_square(axes=axes, weights=x, squeeze=True)

            self.assertTrue(
                (e.mask.array == b.mask).all(),
                "axis={}, weighted, masked \ne.mask={}, "
                "\nb.mask={}, ".format(axes, e.mask.array, b.mask),
            )
            self.assertTrue(
                e.allclose(b, rtol=1e-05, atol=1e-08),
                "axis={}, weighted, masked \ne={}, \nb={}, ".format(
                    axes, e.array, b
                ),
            )

    @unittest.skipIf(TEST_DASKIFIED_ONLY, "no attribute '_ndim'")
    def test_Data_sample_size(self):
        if self.test_only and inspect.stack()[0][3] not in self.test_only:
            return

        # unmasked
        d = cf.Data(self.a)
        for axes in self.axes_combinations:
            b = reshape_array(self.ones, axes)
            b = b.sum(axis=-1)
            e = d.sample_size(axes=axes, squeeze=True)

            self.assertTrue(
                e.allclose(b, rtol=1e-05, atol=1e-08),
                "axis={}, \ne={}, \nb={}".format(axes, e.array, b),
            )
        # --- End: for

        # masked
        d = cf.Data(self.ma)
        for axes in self.axes_combinations:
            b = reshape_array(self.mones, axes)
            b = b.sum(axis=-1)
            e = d.sample_size(axes=axes, squeeze=True)

            self.assertTrue(
                e.allclose(b, rtol=1e-05, atol=1e-08),
                "axis={}, \ne={}, \nb={}".format(axes, e.array, b),
            )

    @unittest.skipIf(TEST_DASKIFIED_ONLY, "no attr. 'axes_combinations'")
    def test_Data_sd_var(self):
        if self.test_only and inspect.stack()[0][3] not in self.test_only:
            return

        ddofs = (0, 1)

        for pp in (False, True):
            # unweighted, unmasked
            d = cf.Data(self.a, units="K")
            for _np, h in zip((np.var, np.std), ("var", "sd")):
                for ddof in ddofs:
                    for axes in self.axes_combinations:
                        b = reshape_array(self.a, axes)
                        b = _np(b, axis=-1, ddof=ddof)
                        e = getattr(d, h)(
                            axes=axes,
                            squeeze=True,
                            ddof=ddof,
                            _preserve_partitions=pp,
                        )
                        self.assertTrue(
                            e.allclose(b, rtol=1e-05, atol=1e-08),
                            "{}, axis={}, unweighted, unmasked pp={}, "
                            "\ne={}, \nb={}".format(h, axes, pp, e.array, b),
                        )
            # --- End: for

            # unweighted, masked
            d = cf.Data(self.ma, units="K")
            for _np, h in zip((np.ma.var, np.ma.std), ("var", "sd")):
                for ddof in ddofs:
                    for axes in self.axes_combinations:
                        b = reshape_array(self.ma, axes)
                        b = _np(b, axis=-1, ddof=ddof)
                        e = getattr(d, h)(
                            axes=axes,
                            squeeze=True,
                            ddof=ddof,
                            _preserve_partitions=pp,
                        )
                        self.assertTrue(
                            e.allclose(b, rtol=1e-05, atol=1e-08),
                            "{}, axis={}, unweighted, masked, pp={}, "
                            "\ne={}, \nb={}".format(h, axes, pp, e.array, b),
                        )
            # --- End: for

            # weighted, unmasked
            d = cf.Data(self.a, units="K")
            x = cf.Data(self.w)
            for h in ("var", "sd"):
                for axes in self.axes_combinations:
                    for ddof in (0, 1):
                        b = reshape_array(self.a, axes)
                        v = reshape_array(self.w, axes)

                        avg = np.average(b, axis=-1, weights=v)
                        if np.ndim(avg) < b.ndim:
                            avg = np.expand_dims(avg, -1)

                        b, V1 = np.average(
                            (b - avg) ** 2, axis=-1, weights=v, returned=True
                        )

                        if ddof == 1:
                            # Calculate the weighted unbiased
                            # variance. The unbiased variance
                            # weighted with _reliability_ weights
                            # is [V1**2/(V1**2-V2)]*var.
                            V2 = np.asanyarray((v * v).sum(axis=-1))
                            b *= V1 * V1 / (V1 * V1 - V2)
                        elif ddof == 0:
                            pass

                        if h == "sd":
                            b **= 0.5

                        b = np.ma.asanyarray(b)

                        e = getattr(d, h)(
                            axes=axes,
                            weights=x,
                            squeeze=True,
                            ddof=ddof,
                            _preserve_partitions=pp,
                        )

                        self.assertTrue(
                            e.allclose(b, rtol=1e-05, atol=1e-08),
                            "{}, axis={}, weighted, unmasked, pp={}, "
                            "ddof={}, \ne={}, \nb={}".format(
                                h, axes, pp, ddof, e.array, b
                            ),
                        )
            # --- End: for

            # weighted, masked
            d = cf.Data(self.ma, units="K")
            x = cf.Data(self.w)
            for h in ("var", "sd"):
                for axes in self.axes_combinations:
                    for ddof in (0, 1):
                        b = reshape_array(self.ma, axes)
                        v = reshape_array(self.mw, axes)

                        not_enough_data = np.ma.count(b, axis=-1) <= ddof

                        avg = np.ma.average(b, axis=-1, weights=v)
                        if np.ndim(avg) < b.ndim:
                            avg = np.expand_dims(avg, -1)

                        b, V1 = np.ma.average(
                            (b - avg) ** 2, axis=-1, weights=v, returned=True
                        )

                        b = np.ma.where(not_enough_data, np.ma.masked, b)

                        if ddof == 1:
                            # Calculate the weighted unbiased
                            # variance. The unbiased variance
                            # weighted with _reliability_ weights
                            # is [V1**2/(V1**2-V2)]*var.
                            V2 = np.asanyarray((v * v).sum(axis=-1))
                            b *= V1 * V1 / (V1 * V1 - V2)
                        elif ddof == 0:
                            pass

                        if h == "sd":
                            b **= 0.5

                        e = getattr(d, h)(
                            axes=axes,
                            weights=x,
                            squeeze=True,
                            ddof=ddof,
                            _preserve_partitions=pp,
                        )

                        if h == "sd":
                            self.assertEqual(e.Units, d.Units)
                        else:
                            self.assertEqual(e.Units, d.Units ** 2)

                        self.assertTrue(
                            (e.mask.array == b.mask).all(),
                            "{}, axis={}, \ne.mask={}, "
                            "\nb.mask={}, ".format(
                                h, axes, e.mask.array, b.mask
                            ),
                        )
                        self.assertTrue(
                            e.allclose(b, rtol=1e-05, atol=1e-08),
                            "{}, axis={}, weighted, masked, pp={}, "
                            "ddof={}, \ne={}, \nb={}".format(
                                h, axes, pp, ddof, e.array, b
                            ),
                        )
        # --- End: for

    @unittest.skipIf(TEST_DASKIFIED_ONLY, "hits unexpected kwarg 'select'")
    def test_Data_dumpd_loadd_dumps(self):
        if self.test_only and inspect.stack()[0][3] not in self.test_only:
            return

        d = cf.read(self.filename)[0].data

        dumpd = d.dumpd()
        self.assertTrue(d.equals(cf.Data(loadd=dumpd), verbose=2))
        self.assertTrue(d.equals(cf.Data(loadd=dumpd), verbose=2))

        d.to_disk()
        self.assertTrue(d.equals(cf.Data(loadd=dumpd), verbose=2))

    def test_Data_section(self):
        d = cf.Data(np.arange(24).reshape(2, 3, 4))

        e = d.section(-1)
        self.assertIsInstance(e, dict)
        self.assertEqual(len(e), 6)

        e = d.section([0, 2], min_step=2)
        self.assertEqual(len(e), 2)
        f = e[(None, 0, None)]
        self.assertEqual(f.shape, (2, 2, 4))
        f = e[(None, 2, None)]
        self.assertEqual(f.shape, (2, 1, 4))

        e = d.section([0, 1, 2])
        self.assertEqual(len(e), 1)
        key, value = e.popitem()
        self.assertEqual(key, (None, None, None))
        self.assertTrue(value.equals(d))

    @unittest.skipIf(TEST_DASKIFIED_ONLY, "Needs reconstruct_sectioned_data")
    def test_Data_reconstruct_sectioned_data(self):
        if self.test_only and inspect.stack()[0][3] not in self.test_only:
            return

        # TODODASK: Write when Data.reconstruct_sectioned_data is
        #           daskified

    def test_Data_count(self):
        d = cf.Data(np.arange(12).reshape(3, 4), "m", chunks=2)
        c = d.count()
        self.assertEqual(c.array, 12)
        self.assertEqual(c.Units, cf.Units())

        d[0, :] = cf.masked
        self.assertEqual(d.count().array, 8)
        self.assertEqual(d.count([0, 1]).array, 8)
        self.assertTrue((d.count(0).array == [[2, 2, 2, 2]]).all())
        self.assertTrue((d.count(1).array == [[0], [4], [4]]).all())

        self.assertEqual(d.count(keepdims=False).shape, ())

    @unittest.skipIf(TEST_DASKIFIED_ONLY, "Needs __sub__")
    def test_Data_count_masked(self):
        d = cf.Data(np.arange(12).reshape(3, 4), "m", chunks=2)
        c = d.count_masked()
        self.assertEqual(c.array, 0)
        self.assertEqual(c.Units, cf.Units())

        d[0, :] = cf.masked
        self.assertEqual(d.count_masked().array, 4)

    def test_Data_exp(self):
        if self.test_only and inspect.stack()[0][3] not in self.test_only:
            return

        for x in (1, -1):
            a = 0.9 * x * self.ma
            c = np.ma.exp(a)

            d = cf.Data(a)
            e = d.exp()
            self.assertIsNone(d.exp(inplace=True))
            self.assertTrue(d.equals(e, verbose=2))
            self.assertEqual(d.shape, c.shape)
            # The CI at one point gave a failure due to
            # precision with:
            # self.assertTrue((d.array==c).all()) so need a
            # check which accounts for floating point calcs:
            np.testing.assert_allclose(d.array, c)

        d = cf.Data(a, "m")
        with self.assertRaises(Exception):
            _ = d.exp()

    def test_Data_func(self):
        if self.test_only and inspect.stack()[0][3] not in self.test_only:
            return

=======
>>>>>>> 70043ac3
        a = np.array([[np.e, np.e ** 2, np.e ** 3.5], [0, 1, np.e ** -1]])

        # Using sine as an example function to apply
        b = np.sin(a)
        c = cf.Data(a, "s")
        d = c.func(np.sin)
        self.assertTrue((d.array == b).all())
        self.assertEqual(d.shape, b.shape)
        e = c.func(np.cos)
        self.assertFalse((e.array == b).all())

        # Using log2 as an example function to apply
        b = np.log2(a)
        c = cf.Data(a, "s")
        d = c.func(np.log2)
        self.assertTrue((d.array == b).all())
        self.assertEqual(d.shape, b.shape)
        e = c.func(np.log10)
        self.assertFalse((e.array == b).all())

        # Test in-place operation via inplace kwarg
        d = c.func(np.log2, inplace=True)
        self.assertIsNone(d)
        self.assertTrue((c.array == b).all())
        self.assertEqual(c.shape, b.shape)

        # Test the preserve_invalid keyword with function that has a
        # restricted domain and an input that lies outside of the domain.
        a = np.ma.array(
            [0, 0.5, 1, 1.5],  # note arcsin has domain [1, -1]
            mask=[1, 0, 0, 0],
        )
        b = np.arcsin(a)
        c = cf.Data(a, "s")
        d = c.func(np.arcsin)
        self.assertIs(d.array[3], np.ma.masked)
        self.assertTrue((d.array == b).all())
        self.assertEqual(d.shape, b.shape)
        e = c.func(np.arcsin, preserve_invalid=True)
        self.assertIsNot(e.array[3], np.ma.masked)
        self.assertTrue(np.isnan(e[3]))
        self.assertIs(e.array[0], np.ma.masked)

    def test_Data_log(self):
        if self.test_only and inspect.stack()[0][3] not in self.test_only:
            return

        # Test natural log, base e
        a = np.array([[np.e, np.e ** 2, np.e ** 3.5], [0, 1, np.e ** -1]])
        b = np.log(a)
        c = cf.Data(a, "s")
        d = c.log()
        self.assertTrue((d.array == b).all())
        self.assertEqual(d.shape, b.shape)

        # Test in-place operation via inplace kwarg
        d = c.log(inplace=True)
        self.assertIsNone(d)
        self.assertTrue((c.array == b).all())
        self.assertEqual(c.shape, b.shape)

        # Test another base, using 10 as an example (special managed case)
        a = np.array([[10, 100, 10 ** 3.5], [0, 1, 0.1]])
        b = np.log10(a)
        c = cf.Data(a, "s")
        d = c.log(base=10)
        self.assertTrue((d.array == b).all())
        self.assertEqual(d.shape, b.shape)

        # Test an arbitrary base, using 4 (not a special managed case like 10)
        a = np.array([[4, 16, 4 ** 3.5], [0, 1, 0.25]])
        b = np.log(a) / np.log(4)  # the numpy way, using log rules from school
        c = cf.Data(a, "s")
        d = c.log(base=4)
        self.assertTrue((d.array == b).all())
        self.assertEqual(d.shape, b.shape)

        # Check units for general case
        self.assertEqual(d.Units, cf.Units("1"))

        # Text values outside of the restricted domain for a logarithm
        a = np.array([0, -1, -2])
        b = np.log(a)
        c = cf.Data(a)
        d = c.log()
        # Requires assertion form below to test on expected NaN and inf's
        np.testing.assert_equal(d.array, b)
        self.assertEqual(d.shape, b.shape)

    def test_Data_trigonometric_hyperbolic(self):
        if self.test_only and inspect.stack()[0][3] not in self.test_only:
            return

        # Construct all trig. and hyperbolic method names from the 3 roots:
        trig_methods_root = ["sin", "cos", "tan"]
        trig_methods = trig_methods_root + [
            "arc" + method for method in trig_methods_root
        ]
        trig_and_hyperbolic_methods = trig_methods + [
            method + "h" for method in trig_methods
        ]

        for method in trig_and_hyperbolic_methods:
            for x in (1, -1):
                a = 0.9 * x * self.ma

                # Use more appropriate data for testing for inverse methods;
                # apply some trig operation to convert it to valid range:
                if method.startswith("arc"):
                    if method == "arccosh":  # has unusual domain (x >= 1)
                        a = np.cosh(a.data)  # convert non-masked x to >= 1
                    else:  # convert non-masked values x to range |x| < 1
                        a = np.sin(a.data)

                c = getattr(np.ma, method)(a)
                for units in (None, "", "1", "radians", "K"):
                    d = cf.Data(a, units=units)
                    # Suppress warnings that some values are
                    # invalid (NaN, +/- inf) or there is
                    # attempted division by zero, as this is
                    # expected with inverse trig:
                    with np.errstate(invalid="ignore", divide="ignore"):
                        e = getattr(d, method)()
                        self.assertIsNone(getattr(d, method)(inplace=True))

                    self.assertTrue(
                        d.equals(e, verbose=2), "{}".format(method)
                    )
                    self.assertEqual(d.shape, c.shape)
                    self.assertTrue(
                        (d.array == c).all(),
                        "{}, {}, {}, {}".format(method, units, d.array, c),
                    )
                    self.assertTrue(
                        (d.mask.array == c.mask).all(),
                        "{}, {}, {}, {}".format(method, units, d.array, c),
                    )
        # --- End: for

        # Also test masking behaviour: masking of invalid data occurs for
        # np.ma module by default but we don't want that so there is logic
        # to workaround it. So check that invalid values do emerge.
        inverse_methods = [
            method
            for method in trig_and_hyperbolic_methods
            if method.startswith("arc")
        ]

        d = cf.Data([2, 1.5, 1, 0.5, 0], mask=[1, 0, 0, 0, 1])
        for method in inverse_methods:
            with np.errstate(invalid="ignore", divide="ignore"):
                e = getattr(d, method)()
            self.assertTrue(
                (e.mask.array == d.mask.array).all(),
                "{}, {}, {}".format(method, e.array, d),
            )

        # In addition, test that 'nan', inf' and '-inf' emerge distinctly
        f = cf.Data([-2, -1, 1, 2], mask=[0, 0, 0, 1])
        with np.errstate(invalid="ignore", divide="ignore"):
            g = f.arctanh().array  # expect [ nan, -inf,  inf,  --]

        self.assertTrue(np.isnan(g[0]))
        self.assertTrue(np.isneginf(g[1]))
        self.assertTrue(np.isposinf(g[2]))
        self.assertIs(g[3], cf.masked)

        # AT2
        #
        # # Treat arctan2 separately (as is a class method & takes two inputs)
        # for x in (1, -1):
        #     a1 = 0.9 * x * self.ma
        #     a2 = 0.5 * x * self.a
        #     # Transform data for 'a' into range more appropriate for inverse:
        #     a1 = np.sin(a1.data)
        #     a2 = np.cos(a2.data)

        #     c = np.ma.arctan2(a1, a2)
        #     for units in (None, '', '1', 'radians', 'K'):
        #         d1 = cf.Data(a1, units=units)
        #         d2 = cf.Data(a2, units=units)
        #         e = cf.Data.arctan2(d1, d2)
        #         # Note: no inplace arg for arctan2 (operates on 2 arrays)
        #         self.assertEqual(d1.shape, c.shape)
        #         self.assertTrue((e.array == c).all())
        #         self.assertTrue((d1.mask.array == c.mask).all())

    def test_Data_filled(self):
        if self.test_only and inspect.stack()[0][3] not in self.test_only:
            return

        d = cf.Data([[1, 2, 3]])
        self.assertTrue((d.filled().array == [[1, 2, 3]]).all())

        d[0, 0] = cf.masked
        self.assertTrue(
            (d.filled().array == [[-9223372036854775806, 2, 3]]).all()
        )

        d.set_fill_value(-99)
        self.assertTrue((d.filled().array == [[-99, 2, 3]]).all())

        self.assertTrue((d.filled(1e10).array == [[1e10, 2, 3]]).all())

        d = cf.Data(["a", "b", "c"], mask=[1, 0, 0])
        self.assertTrue((d.filled().array == ["", "b", "c"]).all())

    def test_Data_del_units(self):
        d = cf.Data(1)
        with self.assertRaises(ValueError):
            d.del_units()

        d = cf.Data(1, "m")
        self.assertEqual(d.del_units(), "m")
        with self.assertRaises(ValueError):
            d.del_units()

        d = cf.Data(1, "days since 2000-1-1")
        self.assertEqual(d.del_units(), "days since 2000-1-1")
        with self.assertRaises(ValueError):
            d.del_units()

        d = cf.Data(1, "days since 2000-1-1", calendar="noleap")
        self.assertEqual(d.del_units(), "days since 2000-1-1")
        self.assertEqual(d.Units, cf.Units(None, "noleap"))
        with self.assertRaises(ValueError):
            d.del_units()

    def test_Data_del_calendar(self):
        for units in (None, "", "m", "days since 2000-1-1"):
            d = cf.Data(1, units)
            with self.assertRaises(ValueError):
                d.del_calendar()

        d = cf.Data(1, "days since 2000-1-1", calendar="noleap")
        self.assertEqual(d.del_calendar(), "noleap")
        with self.assertRaises(ValueError):
            d.del_calendar()

    def test_Data_get_calendar(self):
        for units in (None, "", "m", "days since 2000-1-1"):
            d = cf.Data(1, units)
            with self.assertRaises(ValueError):
                d.get_calendar()

        d = cf.Data(1, "days since 2000-1-1", calendar="noleap")
        self.assertTrue(d.get_calendar(), "noleap")

    def test_Data_has_units(self):
        d = cf.Data(1, "")
        self.assertTrue(d.has_units())
        d = cf.Data(1, "m")
        self.assertTrue(d.has_units())

        d = cf.Data(1)
        self.assertFalse(d.has_units())
        d = cf.Data(1, calendar="noleap")
        self.assertFalse(d.has_units())

    def test_Data_has_calendar(self):
        d = cf.Data(1, "days since 2000-1-1", calendar="noleap")
        self.assertTrue(d.has_calendar())

        for units in (None, "", "m", "days since 2000-1-1"):
            d = cf.Data(1, units)
            self.assertFalse(d.has_calendar())

    def test_Data_where(self):
        a = np.arange(10)
        d = cf.Data(a)
        b = np.where(a < 5, a, 10 * a)
        e = d.where(a < 5, d, 10 * a)
        self.assertTrue(e.shape == b.shape)
        self.assertTrue((e.array == b).all())

        d = cf.Data(a, "km")
        b = np.where(a < 5, 10 * a, a)
        e = d.where(a < 5, cf.Data(10000 * a, "metre"))
        self.assertTrue(e.shape == b.shape)
        self.assertTrue((e.array == b).all())

        a = np.array([[1, 2], [3, 4]])
        d = cf.Data(a)
        b = np.where([[True, False], [True, True]], a, [[9, 8], [7, 6]])
        e = d.where([[True, False], [True, True]], d, [[9, 8], [7, 6]])
        self.assertTrue(e.shape == b.shape)
        self.assertTrue((e.array == b).all())

        b = np.where([[True, False], [True, True]], [[9, 8], [7, 6]], a)
        e = d.where([[True, False], [True, True]], [[9, 8], [7, 6]])
        self.assertTrue(e.shape == b.shape)
        self.assertTrue((e.array == b).all())

        b = np.where([True, False], [9, 8], a)
        e = d.where([True, False], [9, 8])
        self.assertTrue(e.shape == b.shape)
        self.assertTrue((e.array == b).all())

        a = np.array([[0, 1, 2], [0, 2, 4], [0, 3, 6]])
        d = cf.Data(a)
        b = np.where(a < 4, a, -1)
        e = d.where(a < 4, d, -1)
        self.assertTrue(e.shape == b.shape)
        self.assertTrue((e.array == b).all())

        x, y = np.ogrid[:3, :4]
        d = cf.Data(x)
        with self.assertRaises(ValueError):
            # Can't change shape
            d.where(x < y, d, 10 + y)

        with self.assertRaises(ValueError):
            # Can't change shape
            d.where(False, d, 10 + y)

        a = np.ma.arange(9, dtype=int).reshape(3, 3)
        d = cf.Data(a, mask=[[0, 0, 0], [1, 0, 0], [0, 0, 0]])
        e = d.where(a > 5, None, -999)
        self.assertTrue(e.shape == d.shape)
        self.assertTrue((e.array.mask == d.array.mask).all())
        self.assertTrue(
            (e.array == [[-999, -999, -999], [5, -999, -999], [6, 7, 8]]).all()
        )

        d.soften_mask()
        e = d.where(a > 5, None, -999)
        self.assertTrue(e.shape == d.shape)
        self.assertTrue((e.array.mask == False).all())
        self.assertTrue(
            (
                e.array == [[-999, -999, -999], [-999, -999, -999], [6, 7, 8]]
            ).all()
        )

        a = np.arange(10)
        d = cf.Data(a)
        e = d.where(a < 5, cf.masked)
        self.assertTrue((e.array.mask == [1, 1, 1, 1, 1, 0, 0, 0, 0, 0]).all())
        self.assertTrue((e.array == a).all())

    def test_Data__init__compression(self):
        if self.test_only and inspect.stack()[0][3] not in self.test_only:
            return

        import cfdm

        # Ragged
        for f in cfdm.read("DSG_timeSeries_contiguous.nc"):
            f = f.data
            d = cf.Data(cf.RaggedContiguousArray(source=f.source()))
            self.assertTrue((d.array == f.array).all())

        for f in cfdm.read("DSG_timeSeries_indexed.nc"):
            f = f.data
            d = cf.Data(cf.RaggedIndexedArray(source=f.source()))
            self.assertTrue((d.array == f.array).all())

        for f in cfdm.read("DSG_timeSeriesProfile_indexed_contiguous.nc"):
            f = f.data
            d = cf.Data(cf.RaggedIndexedContiguousArray(source=f.source()))
            self.assertTrue((d.array == f.array).all())

        # Ragged bounds
        f = cfdm.read("DSG_timeSeriesProfile_indexed_contiguous.nc")[0]
        f = f.construct("long_name=height above mean sea level").bounds.data
        d = cf.Data(cf.RaggedIndexedContiguousArray(source=f.source()))
        self.assertTrue((d.array == f.array).all())

        # Gathered
        for f in cfdm.read("gathered.nc"):
            f = f.data
            d = cf.Data(cf.GatheredArray(source=f.source()))
            self.assertTrue((d.array == f.array).all())

        # Subsampled
        f = cfdm.read("subsampled_2.nc")[-3]
        f = f.construct("longitude").data
        d = cf.Data(cf.SubsampledArray(source=f.source()))
        self.assertTrue((d.array == f.array).all())

    def test_Data_empty(self):
        for shape, dtype_in, dtype_out in zip(
            [(), (3,), (4, 5)], [None, int, bool], [float, int, bool]
        ):
            d = cf.Data.empty(shape, dtype=dtype_in, chunks=-1)
            self.assertEqual(d.shape, shape)
            self.assertEqual(d.dtype, dtype_out)

    def test_Data_full(self):
        fill_value = 999
        for shape, dtype_in, dtype_out in zip(
            [(), (2,), (4, 5)], [None, float, bool], [int, float, bool]
        ):
            d = cf.Data.full(shape, fill_value, dtype=dtype_in, chunks=-1)
            self.assertEqual(d.shape, shape)
            self.assertEqual(d.dtype, dtype_out)
            self.assertTrue(
                (d.array == np.full(shape, fill_value, dtype=dtype_in)).all()
            )

    def test_Data_ones(self):
        for shape, dtype_in, dtype_out in zip(
            [(), (3,), (4, 5)], [None, int, bool], [float, int, bool]
        ):
            d = cf.Data.ones(shape, dtype=dtype_in, chunks=-1)
            self.assertEqual(d.shape, shape)
            self.assertEqual(d.dtype, dtype_out)
            self.assertTrue((d.array == np.ones(shape, dtype=dtype_in)).all())

    def test_Data_zeros(self):
        for shape, dtype_in, dtype_out in zip(
            [(), (3,), (4, 5)], [None, int, bool], [float, int, bool]
        ):
            d = cf.Data.zeros(shape, dtype=dtype_in, chunks=-1)
            self.assertEqual(d.shape, shape)
            self.assertEqual(d.dtype, dtype_out)
            self.assertTrue((d.array == np.zeros(shape, dtype=dtype_in)).all())

    def test_Data__iter__(self):
        for d in (
            cf.Data([1, 2, 3], "metres"),
            cf.Data([[1, 2], [3, 4]], "metres"),
        ):
            for i, e in enumerate(d):
                self.assertTrue(e.equals(d[i]))

        # iteration over a 0-d Data
        with self.assertRaises(TypeError):
            list(cf.Data(99, "metres"))

    def test_Data__bool__(self):
        for x in (1, 1.5, True, "x"):
            self.assertTrue(bool(cf.Data(x)))
            self.assertTrue(bool(cf.Data([[x]])))

        for x in (0, 0.0, False, ""):
            self.assertFalse(bool(cf.Data(x)))
            self.assertFalse(bool(cf.Data([[x]])))

        with self.assertRaises(ValueError):
            bool(cf.Data([]))

        with self.assertRaises(ValueError):
            bool(cf.Data([1, 2]))

    def test_Data_compute(self):
        if self.test_only and inspect.stack()[0][3] not in self.test_only:
            return

        # Scalar numeric array
        d = cf.Data(9, "km")
        a = d.compute()
        self.assertIsInstance(a, np.ndarray)
        self.assertEqual(a.shape, ())
        self.assertEqual(a, np.array(9))
        d[...] = cf.masked
        a = d.compute()
        self.assertEqual(a.shape, ())
        self.assertIs(a[()], np.ma.masked)

        # Non-scalar numeric array
        b = np.arange(24).reshape(2, 1, 3, 4)
        d = cf.Data(b, "km", fill_value=-123)
        a = d.compute()
        self.assertTrue((a == b).all())

        # Fill value
        d[0, 0, 0, 0] = cf.masked
        self.assertEqual(d.compute().fill_value, d.fill_value)

        # Date-time array
        d = cf.Data([["2000-12-3 12:00"]], "days since 2000-12-01", dt=True)
        self.assertEqual(d.compute(), 2.5)

    def test_Data_persist(self):
        if self.test_only and inspect.stack()[0][3] not in self.test_only:
            return

        d = cf.Data(9, "km")
        self.assertIsNone(d.persist(inplace=True))

        # Scalar numeric array
        d = cf.Data([1, 2, 3.0, 4], "km", mask=[0, 1, 0, 0], chunks=2)
        e = d.persist()
        self.assertIsInstance(e, cf.Data)
        self.assertTrue(e.equals(d))

    def test_Data_cyclic(self):
        d = cf.Data(np.arange(12).reshape(3, 4))
        self.assertEqual(d.cyclic(), set())
        self.assertEqual(d.cyclic(0), set())
        self.assertEqual(d.cyclic(), {0})
        self.assertEqual(d.cyclic(1), {0})
        self.assertEqual(d.cyclic(), {0, 1})
        self.assertEqual(d.cyclic(0, iscyclic=False), {0, 1})
        self.assertEqual(d.cyclic(), {1})
        self.assertEqual(d.cyclic(1, iscyclic=False), {1})
        self.assertEqual(d.cyclic(), set())
        self.assertEqual(d.cyclic([0, 1]), set())
        self.assertEqual(d.cyclic(), {0, 1})
        self.assertEqual(d.cyclic([0, 1], iscyclic=False), {0, 1})
        self.assertEqual(d.cyclic(), set())

        # Invalid axis
        with self.assertRaises(ValueError):
            d.cyclic(2)

        # Scalar data
        d = cf.Data(9)
        self.assertEqual(d.cyclic(), set())

        # Scalar data invalid axis
        with self.assertRaises(ValueError):
            d.cyclic(0)

    def test_Data_change_calendar(self):
        d = cf.Data(
            [0, 1, 2, 3, 4], "days since 2004-02-27", calendar="standard"
        )
        e = d.change_calendar("360_day")
        self.assertTrue(np.allclose(e.array, [0, 1, 2, 4, 5]))
        self.assertEqual(e.Units, cf.Units("days since 2004-02-27", "360_day"))

        # An Exception should be raised when a date is stored that is
        # invalid to the calendar (e.g. 29th of February in the noleap
        # calendar).
        with self.assertRaises(ValueError):
            e = d.change_calendar("noleap").array

    def test_Data_chunks(self):
        dx = da.ones((4, 5), chunks=(2, 4))
        d = cf.Data.ones((4, 5), chunks=(2, 4))
        self.assertEqual(d.chunks, dx.chunks)

    def test_Data_rechunk(self):
        dx = da.ones((4, 5), chunks=(2, 4)).rechunk(-1)
        d = cf.Data.ones((4, 5), chunks=(2, 4)).rechunk(-1)
        self.assertEqual(d.chunks, dx.chunks)

        d = cf.Data.ones((4, 5), chunks=(2, 4))
        e = d.copy()
        self.assertIsNone(e.rechunk(-1, inplace=True))
        self.assertEqual(e.chunks, ((4,), (5,)))
        self.assertTrue(e.equals(d))

    def test_Data_reshape(self):
        a = np.arange(12).reshape(3, 4)
        d = cf.Data(a)
        self.assertIsNone(d.reshape(*d.shape, inplace=True))
        self.assertEqual(d.shape, a.shape)

        for original_shape, new_shape, chunks in (
            ((10,), (10,), (3, 3, 4)),
            ((10,), (10, 1, 1), 5),
            ((10,), (1, 10), 5),
            ((24,), (2, 3, 4), 12),
            ((1, 24), (2, 3, 4), 12),
            ((2, 3, 4), (24,), (1, 3, 4)),
            ((2, 3, 4), (24,), 4),
            ((2, 3, 4), (24, 1), 4),
            ((2, 3, 4), (1, 24), 4),
            ((4, 4, 1), (4, 4), 2),
            ((4, 4), (4, 4, 1), 2),
            ((1, 4, 4), (4, 4), 2),
            ((1, 4, 4), (4, 4, 1), 2),
            ((1, 4, 4), (1, 1, 4, 4), 2),
            ((4, 4), (1, 4, 4, 1), 2),
            ((4, 4), (1, 4, 4), 2),
            ((2, 3), (2, 3), (1, 2)),
            ((2, 3), (3, 2), 3),
            ((4, 2, 3), (4, 6), 4),
            ((3, 4, 5, 6), (3, 4, 5, 6), (2, 3, 4, 5)),
            ((), (1,), 1),
            ((1,), (), 1),
            ((24,), (3, 8), 24),
            ((24,), (4, 6), 6),
            ((24,), (4, 3, 2), 6),
            ((24,), (4, 6, 1), 6),
            ((24,), (4, 6), (6, 12, 6)),
            ((64, 4), (8, 8, 4), (16, 2)),
            ((4, 64), (4, 8, 4, 2), (2, 16)),
            ((4, 8, 4, 2), (2, 1, 2, 32, 2), (2, 4, 2, 2)),
            ((4, 1, 4), (4, 4), (2, 1, 2)),
            ((0, 10), (0, 5, 2), (5, 5)),
            ((5, 0, 2), (0, 10), (5, 2, 2)),
            ((0,), (2, 0, 2), (4,)),
            ((2, 0, 2), (0,), (4, 4, 4)),
            ((2, 3, 4), -1, -1),
        ):
            a = np.random.randint(10, size=original_shape)
            d = cf.Data(a, chunks=chunks)

            a = a.reshape(new_shape)
            d = d.reshape(new_shape)

            self.assertEqual(d.shape, a.shape)
            self.assertTrue((d.array == a).all())

    def test_Data_square(self):
        a = self.ma.astype(float)
        asquare = np.square(a)

        d = cf.Data(a)
        self.assertIsNone(d.square(inplace=True))
        self.assertTrue((d.array == asquare).all())
        self.assertEqual(d.Units, cf.Units())

        d = cf.Data(a, "m")
        e = d.square()
        self.assertEqual(e.dtype, asquare.dtype)
        self.assertTrue((e.array == asquare).all())
        self.assertEqual(e.Units, cf.Units("m2"))

        asquare = np.square(a, dtype="float32")
        e = d.square(dtype="float32")
        self.assertEqual(e.dtype, asquare.dtype)
        self.assertTrue((e.array == asquare).all())

    def test_Data_sqrt(self):
        a = self.ma.astype(float)
        asqrt = np.sqrt(a)

        d = cf.Data(a)
        self.assertIsNone(d.sqrt(inplace=True))
        self.assertTrue((d.array == asqrt).all())
        self.assertEqual(d.Units, cf.Units())

        d = cf.Data(a, "m2")
        e = d.sqrt()
        self.assertEqual(e.dtype, asqrt.dtype)
        self.assertTrue((e.array == asqrt).all())
        self.assertEqual(e.Units, cf.Units("m"))

        asqrt = np.sqrt(a, dtype="float32")
        e = d.sqrt(dtype="float32")
        self.assertEqual(e.dtype, asqrt.dtype)
        self.assertTrue((e.array == asqrt).all())

        # Incompatible units
        d = cf.Data(a, "m")
        with self.assertRaises(ValueError):
            d.sqrt()

    def test_Data_integral(self):
        # Masked array, non-masked weights
        a = self.ma
        weights = self.w
        d = cf.Data(a, "K", chunks=(2, 3, 2, 5))

        for axis in axis_combinations(a):
            b = reshape_array(a, axis)
            w = reshape_array(weights, axis)
            b = np.sum(b * w, axis=-1)
            b = np.ma.asanyarray(b)

            e = d.integral(axes=axis, weights=weights, squeeze=True)
            e = np.ma.array(e.array)

            self.assertTrue((e.mask == b.mask).all())
            self.assertTrue(np.allclose(e, b))

    def test_Data_max(self):
        # Masked array
        a = self.ma
        d = cf.Data(a, "K", chunks=(2, 3, 2, 5))

        for axis in axis_combinations(a):
            b = reshape_array(a, axis)
            b = np.max(b, axis=-1)
            b = np.ma.asanyarray(b)

            e = d.max(axes=axis, squeeze=True)
            e = np.ma.array(e.array)

            self.assertTrue((e.mask == b.mask).all())
            self.assertTrue(np.allclose(e, b))

    def test_Data_maximum_absolute_value(self):
        # Masked array
        a = self.ma
        d = cf.Data(a, "K", chunks=(2, 3, 2, 5))

        for axis in axis_combinations(a):
            b = reshape_array(a, axis)
            b = np.max(abs(b), axis=-1)
            b = np.ma.asanyarray(b)

            e = d.maximum_absolute_value(axes=axis, squeeze=True)
            e = np.ma.array(e.array)

            self.assertTrue((e.mask == b.mask).all())
            self.assertTrue(np.allclose(e, b))

    def test_Data_mean(self):
        # Masked array, non-masked weights
        a = self.ma
        weights = self.w
        d = cf.Data(a, "K", chunks=(2, 3, 2, 5))

        for axis in axis_combinations(a):
            b = reshape_array(a, axis)
            w = reshape_array(weights, axis)
            b = np.ma.average(b, axis=-1, weights=w)
            b = np.ma.asanyarray(b)

            e = d.mean(axes=axis, weights=weights, squeeze=True)
            e = np.ma.array(e.array)

            self.assertTrue((e.mask == b.mask).all())
            self.assertTrue(np.allclose(e, b))

    def test_Data_mean_absolute_value(self):
        # Masked array, non-masked weights
        a = self.ma
        weights = self.w
        d = cf.Data(a, "K", chunks=(2, 3, 2, 5))

        for axis in axis_combinations(a):
            b = reshape_array(a, axis)
            w = reshape_array(weights, axis)
            b = np.ma.average(abs(b), axis=-1, weights=w)
            b = np.ma.asanyarray(b)

            e = d.mean_absolute_value(axes=axis, weights=weights, squeeze=True)
            e = np.ma.array(e.array)

            self.assertTrue((e.mask == b.mask).all())
            self.assertTrue(np.allclose(e, b))

    def test_Data_mid_range(self):
        # Masked array, non-masked weights
        a = self.ma
        d = cf.Data(a, "K", chunks=(2, 3, 2, 5))

        for axis in axis_combinations(a):
            b = reshape_array(a, axis)
            b = (np.max(b, axis=-1) + np.min(b, axis=-1)) / 2.0
            b = np.ma.asanyarray(b)

            e = d.mid_range(axes=axis, squeeze=True)
            e = np.ma.array(e.array)

            self.assertTrue((e.mask == b.mask).all())
            self.assertTrue(np.allclose(e, b))

        with self.assertRaises(TypeError):
            cf.Data([0, 1], dtype=bool).mid_range()

    def test_Data_min(self):
        # Masked array
        a = self.ma
        d = cf.Data(a, "K", chunks=(2, 3, 2, 5))

        for axis in axis_combinations(a):
            b = reshape_array(a, axis)
            b = np.min(b, axis=-1)
            b = np.ma.asanyarray(b)

            e = d.min(axes=axis, squeeze=True)
            e = np.ma.array(e.array)

            self.assertTrue((e.mask == b.mask).all())
            self.assertTrue(np.allclose(e, b))

    def test_Data_minimum_absolute_value(self):
        # Masked array
        a = self.ma
        d = cf.Data(a, "K", chunks=(2, 3, 2, 5))

        for axis in axis_combinations(a):
            b = reshape_array(a, axis)
            b = np.min(abs(b), axis=-1)
            b = np.ma.asanyarray(b)

            e = d.minimum_absolute_value(axes=axis, squeeze=True)
            e = np.ma.array(e.array)

            self.assertTrue((e.mask == b.mask).all())
            self.assertTrue(np.allclose(e, b))

    def test_Data_range(self):
        # Masked array
        a = self.ma

        d = cf.Data(a, "K", chunks=(2, 3, 2, 5))

        for axis in axis_combinations(a):
            b = reshape_array(a, axis)
            b = np.max(b, axis=-1) - np.min(b, axis=-1)
            b = np.ma.asanyarray(b)

            e = d.range(axes=axis, squeeze=True)
            e = np.ma.array(e.array)

            self.assertTrue((e.mask == b.mask).all())
            self.assertTrue(np.allclose(e, b))

        with self.assertRaises(TypeError):
            cf.Data([0, 1], dtype=bool).range()

    def test_Data_root_mean_square(self):
        # Masked array, non-masked weights
        a = self.ma
        weights = self.w
        d = cf.Data(a, "K", chunks=(2, 3, 2, 5))

        for axis in axis_combinations(a):
            b = reshape_array(a, axis)
            w = reshape_array(weights, axis)
            b = np.ma.average(b * b, axis=-1, weights=w) ** 0.5
            b = np.ma.asanyarray(b)

            e = d.root_mean_square(axes=axis, weights=weights, squeeze=True)
            e = np.ma.array(e.array)

            self.assertTrue((e.mask == b.mask).all())
            self.assertTrue(np.allclose(e, b))

    def test_Data_sample_size(self):
        # Masked array
        a = self.ma
        d = cf.Data(a, "K", chunks=(2, 3, 2, 5))

        for axis in axis_combinations(a):
            b = reshape_array(a, axis)
            b = np.sum(np.ones_like(b), axis=-1)
            b = np.ma.asanyarray(b)

            e = d.sample_size(axes=axis, squeeze=True)
            e = np.ma.array(e.array)

            self.assertTrue((e.mask == b.mask).all())
            self.assertTrue(np.allclose(e, b))

        # Non-masked array
        a = self.a
        d = cf.Data(a, "K", chunks=(2, 3, 2, 5))

        for axis in axis_combinations(a):
            b = reshape_array(a, axis)
            b = np.sum(np.ones_like(b), axis=-1)
            b = np.asanyarray(b)

            e = d.sample_size(axes=axis, squeeze=True)
            e = np.array(e.array)

            self.assertTrue(np.allclose(e, b))

    def test_Data_std(self):
        # Masked array, non-masked weights
        a = self.ma
        weights = self.w
        d = cf.Data(a, "K", chunks=(2, 3, 2, 5))

        std = d.std(weights=weights, ddof=1)
        var = d.var(weights=weights, ddof=1)

        self.assertTrue(std.equals(var.sqrt()))

    def test_Data_sum(self):
        # Masked array, non-masked weights
        a = self.ma
        weights = self.w
        d = cf.Data(a, "K", chunks=(2, 3, 2, 5))

        for axis in axis_combinations(a):
            b = reshape_array(a, axis)
            w = reshape_array(weights, axis)
            b = np.sum(b * w, axis=-1)
            b = np.ma.asanyarray(b)

            e = d.sum(axes=axis, weights=weights, squeeze=True)
            e = np.ma.array(e.array)

            self.assertTrue((e.mask == b.mask).all())
            self.assertTrue(np.allclose(e, b))

    def test_Data_sum_of_squares(self):
        # Masked array, non-masked weights
        a = self.ma
        weights = self.w
        d = cf.Data(a, "K", chunks=(2, 3, 2, 5))

        for axis in axis_combinations(a):
            b = reshape_array(a, axis)
            w = reshape_array(weights, axis)
            b = np.sum(b * b * w, axis=-1)
            b = np.ma.asanyarray(b)

            e = d.sum_of_squares(axes=axis, weights=weights, squeeze=True)
            e = np.ma.array(e.array)

            self.assertTrue((e.mask == b.mask).all())
            self.assertTrue(np.allclose(e, b))

    def test_Data_sum_of_weights(self):
        # Masked array, non-masked weights
        a = self.ma
        weights = self.w
        d = cf.Data(a, "K", chunks=(2, 3, 2, 5))

        # Weights=None
        for axis in axis_combinations(a):
            b = reshape_array(a, axis)
            b = np.sum(np.ones_like(b), axis=-1)
            b = np.ma.asanyarray(b)

            e = d.sum_of_weights(axes=axis, squeeze=True)
            e = np.ma.array(e.array)

            self.assertTrue((e.mask == b.mask).all())
            self.assertTrue(np.allclose(e, b))

        for axis in axis_combinations(a):
            b = reshape_array(a, axis)
            w = reshape_array(weights, axis)
            w = np.ma.masked_where(b.mask, w)
            b = np.sum(w, axis=-1)
            b = np.ma.asanyarray(b)

            e = d.sum_of_weights(axes=axis, weights=weights, squeeze=True)
            e = np.ma.array(e.array)

            self.assertTrue((e.mask == b.mask).all())
            self.assertTrue(np.allclose(e, b))

    def test_Data_sum_of_weights2(self):
        # Masked array, non-masked weights
        a = self.ma
        weights = self.w
        d = cf.Data(a, "K", chunks=(2, 3, 2, 5))

        # Weights=None
        for axis in axis_combinations(a):
            e = d.sum_of_weights2(axes=axis)
            f = d.sum_of_weights(axes=axis)
            self.assertTrue(e.equals(f))

        for axis in axis_combinations(a):
            b = reshape_array(a, axis)
            w = reshape_array(weights, axis)
            w = np.ma.masked_where(b.mask, w)
            b = np.sum(w * w, axis=-1)
            b = np.ma.asanyarray(b)

            e = d.sum_of_weights2(axes=axis, weights=weights, squeeze=True)
            e = np.ma.array(e.array)

            self.assertTrue((e.mask == b.mask).all())
            self.assertTrue(np.allclose(e, b))

    def test_Data_var(self):
        # Masked array, non-masked weights
        a = self.ma
        weights = self.w
        d = cf.Data(a, "K", chunks=(2, 3, 2, 5))

        # Weighted ddof = 0
        for axis in axis_combinations(a):
            b = reshape_array(a, axis)
            w = reshape_array(weights, axis)
            mu, V1 = np.ma.average(b, axis=-1, weights=w, returned=True)
            mu = mu.reshape(mu.shape + (1,))
            w = np.ma.masked_where(b.mask, w)

            b = np.sum(w * (b - mu) ** 2, axis=-1)
            b = b / V1
            b = np.ma.asanyarray(b)

            e = d.var(axes=axis, weights=weights, squeeze=True)
            e = np.ma.array(e.array)

            self.assertTrue((e.mask == b.mask).all())
            self.assertTrue(np.allclose(e, b), f"e={e}\nb={b}\ne-b={e-b}")

        #  Weighted ddof = 1
        for axis in axis_combinations(a):
            b = reshape_array(a, axis)
            w = reshape_array(weights, axis)
            mu, V1 = np.ma.average(b, axis=-1, weights=w, returned=True)
            mu = mu.reshape(mu.shape + (1,))
            w = np.ma.masked_where(b.mask, w)
            V2 = np.sum(w * w, axis=-1)

            b = np.sum(w * (b - mu) ** 2, axis=-1)
            b = b / (V1 - (V2 / V1))
            b = np.ma.asanyarray(b)

            e = d.var(axes=axis, weights=weights, ddof=1, squeeze=True)
            e = np.ma.array(e.array)

            self.assertTrue((e.mask == b.mask).all())
            self.assertTrue(np.allclose(e, b))

        # Unweighted ddof = 1
        for axis in axis_combinations(a):
            b = reshape_array(a, axis)
            mu, V1 = np.ma.average(b, axis=-1, returned=True)
            mu = mu.reshape(mu.shape + (1,))

            b = np.sum((b - mu) ** 2, axis=-1)
            b = b / (V1 - 1)
            b = np.ma.asanyarray(b)

            e = d.var(axes=axis, ddof=1, squeeze=True)
            e = np.ma.array(e.array)

            self.assertTrue((e.mask == b.mask).all())
            self.assertTrue(np.allclose(e, b))

    @unittest.skipIf(TEST_DASKIFIED_ONLY, "Needs __lt__ and __le__")
    def test_Data_mean_of_upper_decile(self):
        # Masked array, non-masked weights
        a = self.ma
        weights = self.w
        d = cf.Data(a, "K", chunks=(2, 3, 2, 5))

        for axis in axis_combinations(a):
            b = reshape_array(a, axis)
            w = reshape_array(weights, axis)
            b = np.ma.filled(b, np.nan)
            with np.testing.suppress_warnings() as sup:
                sup.filter(
                    RuntimeWarning, message=".*All-NaN slice encountered"
                )
                p = np.nanpercentile(b, 90, axis=-1, keepdims=True)

            b = np.ma.masked_where(np.isnan(b), b, copy=False)
            p = np.where(np.isnan(p), b.max() + 1, p)

            with np.testing.suppress_warnings() as sup:
                sup.filter(
                    RuntimeWarning,
                    message=".*invalid value encountered in less",
                )
                b = np.ma.where(b < p, np.ma.masked, b)

            b = np.ma.average(b, axis=-1, weights=w)
            b = np.ma.asanyarray(b)

            e = d.mean_of_upper_decile(
                axes=axis, weights=weights, squeeze=True
            )
            e = np.ma.array(e.array)

            self.assertTrue((e.mask == b.mask).all())
            self.assertTrue(np.allclose(e, b))

    def test_Data_collapse_mtol(self):
        # Data with exactly half of its elements masked
        d = cf.Data(np.arange(6), "K", mask=[0, 1, 0, 1, 0, 1], chunks=2)

        for func in (
            d.integral,
            d.mean,
            d.mean_absolute_value,
            d.median,
            d.min,
            d.mid_range,
            d.minimum_absolute_value,
            d.max,
            d.maximum_absolute_value,
            d.range,
            d.root_mean_square,
            d.sample_size,
            d.std,
            d.sum,
            d.sum_of_squares,
            d.sum_of_weights,
            d.sum_of_weights2,
            d.var,
        ):
            self.assertTrue(func(mtol=0.4).array.mask)
            self.assertFalse(func(mtol=0.5).array.mask)

        # TODODASK - add in mean_of_upper_decile when it's daskified

    def test_Data_collapse_units(self):
        d = cf.Data([1, 2], "K")

        self.assertEqual(d.sample_size().Units, cf.Units())

        for func in (
            d.integral,
            d.mean,
            d.mean_absolute_value,
            d.median,
            d.min,
            d.mid_range,
            d.minimum_absolute_value,
            d.max,
            d.maximum_absolute_value,
            d.range,
            d.root_mean_square,
            d.std,
            d.sum,
        ):
            self.assertEqual(func().Units, d.Units)

        for func in (
            d.sum_of_squares,
            d.var,
        ):
            self.assertEqual(func().Units, d.Units ** 2)

        for func in (
            d.sum_of_weights,
            d.sum_of_weights2,
        ):
            self.assertEqual(func().Units, cf.Units())

        # Weighted
        w = cf.Data(1, "m")
        self.assertEqual(d.integral(weights=w).Units, d.Units * w.Units)
        self.assertEqual(d.sum_of_weights(weights=w).Units, w.Units)
        self.assertEqual(d.sum_of_weights2(weights=w).Units, w.Units ** 2)

        # Dimensionless data
        d = cf.Data([1, 2])
        self.assertEqual(d.integral(weights=w).Units, w.Units)

        for func in (
            d.sum_of_squares,
            d.var,
        ):
            self.assertEqual(func().Units, cf.Units())

        # TODODASK - add in mean_of_upper_decile when it's daskified

    def test_Data_collapse_keepdims(self):
        d = cf.Data(np.arange(6).reshape(2, 3))

        for func in (
            d.integral,
            d.mean,
            d.mean_absolute_value,
            d.median,
            d.min,
            d.mid_range,
            d.minimum_absolute_value,
            d.max,
            d.maximum_absolute_value,
            d.range,
            d.root_mean_square,
            d.sample_size,
            d.std,
            d.sum,
            d.sum_of_squares,
            d.sum_of_weights,
            d.sum_of_weights2,
            d.var,
        ):
            for axis in axis_combinations(d):
                e = func(axes=axis, squeeze=False)
                s = [1 if i in axis else n for i, n in enumerate(d.shape)]
                self.assertEqual(e.shape, tuple(s))

            for axis in axis_combinations(d):
                e = func(axes=axis, squeeze=True)
                s = [n for i, n in enumerate(d.shape) if i not in axis]
                self.assertEqual(e.shape, tuple(s))

        # TODODASK - add in mean_of_upper_decile

    def test_Data_collapse_dtype(self):
        d = cf.Data([1, 2, 3, 4], dtype="i4", chunks=2)
        e = cf.Data([1.0, 2, 3, 4], dtype="f4", chunks=2)
        self.assertTrue(d.dtype, "i4")
        self.assertTrue(e.dtype, "f4")

        # Cases for which both d and e collapse to a result of the
        # same data type
        for x, r in zip((d, e), ("i4", "f4")):
            for func in (
                x.min,
                x.minimum_absolute_value,
                x.max,
                x.maximum_absolute_value,
                x.range,
            ):
                self.assertEqual(func().dtype, r)

        # Cases for which both d and e collapse to a result of the
        # double of same data type
        for x, r in zip((d, e), ("i8", "f8")):
            for func in (
                x.integral,
                x.sum,
                x.sum_of_squares,
            ):
                self.assertEqual(func().dtype, r)

        # Cases for which both d and e collapse to a result of double
        # float data type
        for x, r in zip((d, e), ("f8", "f8")):
            for func in (
                x.mean,
                x.mean_absolute_value,
                x.median,
                x.mid_range,
                x.root_mean_square,
                x.std,
                x.var,
            ):
                self.assertEqual(func().dtype, r)

        x = d
        for func in (
            x.sum_of_weights,
            x.sum_of_weights2,
        ):
            self.assertEqual(func().dtype, "i8")

        # Weights
        w_int = cf.Data(1, dtype="i4")
        w_float = cf.Data(1.0, dtype="f4")
        for w, r in zip((w_int, w_float), ("i8", "f8")):
            for func in (
                d.integral,
                d.sum,
                d.sum_of_squares,
                d.sum_of_weights,
                d.sum_of_weights2,
            ):
                self.assertTrue(func(weights=w).dtype, r)

        # TODODASK - add in mean_of_upper_decile

    def test_Data_get_units(self):
        for units in ("", "m", "days since 2000-01-01"):
            d = cf.Data(1, units)
            self.assertEqual(d.get_units(), units)

        d = cf.Data(1)
        with self.assertRaises(ValueError):
            d.get_units()

    def test_Data_set_calendar(self):
        d = cf.Data(1, "days since 2000-01-01")
        d.set_calendar("standard")

        with self.assertRaises(ValueError):
            d.set_calendar("noleap")

        d = cf.Data(1, "m")
        d.set_calendar("noleap")
        self.assertEqual(d.Units, cf.Units("m"))

    def test_Data_set_units(self):
        for units in (None, "", "m", "days since 2000-01-01"):
            d = cf.Data(1, units)
            self.assertEqual(d.Units, cf.Units(units))

        d = cf.Data(1, "m")
        d.set_units("km")
        self.assertEqual(d.array, 0.001)

        d = cf.Data(1, "days since 2000-01-01", calendar="noleap")
        d.set_units("days since 1999-12-31")
        self.assertEqual(d.array, 2)

        # Can't set to Units that are not equivalent
        with self.assertRaises(ValueError):
            d.set_units("km")

    def test_Data_to_dask_array(self):
        d = cf.Data([1, 2, 3, 4], "m")
        d.Units = cf.Units("km")
        dx = d.to_dask_array()
        self.assertIsInstance(dx, da.Array)
        self.assertTrue((d.array == dx.compute()).all())
        self.assertIs(da.asanyarray(d), dx)

    def test_Data_flat(self):
        d = cf.Data([[1, 2], [3, 4]], mask=[[0, 1], [0, 0]])
        self.assertEqual(list(d.flat()), [1, 3, 4])
        self.assertEqual(
            list(d.flat(ignore_masked=False)), [1, np.ma.masked, 3, 4]
        )

    @unittest.skipIf(TEST_DASKIFIED_ONLY, "Needs updated NetCDFArray to test")
    def test_Data_get_filenames(self):
        pass

    def test_Data_tolist(self):
        for x in (1, [1, 2], [[1, 2], [3, 4]]):
            d = cf.Data(x)
            e = d.tolist()
            self.assertEqual(e, np.array(x).tolist())
            self.assertTrue(d.equals(cf.Data(e)))

    def test_Data_masked_invalid(self):
        a = np.array([0, 1, 2])
        b = np.array([0, 2, 0])
        with warnings.catch_warnings():
            warnings.simplefilter("ignore", category=RuntimeWarning)
            i = a / b

        d = cf.Data(i, "m")
        e = d.masked_invalid().array
        c = np.ma.masked_invalid(i)

        self.assertTrue((e.mask == c.mask).all())
        self.assertTrue((e == c).all())

        self.assertIsNone(d.masked_invalid(inplace=True))

    def test_Data_uncompress(self):
        import cfdm

        f = cfdm.read("DSG_timeSeries_contiguous.nc")[0]
        a = f.data.array
        d = cf.Data(cf.RaggedContiguousArray(source=f.data.source()))

        self.assertTrue(d.get_compression_type())
        self.assertTrue((d.array == a).all())

        self.assertIsNone(d.uncompress(inplace=True))
        self.assertFalse(d.get_compression_type())
        self.assertTrue((d.array == a).all())

    def test_Data_data(self):
        for d in [
            cf.Data(1),
            cf.Data([1, 2], fill_value=0),
            cf.Data([1, 2], "m"),
            cf.Data([1, 2], mask=[1, 0], units="m"),
            cf.Data([[0, 1, 2], [3, 4, 5]], chunks=2),
        ]:
            self.assertIs(d.data, d)

    def test_Data_dump(self):
        d = cf.Data([1, 2], "m")
        x = (
            "Data.shape = (2,)\nData.first_datum = 1\nData.last_datum  = 2\n"
            "Data.fill_value = None\nData.Units = <Units: m>"
        )
        self.assertEqual(d.dump(display=False), x)

    def test_Data_fill_value(self):
        d = cf.Data([1, 2], "m")
        self.assertIsNone(d.fill_value)
        d.fill_value = 999
        self.assertEqual(d.fill_value, 999)
        del d.fill_value
        self.assertIsNone(d.fill_value)

    def test_Data_override_units(self):
        d = cf.Data(1012, "hPa")
        e = d.override_units("km")
        self.assertEqual(e.Units, cf.Units("km"))
        self.assertEqual(e.datum(), d.datum())

        self.assertIsNone(d.override_units(cf.Units("watts"), inplace=True))

    def test_Data_override_calendar(self):
        d = cf.Data(1, "days since 2020-02-28")
        e = d.override_calendar("noleap")
        self.assertEqual(e.Units, cf.Units("days since 2020-02-28", "noleap"))
        self.assertEqual(e.datum(), d.datum())

        self.assertIsNone(d.override_calendar("all_leap", inplace=True))

    def test_Data_masked_all(self):
        # shape
        for shape in ((), (2,), (2, 3)):
            a = np.ma.masked_all(shape)
            d = cf.Data.masked_all(shape)
            self.assertEqual(d.shape, a.shape)
            self.assertTrue((d.array.mask == a.mask).all())

        # dtype
        for dtype in "fibUS":
            a = np.ma.masked_all((), dtype=dtype)
            d = cf.Data.masked_all((), dtype=dtype)
            self.assertEqual(d.dtype, a.dtype)
            
    def test_Data_atol(self):
        d = cf.Data(1)
        self.assertEqual(d._atol, cf.atol())
        cf.atol(0.001)
        self.assertEqual(d._atol, 0.001)

    def test_Data_rtol(self):
        d = cf.Data(1)
        self.assertEqual(d._rtol, cf.rtol())
        cf.rtol(0.001)
        self.assertEqual(d._rtol, 0.001)
        
    def test_Data_inspect(self):
        d = cf.Data([9], "m")
      
        f = io.StringIO()
        with contextlib.redirect_stdout(f):
            self.assertIsNone(d.inspect())
            
            
if __name__ == "__main__":
    print("Run date:", datetime.datetime.now())
    cf.environment()
    print()
    unittest.main(verbosity=2)<|MERGE_RESOLUTION|>--- conflicted
+++ resolved
@@ -2532,7 +2532,6 @@
             # self.assertTrue((d.array==c).all()) so need a
             # check which accounts for floating point calcs:
             np.testing.assert_allclose(d.array, c)
-        # --- End: for
 
         d = cf.Data(a, "m")
         with self.assertRaises(Exception):
@@ -2541,554 +2540,7 @@
     def test_Data_func(self):
         if self.test_only and inspect.stack()[0][3] not in self.test_only:
             return
-
-<<<<<<< HEAD
-        for pp in (True, False):
-            # unweighted, unmasked
-            d = cf.Data(self.a)
-            for h in ("sum_of_weights", "sum_of_weights2"):
-                for axes in self.axes_combinations:
-                    b = reshape_array(self.ones, axes)
-                    b = b.sum(axis=-1)
-                    e = getattr(d, h)(
-                        axes=axes, squeeze=True, _preserve_partitions=pp
-                    )
-
-                    self.assertTrue(
-                        e.allclose(b, rtol=1e-05, atol=1e-08),
-                        "{}, axis={}, unweighted, unmasked, pp={}, "
-                        "\ne={}, \nb={}".format(h, axes, pp, e.array, b),
-                    )
-            # --- End: for
-
-            # unweighted, masked
-            d = cf.Data(self.ma)
-            for a, h in zip(
-                (self.mones, self.mones), ("sum_of_weights", "sum_of_weights2")
-            ):
-                for axes in self.axes_combinations:
-                    b = reshape_array(a, axes)
-                    b = np.ma.asanyarray(b.sum(axis=-1))
-                    e = getattr(d, h)(
-                        axes=axes, squeeze=True, _preserve_partitions=pp
-                    )
-
-                    self.assertTrue(
-                        (e.mask.array == b.mask).all(),
-                        "{}, axis={}, unweighted, masked, pp={}, "
-                        "\ne.mask={}, \nb.mask={}".format(
-                            h, axes, pp, e.mask.array, b.mask
-                        ),
-                    )
-                    self.assertTrue(
-                        e.allclose(b, rtol=1e-05, atol=1e-08),
-                        "{}, axis={}, unweighted, masked, pp={}, "
-                        "\ne={}, \nb={}".format(h, axes, pp, e.array, b),
-                    )
-            # --- End: for
-
-            # weighted, masked
-            d = cf.Data(self.ma)
-            x = cf.Data(self.w)
-            for a, h in zip(
-                (self.mw, self.mw * self.mw),
-                ("sum_of_weights", "sum_of_weights2"),
-            ):
-                for axes in self.axes_combinations:
-                    a = a.copy()
-                    a.mask = self.ma.mask
-                    b = reshape_array(a, axes)
-                    b = np.ma.asanyarray(b.sum(axis=-1))
-                    e = getattr(d, h)(
-                        axes=axes,
-                        weights=x,
-                        squeeze=True,
-                        _preserve_partitions=pp,
-                    )
-                    self.assertTrue(
-                        (e.mask.array == b.mask).all(),
-                        "{}, axis={}, \ne.mask={}, "
-                        "\nb.mask={}".format(h, axes, e.mask.array, b.mask),
-                    )
-
-                    self.assertTrue(
-                        e.allclose(b, rtol=1e-05, atol=1e-08),
-                        "{}, axis={}, \ne={}, \nb={}".format(
-                            h, axes, e.array, b
-                        ),
-                    )
-            # --- End: for
-
-            # weighted, unmasked
-            d = cf.Data(self.a)
-            for a, h in zip(
-                (self.w, self.w * self.w),
-                ("sum_of_weights", "sum_of_weights2"),
-            ):
-                for axes in self.axes_combinations:
-                    b = reshape_array(a, axes)
-                    b = b.sum(axis=-1)
-                    e = getattr(d, h)(
-                        axes=axes,
-                        weights=x,
-                        squeeze=True,
-                        _preserve_partitions=pp,
-                    )
-                    self.assertTrue(
-                        e.allclose(b, rtol=1e-05, atol=1e-08),
-                        "{}, axis={}, \ne={}, \nb={}".format(
-                            h, axes, e.array, b
-                        ),
-                    )
-
-    @unittest.skipIf(TEST_DASKIFIED_ONLY, "no attribute '_ndim'")
-    def test_Data_mean_mean_absolute_value(self):
-        if self.test_only and inspect.stack()[0][3] not in self.test_only:
-            return
-
-        for absolute in (False, True):
-            a = self.a
-            ma = self.ma
-            method = "mean"
-            if absolute:
-                a = np.absolute(a)
-                ma = np.absolute(ma)
-                method = "mean_absolute_value"
-
-            # unweighted, unmasked
-            d = cf.Data(self.a)
-            for axes in self.axes_combinations:
-                b = reshape_array(a, axes)
-                b = np.mean(b, axis=-1)
-                e = getattr(d, method)(axes=axes, squeeze=True)
-
-                self.assertTrue(
-                    e.allclose(b, rtol=1e-05, atol=1e-08),
-                    "{} axis={}, unweighted, unmasked \ne={}, "
-                    "\nb={}".format(method, axes, e.array, b),
-                )
-            # --- End: for
-
-            # weighted, unmasked
-            x = cf.Data(self.w)
-            for axes in self.axes_combinations:
-                b = reshape_array(a, axes)
-                v = reshape_array(self.w, axes)
-                b = np.average(b, axis=-1, weights=v)
-
-                e = getattr(d, method)(axes=axes, weights=x, squeeze=True)
-
-                self.assertTrue(
-                    e.allclose(b, rtol=1e-05, atol=1e-08),
-                    "{} weighted, unmasked axis={}, \ne={}, "
-                    "\nb={}".format(method, axes, e.array, b),
-                )
-            # --- End: for
-
-            # unweighted, masked
-            d = cf.Data(self.ma)
-            for axes in self.axes_combinations:
-                b = reshape_array(ma, axes)
-                b = np.ma.average(b, axis=-1)
-                b = np.ma.asanyarray(b)
-
-                e = getattr(d, method)(axes=axes, squeeze=True)
-
-                self.assertTrue(
-                    (e.mask.array == b.mask).all(),
-                    "{} unweighted, masked axis={}, \ne.mask={}, "
-                    "\nb.mask={}".format(method, axes, e.mask.array, b.mask),
-                )
-                self.assertTrue(
-                    e.allclose(b, rtol=1e-05, atol=1e-08),
-                    "{} unweighted, masked axis={}, \ne={}, "
-                    "\nb={}, ".format(method, axes, e.array, b),
-                )
-            # --- End: for
-
-            # weighted, masked
-            for axes in self.axes_combinations:
-                b = reshape_array(ma, axes)
-                v = reshape_array(self.mw, axes)
-                b = np.ma.average(b, axis=-1, weights=v)
-                b = np.ma.asanyarray(b)
-
-                e = getattr(d, method)(axes=axes, weights=x, squeeze=True)
-
-                self.assertTrue(
-                    (e.mask.array == b.mask).all(),
-                    "{} weighted, masked axis={}, \ne.mask={}, "
-                    "\nb.mask={}".format(method, axes, e.mask.array, b.mask),
-                )
-
-                self.assertTrue(
-                    e.allclose(b, rtol=1e-05, atol=1e-08),
-                    "{} weighted, masked axis={}, \ne={}, "
-                    "\nb={}, ".format(method, axes, e.array, b),
-                )
-        # --- End: for
-
-    @unittest.skipIf(TEST_DASKIFIED_ONLY, "no attribute '_ndim'")
-    def test_Data_root_mean_square(self):
-        if self.test_only and inspect.stack()[0][3] not in self.test_only:
-            return
-
-        # unweighted, unmasked
-        d = cf.Data(self.a)
-        for axes in self.axes_combinations:
-            b = reshape_array(self.a, axes) ** 2
-            b = np.mean(b, axis=-1) ** 0.5
-            e = d.root_mean_square(axes=axes, squeeze=True)
-            self.assertTrue(
-                e.allclose(b, rtol=1e-05, atol=1e-08),
-                "axis={}, unweighted, unmasked \ne={}, "
-                "\nb={}".format(axes, e.array, b),
-            )
-        # --- End: for
-
-        # weighted, unmasked
-        x = cf.Data(self.w)
-        for axes in self.axes_combinations:
-            b = reshape_array(self.a, axes) ** 2
-            v = reshape_array(self.w, axes)
-            b = np.average(b, axis=-1, weights=v) ** 0.5
-
-            e = d.root_mean_square(axes=axes, weights=x, squeeze=True)
-
-            self.assertTrue(
-                e.allclose(b, rtol=1e-05, atol=1e-08),
-                "axis={}, weighted, unmasked \ne={}, "
-                "\nb={}".format(axes, e.array, b),
-            )
-        # --- End: for
-
-        # unweighted, masked
-        d = cf.Data(self.ma)
-        for axes in self.axes_combinations:
-            b = reshape_array(self.ma, axes) ** 2
-            b = np.ma.average(b, axis=-1)
-            b = np.ma.asanyarray(b) ** 0.5
-
-            e = d.root_mean_square(axes=axes, squeeze=True)
-
-            self.assertTrue(
-                (e.mask.array == b.mask).all(),
-                "axis={}, unweighted, masked \ne.mask={}, "
-                "\nb.mask={}, ".format(axes, e.mask.array, b.mask),
-            )
-            self.assertTrue(
-                e.allclose(b, rtol=1e-05, atol=1e-08),
-                "axis={}, unweighted, masked \ne={}, "
-                "\nb={}, ".format(axes, e.array, b),
-            )
-        # --- End: for
-
-        # weighted, masked
-        for axes in self.axes_combinations:
-            b = reshape_array(self.ma, axes) ** 2
-            v = reshape_array(self.mw, axes)
-            b = np.ma.average(b, axis=-1, weights=v)
-            b = np.ma.asanyarray(b) ** 0.5
-
-            e = d.root_mean_square(axes=axes, weights=x, squeeze=True)
-
-            self.assertTrue(
-                (e.mask.array == b.mask).all(),
-                "axis={}, weighted, masked \ne.mask={}, "
-                "\nb.mask={}, ".format(axes, e.mask.array, b.mask),
-            )
-            self.assertTrue(
-                e.allclose(b, rtol=1e-05, atol=1e-08),
-                "axis={}, weighted, masked \ne={}, \nb={}, ".format(
-                    axes, e.array, b
-                ),
-            )
-
-    @unittest.skipIf(TEST_DASKIFIED_ONLY, "no attribute '_ndim'")
-    def test_Data_sample_size(self):
-        if self.test_only and inspect.stack()[0][3] not in self.test_only:
-            return
-
-        # unmasked
-        d = cf.Data(self.a)
-        for axes in self.axes_combinations:
-            b = reshape_array(self.ones, axes)
-            b = b.sum(axis=-1)
-            e = d.sample_size(axes=axes, squeeze=True)
-
-            self.assertTrue(
-                e.allclose(b, rtol=1e-05, atol=1e-08),
-                "axis={}, \ne={}, \nb={}".format(axes, e.array, b),
-            )
-        # --- End: for
-
-        # masked
-        d = cf.Data(self.ma)
-        for axes in self.axes_combinations:
-            b = reshape_array(self.mones, axes)
-            b = b.sum(axis=-1)
-            e = d.sample_size(axes=axes, squeeze=True)
-
-            self.assertTrue(
-                e.allclose(b, rtol=1e-05, atol=1e-08),
-                "axis={}, \ne={}, \nb={}".format(axes, e.array, b),
-            )
-
-    @unittest.skipIf(TEST_DASKIFIED_ONLY, "no attr. 'axes_combinations'")
-    def test_Data_sd_var(self):
-        if self.test_only and inspect.stack()[0][3] not in self.test_only:
-            return
-
-        ddofs = (0, 1)
-
-        for pp in (False, True):
-            # unweighted, unmasked
-            d = cf.Data(self.a, units="K")
-            for _np, h in zip((np.var, np.std), ("var", "sd")):
-                for ddof in ddofs:
-                    for axes in self.axes_combinations:
-                        b = reshape_array(self.a, axes)
-                        b = _np(b, axis=-1, ddof=ddof)
-                        e = getattr(d, h)(
-                            axes=axes,
-                            squeeze=True,
-                            ddof=ddof,
-                            _preserve_partitions=pp,
-                        )
-                        self.assertTrue(
-                            e.allclose(b, rtol=1e-05, atol=1e-08),
-                            "{}, axis={}, unweighted, unmasked pp={}, "
-                            "\ne={}, \nb={}".format(h, axes, pp, e.array, b),
-                        )
-            # --- End: for
-
-            # unweighted, masked
-            d = cf.Data(self.ma, units="K")
-            for _np, h in zip((np.ma.var, np.ma.std), ("var", "sd")):
-                for ddof in ddofs:
-                    for axes in self.axes_combinations:
-                        b = reshape_array(self.ma, axes)
-                        b = _np(b, axis=-1, ddof=ddof)
-                        e = getattr(d, h)(
-                            axes=axes,
-                            squeeze=True,
-                            ddof=ddof,
-                            _preserve_partitions=pp,
-                        )
-                        self.assertTrue(
-                            e.allclose(b, rtol=1e-05, atol=1e-08),
-                            "{}, axis={}, unweighted, masked, pp={}, "
-                            "\ne={}, \nb={}".format(h, axes, pp, e.array, b),
-                        )
-            # --- End: for
-
-            # weighted, unmasked
-            d = cf.Data(self.a, units="K")
-            x = cf.Data(self.w)
-            for h in ("var", "sd"):
-                for axes in self.axes_combinations:
-                    for ddof in (0, 1):
-                        b = reshape_array(self.a, axes)
-                        v = reshape_array(self.w, axes)
-
-                        avg = np.average(b, axis=-1, weights=v)
-                        if np.ndim(avg) < b.ndim:
-                            avg = np.expand_dims(avg, -1)
-
-                        b, V1 = np.average(
-                            (b - avg) ** 2, axis=-1, weights=v, returned=True
-                        )
-
-                        if ddof == 1:
-                            # Calculate the weighted unbiased
-                            # variance. The unbiased variance
-                            # weighted with _reliability_ weights
-                            # is [V1**2/(V1**2-V2)]*var.
-                            V2 = np.asanyarray((v * v).sum(axis=-1))
-                            b *= V1 * V1 / (V1 * V1 - V2)
-                        elif ddof == 0:
-                            pass
-
-                        if h == "sd":
-                            b **= 0.5
-
-                        b = np.ma.asanyarray(b)
-
-                        e = getattr(d, h)(
-                            axes=axes,
-                            weights=x,
-                            squeeze=True,
-                            ddof=ddof,
-                            _preserve_partitions=pp,
-                        )
-
-                        self.assertTrue(
-                            e.allclose(b, rtol=1e-05, atol=1e-08),
-                            "{}, axis={}, weighted, unmasked, pp={}, "
-                            "ddof={}, \ne={}, \nb={}".format(
-                                h, axes, pp, ddof, e.array, b
-                            ),
-                        )
-            # --- End: for
-
-            # weighted, masked
-            d = cf.Data(self.ma, units="K")
-            x = cf.Data(self.w)
-            for h in ("var", "sd"):
-                for axes in self.axes_combinations:
-                    for ddof in (0, 1):
-                        b = reshape_array(self.ma, axes)
-                        v = reshape_array(self.mw, axes)
-
-                        not_enough_data = np.ma.count(b, axis=-1) <= ddof
-
-                        avg = np.ma.average(b, axis=-1, weights=v)
-                        if np.ndim(avg) < b.ndim:
-                            avg = np.expand_dims(avg, -1)
-
-                        b, V1 = np.ma.average(
-                            (b - avg) ** 2, axis=-1, weights=v, returned=True
-                        )
-
-                        b = np.ma.where(not_enough_data, np.ma.masked, b)
-
-                        if ddof == 1:
-                            # Calculate the weighted unbiased
-                            # variance. The unbiased variance
-                            # weighted with _reliability_ weights
-                            # is [V1**2/(V1**2-V2)]*var.
-                            V2 = np.asanyarray((v * v).sum(axis=-1))
-                            b *= V1 * V1 / (V1 * V1 - V2)
-                        elif ddof == 0:
-                            pass
-
-                        if h == "sd":
-                            b **= 0.5
-
-                        e = getattr(d, h)(
-                            axes=axes,
-                            weights=x,
-                            squeeze=True,
-                            ddof=ddof,
-                            _preserve_partitions=pp,
-                        )
-
-                        if h == "sd":
-                            self.assertEqual(e.Units, d.Units)
-                        else:
-                            self.assertEqual(e.Units, d.Units ** 2)
-
-                        self.assertTrue(
-                            (e.mask.array == b.mask).all(),
-                            "{}, axis={}, \ne.mask={}, "
-                            "\nb.mask={}, ".format(
-                                h, axes, e.mask.array, b.mask
-                            ),
-                        )
-                        self.assertTrue(
-                            e.allclose(b, rtol=1e-05, atol=1e-08),
-                            "{}, axis={}, weighted, masked, pp={}, "
-                            "ddof={}, \ne={}, \nb={}".format(
-                                h, axes, pp, ddof, e.array, b
-                            ),
-                        )
-        # --- End: for
-
-    @unittest.skipIf(TEST_DASKIFIED_ONLY, "hits unexpected kwarg 'select'")
-    def test_Data_dumpd_loadd_dumps(self):
-        if self.test_only and inspect.stack()[0][3] not in self.test_only:
-            return
-
-        d = cf.read(self.filename)[0].data
-
-        dumpd = d.dumpd()
-        self.assertTrue(d.equals(cf.Data(loadd=dumpd), verbose=2))
-        self.assertTrue(d.equals(cf.Data(loadd=dumpd), verbose=2))
-
-        d.to_disk()
-        self.assertTrue(d.equals(cf.Data(loadd=dumpd), verbose=2))
-
-    def test_Data_section(self):
-        d = cf.Data(np.arange(24).reshape(2, 3, 4))
-
-        e = d.section(-1)
-        self.assertIsInstance(e, dict)
-        self.assertEqual(len(e), 6)
-
-        e = d.section([0, 2], min_step=2)
-        self.assertEqual(len(e), 2)
-        f = e[(None, 0, None)]
-        self.assertEqual(f.shape, (2, 2, 4))
-        f = e[(None, 2, None)]
-        self.assertEqual(f.shape, (2, 1, 4))
-
-        e = d.section([0, 1, 2])
-        self.assertEqual(len(e), 1)
-        key, value = e.popitem()
-        self.assertEqual(key, (None, None, None))
-        self.assertTrue(value.equals(d))
-
-    @unittest.skipIf(TEST_DASKIFIED_ONLY, "Needs reconstruct_sectioned_data")
-    def test_Data_reconstruct_sectioned_data(self):
-        if self.test_only and inspect.stack()[0][3] not in self.test_only:
-            return
-
-        # TODODASK: Write when Data.reconstruct_sectioned_data is
-        #           daskified
-
-    def test_Data_count(self):
-        d = cf.Data(np.arange(12).reshape(3, 4), "m", chunks=2)
-        c = d.count()
-        self.assertEqual(c.array, 12)
-        self.assertEqual(c.Units, cf.Units())
-
-        d[0, :] = cf.masked
-        self.assertEqual(d.count().array, 8)
-        self.assertEqual(d.count([0, 1]).array, 8)
-        self.assertTrue((d.count(0).array == [[2, 2, 2, 2]]).all())
-        self.assertTrue((d.count(1).array == [[0], [4], [4]]).all())
-
-        self.assertEqual(d.count(keepdims=False).shape, ())
-
-    @unittest.skipIf(TEST_DASKIFIED_ONLY, "Needs __sub__")
-    def test_Data_count_masked(self):
-        d = cf.Data(np.arange(12).reshape(3, 4), "m", chunks=2)
-        c = d.count_masked()
-        self.assertEqual(c.array, 0)
-        self.assertEqual(c.Units, cf.Units())
-
-        d[0, :] = cf.masked
-        self.assertEqual(d.count_masked().array, 4)
-
-    def test_Data_exp(self):
-        if self.test_only and inspect.stack()[0][3] not in self.test_only:
-            return
-
-        for x in (1, -1):
-            a = 0.9 * x * self.ma
-            c = np.ma.exp(a)
-
-            d = cf.Data(a)
-            e = d.exp()
-            self.assertIsNone(d.exp(inplace=True))
-            self.assertTrue(d.equals(e, verbose=2))
-            self.assertEqual(d.shape, c.shape)
-            # The CI at one point gave a failure due to
-            # precision with:
-            # self.assertTrue((d.array==c).all()) so need a
-            # check which accounts for floating point calcs:
-            np.testing.assert_allclose(d.array, c)
-
-        d = cf.Data(a, "m")
-        with self.assertRaises(Exception):
-            _ = d.exp()
-
-    def test_Data_func(self):
-        if self.test_only and inspect.stack()[0][3] not in self.test_only:
-            return
-
-=======
->>>>>>> 70043ac3
+        
         a = np.array([[np.e, np.e ** 2, np.e ** 3.5], [0, 1, np.e ** -1]])
 
         # Using sine as an example function to apply
