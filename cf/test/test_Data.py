import contextlib
import datetime
import faulthandler
import inspect
import io
import itertools
import os
import unittest
import warnings
from functools import reduce
from operator import mul

import dask.array as da
import numpy as np

SCIPY_AVAILABLE = False
try:
    from scipy.ndimage import convolve1d

    SCIPY_AVAILABLE = True
# not 'except ImportError' as that can hide nested errors, catch anything:
except Exception:
    pass  # test with this dependency will then be skipped by unittest

faulthandler.enable()  # to debug seg faults and timeouts

import cf

# To facilitate the testing of logging outputs (see comment tag 'Logging note')
logger = cf.logging.getLogger(__name__)


# Variables for _collapse
a = np.arange(-100, 200.0, dtype=float).reshape(3, 4, 5, 5)

w = np.arange(1, 301.0, dtype=float).reshape(a.shape)
w[-1, -1, ...] = w[-1, -1, ...] * 2
w /= w.min()

ones = np.ones(a.shape, dtype=float)

ma = np.ma.arange(-100, 200.0, dtype=float).reshape(3, 4, 5, 5)
ma[:, 1, 4, 4] = np.ma.masked
ma[0, :, 2, 3] = np.ma.masked
ma[0, 3, :, 3] = np.ma.masked
ma[1, 2, 3, :] = np.ma.masked

mw = np.ma.array(w, mask=ma.mask)

# If True, all tests that will not pass temporarily due to the LAMA-to-Dask
# migration will be skipped. These skips will be incrementally removed as the
# migration progresses. TODODASK: ensure all skips are removed once complete.
TEST_DASKIFIED_ONLY = True


def reshape_array(a, axes):
    new_order = [i for i in range(a.ndim) if i not in axes]
    new_order.extend(axes)
    b = np.transpose(a, new_order)
    new_shape = b.shape[: b.ndim - len(axes)]
    new_shape += (reduce(mul, b.shape[b.ndim - len(axes) :]),)
    b = b.reshape(new_shape)
    return b


def axis_combinations(a):
    return [
        axes
        for n in range(1, a.ndim + 1)
        for axes in itertools.combinations(range(a.ndim), n)
    ]


class DataTest(unittest.TestCase):

    axes_combinations = axis_combinations(a)
    # [
    #    axes
    #    for n in range(1, a.ndim + 1)
    #    for axes in itertools.combinations(range(a.ndim), n)
    # ]

    filename = os.path.join(
        os.path.dirname(os.path.abspath(__file__)), "test_file.nc"
    )

    tempdir = os.path.dirname(os.path.abspath(__file__))

    filename6 = os.path.join(
        os.path.dirname(os.path.abspath(__file__)), "test_file2.nc"
    )

    a = a
    w = w
    ma = ma
    mw = mw
    ones = ones

    test_only = []

    def setUp(self):
        # Suppress the warning output for some specific warnings which are
        # expected due to the nature of the tests being performed.
        expexted_warning_msgs = [
            "divide by zero encountered in arctanh",
            "invalid value encountered in arctanh",
            "divide by zero encountered in log",
            "invalid value encountered in log",
            "invalid value encountered in arcsin",
        ]
        for expected_warning in expexted_warning_msgs:
            warnings.filterwarnings(
                "ignore",
                category=RuntimeWarning,
                message=expected_warning,
            )

    def test_Data_equals(self):
        if self.test_only and inspect.stack()[0][3] not in self.test_only:
            return

        shape = 3, 4
        chunksize = 2, 6
        a = np.arange(12).reshape(*shape)

        d = cf.Data(a, "m", chunks=chunksize)
        self.assertTrue(d.equals(d))  # check equal to self
        self.assertTrue(d.equals(d.copy()))  # also do self-equality checks!

        # Different but equivalent datatype, which should *fail* the equality
        # test (i.e. equals return False) because we want equals to check
        # for strict equality, including equality of data type.
        d2 = cf.Data(a.astype(np.float32), "m", chunks=chunksize)
        self.assertTrue(d2.equals(d2.copy()))
        with self.assertLogs(level=30) as catch:
            self.assertFalse(d2.equals(d, verbose=2))
            self.assertTrue(
                any(
                    "Data: Different data types: float32 != int64" in log_msg
                    for log_msg in catch.output
                )
            )

        e = cf.Data(a, "s", chunks=chunksize)  # different units to d
        self.assertTrue(e.equals(e.copy()))
        with self.assertLogs(level=cf.log_level().value) as catch:
            self.assertFalse(e.equals(d, verbose=2))
            self.assertTrue(
                any(
                    "Data: Different Units (<Units: s>, <Units: m>)" in log_msg
                    for log_msg in catch.output
                )
            )

        f = cf.Data(np.arange(12), "m", chunks=(6,))  # different shape to d
        self.assertTrue(f.equals(f.copy()))
        with self.assertLogs(level=cf.log_level().value) as catch:
            self.assertFalse(f.equals(d, verbose=2))
            self.assertTrue(
                any(
                    "Data: Different shapes: (12,) != (3, 4)" in log_msg
                    for log_msg in catch.output
                )
            )

        g = cf.Data(
            np.ones(shape, dtype="int64"), "m", chunks=chunksize
        )  # different values
        self.assertTrue(g.equals(g.copy()))
        with self.assertLogs(level=cf.log_level().value) as catch:
            self.assertFalse(g.equals(d, verbose=2))
            self.assertTrue(
                any(
                    "Data: Different array values" in log_msg
                    for log_msg in catch.output
                )
            )

        # Test NaN values
        d3 = cf.Data(a.astype(np.float64), "m", chunks=chunksize)
        h = cf.Data(np.full(shape, np.nan), "m", chunks=chunksize)
        # TODODASK: implement and test equal_nan kwarg to configure NaN eq.
        self.assertFalse(h.equals(h.copy()))
        with self.assertLogs(level=cf.log_level().value) as catch:
            # Compare to d3 not d since np.nan has dtype float64 (IEEE 754)
            self.assertFalse(h.equals(d3, verbose=2))
            self.assertTrue(
                any(
                    "Data: Different array values" in log_msg
                    for log_msg in catch.output
                )
            )

        # Test inf values
        i = cf.Data(np.full(shape, np.inf), "m", chunks=chunksize)
        self.assertTrue(i.equals(i.copy()))
        with self.assertLogs(level=cf.log_level().value) as catch:
            # np.inf is also of dtype float64 (see comment on NaN tests above)
            self.assertFalse(i.equals(d3, verbose=2))
            self.assertTrue(
                any(
                    "Data: Different array values" in log_msg
                    for log_msg in catch.output
                )
            )
        with self.assertLogs(level=cf.log_level().value) as catch:
            self.assertFalse(h.equals(i, verbose=2))
            self.assertTrue(
                any(
                    "Data: Different array values" in log_msg
                    for log_msg in catch.output
                )
            )

        # Test masked arrays
        # 1. Example case where the masks differ only (data is identical)
        mask_test_chunksize = (2, 1)
        j1 = cf.Data(
            np.ma.array([1.0, 2.0, 3.0], mask=[1, 0, 0]),
            "m",
            chunks=mask_test_chunksize,
        )
        self.assertTrue(j1.equals(j1.copy()))
        j2 = cf.Data(
            np.ma.array([1.0, 2.0, 3.0], mask=[0, 1, 0]),
            "m",
            chunks=mask_test_chunksize,
        )
        self.assertTrue(j2.equals(j2.copy()))
        with self.assertLogs(level=cf.log_level().value) as catch:
            self.assertFalse(j1.equals(j2, verbose=2))
            self.assertTrue(
                any(
                    "Data: Different array values" in log_msg
                    for log_msg in catch.output
                )
            )
        # 2. Example case where the data differs only (masks are identical)
        j3 = cf.Data(
            np.ma.array([1.0, 2.0, 100.0], mask=[1, 0, 0]),
            "m",
            chunks=mask_test_chunksize,
        )
        self.assertTrue(j3.equals(j3.copy()))
        with self.assertLogs(level=cf.log_level().value) as catch:
            self.assertFalse(j1.equals(j3, verbose=2))
            self.assertTrue(
                any(
                    "Data: Different array values" in log_msg
                    for log_msg in catch.output
                )
            )

        # 3. Trivial case of data that is fully masked
        j4 = cf.Data(
            np.ma.masked_all(shape, dtype="int"), "m", chunks=chunksize
        )
        self.assertTrue(j4.equals(j4.copy()))
        with self.assertLogs(level=cf.log_level().value) as catch:
            self.assertFalse(j4.equals(d, verbose=2))
            self.assertTrue(
                any(
                    "Data: Different array values" in log_msg
                    for log_msg in catch.output
                )
            )
        # 4. Case where all the unmasked data is 'allclose' to other data but
        # the data is not 'allclose' to it where it is masked, i.e. the data
        # on its own (namely without considering the mask) is not equal to the
        # other data on its own (e.g. note the 0-th element in below examples).
        # This differs to case (2): there data differs *only where unmasked*.
        # Note these *should* be considered equal inside cf.Data, and indeed
        # np.ma.allclose and our own _da_ma_allclose methods also hold
        # these to be 'allclose'.
        j5 = cf.Data(
            np.ma.array([1.0, 2.0, 3.0], mask=[1, 0, 0]),
            "m",
            chunks=mask_test_chunksize,
        )
        self.assertTrue(j5.equals(j5.copy()))
        j6 = cf.Data(
            np.ma.array([10.0, 2.0, 3.0], mask=[1, 0, 0]),
            "m",
            chunks=mask_test_chunksize,
        )
        self.assertTrue(j6.equals(j6.copy()))
        self.assertTrue(j5.equals(j6))

        # Test non-numeric dtype arrays
        sa1 = cf.Data(
            np.array(["one", "two", "three"], dtype="S5"), "m", chunks=(3,)
        )
        self.assertTrue(sa1.equals(sa1.copy()))
        sa2_data = np.array(["one", "two", "four"], dtype="S4")
        sa2 = cf.Data(sa2_data, "m", chunks=(3,))
        self.assertTrue(sa2.equals(sa2.copy()))
        # Unlike for numeric types, for string-like data as long as the data
        # is the same consider the arrays equal, even if the dtype differs.
        # TODO DASK: this behaviour will be added via cfdm, test fails for now
        # ## self.assertTrue(sa1.equals(sa2))
        sa3_data = sa2_data.astype("S5")
        sa3 = cf.Data(sa3_data, "m", chunks=mask_test_chunksize)
        self.assertTrue(sa3.equals(sa3.copy()))
        with self.assertLogs(level=cf.log_level().value) as catch:
            self.assertFalse(sa1.equals(sa3, verbose=2))
            self.assertTrue(
                any(
                    "Data: Different array values" in log_msg
                    for log_msg in catch.output
                )
            )
        # ...including masked string arrays
        sa4 = cf.Data(
            np.ma.array(
                ["one", "two", "three"],
                mask=[0, 0, 1],
                dtype="S5",
            ),
            "m",
            chunks=mask_test_chunksize,
        )
        self.assertTrue(sa4.equals(sa4.copy()))
        sa5 = cf.Data(
            np.ma.array(
                ["one", "two", "three"],
                mask=[0, 1, 0],
                dtype="S5",
            ),
            "m",
            chunks=mask_test_chunksize,
        )
        self.assertTrue(sa5.equals(sa5.copy()))
        with self.assertLogs(level=cf.log_level().value) as catch:
            self.assertFalse(sa4.equals(sa5, verbose=2))
            self.assertTrue(
                any(
                    "Data: Different array values" in log_msg
                    for log_msg in catch.output
                )
            )

        # Test where inputs are scalars
        scalar_test_chunksize = (10,)
        s1 = cf.Data(1, chunks=scalar_test_chunksize)
        self.assertTrue(s1.equals(s1.copy()))
        s2 = cf.Data(10, chunks=scalar_test_chunksize)
        self.assertTrue(s2.equals(s2.copy()))
        s3 = cf.Data("a_string", chunks=scalar_test_chunksize)
        self.assertTrue(s3.equals(s3.copy()))
        # 1. both are scalars
        with self.assertLogs(level=cf.log_level().value) as catch:
            self.assertFalse(s1.equals(s2, verbose=2))
            self.assertTrue(
                any(
                    "Data: Different array values" in log_msg
                    for log_msg in catch.output
                )
            )
        with self.assertLogs(level=cf.log_level().value) as catch:
            self.assertFalse(s1.equals(s3, verbose=2))
            self.assertTrue(
                any(
                    "Data: Different data types: int64 != <U8" in log_msg
                    for log_msg in catch.output
                )
            )
        # 2. only one is a scalar
        with self.assertLogs(level=cf.log_level().value) as catch:
            self.assertFalse(s1.equals(d, verbose=2))
            self.assertTrue(
                any(
                    "Data: Different shapes: () != (3, 4)" in log_msg
                    for log_msg in catch.output
                )
            )

        # Test rtol and atol parameters
        tol_check_chunksize = 1, 1
        k1 = cf.Data(np.array([10.0, 20.0]), chunks=tol_check_chunksize)
        self.assertTrue(k1.equals(k1.copy()))
        k2 = cf.Data(np.array([10.01, 20.01]), chunks=tol_check_chunksize)
        self.assertTrue(k2.equals(k2.copy()))
        # Only one log check is sufficient here
        with self.assertLogs(level=cf.log_level().value) as catch:
            self.assertFalse(k1.equals(k2, atol=0.005, rtol=0, verbose=2))
            self.assertTrue(
                any(
                    "Data: Different array values (atol=0.005, rtol=0)"
                    in log_msg
                    for log_msg in catch.output
                )
            )
        self.assertTrue(k1.equals(k2, atol=0.02, rtol=0))
        self.assertFalse(k1.equals(k2, atol=0, rtol=0.0005))
        self.assertTrue(k1.equals(k2, atol=0, rtol=0.002))

        # Test ignore_fill_value parameter
        m1 = cf.Data(1, fill_value=1000, chunks=scalar_test_chunksize)
        self.assertTrue(m1.equals(m1.copy()))
        m2 = cf.Data(1, fill_value=2000, chunks=scalar_test_chunksize)
        self.assertTrue(m2.equals(m2.copy()))
        with self.assertLogs(level=cf.log_level().value) as catch:
            self.assertFalse(m1.equals(m2, verbose=2))
            self.assertTrue(
                any(
                    "Data: Different fill value: 1000 != 2000" in log_msg
                    for log_msg in catch.output
                )
            )
            self.assertTrue(m1.equals(m2, ignore_fill_value=True))

        # Test verbose parameter: 1/'INFO' level is behaviour change boundary
        for checks in [(1, False), (2, True)]:
            verbosity_level, expect_to_see_msg = checks
            with self.assertLogs(level=cf.log_level().value) as catch:
                # Logging note: want to assert in the former case (verbosity=1)
                # that nothing is logged, but need to use workaround to prevent
                # AssertionError on fact that nothing is logged here. When at
                # Python =>3.10 this can be replaced by 'assertNoLogs' method.
                logger.warning(
                    "Log warning to prevent test error on empty log."
                )

                self.assertFalse(d2.equals(d, verbose=verbosity_level))
                self.assertIs(
                    any(
                        "Data: Different data types: float32 != int64"
                        in log_msg
                        for log_msg in catch.output
                    ),
                    expect_to_see_msg,
                )

        # Test ignore_data_type parameter
        self.assertTrue(d2.equals(d, ignore_data_type=True))

        # Test all possible chunk combinations
        for j, i in itertools.product([1, 2], [1, 2, 3]):
            d = cf.Data(np.arange(6).reshape(2, 3), "m", chunks=(j, i))
            for j, i in itertools.product([1, 2], [1, 2, 3]):
                e = cf.Data(np.arange(6).reshape(2, 3), "m", chunks=(j, i))
                self.assertTrue(d.equals(e))

    def test_Data_halo(self):
        if self.test_only and inspect.stack()[0][3] not in self.test_only:
            return

        d = cf.Data(np.arange(12).reshape(3, 4), "m", chunks=-1)
        d[-1, -1] = cf.masked
        d[1, 1] = cf.masked

        e = d.copy()
        self.assertIsNone(e.halo(1, inplace=True))

        e = d.halo(0)
        self.assertTrue(d.equals(e, verbose=2))

        shape = d.shape
        for i in (1, 2):
            e = d.halo(i)

            self.assertEqual(e.shape, (shape[0] + i * 2, shape[1] + i * 2))

            # Body
            self.assertTrue(d.equals(e[i:-i, i:-i]))

            # Corners
            self.assertTrue(e[:i, :i].equals(d[:i, :i], verbose=2))
            self.assertTrue(e[:i, -i:].equals(d[:i, -i:], verbose=2))
            self.assertTrue(e[-i:, :i].equals(d[-i:, :i], verbose=2))
            self.assertTrue(e[-i:, -i:].equals(d[-i:, -i:], verbose=2))

        for i in (1, 2):
            e = d.halo(i, axes=0)

            self.assertEqual(e.shape, (shape[0] + i * 2, shape[1]))
            self.assertTrue(d.equals(e[i:-i, :], verbose=2))

        for j, i in zip([1, 1, 2, 2], [1, 2, 1, 2]):
            e = d.halo({0: j, 1: i})

            self.assertEqual(e.shape, (shape[0] + j * 2, shape[1] + i * 2))

            # Body
            self.assertTrue(d.equals(e[j:-j, i:-i], verbose=2))

            # Corners
            self.assertTrue(e[:j, :i].equals(d[:j, :i], verbose=2))
            self.assertTrue(e[:j, -i:].equals(d[:j, -i:], verbose=2))
            self.assertTrue(e[-j:, :i].equals(d[-j:, :i], verbose=2))
            self.assertTrue(e[-j:, -i:].equals(d[-j:, -i:], verbose=2))

        # Tripolar
        for i in (1, 2):
            e = d.halo(i)

            t = d.halo(i, tripolar={"X": 1, "Y": 0})
            self.assertTrue(t[-i:].equals(e[-i:, ::-1], verbose=2))

            t = d.halo(i, tripolar={"X": 1, "Y": 0}, fold_index=0)
            self.assertTrue(t[:i].equals(e[:i, ::-1], verbose=2))

        # Depth too large for axis size
        with self.assertRaises(ValueError):
            d.halo(4)

    def test_Data_mask(self):
        # Test for a masked Data object (having some masked points)
        a = self.ma
        d = cf.Data(a, units="m")
        self.assertTrue((a == d.array).all())
        self.assertTrue((a.mask == d.mask.array).all())
        self.assertEqual(d.mask.shape, d.shape)
        self.assertEqual(d.mask.dtype, bool)
        self.assertEqual(d.mask.Units, cf.Units(None))
        self.assertTrue(d.mask.hardmask)
        self.assertIn(True, d.mask.array)

        # Test for a non-masked Data object
        a2 = np.arange(-100, 200.0, dtype=float).reshape(3, 4, 5, 5)
        d2 = cf.Data(a2, units="m")
        d2[...] = a2
        self.assertTrue((a2 == d2.array).all())
        self.assertEqual(d2.shape, d2.mask.shape)
        self.assertEqual(d2.mask.dtype, bool)
        self.assertEqual(d2.mask.Units, cf.Units(None))
        self.assertTrue(d2.mask.hardmask)
        self.assertNotIn(True, d2.mask.array)

        # Test for a masked Data object of string type, including chunking
        a3 = np.ma.array(["one", "two", "four"], dtype="S4")
        a3[1] = np.ma.masked
        d3 = cf.Data(a3, "m", chunks=(3,))
        self.assertTrue((a3 == d3.array).all())
        self.assertEqual(d3.shape, d3.mask.shape)
        self.assertEqual(d3.mask.dtype, bool)
        self.assertEqual(d3.mask.Units, cf.Units(None))
        self.assertTrue(d3.mask.hardmask)
        self.assertTrue(d3.mask.array[1], True)

    def test_Data_apply_masking(self):
        a = np.ma.arange(12).reshape(3, 4)
        a[1, 1] = np.ma.masked
        d = cf.Data(a, units="m", chunks=2)

        self.assertIsNone(d.apply_masking(inplace=True))

        b = a
        e = d.apply_masking()
        self.assertTrue((b == e.array).all())
        self.assertTrue((b.mask == e.mask.array).all())

        b = np.ma.masked_where(a == 0, a)
        e = d.apply_masking(fill_values=[0])
        self.assertTrue((b == e.array).all())
        self.assertTrue((b.mask == e.mask.array).all())

        b = np.ma.masked_where((a == 0) | (a == 11), a)
        e = d.apply_masking(fill_values=[0, 11])
        self.assertTrue((b == e.array).all())
        self.assertTrue((b.mask == e.mask.array).all())

        b = np.ma.masked_where(a < 3, a)
        e = d.apply_masking(valid_min=3)
        self.assertTrue((b == e.array).all())
        self.assertTrue((b.mask == e.mask.array).all())

        b = np.ma.masked_where(a > 8, a)
        e = d.apply_masking(valid_max=8)
        self.assertTrue((b == e.array).all())
        self.assertTrue((b.mask == e.mask.array).all())

        b = np.ma.masked_where((a < 2) | (a > 8), a)
        e = d.apply_masking(valid_range=[2, 8])
        self.assertTrue((b == e.array).all())
        self.assertTrue((b.mask == e.mask.array).all())

        d.set_fill_value(7)

        b = np.ma.masked_where(a == 7, a)
        e = d.apply_masking(fill_values=True)
        self.assertTrue((b == e.array).all())
        self.assertTrue((b.mask == e.mask.array).all())

        b = np.ma.masked_where((a == 7) | (a < 2) | (a > 8), a)
        e = d.apply_masking(fill_values=True, valid_range=[2, 8])
        self.assertTrue((b == e.array).all())
        self.assertTrue((b.mask == e.mask.array).all())

    def test_Data_convolution_filter(self):
        if self.test_only and inspect.stack()[0][3] not in self.test_only:
            return

        #        raise unittest.SkipTest("GSASL has no PLAIN support")
        if not SCIPY_AVAILABLE:
            raise unittest.SkipTest("SciPy must be installed for this test.")

        d = cf.Data(self.ma, units="m", chunks=(2, 4, 5, 3))

        window = [0.1, 0.15, 0.5, 0.15, 0.1]

        e = d.convolution_filter(window=window, axis=-1, inplace=True)
        self.assertIsNone(e)

        d = cf.Data(self.ma, units="m")

        for axis in (0, 1):
            # Test  weights in different modes
            for mode in ("reflect", "constant", "nearest", "wrap"):
                b = convolve1d(self.ma, window, axis=axis, mode=mode)
                e = d.convolution_filter(
                    window, axis=axis, mode=mode, cval=0.0
                )
                self.assertTrue((e.array == b).all())

        for dtype in ("int", "int32", "float", "float32"):
            a = np.ma.array([1, 2, 3, 4, 5, 6, 7, 8, 9], dtype=dtype)
            a[2] = np.ma.masked
            d = cf.Data(a, chunks=(4, 4, 1))
            a = a.astype(float).filled(np.nan)

            for window in ((1, 2, 1), (1, 2, 2, 1), (1, 2, 3, 2, 1)):
                for cval in (0, np.nan):
                    for origin in (-1, 0, 1):
                        b = convolve1d(
                            a,
                            window,
                            axis=0,
                            cval=cval,
                            origin=origin,
                            mode="constant",
                        )
                        e = d.convolution_filter(
                            window,
                            axis=0,
                            cval=cval,
                            origin=origin,
                            mode="constant",
                        )
                        self.assertTrue((e.array == b).all())

    def test_Data_diff(self):
        if self.test_only and inspect.stack()[0][3] not in self.test_only:
            return

        a = np.ma.arange(12.0).reshape(3, 4)
        a[1, 1] = 4.5
        a[2, 2] = 10.5
        a[1, 2] = np.ma.masked

        d = cf.Data(a)

        self.assertTrue((d.array == a).all())

        e = d.copy()
        self.assertIsNone(e.diff(inplace=True))
        self.assertTrue(e.equals(d.diff()))

        for n in (0, 1, 2):
            for axis in (0, 1, -1, -2):
                a_diff = np.diff(a, n=n, axis=axis)
                d_diff = d.diff(n=n, axis=axis)

                self.assertTrue((a_diff == d_diff).all())
                self.assertTrue((a_diff.mask == d_diff.mask).all())

                e = d.copy()
                x = e.diff(n=n, axis=axis, inplace=True)
                self.assertIsNone(x)
                self.assertTrue(e.equals(d_diff))

        d = cf.Data(self.ma, "km")
        for n in (0, 1, 2):
            for axis in (0, 1, 2, 3):
                a_diff = np.diff(self.ma, n=n, axis=axis)
                d_diff = d.diff(n=n, axis=axis)
                self.assertTrue((a_diff == d_diff).all())
                self.assertTrue((a_diff.mask == d_diff.mask).all())

    def test_Data_compressed(self):
        a = np.ma.arange(12).reshape(3, 4)
        d = cf.Data(a, "m", chunks=2)
        self.assertIsNone(d.compressed(inplace=True))
        self.assertEqual(d.shape, (a.size,))
        self.assertEqual(d.Units, cf.Units("m"))
        self.assertEqual(d.dtype, a.dtype)

        d = cf.Data(a, "m", chunks=2)
        self.assertTrue((d.compressed().array == a.compressed()).all())

        a[2] = np.ma.masked
        d = cf.Data(a, "m", chunks=2)
        self.assertTrue((d.compressed().array == a.compressed()).all())

        a[...] = np.ma.masked
        d = cf.Data(a, "m", chunks=2)
        e = d.compressed()
        self.assertEqual(e.shape, (0,))
        self.assertTrue((e.array == a.compressed()).all())

        # Scalar arrays
        a = np.ma.array(9)
        d = cf.Data(a, "m")
        e = d.compressed()
        self.assertEqual(e.shape, (1,))
        self.assertTrue((e.array == a.compressed()).all())

        a = np.ma.array(9, mask=True)
        d = cf.Data(a, "m")
        e = d.compressed()
        self.assertEqual(e.shape, (0,))
        self.assertTrue((e.array == a.compressed()).all())

    @unittest.skipIf(TEST_DASKIFIED_ONLY, "Needs __eq__")
    def test_Data_stats(self):
        d = cf.Data([1, 1])

        self.assertEqual(
            d.stats(sum=True, weights=1),
            {
                "minimum": 1,
                "mean": 1.0,
                "median": 1.0,
                "maximum": 1,
                "range": 0,
                "mid_range": 1.0,
                "standard_deviation": 0.0,
                "root_mean_square": 1.0,
                "sum": 2,
                "sample_size": 2,
            },
        )

    @unittest.skipIf(TEST_DASKIFIED_ONLY, "no attribute '_shape'")
    def test_Data__init__dtype_mask(self):
        if self.test_only and inspect.stack()[0][3] not in self.test_only:
            return

        for m in (1, 20, True):
            d = cf.Data([[1, 2, 3], [4, 5, 6]], mask=m)
            self.assertFalse(d.count())
            self.assertEqual(d.shape, (2, 3))

        for m in (0, False):
            d = cf.Data([[1, 2, 3], [4, 5, 6]], mask=m)
            self.assertEqual(d.count(), d.size)
            self.assertEqual(d.shape, (2, 3))

        d = cf.Data([[1, 2, 3], [4, 5, 6]], mask=[[0], [1]])
        self.assertEqual(d.count(), 3)
        self.assertEqual(d.shape, (2, 3))

        d = cf.Data([[1, 2, 3], [4, 5, 6]], mask=[0, 1, 1])
        self.assertEqual(d.count(), 2)
        self.assertEqual(d.shape, (2, 3))

        d = cf.Data([[1, 2, 3], [4, 5, 6]], mask=[[0, 1, 0], [1, 0, 1]])
        self.assertEqual(d.count(), 3)
        self.assertEqual(d.shape, (2, 3))

        a = np.ma.array(
            [[280.0, -99, -99, -99], [281.0, 279.0, 278.0, 279.0]],
            dtype=float,
            mask=[[0, 1, 1, 1], [0, 0, 0, 0]],
        )

        d = cf.Data([[280, -99, -99, -99], [281, 279, 278, 279]])
        self.assertEqual(d.dtype, np.dtype(int))

        d = cf.Data(
            [[280, -99, -99, -99], [281, 279, 278, 279]],
            dtype=float,
            mask=[[0, 1, 1, 1], [0, 0, 0, 0]],
        )

        self.assertEqual(d.dtype, a.dtype)
        self.assertEqual(d.mask.shape, a.mask.shape)
        self.assertTrue((d.array == a).all())
        self.assertTrue((d.mask.array == np.ma.getmaskarray(a)).all())

        a = np.array(
            [[280.0, -99, -99, -99], [281.0, 279.0, 278.0, 279.0]], dtype=float
        )
        mask = np.ma.masked_all(a.shape).mask

        d = cf.Data([[280, -99, -99, -99], [281, 279, 278, 279]], dtype=float)

        self.assertEqual(d.dtype, a.dtype)
        self.assertEqual(d.mask.shape, mask.shape)
        self.assertTrue((d.array == a).all())
        self.assertTrue((d.mask.array == np.ma.getmaskarray(a)).all())

        # Mask broadcasting
        a = np.ma.array(
            [[280.0, -99, -99, -99], [281.0, 279.0, 278.0, 279.0]],
            dtype=float,
            mask=[[0, 1, 1, 0], [0, 1, 1, 0]],
        )

        d = cf.Data(
            [[280, -99, -99, -99], [281, 279, 278, 279]],
            dtype=float,
            mask=[0, 1, 1, 0],
        )

        self.assertEqual(d.dtype, a.dtype)
        self.assertEqual(d.mask.shape, a.mask.shape)
        self.assertTrue((d.array == a).all())
        self.assertTrue((d.mask.array == np.ma.getmaskarray(a)).all())

    def test_Data_digitize(self):
        if self.test_only and inspect.stack()[0][3] not in self.test_only:
            return

        for a in [
            np.arange(120).reshape(3, 2, 20),
            np.ma.arange(120).reshape(3, 2, 20),
        ]:

            if np.ma.isMA(a):
                a[0, 1, [2, 5, 6, 7, 8]] = np.ma.masked
                a[2, 0, [12, 14, 17]] = np.ma.masked

            d = cf.Data(a, "km")

            for upper in (False, True):
                for bins in (
                    [2, 6, 10, 50, 100],
                    [[2, 6], [6, 10], [10, 50], [50, 100]],
                ):
                    e = d.digitize(bins, upper=upper, open_ends=True)
                    b = np.digitize(a, [2, 6, 10, 50, 100], right=upper)

                    self.assertTrue((e.array == b).all())
                    self.assertTrue(
                        (np.ma.getmask(e.array) == np.ma.getmask(b)).all()
                    )

                    # TODODASK: Reinstate the following test when
                    #           __sub__, minimum, and maximum have
                    #           been daskified

        #                    e.where(
        #                        cf.set([e.minimum(), e.maximum()]),
        #                        cf.masked,
        #                        e - 1,
        #                        inplace=True,
        #                    )
        #                    f = d.digitize(bins, upper=upper)
        #                    self.assertTrue(e.equals(f, verbose=2))

        # Check returned bins
        bins = [2, 6, 10, 50, 100]
        e, b = d.digitize(bins, return_bins=True)
        self.assertTrue(
            (b.array == [[2, 6], [6, 10], [10, 50], [50, 100]]).all()
        )
        self.assertTrue(b.Units == d.Units)

        # Check digitized units
        self.assertTrue(e.Units == cf.Units(None))

        # Check inplace
        self.assertIsNone(d.digitize(bins, inplace=True))
        self.assertTrue(d.equals(e))

    def test_Data_cumsum(self):
        if self.test_only and inspect.stack()[0][3] not in self.test_only:
            return

        d = cf.Data(self.a)
        e = d.copy()
        f = d.cumsum(axis=0)
        self.assertIsNone(e.cumsum(axis=0, inplace=True))
        self.assertTrue(e.equals(f, verbose=2))

        d = cf.Data(self.a, chunks=3)

        for i in [None] + list(range(d.ndim)):
            b = np.cumsum(self.a, axis=i)
            e = d.cumsum(axis=i)
            self.assertTrue((e.array == b).all())

        d = cf.Data(self.ma, chunks=3)

        for i in [None] + list(range(d.ndim)):
            b = np.cumsum(self.ma, axis=i)
            e = d.cumsum(axis=i)
            self.assertTrue(cf.functions._numpy_allclose(e.array, b))

    def test_Data_flatten(self):
        if self.test_only and inspect.stack()[0][3] not in self.test_only:
            return

        d = cf.Data(self.ma.copy())
        self.assertTrue(d.equals(d.flatten([]), verbose=2))
        self.assertIsNone(d.flatten(inplace=True))

        d = cf.Data(self.ma.copy())

        b = self.ma.flatten()
        for axes in (None, list(range(d.ndim))):
            e = d.flatten(axes)
            self.assertEqual(e.ndim, 1)
            self.assertEqual(e.shape, b.shape)
            self.assertTrue(cf.functions._numpy_allclose(e.array, b))

        for axes in self.axes_combinations:
            e = d.flatten(axes)

            if len(axes) <= 1:
                shape = d.shape
            else:
                shape = [n for i, n in enumerate(d.shape) if i not in axes]
                shape.insert(
                    sorted(axes)[0],
                    np.prod([n for i, n in enumerate(d.shape) if i in axes]),
                )

            self.assertEqual(e.shape, tuple(shape))
            self.assertEqual(e.ndim, d.ndim - len(axes) + 1)
            self.assertEqual(e.size, d.size)

    @unittest.skipIf(TEST_DASKIFIED_ONLY, "no attribute 'partitions'")
    def test_Data_CachedArray(self):
        if self.test_only and inspect.stack()[0][3] not in self.test_only:
            return

        factor = 0.99999999999999

        cf.tempdir(self.tempdir)

        original_FMF = cf.free_memory_factor(1 - factor)
        d = cf.Data(np.arange(100))
        cf.free_memory_factor(factor)
        _ = d.array

        for partition in d.partitions.flat:
            self.assertTrue(partition.in_cached_file)

        _ = np.arange(1000000).reshape(100, 10000)

        cf.free_memory_factor(1 - factor)
        d = cf.Data(np.arange(10000).reshape(100, 100))
        cf.free_memory_factor(factor)

        _ = d.array

        for partition in d.partitions.flat:
            self.assertTrue(partition.in_cached_file)

        cf.free_memory_factor(original_FMF)

    @unittest.skipIf(TEST_DASKIFIED_ONLY, "no attr. 'partition_configuration'")
    def test_Data_cached_arithmetic_units(self):
        if self.test_only and inspect.stack()[0][3] not in self.test_only:
            return

        d = cf.Data(self.a, "m")
        e = cf.Data(self.a, "s")

        f = d / e
        self.assertEqual(f.Units, cf.Units("m s-1"))

        d = cf.Data(self.a, "days since 2000-01-02")
        e = cf.Data(self.a, "days since 1999-01-02")

        f = d - e
        self.assertEqual(f.Units, cf.Units("days"))

        # Repeat with caching partitions to disk
        fmt = cf.constants.CONSTANTS["FM_THRESHOLD"]
        cf.constants.CONSTANTS["FM_THRESHOLD"] = cf.total_memory()

        d = cf.Data(self.a, "m")
        e = cf.Data(self.a, "s")

        f = d / e
        self.assertEqual(f.Units, cf.Units("m s-1"))

        d = cf.Data(self.a, "days since 2000-01-02")
        e = cf.Data(self.a, "days since 1999-01-02")

        f = d - e
        self.assertEqual(f.Units, cf.Units("days"))

        # Reset
        cf.constants.CONSTANTS["FM_THRESHOLD"] = fmt

    @unittest.skipIf(TEST_DASKIFIED_ONLY, "no attribute '_auxiliary_mask'")
    def test_Data_AUXILIARY_MASK(self):
        if self.test_only and inspect.stack()[0][3] not in self.test_only:
            return

        d = cf.Data()
        self.assertIsNone(d._auxiliary_mask)
        self.assertIsNone(d._auxiliary_mask_return())

        d = cf.Data.empty((90, 60))
        m = np.full(d.shape, fill_value=False, dtype=bool)

        self.assertIsNone(d._auxiliary_mask)
        self.assertEqual(d._auxiliary_mask_return().shape, m.shape)
        self.assertTrue((d._auxiliary_mask_return() == m).all())
        self.assertIsNone(d._auxiliary_mask)

        m[[0, 2, 80], [0, 40, 20]] = True

        d._auxiliary_mask_add_component(cf.Data(m))
        self.assertEqual(len(d._auxiliary_mask), 1)
        self.assertEqual(d._auxiliary_mask_return().shape, m.shape)
        self.assertTrue((d._auxiliary_mask_return() == m).all())

        d = cf.Data.empty((90, 60))
        m = np.full(d.shape, fill_value=False, dtype=bool)

        d = cf.Data.empty((90, 60))
        d._auxiliary_mask_add_component(cf.Data(m[0:1, :]))
        self.assertEqual(len(d._auxiliary_mask), 1)
        self.assertTrue((d._auxiliary_mask_return() == m).all())

        d = cf.Data.empty((90, 60))
        d._auxiliary_mask_add_component(cf.Data(m[:, 0:1]))
        self.assertEqual(len(d._auxiliary_mask), 1)
        self.assertTrue((d._auxiliary_mask_return() == m).all())

        d = cf.Data.empty((90, 60))
        d._auxiliary_mask_add_component(cf.Data(m[:, 0:1]))
        d._auxiliary_mask_add_component(cf.Data(m[0:1, :]))
        self.assertEqual(len(d._auxiliary_mask), 2)
        self.assertEqual(d._auxiliary_mask_return().shape, m.shape)
        self.assertTrue((d._auxiliary_mask_return() == m).all())

        # --------------------------------------------------------
        d = cf.Data(np.arange(120).reshape(30, 4))
        e = cf.Data(np.arange(120, 280).reshape(40, 4))

        fm = cf.Data.full((70, 4), fill_value=False, dtype=bool)

        fm[0, 0] = True
        fm[10, 2] = True
        fm[20, 1] = True

        dm = fm[:30]
        d._auxiliary_mask = [dm]

        f = cf.Data.concatenate([d, e], axis=0)
        self.assertEqual(f.shape, fm.shape)
        self.assertTrue((f._auxiliary_mask_return().array == fm).all())

        # --------------------------------------------------------
        d = cf.Data(np.arange(120).reshape(30, 4))
        e = cf.Data(np.arange(120, 280).reshape(40, 4))

        fm = cf.Data.full((70, 4), False, bool)
        fm[50, 0] = True
        fm[60, 2] = True
        fm[65, 1] = True

        em = fm[30:]
        e._auxiliary_mask = [em]

        f = cf.Data.concatenate([d, e], axis=0)
        self.assertEqual(f.shape, fm.shape)
        self.assertTrue((f._auxiliary_mask_return().array == fm).all())

        # --------------------------------------------------------
        d = cf.Data(np.arange(120).reshape(30, 4))
        e = cf.Data(np.arange(120, 280).reshape(40, 4))

        fm = cf.Data.full((70, 4), False, bool)
        fm[0, 0] = True
        fm[10, 2] = True
        fm[20, 1] = True
        fm[50, 0] = True
        fm[60, 2] = True
        fm[65, 1] = True

        dm = fm[:30]
        d._auxiliary_mask = [dm]
        em = fm[30:]
        e._auxiliary_mask = [em]

        f = cf.Data.concatenate([d, e], axis=0)
        self.assertEqual(f.shape, fm.shape)
        self.assertTrue((f._auxiliary_mask_return().array == fm).all())

    def test_Data__contains__(self):
        if self.test_only and inspect.stack()[0][3] not in self.test_only:
            return

        d = cf.Data([[0, 1, 2], [3, 4, 5]], units="m", chunks=2)

        for value in (
            4,
            4.0,
            cf.Data(3),
            cf.Data(0.005, "km"),
            np.array(2),
            da.from_array(2),
        ):
            self.assertIn(value, d)

        for value in (
            99,
            np.array(99),
            da.from_array(99),
            cf.Data(99, "km"),
            cf.Data(2, "seconds"),
        ):
            self.assertNotIn(value, d)

        for value in (
            [1],
            [[1]],
            [1, 2],
            [[1, 2]],
            np.array([1]),
            np.array([[1]]),
            np.array([1, 2]),
            np.array([[1, 2]]),
            da.from_array([1]),
            da.from_array([[1]]),
            da.from_array([1, 2]),
            da.from_array([[1, 2]]),
            cf.Data([1]),
            cf.Data([[1]]),
            cf.Data([1, 2]),
            cf.Data([[1, 2]]),
            cf.Data([0.005], "km"),
        ):
            with self.assertRaises(TypeError):
                value in d

        # Strings
        d = cf.Data(["foo", "bar"])
        self.assertIn("foo", d)
        self.assertNotIn("xyz", d)

        with self.assertRaises(TypeError):
            ["foo"] in d

    def test_Data_asdata(self):
        if self.test_only and inspect.stack()[0][3] not in self.test_only:
            return

        d = cf.Data(self.ma)

        self.assertIs(d.asdata(d), d)
        self.assertIs(cf.Data.asdata(d), d)
        self.assertIs(d.asdata(d, dtype=d.dtype), d)
        self.assertIs(cf.Data.asdata(d, dtype=d.dtype), d)

        self.assertIsNot(d.asdata(d, dtype="float32"), d)
        self.assertIsNot(cf.Data.asdata(d, dtype="float32"), d)
        self.assertIsNot(d.asdata(d, dtype=d.dtype, copy=True), d)
        self.assertIsNot(cf.Data.asdata(d, dtype=d.dtype, copy=True), d)

        self.assertTrue(
            cf.Data.asdata(cf.Data([1, 2, 3]), dtype=float, copy=True).equals(
                cf.Data([1.0, 2, 3]), verbose=2
            )
        )

        self.assertTrue(
            cf.Data.asdata([1, 2, 3]).equals(cf.Data([1, 2, 3]), verbose=2)
        )
        self.assertTrue(
            cf.Data.asdata([1, 2, 3], dtype=float).equals(
                cf.Data([1.0, 2, 3]), verbose=2
            )
        )

    @unittest.skipIf(TEST_DASKIFIED_ONLY, "no attribute '_ndim'")
    def test_Data_squeeze_insert_dimension(self):
        if self.test_only and inspect.stack()[0][3] not in self.test_only:
            return

        d = cf.Data([list(range(1000))])
        self.assertEqual(d.shape, (1, 1000))
        e = d.squeeze()
        self.assertEqual(e.shape, (1000,))
        self.assertIsNone(d.squeeze(inplace=True))
        self.assertEqual(d.shape, (1000,))

        d = cf.Data([list(range(1000))])
        d.transpose(inplace=True)
        self.assertEqual(d.shape, (1000, 1))
        e = d.squeeze()
        self.assertEqual(e.shape, (1000,))
        self.assertIsNone(d.squeeze(inplace=True))
        self.assertEqual(d.shape, (1000,))

        d.insert_dimension(0, inplace=True)
        d.insert_dimension(-1, inplace=True)
        self.assertEqual(d.shape, (1, 1000, 1))
        e = d.squeeze()
        self.assertEqual(e.shape, (1000,))
        e = d.squeeze(-1)
        self.assertEqual(e.shape, (1, 1000))
        self.assertIsNone(e.squeeze(0, inplace=True))
        self.assertEqual(e.shape, (1000,))

        d = e
        d.insert_dimension(0, inplace=True)
        d.insert_dimension(-1, inplace=True)
        d.insert_dimension(-1, inplace=True)
        self.assertEqual(d.shape, (1, 1000, 1, 1))
        e = d.squeeze([0, 2])
        self.assertEqual(e.shape, (1000, 1))

        array = np.arange(1000).reshape(1, 100, 10)
        d = cf.Data(array)
        e = d.squeeze()
        f = e.insert_dimension(0)
        a = f.array
        self.assertTrue(np.allclose(a, array))

    def test_Data__getitem__(self):
        if self.test_only and inspect.stack()[0][3] not in self.test_only:
            return

        d = cf.Data(np.ma.arange(450).reshape(9, 10, 5), chunks=(4, 5, 1))

        for indices in (
            Ellipsis,
            (slice(None), slice(None)),
            (slice(None), Ellipsis),
            (Ellipsis, slice(None)),
            (Ellipsis, slice(None), Ellipsis),
        ):
            self.assertEqual(d[indices].shape, d.shape)

        for indices in (
            ([1, 3, 4], slice(None), [2, -1]),
            (slice(0, 6, 2), slice(None), [2, -1]),
            (slice(0, 6, 2), slice(None), slice(2, 5, 2)),
            (slice(0, 6, 2), list(range(10)), slice(2, 5, 2)),
        ):
            self.assertEqual(d[indices].shape, (3, 10, 2))

        for indices in (
            (slice(0, 6, 2), -2, [2, -1]),
            (slice(0, 6, 2), -2, slice(2, 5, 2)),
        ):
            self.assertEqual(d[indices].shape, (3, 1, 2))

        for indices in (
            ([1, 3, 4], -2, [2, -1]),
            ([4, 3, 1], -2, [2, -1]),
            ([1, 4, 3], -2, [2, -1]),
            ([4, 1, 4], -2, [2, -1]),
        ):
            e = d[indices]
            self.assertEqual(e.shape, (3, 1, 2))
            self.assertEqual(e._axes, d._axes)

        d.__keepdims_indexing__ = False
        self.assertFalse(d.__keepdims_indexing__)
        for indices in (
            ([1, 3, 4], -2, [2, -1]),
            (slice(0, 6, 2), -2, [2, -1]),
            (slice(0, 6, 2), -2, slice(2, 5, 2)),
            ([1, 4, 3], -2, [2, -1]),
            ([4, 3, 4], -2, [2, -1]),
            ([1, 4, 4], -2, [2, -1]),
        ):
            e = d[indices]
            self.assertFalse(e.__keepdims_indexing__)
            self.assertEqual(e.shape, (3, 2))
            self.assertEqual(e._axes, d._axes[0::2])

        self.assertFalse(d.__keepdims_indexing__)
        d.__keepdims_indexing__ = True
        self.assertTrue(d.__keepdims_indexing__)

        d = cf.Data(np.ma.arange(24).reshape(3, 8))
        e = d[0, 2:4]

        # Cyclic slices
        d = cf.Data(np.ma.arange(24).reshape(3, 8))
        d.cyclic(1)
        self.assertTrue((d[0, :6].array == [[0, 1, 2, 3, 4, 5]]).all())
        e = d[0, -2:4]
        self.assertEqual(e._axes, d._axes)
        self.assertEqual(e.shape, (1, 6))
        self.assertTrue((e[0].array == [[6, 7, 0, 1, 2, 3]]).all())
        self.assertFalse(e.cyclic())

        d.__keepdims_indexing__ = False
        e = d[:, 4]
        self.assertEqual(e.shape, (3,))
        self.assertFalse(e.cyclic())
        self.assertEqual(e._axes, d._axes[0:1])
        d.__keepdims_indexing__ = True

        e = d[0, -2:6]
        self.assertEqual(e.shape, (1, 8))
        self.assertTrue((e[0].array == [[6, 7, 0, 1, 2, 3, 4, 5]]).all())
        self.assertTrue(e.cyclic(), set([1]))

        with self.assertRaises(IndexError):
            # Cyclic slice of non-cyclic axis
            e = d[-1:1]

        d.cyclic(0)
        e = d[-1:1, -2:-4]
        self.assertEqual(e.shape, (2, 6))
        self.assertTrue((e[:, 0].array == [[22], [6]]).all())
        self.assertTrue((e[0].array == [[22, 23, 16, 17, 18, 19]]).all())
        self.assertFalse(e.cyclic())

        e = d[-1:2, -2:4]
        self.assertEqual(e.shape, (3, 6))
        self.assertEqual(e.cyclic(), set([0]))
        e = d[-1:1, -2:6]
        self.assertEqual(e.shape, (2, 8))
        self.assertEqual(e.cyclic(), set([1]))
        e = d[-1:2, -2:6]
        self.assertEqual(e.shape, (3, 8))
        self.assertEqual(e.cyclic(), set([0, 1]))

        d.cyclic(0, False)
        d.__keepdims_indexing__ = False
        e = d[0, :6]
        self.assertFalse(e.__keepdims_indexing__)
        self.assertEqual(e.shape, (6,))
        self.assertTrue((e.array == [0, 1, 2, 3, 4, 5]).all())
        e = d[0, -2:4]
        self.assertEqual(e.shape, (6,))
        self.assertTrue((e.array == [6, 7, 0, 1, 2, 3]).all())
        self.assertFalse(e.cyclic())
        d.__keepdims_indexing__ = True

        # Keepdims indexing
        d = cf.Data([[1, 2, 3], [4, 5, 6]])
        self.assertEqual(d[0].shape, (1, 3))
        self.assertEqual(d[:, 1].shape, (2, 1))
        self.assertEqual(d[0, 1].shape, (1, 1))
        d.__keepdims_indexing__ = False
        self.assertEqual(d[0].shape, (3,))
        self.assertEqual(d[:, 1].shape, (2,))
        self.assertEqual(d[0, 1].shape, ())
        d.__keepdims_indexing__ = True

        # Orthogonal indexing
        self.assertEqual(d[[0], [0, 2]].shape, (1, 2))
        self.assertEqual(d[[0, 1], [0, 2]].shape, (2, 2))
        self.assertEqual(d[[0, 1], [2]].shape, (2, 1))

        # Ancillary masks
        #
        # TODODASK: Test __getitem__ with ancillary masks. Can only do
        #           this when cf.Data.where has been daskified

    def test_Data__setitem__(self):
        if self.test_only and inspect.stack()[0][3] not in self.test_only:
            return

        for hardmask in (False, True):
            a = np.ma.arange(90).reshape(9, 10)
            if hardmask:
                a.harden_mask()
            else:
                a.soften_mask()

            d = cf.Data(a.copy(), "metres", hardmask=hardmask, chunks=(3, 5))

            a[:, 1] = np.ma.masked
            d[:, 1] = cf.masked

            a[0, 2] = -6
            d[0, 2] = -6

            a[0:3, 1] = -1
            d[0:3, 1] = -1

            a[0:2, 3] = -1
            d[0:2, 3] = -1

            a[3, 4:6] = -2
            d[3, 4:6] = -2

            a[0:2, 1:4] = -3
            d[0:2, 1:4] = -3

            a[5:7, [3, 5, 6]] = -4
            d[5:7, [3, 5, 6]] = -4

            a[8, [8, 6, 5]] = -5
            d[8, [8, 6, 5]] = -5

            a[...] = -a
            d[...] = -d

            a[0] = a[2]
            d[0] = d[2]

            self.assertTrue((d.array == a).all())
            self.assertTrue((d.array.mask == a.mask).all())

        # Units
        a = np.ma.arange(90).reshape(9, 10)
        d = cf.Data(a, "metres")
        d[...] = cf.Data(a * 100, "cm")
        self.assertTrue((d.array == a).all())
        self.assertTrue((d.array.mask == a.mask).all())

        # Cyclic axes
        d.cyclic(1)
        self.assertTrue((d[0].array == [0, 1, 2, 3, 4, 5, 6, 7, 8, 9]).all())
        d[0, -1:1] = [-99, -1]
        self.assertTrue(
            (d[0].array == [-1, 1, 2, 3, 4, 5, 6, 7, 8, -99]).all()
        )
        self.assertEqual(d.cyclic(), set([1]))

        # Multiple list/1-d array indices
        with self.assertRaises(NotImplementedError):
            d[[1, 2], [0, 4, 1]] = 9

        with self.assertRaises(NotImplementedError):
            d[[1], [0, 4, 1]] = 9

    def test_Data_outerproduct(self):
        a = np.arange(12).reshape(4, 3)
        d = cf.Data(a, "m", chunks=2)

        for b in (9, [1, 2, 3, 4, 5], np.arange(30).reshape(6, 5)):
            c = np.multiply.outer(a, b)
            f = d.outerproduct(b)
            self.assertEqual(f.shape, c.shape)
            self.assertTrue((f.array == c).all())
            self.assertEqual(d.Units, cf.Units("m"))

        # In-place
        e = cf.Data([1, 2, 3, 4, 5], "s-1")
        self.assertIsNone(d.outerproduct(e, inplace=True))
        self.assertEqual(d.shape, (4, 3, 5))
        self.assertEqual(d.Units, cf.Units("m.s-1"))

    def test_Data_all(self):
        d = cf.Data([[1, 2], [3, 4]], "m")
        self.assertTrue(d.all())
        self.assertEqual(d.all(keepdims=False).shape, ())
        self.assertEqual(d.all(axis=()).shape, d.shape)
        self.assertTrue((d.all(axis=0).array == [True, True]).all())
        self.assertTrue((d.all(axis=1).array == [True, True]).all())
        self.assertEqual(d.all().Units, cf.Units())

        d[0] = cf.masked
        d[1, 0] = 0
        self.assertTrue((d.all(axis=0).array == [False, True]).all())
        self.assertTrue(
            (
                d.all(axis=1).array == np.ma.array([True, False], mask=[1, 0])
            ).all()
        )

        d[...] = cf.masked
        self.assertTrue(d.all())
        self.assertFalse(d.all(keepdims=False))

    def test_Data_any(self):
        d = cf.Data([[0, 2], [0, 4]])
        self.assertTrue(d.any())
        self.assertEqual(d.any(keepdims=False).shape, ())
        self.assertEqual(d.any(axis=()).shape, d.shape)
        self.assertTrue((d.any(axis=0).array == [False, True]).all())
        self.assertTrue((d.any(axis=1).array == [True, True]).all())
        self.assertEqual(d.any().Units, cf.Units())

        d[0] = cf.masked
        self.assertTrue((d.any(axis=0).array == [False, True]).all())
        self.assertTrue(
            (
                d.any(axis=1).array == np.ma.array([True, True], mask=[1, 0])
            ).all()
        )

        d[...] = cf.masked
        self.assertFalse(d.any())
        self.assertFalse(d.any(keepdims=False))

    def test_Data_array(self):
        if self.test_only and inspect.stack()[0][3] not in self.test_only:
            return

        # Scalar numeric array
        d = cf.Data(9, "km")
        a = d.array
        self.assertEqual(a.shape, ())
        self.assertEqual(a, np.array(9))
        d[...] = cf.masked
        a = d.array
        self.assertEqual(a.shape, ())
        self.assertIs(a[()], np.ma.masked)

        # Non-scalar numeric array
        b = np.arange(24).reshape(2, 1, 3, 4)
        d = cf.Data(b, "km", fill_value=-123)
        a = d.array
        a[0, 0, 0, 0] = -999
        a2 = d.array
        self.assertTrue((a2 == b).all())
        self.assertFalse((a2 == a).all())

        # Fill value
        d[0, 0, 0, 0] = cf.masked
        self.assertEqual(d.array.fill_value, d.fill_value)

        # Date-time array
        d = cf.Data([["2000-12-3 12:00"]], "days since 2000-12-01", dt=True)
        self.assertEqual(d.array, 2.5)

    def test_Data_binary_mask(self):
        d = cf.Data([[0, 1, 2, 3.0]], "m")
        m = d.binary_mask
        self.assertEqual(m.shape, d.shape)
        self.assertEqual(m.Units, cf.Units("1"))
        self.assertEqual(m.dtype, "int32")
        self.assertTrue((m.array == [[0, 0, 0, 0]]).all())

        d[0, 1] = cf.masked
        m = d.binary_mask
        self.assertTrue((d.binary_mask.array == [[0, 1, 0, 0]]).all())

    def test_Data_clip(self):
        a = np.arange(12).reshape(3, 4)
        d = cf.Data(a, "m", chunks=2)

        self.assertIsNone(d.clip(-1, 12, inplace=True))

        b = np.clip(a, 2, 10)
        e = d.clip(2, 10)
        self.assertTrue((e.array == b).all())

        b = np.clip(a, 3, 9)
        e = d.clip(0.003, 0.009, "km")
        self.assertTrue((e.array == b).all())

    @unittest.skipIf(TEST_DASKIFIED_ONLY, "no attr. 'partition_configuration'")
    def test_Data_months_years(self):
        if self.test_only and inspect.stack()[0][3] not in self.test_only:
            return

        calendar = "360_day"
        d = cf.Data(
            [1.0, 2],
            units=cf.Units("months since 2000-1-1", calendar=calendar),
        )
        self.assertTrue((d.array == np.array([1.0, 2])).all())
        a = np.array(
            [
                cf.dt(2000, 2, 1, 10, 29, 3, 831223, calendar=calendar),
                cf.dt(2000, 3, 1, 20, 58, 7, 662446, calendar=calendar),
            ]
        )

        self.assertTrue(
            (d.datetime_array == a).all(), "{}, {}".format(d.datetime_array, a)
        )

        calendar = "standard"
        d = cf.Data(
            [1.0, 2],
            units=cf.Units("months since 2000-1-1", calendar=calendar),
        )
        self.assertTrue((d.array == np.array([1.0, 2])).all())
        a = np.array(
            [
                cf.dt(2000, 1, 31, 10, 29, 3, 831223, calendar=calendar),
                cf.dt(2000, 3, 1, 20, 58, 7, 662446, calendar=calendar),
            ]
        )
        self.assertTrue(
            (d.datetime_array == a).all(), "{}, {}".format(d.datetime_array, a)
        )

        calendar = "360_day"
        d = cf.Data(
            [1.0, 2], units=cf.Units("years since 2000-1-1", calendar=calendar)
        )
        self.assertTrue((d.array == np.array([1.0, 2])).all())
        a = np.array(
            [
                cf.dt(2001, 1, 6, 5, 48, 45, 974678, calendar=calendar),
                cf.dt(2002, 1, 11, 11, 37, 31, 949357, calendar=calendar),
            ]
        )
        self.assertTrue(
            (d.datetime_array == a).all(), "{}, {}".format(d.datetime_array, a)
        )

        calendar = "standard"
        d = cf.Data(
            [1.0, 2], units=cf.Units("years since 2000-1-1", calendar=calendar)
        )
        self.assertTrue((d.array == np.array([1.0, 2])).all())
        a = np.array(
            [
                cf.dt(2000, 12, 31, 5, 48, 45, 974678, calendar=calendar),
                cf.dt(2001, 12, 31, 11, 37, 31, 949357, calendar=calendar),
            ]
        )
        self.assertTrue(
            (d.datetime_array == a).all(), "{}, {}".format(d.datetime_array, a)
        )

        d = cf.Data(
            [1.0, 2],
            units=cf.Units("years since 2000-1-1", calendar="360_day"),
        )
        d *= 31

    def test_Data_datetime_array(self):
        if self.test_only and inspect.stack()[0][3] not in self.test_only:
            return

        # Scalar array
        for d, x in zip(
            [
                cf.Data(11292.5, "days since 1970-1-1"),
                cf.Data("2000-12-1 12:00", dt=True),
            ],
            [11292.5, 0],
        ):
            a = d.datetime_array
            self.assertEqual(a.shape, ())
            self.assertEqual(
                a, np.array(cf.dt("2000-12-1 12:00", calendar="standard"))
            )

            a = d.array
            self.assertEqual(a.shape, ())
            self.assertEqual(a, x)

        # Non-scalar array
        for d, x in zip(
            [
                cf.Data([[11292.5, 11293.5]], "days since 1970-1-1"),
                cf.Data([["2000-12-1 12:00", "2000-12-2 12:00"]], dt=True),
            ],
            ([[11292.5, 11293.5]], [[0, 1]]),
        ):
            a = d.datetime_array
            self.assertTrue(
                (
                    a
                    == np.array(
                        [
                            [
                                cf.dt("2000-12-1 12:00", calendar="standard"),
                                cf.dt("2000-12-2 12:00", calendar="standard"),
                            ]
                        ]
                    )
                ).all()
            )

            a = d.array
            self.assertTrue((a == x).all())

    def test_Data_asdatetime_asreftime_isdatetime(self):
        if self.test_only and inspect.stack()[0][3] not in self.test_only:
            return

        d = cf.Data([[1.93, 5.17]], "days since 2000-12-29")
        self.assertFalse(d._isdatetime())
        self.assertIsNone(d._asreftime(inplace=True))
        self.assertFalse(d._isdatetime())

        e = d._asdatetime()
        self.assertTrue(e._isdatetime())
        self.assertEqual(e.dtype, np.dtype(object))
        self.assertIsNone(e._asdatetime(inplace=True))
        self.assertTrue(e._isdatetime())

        # Round trip
        f = e._asreftime()
        self.assertTrue(f.equals(d))

    def test_Data_ceil(self):
        if self.test_only and inspect.stack()[0][3] not in self.test_only:
            return

        for x in (1, -1):
            a = 0.9 * x * self.a
            c = np.ceil(a)

            d = cf.Data(a)
            e = d.ceil()
            self.assertIsNone(d.ceil(inplace=True))
            self.assertTrue(d.equals(e, verbose=2))
            self.assertEqual(d.shape, c.shape)
            self.assertTrue((d.array == c).all())

    def test_Data_floor(self):
        if self.test_only and inspect.stack()[0][3] not in self.test_only:
            return

        for x in (1, -1):
            a = 0.9 * x * self.a
            c = np.floor(a)

            d = cf.Data(a)
            e = d.floor()
            self.assertIsNone(d.floor(inplace=True))
            self.assertTrue(d.equals(e, verbose=2))
            self.assertEqual(d.shape, c.shape)
            self.assertTrue((d.array == c).all())

    def test_Data_trunc(self):
        if self.test_only and inspect.stack()[0][3] not in self.test_only:
            return

        for x in (1, -1):
            a = 0.9 * x * self.a
            c = np.trunc(a)

            d = cf.Data(a)
            e = d.trunc()
            self.assertIsNone(d.trunc(inplace=True))
            self.assertTrue(d.equals(e, verbose=2))
            self.assertEqual(d.shape, c.shape)
            self.assertTrue((d.array == c).all())

    def test_Data_rint(self):
        if self.test_only and inspect.stack()[0][3] not in self.test_only:
            return

        for x in (1, -1):
            a = 0.9 * x * self.a
            c = np.rint(a)

            d = cf.Data(a)
            d0 = d.copy()
            e = d.rint()
            x = e.array

            self.assertTrue((x == c).all())
            self.assertTrue(d.equals(d0, verbose=2))
            self.assertIsNone(d.rint(inplace=True))
            self.assertTrue(d.equals(e, verbose=2))
            self.assertEqual(d.shape, c.shape)
            self.assertTrue((d.array == c).all())

    def test_Data_round(self):
        if self.test_only and inspect.stack()[0][3] not in self.test_only:
            return

        for decimals in range(-8, 8):
            a = self.a + 0.34567
            c = np.round(a, decimals=decimals)

            d = cf.Data(a)
            e = d.round(decimals=decimals)

            self.assertIsNone(d.round(decimals=decimals, inplace=True))

            self.assertTrue(d.equals(e, verbose=2))
            self.assertEqual(d.shape, c.shape)
            self.assertTrue((d.array == c).all())

    def test_Data_datum(self):
        if self.test_only and inspect.stack()[0][3] not in self.test_only:
            return

        d = cf.Data(5, "metre")
        self.assertEqual(d.datum(), 5)
        self.assertEqual(d.datum(0), 5)
        self.assertEqual(d.datum(-1), 5)

        for d in [
            cf.Data([4, 5, 6, 1, 2, 3], "metre"),
            cf.Data([[4, 5, 6], [1, 2, 3]], "metre"),
        ]:
            self.assertEqual(d.datum(0), 4)
            self.assertEqual(d.datum(-1), 3)
            for index in d.ndindex():
                self.assertEqual(d.datum(index), d.array[index].item())
                self.assertEqual(d.datum(*index), d.array[index].item())

        d = cf.Data(5, "metre")
        d[()] = cf.masked
        self.assertIs(d.datum(), cf.masked)
        self.assertIs(d.datum(0), cf.masked)
        self.assertIs(d.datum(-1), cf.masked)

        d = cf.Data([[5]], "metre")
        d[0, 0] = cf.masked
        self.assertIs(d.datum(), cf.masked)
        self.assertIs(d.datum(0), cf.masked)
        self.assertIs(d.datum(-1), cf.masked)
        self.assertIs(d.datum(0, 0), cf.masked)
        self.assertIs(d.datum(-1, 0), cf.masked)
        self.assertIs(d.datum((0, 0)), cf.masked)
        self.assertIs(d.datum([0, -1]), cf.masked)
        self.assertIs(d.datum(-1, -1), cf.masked)

        d = cf.Data([1, 2])
        with self.assertRaises(ValueError):
            d.datum()

        with self.assertRaises(ValueError):
            d.datum(3)

        with self.assertRaises(ValueError):
            d.datum(0, 0)

        d = cf.Data([[1, 2]])
        with self.assertRaises(ValueError):
            d.datum((0,))

    def test_Data_flip(self):
        if self.test_only and inspect.stack()[0][3] not in self.test_only:
            return

        array = np.arange(24000).reshape(120, 200)
        d = cf.Data(array.copy(), "metre")

        for axes, indices in zip(
            (0, 1, [0, 1]),
            (
                (slice(None, None, -1), slice(None)),
                (slice(None), slice(None, None, -1)),
                (slice(None, None, -1), slice(None, None, -1)),
            ),
        ):
            array = array[indices]
            d.flip(axes, inplace=True)

        self.assertTrue((d.array == array).all())

        array = np.arange(3 * 4 * 5).reshape(3, 4, 5) + 1
        d = cf.Data(array.copy(), "metre", chunks=-1)

        self.assertEqual(d[0].shape, (1, 4, 5))
        self.assertEqual(d[-1].shape, (1, 4, 5))
        self.assertEqual(d[0].max().array, 4 * 5)
        self.assertEqual(d[-1].max().array, 3 * 4 * 5)

        for i in (2, 1):
            e = d.flip(i)
            self.assertEqual(e[0].shape, (1, 4, 5))
            self.assertEqual(e[-1].shape, (1, 4, 5))
            self.assertEqual(e[0].max().array, 4 * 5)
            self.assertEqual(e[-1].max().array, 3 * 4 * 5)

        i = 0
        e = d.flip(i)
        self.assertEqual(e[0].shape, (1, 4, 5))
        self.assertEqual(e[-1].shape, (1, 4, 5))
        self.assertEqual(e[0].max().array, 3 * 4 * 5)
        self.assertEqual(e[-1].max().array, 4 * 5)

    def test_Data_ndindex(self):
        if self.test_only and inspect.stack()[0][3] not in self.test_only:
            return

        for d in (
            cf.Data(5, "metre"),
            cf.Data([4, 5, 6, 1, 2, 3], "metre"),
            cf.Data([[4, 5, 6], [1, 2, 3]], "metre"),
        ):
            for i, j in zip(d.ndindex(), np.ndindex(d.shape)):
                self.assertEqual(i, j)

    def test_Data_roll(self):
        if self.test_only and inspect.stack()[0][3] not in self.test_only:
            return

        a = np.arange(10 * 15 * 19).reshape(10, 1, 15, 19)

        d = cf.Data(a.copy())

        e = d.roll(0, 4)
        e.roll(2, 120, inplace=True)
        e.roll(3, -77, inplace=True)

        a = np.roll(a, 4, 0)
        a = np.roll(a, 120, 2)
        a = np.roll(a, -77, 3)

        self.assertEqual(e.shape, a.shape)
        self.assertTrue((a == e.array).all())

        f = e.roll(3, 77)
        f.roll(2, -120, inplace=True)
        f.roll(0, -4, inplace=True)

        self.assertEqual(f.shape, d.shape)
        self.assertTrue(f.equals(d, verbose=2))

    def test_Data_swapaxes(self):
        a = np.ma.arange(24).reshape(2, 3, 4)
        a[1, 1] = np.ma.masked
        d = cf.Data(a, chunks=(-1, -1, 2))

        for i in range(-a.ndim, a.ndim):
            for j in range(-a.ndim, a.ndim):
                b = np.swapaxes(a, i, j)
                e = d.swapaxes(i, j)
                self.assertEqual(b.shape, e.shape)
                self.assertTrue((b == e.array).all())

        # Bad axes
        with self.assertRaises(IndexError):
            d.swapaxes(3, -3)

    def test_Data_transpose(self):
        if self.test_only and inspect.stack()[0][3] not in self.test_only:
            return

        a = np.arange(10 * 15 * 19).reshape(10, 1, 15, 19)

        d = cf.Data(a.copy())

        for indices in (range(a.ndim), range(-a.ndim, 0)):
            for axes in itertools.permutations(indices):
                a = np.transpose(a, axes)
                d.transpose(axes, inplace=True)
                self.assertEqual(d.shape, a.shape)
                self.assertTrue((d.array == a).all())

    def test_Data_unique(self):
        for chunks in ((-1, -1), (2, 1), (1, 2)):
            # No masked points
            a = np.ma.array([[4, 2, 1], [1, 2, 3]])
            b = np.unique(a)
            d = cf.Data(a, "metre", chunks=chunks)
            e = d.unique()
            self.assertEqual(e.shape, b.shape)
            self.assertTrue((e.array == b).all())
            self.assertEqual(e.Units, cf.Units("m"))

            # Some masked points
            a[0, -1] = np.ma.masked
            a[1, 0] = np.ma.masked
            b = np.unique(a)
            d = cf.Data(a, "metre", chunks=chunks)
            e = d.unique().array
            self.assertTrue((e == b).all())
            self.assertTrue((e.mask == b.mask).all())

            # All masked points
            a[...] = np.ma.masked
            d = cf.Data(a, "metre", chunks=chunks)
            b = np.unique(a)
            e = d.unique().array
            self.assertEqual(e.size, 1)
            self.assertTrue((e.mask == b.mask).all())

        # Scalar
        a = np.ma.array(9)
        b = np.unique(a)
        d = cf.Data(a, "metre")
        e = d.unique().array
        self.assertEqual(e.shape, b.shape)
        self.assertTrue((e == b).all())

        a = np.ma.array(9, mask=True)
        b = np.unique(a)
        d = cf.Data(a, "metre")
        e = d.unique().array
        self.assertTrue((e.mask == b.mask).all())

        # Data types
        for dtype in "fibUS":
            a = np.array([1, 2], dtype=dtype)
            d = cf.Data(a)
            self.assertTrue((d.unique().array == np.unique(a)).all())

    def test_Data_year_month_day_hour_minute_second(self):
        if self.test_only and inspect.stack()[0][3] not in self.test_only:
            return

        d = cf.Data([[1.901, 5.101]], "days since 2000-12-29")
        self.assertTrue(d.year.equals(cf.Data([[2000, 2001]])))
        self.assertTrue(d.month.equals(cf.Data([[12, 1]])))
        self.assertTrue(d.day.equals(cf.Data([[30, 3]])))
        self.assertTrue(d.hour.equals(cf.Data([[21, 2]])))
        self.assertTrue(d.minute.equals(cf.Data([[37, 25]])))
        self.assertTrue(d.second.equals(cf.Data([[26, 26]])))

        d = cf.Data(
            [[1.901, 5.101]], cf.Units("days since 2000-12-29", "360_day")
        )
        self.assertTrue(d.year.equals(cf.Data([[2000, 2001]])))
        self.assertTrue(d.month.equals(cf.Data([[12, 1]])))
        self.assertTrue(d.day.equals(cf.Data([[30, 4]])))
        self.assertTrue(d.hour.equals(cf.Data([[21, 2]])))
        self.assertTrue(d.minute.equals(cf.Data([[37, 25]])))
        self.assertTrue(d.second.equals(cf.Data([[26, 26]])))

        # Can't get year from data with non-reference time units
        with self.assertRaises(ValueError):
            cf.Data([[1, 2]], units="m").year

    @unittest.skipIf(TEST_DASKIFIED_ONLY, "'NoneType' is not iterable")
    def test_Data_BINARY_AND_UNARY_OPERATORS(self):
        if self.test_only and inspect.stack()[0][3] not in self.test_only:
            return

        array = np.arange(3 * 4 * 5).reshape(3, 4, 5) + 1

        arrays = (
            np.arange(3 * 4 * 5).reshape(3, 4, 5) + 1.0,
            np.arange(3 * 4 * 5).reshape(3, 4, 5) + 1,
        )

        for a0 in arrays:
            for a1 in arrays[::-1]:
                d = cf.Data(a0[(slice(None, None, -1),) * a0.ndim], "metre")
                d.flip(inplace=True)
                x = cf.Data(a1, "metre")

                message = "Failed in {!r}+{!r}".format(d, x)
                self.assertTrue(
                    (d + x).equals(cf.Data(a0 + a1, "m"), verbose=1), message
                )
                message = "Failed in {!r}*{!r}".format(d, x)
                self.assertTrue(
                    (d * x).equals(cf.Data(a0 * a1, "m2"), verbose=1), message
                )
                message = "Failed in {!r}/{!r}".format(d, x)
                self.assertTrue(
                    (d / x).equals(cf.Data(a0 / a1, "1"), verbose=1), message
                )
                message = "Failed in {!r}-{!r}".format(d, x)
                self.assertTrue(
                    (d - x).equals(cf.Data(a0 - a1, "m"), verbose=1), message
                )
                message = "Failed in {!r}//{!r}".format(d, x)
                self.assertTrue(
                    (d // x).equals(cf.Data(a0 // a1, "1"), verbose=1), message
                )

                message = "Failed in {!r}.__truediv__//{!r}".format(d, x)
                self.assertTrue(
                    d.__truediv__(x).equals(
                        cf.Data(array.__truediv__(array), "1"), verbose=1
                    ),
                    message,
                )

                message = "Failed in {!r}__rtruediv__{!r}".format(d, x)
                self.assertTrue(
                    d.__rtruediv__(x).equals(
                        cf.Data(array.__rtruediv__(array), "1"), verbose=1
                    ),
                    message,
                )

                try:
                    d ** x
                except Exception:
                    pass
                else:
                    message = "Failed in {!r}**{!r}".format(d, x)
                    self.assertTrue((d ** x).all(), message)
        # --- End: for

        for a0 in arrays:
            d = cf.Data(a0, "metre")
            for x in (2, 2.0):
                message = "Failed in {!r}+{}".format(d, x)
                self.assertTrue(
                    (d + x).equals(cf.Data(a0 + x, "m"), verbose=1), message
                )
                message = "Failed in {!r}*{}".format(d, x)
                self.assertTrue(
                    (d * x).equals(cf.Data(a0 * x, "m"), verbose=1), message
                )
                message = "Failed in {!r}/{}".format(d, x)
                self.assertTrue(
                    (d / x).equals(cf.Data(a0 / x, "m"), verbose=1), message
                )
                message = "Failed in {!r}-{}".format(d, x)
                self.assertTrue(
                    (d - x).equals(cf.Data(a0 - x, "m"), verbose=1), message
                )
                message = "Failed in {!r}//{}".format(d, x)
                self.assertTrue(
                    (d // x).equals(cf.Data(a0 // x, "m"), verbose=1), message
                )
                message = "Failed in {!r}**{}".format(d, x)
                self.assertTrue(
                    (d ** x).equals(cf.Data(a0 ** x, "m2"), verbose=1), message
                )
                message = "Failed in {!r}.__truediv__{}".format(d, x)
                self.assertTrue(
                    d.__truediv__(x).equals(
                        cf.Data(a0.__truediv__(x), "m"), verbose=1
                    ),
                    message,
                )
                message = "Failed in {!r}.__rtruediv__{}".format(d, x)
                self.assertTrue(
                    d.__rtruediv__(x).equals(
                        cf.Data(a0.__rtruediv__(x), "m-1"), verbose=1
                    ),
                    message,
                )

                message = "Failed in {}+{!r}".format(x, d)
                self.assertTrue(
                    (x + d).equals(cf.Data(x + a0, "m"), verbose=1), message
                )
                message = "Failed in {}*{!r}".format(x, d)
                self.assertTrue(
                    (x * d).equals(cf.Data(x * a0, "m"), verbose=1), message
                )
                message = "Failed in {}/{!r}".format(x, d)
                self.assertTrue(
                    (x / d).equals(cf.Data(x / a0, "m-1"), verbose=1), message
                )
                message = "Failed in {}-{!r}".format(x, d)
                self.assertTrue(
                    (x - d).equals(cf.Data(x - a0, "m"), verbose=1), message
                )
                message = "Failed in {}//{!r}\n{!r}\n{!r}".format(
                    x, d, x // d, x // a0
                )
                self.assertTrue(
                    (x // d).equals(cf.Data(x // a0, "m-1"), verbose=1),
                    message,
                )

                try:
                    x ** d
                except Exception:
                    pass
                else:
                    message = "Failed in {}**{!r}".format(x, d)
                    self.assertTrue((x ** d).all(), message)

                a = a0.copy()
                try:
                    a += x
                except TypeError:
                    pass
                else:
                    e = d.copy()
                    e += x
                    message = "Failed in {!r}+={}".format(d, x)
                    self.assertTrue(
                        e.equals(cf.Data(a, "m"), verbose=1), message
                    )

                a = a0.copy()
                try:
                    a *= x
                except TypeError:
                    pass
                else:
                    e = d.copy()
                    e *= x
                    message = "Failed in {!r}*={}".format(d, x)
                    self.assertTrue(
                        e.equals(cf.Data(a, "m"), verbose=1), message
                    )

                a = a0.copy()
                try:
                    a /= x
                except TypeError:
                    pass
                else:
                    e = d.copy()
                    e /= x
                    message = "Failed in {!r}/={}".format(d, x)
                    self.assertTrue(
                        e.equals(cf.Data(a, "m"), verbose=1), message
                    )

                a = a0.copy()
                try:
                    a -= x
                except TypeError:
                    pass
                else:
                    e = d.copy()
                    e -= x
                    message = "Failed in {!r}-={}".format(d, x)
                    self.assertTrue(
                        e.equals(cf.Data(a, "m"), verbose=1), message
                    )

                a = a0.copy()
                try:
                    a //= x
                except TypeError:
                    pass
                else:
                    e = d.copy()
                    e //= x
                    message = "Failed in {!r}//={}".format(d, x)
                    self.assertTrue(
                        e.equals(cf.Data(a, "m"), verbose=1), message
                    )

                a = a0.copy()
                try:
                    a **= x
                except TypeError:
                    pass
                else:
                    e = d.copy()
                    e **= x
                    message = "Failed in {!r}**={}".format(d, x)
                    self.assertTrue(
                        e.equals(cf.Data(a, "m2"), verbose=1), message
                    )

                a = a0.copy()
                try:
                    a.__itruediv__(x)
                except TypeError:
                    pass
                else:
                    e = d.copy()
                    e.__itruediv__(x)
                    message = "Failed in {!r}.__itruediv__({})".format(d, x)
                    self.assertTrue(
                        e.equals(cf.Data(a, "m"), verbose=1), message
                    )
            # --- End: for

            for x in (cf.Data(2, "metre"), cf.Data(2.0, "metre")):
                self.assertTrue(
                    (d + x).equals(cf.Data(a0 + x.datum(), "m"), verbose=1)
                )
                self.assertTrue(
                    (d * x).equals(cf.Data(a0 * x.datum(), "m2"), verbose=1)
                )
                self.assertTrue(
                    (d / x).equals(cf.Data(a0 / x.datum(), "1"), verbose=1)
                )
                self.assertTrue(
                    (d - x).equals(cf.Data(a0 - x.datum(), "m"), verbose=1)
                )
                self.assertTrue(
                    (d // x).equals(cf.Data(a0 // x.datum(), "1"), verbose=1)
                )

                try:
                    d ** x
                except Exception:
                    pass
                else:
                    self.assertTrue(
                        (x ** d).all(), "{}**{}".format(x, repr(d))
                    )

                self.assertTrue(
                    d.__truediv__(x).equals(
                        cf.Data(a0.__truediv__(x.datum()), ""), verbose=1
                    )
                )

    @unittest.skipIf(TEST_DASKIFIED_ONLY, "no attr. 'partition_configuration'")
    def test_Data_BROADCASTING(self):
        if self.test_only and inspect.stack()[0][3] not in self.test_only:
            return

        A = [
            np.array(3),
            np.array([3]),
            np.array([3]).reshape(1, 1),
            np.array([3]).reshape(1, 1, 1),
            np.arange(5).reshape(5, 1),
            np.arange(5).reshape(1, 5),
            np.arange(5).reshape(1, 5, 1),
            np.arange(5).reshape(5, 1, 1),
            np.arange(5).reshape(1, 1, 5),
            np.arange(25).reshape(1, 5, 5),
            np.arange(25).reshape(5, 1, 5),
            np.arange(25).reshape(5, 5, 1),
            np.arange(125).reshape(5, 5, 5),
        ]

        for a in A:
            for b in A:
                d = cf.Data(a)
                e = cf.Data(b)
                ab = a * b
                de = d * e
                self.assertEqual(de.shape, ab.shape)
                self.assertTrue((de.array == ab).all())

    def test_Data__len__(self):
        if self.test_only and inspect.stack()[0][3] not in self.test_only:
            return

        self.assertEqual(3, len(cf.Data([1, 2, 3])))
        self.assertEqual(2, len(cf.Data([[1, 2, 3], [4, 5, 6]])))
        self.assertEqual(1, len(cf.Data([[1, 2, 3]])))

        # len() of unsized object
        with self.assertRaises(TypeError):
            len(cf.Data(1))

    def test_Data__float__(self):
        if self.test_only and inspect.stack()[0][3] not in self.test_only:
            return

        for x in (-1.9, -1.5, -1.4, -1, 0, 1, 1.0, 1.4, 1.9):
            self.assertEqual(float(cf.Data(x)), float(x))
            self.assertEqual(float(cf.Data(x)), float(x))

        with self.assertRaises(TypeError):
            float(cf.Data([1, 2]))

    def test_Data__int__(self):
        if self.test_only and inspect.stack()[0][3] not in self.test_only:
            return

        for x in (-1.9, -1.5, -1.4, -1, 0, 1, 1.0, 1.4, 1.9):
            self.assertEqual(int(cf.Data(x)), int(x))
            self.assertEqual(int(cf.Data(x)), int(x))

        with self.assertRaises(Exception):
            _ = int(cf.Data([1, 2]))

    def test_Data_argmax(self):
        if self.test_only and inspect.stack()[0][3] not in self.test_only:
            return

        d = cf.Data(np.arange(120).reshape(4, 5, 6))

        self.assertEqual(d.argmax().array, 119)

        index = d.argmax(unravel=True)
        self.assertEqual(index, (3, 4, 5))
        self.assertEqual(d[index].array, 119)

        e = d.argmax(axis=1)
        self.assertEqual(e.shape, (4, 6))
        self.assertTrue(
            e.equals(cf.Data.full(shape=(4, 6), fill_value=4, dtype=int))
        )

        self.assertEqual(d[d.argmax(unravel=True)].array, 119)

        d = cf.Data([0, 4, 2, 3, 4])
        self.assertEqual(d.argmax().array, 1)

        # Bad axis
        with self.assertRaises(Exception):
            d.argmax(axis=d.ndim)

    def test_Data_percentile_median(self):
        if self.test_only and inspect.stack()[0][3] not in self.test_only:
            return

        # ranks: a sequence of percentile rank inputs. NOTE: must
        # include 50 as the last input so that cf.Data.median is also
        # tested correctly.
        ranks = ([30, 60, 90], [90, 30], [20])
        ranks = ranks + (50,)

        d = cf.Data(self.a, chunks=(2, 2, 3, 5))

        for axis in [None] + self.axes_combinations:
            for keepdims in (True, False):
                for q in ranks:
                    a1 = np.percentile(d, q, axis=axis, keepdims=keepdims)
                    b1 = d.percentile(q, axes=axis, squeeze=not keepdims)
                    self.assertEqual(b1.shape, a1.shape)
                    self.assertTrue((b1.array == a1).all())

        # Masked data
        a = self.ma
        filled = np.ma.filled(a, np.nan)
        d = cf.Data(self.ma, chunks=(2, 2, 3, 5))

        with np.testing.suppress_warnings() as sup:
            sup.filter(
                category=RuntimeWarning,
                message=".*All-NaN slice encountered.*",
            )
            sup.filter(
                category=UserWarning,
                message="Warning: 'partition' will ignore the 'mask' of the MaskedArray.*",
            )
            for axis in [None] + self.axes_combinations:
                for keepdims in (True, False):
                    for q in ranks:
                        a1 = np.nanpercentile(
                            filled, q, axis=axis, keepdims=keepdims
                        )
                        mask = np.isnan(a1)
                        if mask.any():
                            a1 = np.ma.masked_where(mask, a1, copy=False)

                        b1 = d.percentile(q, axes=axis, squeeze=not keepdims)
                        self.assertEqual(b1.shape, a1.shape)
                        self.assertTrue((b1.array == a1).all())

        # Test scalar input (not masked)
        a = np.array(9)
        d = cf.Data(a)
        for keepdims in (True, False):
            for q in ranks:
                a1 = np.nanpercentile(a, q, keepdims=keepdims)
                b1 = d.percentile(q, squeeze=not keepdims)
                self.assertEqual(b1.shape, a1.shape)
                self.assertTrue((b1.array == a1).all())

        # Test scalar input (masked)
        a = np.ma.array(9, mask=True)
        filled = np.ma.filled(a.astype(float), np.nan)
        d = cf.Data(a)

        with np.testing.suppress_warnings() as sup:
            sup.filter(
                category=RuntimeWarning,
                message=".*All-NaN slice encountered.*",
            )
            sup.filter(
                category=UserWarning,
                message="Warning: 'partition' will ignore the 'mask' of the MaskedArray.*",
            )
            for keepdims in (True, False):
                for q in ranks:
                    a1 = np.nanpercentile(filled, q, keepdims=keepdims)
                    mask = np.isnan(a1)
                    if mask.any():
                        a1 = np.ma.masked_where(mask, a1, copy=False)

                    b1 = d.percentile(q, squeeze=not keepdims)
                    self.assertEqual(b1.shape, a1.shape)
                    self.assertTrue(
                        (b1.array == a1).all() in (True, np.ma.masked)
                    )

        # Test mtol=1
        d = cf.Data(self.a)
        d[...] = cf.masked  # All masked
        for axis in [None] + self.axes_combinations:
            for q in ranks:
                e = d.percentile(q, axes=axis, mtol=1)
                self.assertFalse(np.ma.count(e.array, keepdims=True).any())

        a = np.ma.arange(12).reshape(3, 4)
        d = cf.Data(a)
        d[1, -1] = cf.masked  # 1 value masked
        for q in ranks:
            e = d.percentile(q, mtol=1)
            self.assertTrue(np.ma.count(e.array, keepdims=True).all())

        # Test mtol=0
        for q in ranks:
            e = d.percentile(q, mtol=0)
            self.assertFalse(np.ma.count(e.array, keepdims=True).any())

        # Test mtol=0.1
        for q in ranks:
            e = d.percentile(q, axes=0, mtol=0.1)
            self.assertEqual(np.ma.count(e.array), 3 * e.shape[0])

        for q in ranks[:-1]:  # axis=1: exclude the non-sequence rank
            e = d.percentile(q, axes=1, mtol=0.1)
            self.assertEqual(np.ma.count(e.array), 2 * e.shape[0])

        q = ranks[-1]  # axis=1: test the non-sequence rank
        e = d.percentile(q, axes=1, mtol=0.1)
        self.assertEqual(np.ma.count(e.array), e.shape[0] - 1)

        # Check invalid ranks (those not in [0, 100])
        for q in (-9, [999], [50, 999], [999, 50]):
            with self.assertRaises(ValueError):
                d.percentile(q).array

    def test_Data_section(self):
        d = cf.Data(np.arange(24).reshape(2, 3, 4))

        e = d.section(-1)
        self.assertIsInstance(e, dict)
        self.assertEqual(len(e), 6)

        e = d.section([0, 2], min_step=2)
        self.assertEqual(len(e), 2)
        f = e[(None, 0, None)]
        self.assertEqual(f.shape, (2, 2, 4))
        f = e[(None, 2, None)]
        self.assertEqual(f.shape, (2, 1, 4))

        e = d.section([0, 1, 2])
        self.assertEqual(len(e), 1)
        key, value = e.popitem()
        self.assertEqual(key, (None, None, None))
        self.assertTrue(value.equals(d))

    @unittest.skipIf(TEST_DASKIFIED_ONLY, "Needs reconstruct_sectioned_data")
    def test_Data_reconstruct_sectioned_data(self):
        if self.test_only and inspect.stack()[0][3] not in self.test_only:
            return

        # TODODASK: Write when Data.reconstruct_sectioned_data is
        #           daskified

    @unittest.skipIf(TEST_DASKIFIED_ONLY, "no attr. 'partition_configuration'")
    def test_Data_count(self):
        if self.test_only and inspect.stack()[0][3] not in self.test_only:
            return

        d = cf.Data(ma)
        self.assertEqual(d.count(), 284, d.count())
        self.assertEqual(d.count_masked(), d.size - 284, d.count_masked())

        d = cf.Data(a)
        self.assertEqual(d.count(), d.size)
        self.assertEqual(d.count_masked(), 0)

    def test_Data_exp(self):
        if self.test_only and inspect.stack()[0][3] not in self.test_only:
            return

        for x in (1, -1):
            a = 0.9 * x * self.ma
            c = np.ma.exp(a)

            d = cf.Data(a)
            e = d.exp()
            self.assertIsNone(d.exp(inplace=True))
            self.assertTrue(d.equals(e, verbose=2))
            self.assertEqual(d.shape, c.shape)
            # The CI at one point gave a failure due to
            # precision with:
            # self.assertTrue((d.array==c).all()) so need a
            # check which accounts for floating point calcs:
            np.testing.assert_allclose(d.array, c)
        # --- End: for

        d = cf.Data(a, "m")
        with self.assertRaises(Exception):
            _ = d.exp()

    def test_Data_func(self):
        if self.test_only and inspect.stack()[0][3] not in self.test_only:
            return

        a = np.array([[np.e, np.e ** 2, np.e ** 3.5], [0, 1, np.e ** -1]])

        # Using sine as an example function to apply
        b = np.sin(a)
        c = cf.Data(a, "s")
        d = c.func(np.sin)
        self.assertTrue((d.array == b).all())
        self.assertEqual(d.shape, b.shape)
        e = c.func(np.cos)
        self.assertFalse((e.array == b).all())

        # Using log2 as an example function to apply
        b = np.log2(a)
        c = cf.Data(a, "s")
        d = c.func(np.log2)
        self.assertTrue((d.array == b).all())
        self.assertEqual(d.shape, b.shape)
        e = c.func(np.log10)
        self.assertFalse((e.array == b).all())

        # Test in-place operation via inplace kwarg
        d = c.func(np.log2, inplace=True)
        self.assertIsNone(d)
        self.assertTrue((c.array == b).all())
        self.assertEqual(c.shape, b.shape)

        # Test the preserve_invalid keyword with function that has a
        # restricted domain and an input that lies outside of the domain.
        a = np.ma.array(
            [0, 0.5, 1, 1.5],  # note arcsin has domain [1, -1]
            mask=[1, 0, 0, 0],
        )
        b = np.arcsin(a)
        c = cf.Data(a, "s")
        d = c.func(np.arcsin)
        self.assertIs(d.array[3], np.ma.masked)
        self.assertTrue((d.array == b).all())
        self.assertEqual(d.shape, b.shape)
        e = c.func(np.arcsin, preserve_invalid=True)
        self.assertIsNot(e.array[3], np.ma.masked)
        self.assertTrue(np.isnan(e[3]))
        self.assertIs(e.array[0], np.ma.masked)

    def test_Data_log(self):
        if self.test_only and inspect.stack()[0][3] not in self.test_only:
            return

        # Test natural log, base e
        a = np.array([[np.e, np.e ** 2, np.e ** 3.5], [0, 1, np.e ** -1]])
        b = np.log(a)
        c = cf.Data(a, "s")
        d = c.log()
        self.assertTrue((d.array == b).all())
        self.assertEqual(d.shape, b.shape)

        # Test in-place operation via inplace kwarg
        d = c.log(inplace=True)
        self.assertIsNone(d)
        self.assertTrue((c.array == b).all())
        self.assertEqual(c.shape, b.shape)

        # Test another base, using 10 as an example (special managed case)
        a = np.array([[10, 100, 10 ** 3.5], [0, 1, 0.1]])
        b = np.log10(a)
        c = cf.Data(a, "s")
        d = c.log(base=10)
        self.assertTrue((d.array == b).all())
        self.assertEqual(d.shape, b.shape)

        # Test an arbitrary base, using 4 (not a special managed case like 10)
        a = np.array([[4, 16, 4 ** 3.5], [0, 1, 0.25]])
        b = np.log(a) / np.log(4)  # the numpy way, using log rules from school
        c = cf.Data(a, "s")
        d = c.log(base=4)
        self.assertTrue((d.array == b).all())
        self.assertEqual(d.shape, b.shape)

        # Check units for general case
        self.assertEqual(d.Units, cf.Units("1"))

        # Text values outside of the restricted domain for a logarithm
        a = np.array([0, -1, -2])
        b = np.log(a)
        c = cf.Data(a)
        d = c.log()
        # Requires assertion form below to test on expected NaN and inf's
        np.testing.assert_equal(d.array, b)
        self.assertEqual(d.shape, b.shape)

    def test_Data_trigonometric_hyperbolic(self):
        if self.test_only and inspect.stack()[0][3] not in self.test_only:
            return

        # Construct all trig. and hyperbolic method names from the 3 roots:
        trig_methods_root = ["sin", "cos", "tan"]
        trig_methods = trig_methods_root + [
            "arc" + method for method in trig_methods_root
        ]
        trig_and_hyperbolic_methods = trig_methods + [
            method + "h" for method in trig_methods
        ]

        for method in trig_and_hyperbolic_methods:
            for x in (1, -1):
                a = 0.9 * x * self.ma

                # Use more appropriate data for testing for inverse methods;
                # apply some trig operation to convert it to valid range:
                if method.startswith("arc"):
                    if method == "arccosh":  # has unusual domain (x >= 1)
                        a = np.cosh(a.data)  # convert non-masked x to >= 1
                    else:  # convert non-masked values x to range |x| < 1
                        a = np.sin(a.data)

                c = getattr(np.ma, method)(a)
                for units in (None, "", "1", "radians", "K"):
                    d = cf.Data(a, units=units)
                    # Suppress warnings that some values are
                    # invalid (NaN, +/- inf) or there is
                    # attempted division by zero, as this is
                    # expected with inverse trig:
                    with np.errstate(invalid="ignore", divide="ignore"):
                        e = getattr(d, method)()
                        self.assertIsNone(getattr(d, method)(inplace=True))

                    self.assertTrue(
                        d.equals(e, verbose=2), "{}".format(method)
                    )
                    self.assertEqual(d.shape, c.shape)
                    self.assertTrue(
                        (d.array == c).all(),
                        "{}, {}, {}, {}".format(method, units, d.array, c),
                    )
                    self.assertTrue(
                        (d.mask.array == c.mask).all(),
                        "{}, {}, {}, {}".format(method, units, d.array, c),
                    )
        # --- End: for

        # Also test masking behaviour: masking of invalid data occurs for
        # np.ma module by default but we don't want that so there is logic
        # to workaround it. So check that invalid values do emerge.
        inverse_methods = [
            method
            for method in trig_and_hyperbolic_methods
            if method.startswith("arc")
        ]

        d = cf.Data([2, 1.5, 1, 0.5, 0], mask=[1, 0, 0, 0, 1])
        for method in inverse_methods:
            with np.errstate(invalid="ignore", divide="ignore"):
                e = getattr(d, method)()
            self.assertTrue(
                (e.mask.array == d.mask.array).all(),
                "{}, {}, {}".format(method, e.array, d),
            )

        # In addition, test that 'nan', inf' and '-inf' emerge distinctly
        f = cf.Data([-2, -1, 1, 2], mask=[0, 0, 0, 1])
        with np.errstate(invalid="ignore", divide="ignore"):
            g = f.arctanh().array  # expect [ nan, -inf,  inf,  --]

        self.assertTrue(np.isnan(g[0]))
        self.assertTrue(np.isneginf(g[1]))
        self.assertTrue(np.isposinf(g[2]))
        self.assertIs(g[3], cf.masked)

        # AT2
        #
        # # Treat arctan2 separately (as is a class method & takes two inputs)
        # for x in (1, -1):
        #     a1 = 0.9 * x * self.ma
        #     a2 = 0.5 * x * self.a
        #     # Transform data for 'a' into range more appropriate for inverse:
        #     a1 = np.sin(a1.data)
        #     a2 = np.cos(a2.data)

        #     c = np.ma.arctan2(a1, a2)
        #     for units in (None, '', '1', 'radians', 'K'):
        #         d1 = cf.Data(a1, units=units)
        #         d2 = cf.Data(a2, units=units)
        #         e = cf.Data.arctan2(d1, d2)
        #         # Note: no inplace arg for arctan2 (operates on 2 arrays)
        #         self.assertEqual(d1.shape, c.shape)
        #         self.assertTrue((e.array == c).all())
        #         self.assertTrue((d1.mask.array == c.mask).all())

    def test_Data_filled(self):
        if self.test_only and inspect.stack()[0][3] not in self.test_only:
            return

        d = cf.Data([[1, 2, 3]])
        self.assertTrue((d.filled().array == [[1, 2, 3]]).all())

        d[0, 0] = cf.masked
        self.assertTrue(
            (d.filled().array == [[-9223372036854775806, 2, 3]]).all()
        )

        d.set_fill_value(-99)
        self.assertTrue((d.filled().array == [[-99, 2, 3]]).all())

        self.assertTrue((d.filled(1e10).array == [[1e10, 2, 3]]).all())

        d = cf.Data(["a", "b", "c"], mask=[1, 0, 0])
        self.assertTrue((d.filled().array == ["", "b", "c"]).all())

    def test_Data_del_units(self):
        d = cf.Data(1)
        with self.assertRaises(ValueError):
            d.del_units()

        d = cf.Data(1, "m")
        self.assertEqual(d.del_units(), "m")
        with self.assertRaises(ValueError):
            d.del_units()

        d = cf.Data(1, "days since 2000-1-1")
        self.assertEqual(d.del_units(), "days since 2000-1-1")
        with self.assertRaises(ValueError):
            d.del_units()

        d = cf.Data(1, "days since 2000-1-1", calendar="noleap")
        self.assertEqual(d.del_units(), "days since 2000-1-1")
        self.assertEqual(d.Units, cf.Units(None, "noleap"))
        with self.assertRaises(ValueError):
            d.del_units()

    def test_Data_del_calendar(self):
        for units in (None, "", "m", "days since 2000-1-1"):
            d = cf.Data(1, units)
            with self.assertRaises(ValueError):
                d.del_calendar()

        d = cf.Data(1, "days since 2000-1-1", calendar="noleap")
        self.assertEqual(d.del_calendar(), "noleap")
        with self.assertRaises(ValueError):
            d.del_calendar()

    def test_Data_get_calendar(self):
        for units in (None, "", "m", "days since 2000-1-1"):
            d = cf.Data(1, units)
            with self.assertRaises(ValueError):
                d.get_calendar()

        d = cf.Data(1, "days since 2000-1-1", calendar="noleap")
        self.assertTrue(d.get_calendar(), "noleap")

    def test_Data_has_units(self):
        d = cf.Data(1, "")
        self.assertTrue(d.has_units())
        d = cf.Data(1, "m")
        self.assertTrue(d.has_units())

        d = cf.Data(1)
        self.assertFalse(d.has_units())
        d = cf.Data(1, calendar="noleap")
        self.assertFalse(d.has_units())

    def test_Data_has_calendar(self):
        d = cf.Data(1, "days since 2000-1-1", calendar="noleap")
        self.assertTrue(d.has_calendar())

        for units in (None, "", "m", "days since 2000-1-1"):
            d = cf.Data(1, units)
            self.assertFalse(d.has_calendar())

    def test_Data_where(self):
        a = np.arange(10)
        d = cf.Data(a)
        b = np.where(a < 5, a, 10 * a)
        e = d.where(a < 5, d, 10 * a)
        self.assertTrue(e.shape == b.shape)
        self.assertTrue((e.array == b).all())

        d = cf.Data(a, "km")
        b = np.where(a < 5, 10 * a, a)
        e = d.where(a < 5, cf.Data(10000 * a, "metre"))
        self.assertTrue(e.shape == b.shape)
        self.assertTrue((e.array == b).all())

        a = np.array([[1, 2], [3, 4]])
        d = cf.Data(a)
        b = np.where([[True, False], [True, True]], a, [[9, 8], [7, 6]])
        e = d.where([[True, False], [True, True]], d, [[9, 8], [7, 6]])
        self.assertTrue(e.shape == b.shape)
        self.assertTrue((e.array == b).all())

        b = np.where([[True, False], [True, True]], [[9, 8], [7, 6]], a)
        e = d.where([[True, False], [True, True]], [[9, 8], [7, 6]])
        self.assertTrue(e.shape == b.shape)
        self.assertTrue((e.array == b).all())

        b = np.where([True, False], [9, 8], a)
        e = d.where([True, False], [9, 8])
        self.assertTrue(e.shape == b.shape)
        self.assertTrue((e.array == b).all())

        a = np.array([[0, 1, 2], [0, 2, 4], [0, 3, 6]])
        d = cf.Data(a)
        b = np.where(a < 4, a, -1)
        e = d.where(a < 4, d, -1)
        self.assertTrue(e.shape == b.shape)
        self.assertTrue((e.array == b).all())

        x, y = np.ogrid[:3, :4]
        d = cf.Data(x)
        with self.assertRaises(ValueError):
            # Can't change shape
            d.where(x < y, d, 10 + y)

        with self.assertRaises(ValueError):
            # Can't change shape
            d.where(False, d, 10 + y)

        a = np.ma.arange(9, dtype=int).reshape(3, 3)
        d = cf.Data(a, mask=[[0, 0, 0], [1, 0, 0], [0, 0, 0]])
        e = d.where(a > 5, None, -999)
        self.assertTrue(e.shape == d.shape)
        self.assertTrue((e.array.mask == d.array.mask).all())
        self.assertTrue(
            (e.array == [[-999, -999, -999], [5, -999, -999], [6, 7, 8]]).all()
        )

        d.hardmask = False
        e = d.where(a > 5, None, -999)
        self.assertTrue(e.shape == d.shape)
        self.assertTrue((e.array.mask == False).all())
        self.assertTrue(
            (
                e.array == [[-999, -999, -999], [-999, -999, -999], [6, 7, 8]]
            ).all()
        )

        a = np.arange(10)
        d = cf.Data(a)
        e = d.where(a < 5, cf.masked)
        self.assertTrue((e.array.mask == [1, 1, 1, 1, 1, 0, 0, 0, 0, 0]).all())
        self.assertTrue((e.array == a).all())

    def test_Data__init__compression(self):
        import cfdm

        # Ragged
        for f in cfdm.read("DSG_timeSeries_contiguous.nc"):
            f = f.data
            d = cf.Data(cf.RaggedContiguousArray(source=f.source()))
            self.assertTrue((d.array == f.array).all())

        for f in cfdm.read("DSG_timeSeries_indexed.nc"):
            f = f.data
            d = cf.Data(cf.RaggedIndexedArray(source=f.source()))
            self.assertTrue((d.array == f.array).all())

        for f in cfdm.read("DSG_timeSeriesProfile_indexed_contiguous.nc"):
            f = f.data
            d = cf.Data(cf.RaggedIndexedContiguousArray(source=f.source()))
            self.assertTrue((d.array == f.array).all())

        # Ragged bounds
        f = cfdm.read("DSG_timeSeriesProfile_indexed_contiguous.nc")[0]
        f = f.construct("long_name=height above mean sea level").bounds.data
        d = cf.Data(cf.RaggedIndexedContiguousArray(source=f.source()))
        self.assertTrue((d.array == f.array).all())

        # Gathered
        for f in cfdm.read("gathered.nc"):
            f = f.data
            d = cf.Data(cf.GatheredArray(source=f.source()))
            self.assertTrue((d.array == f.array).all())

        # Subsampled
        f = cfdm.read("subsampled_2.nc")[-3]
        f = f.construct("longitude").data
        d = cf.Data(cf.SubsampledArray(source=f.source()))
        self.assertTrue((d.array == f.array).all())

    def test_Data_empty(self):
        for shape, dtype_in, dtype_out in zip(
            [(), (3,), (4, 5)], [None, int, bool], [float, int, bool]
        ):
            d = cf.Data.empty(shape, dtype=dtype_in, chunks=-1)
            self.assertEqual(d.shape, shape)
            self.assertEqual(d.dtype, dtype_out)

    def test_Data_full(self):
        fill_value = 999
        for shape, dtype_in, dtype_out in zip(
            [(), (2,), (4, 5)], [None, float, bool], [int, float, bool]
        ):
            d = cf.Data.full(shape, fill_value, dtype=dtype_in, chunks=-1)
            self.assertEqual(d.shape, shape)
            self.assertEqual(d.dtype, dtype_out)
            self.assertTrue(
                (d.array == np.full(shape, fill_value, dtype=dtype_in)).all()
            )

    def test_Data_ones(self):
        for shape, dtype_in, dtype_out in zip(
            [(), (3,), (4, 5)], [None, int, bool], [float, int, bool]
        ):
            d = cf.Data.ones(shape, dtype=dtype_in, chunks=-1)
            self.assertEqual(d.shape, shape)
            self.assertEqual(d.dtype, dtype_out)
            self.assertTrue((d.array == np.ones(shape, dtype=dtype_in)).all())

    def test_Data_zeros(self):
        for shape, dtype_in, dtype_out in zip(
            [(), (3,), (4, 5)], [None, int, bool], [float, int, bool]
        ):
            d = cf.Data.zeros(shape, dtype=dtype_in, chunks=-1)
            self.assertEqual(d.shape, shape)
            self.assertEqual(d.dtype, dtype_out)
            self.assertTrue((d.array == np.zeros(shape, dtype=dtype_in)).all())

    def test_Data__iter__(self):
        for d in (
            cf.Data([1, 2, 3], "metres"),
            cf.Data([[1, 2], [3, 4]], "metres"),
        ):
            for i, e in enumerate(d):
                self.assertTrue(e.equals(d[i]))

        # iteration over a 0-d Data
        with self.assertRaises(TypeError):
            list(cf.Data(99, "metres"))

    def test_Data__bool__(self):
        for x in (1, 1.5, True, "x"):
            self.assertTrue(bool(cf.Data(x)))
            self.assertTrue(bool(cf.Data([[x]])))

        for x in (0, 0.0, False, ""):
            self.assertFalse(bool(cf.Data(x)))
            self.assertFalse(bool(cf.Data([[x]])))

        with self.assertRaises(ValueError):
            bool(cf.Data([]))

        with self.assertRaises(ValueError):
            bool(cf.Data([1, 2]))

    def test_Data_compute(self):
        if self.test_only and inspect.stack()[0][3] not in self.test_only:
            return

        # Scalar numeric array
        d = cf.Data(9, "km")
        a = d.compute()
        self.assertIsInstance(a, np.ndarray)
        self.assertEqual(a.shape, ())
        self.assertEqual(a, np.array(9))
        d[...] = cf.masked
        a = d.compute()
        self.assertEqual(a.shape, ())
        self.assertIs(a[()], np.ma.masked)

        # Non-scalar numeric array
        b = np.arange(24).reshape(2, 1, 3, 4)
        d = cf.Data(b, "km", fill_value=-123)
        a = d.compute()
        self.assertTrue((a == b).all())

        # Fill value
        d[0, 0, 0, 0] = cf.masked
        self.assertEqual(d.compute().fill_value, d.fill_value)

        # Date-time array
        d = cf.Data([["2000-12-3 12:00"]], "days since 2000-12-01", dt=True)
        self.assertEqual(d.compute(), 2.5)

    def test_Data_persist(self):
        if self.test_only and inspect.stack()[0][3] not in self.test_only:
            return

        d = cf.Data(9, "km")
        self.assertIsNone(d.persist(inplace=True))

        # Scalar numeric array
        d = cf.Data([1, 2, 3.0, 4], "km", mask=[0, 1, 0, 0], chunks=2)
        e = d.persist()
        self.assertIsInstance(e, cf.Data)
        self.assertTrue(e.equals(d))

    def test_Data_cyclic(self):
        d = cf.Data(np.arange(12).reshape(3, 4))
        self.assertEqual(d.cyclic(), set())
        self.assertEqual(d.cyclic(0), set())
        self.assertEqual(d.cyclic(), {0})
        self.assertEqual(d.cyclic(1), {0})
        self.assertEqual(d.cyclic(), {0, 1})
        self.assertEqual(d.cyclic(0, iscyclic=False), {0, 1})
        self.assertEqual(d.cyclic(), {1})
        self.assertEqual(d.cyclic(1, iscyclic=False), {1})
        self.assertEqual(d.cyclic(), set())
        self.assertEqual(d.cyclic([0, 1]), set())
        self.assertEqual(d.cyclic(), {0, 1})
        self.assertEqual(d.cyclic([0, 1], iscyclic=False), {0, 1})
        self.assertEqual(d.cyclic(), set())

        # Invalid axis
        with self.assertRaises(ValueError):
            d.cyclic(2)

        # Scalar data
        d = cf.Data(9)
        self.assertEqual(d.cyclic(), set())

        # Scalar data invalid axis
        with self.assertRaises(ValueError):
            d.cyclic(0)

    def test_Data_change_calendar(self):
        d = cf.Data(
            [0, 1, 2, 3, 4], "days since 2004-02-27", calendar="standard"
        )
        e = d.change_calendar("360_day")
        self.assertTrue(np.allclose(e.array, [0, 1, 2, 4, 5]))
        self.assertEqual(e.Units, cf.Units("days since 2004-02-27", "360_day"))

        # An Exception should be raised when a date is stored that is
        # invalid to the calendar (e.g. 29th of February in the noleap
        # calendar).
        with self.assertRaises(ValueError):
            e = d.change_calendar("noleap").array

    def test_Data_chunks(self):
        dx = da.ones((4, 5), chunks=(2, 4))
        d = cf.Data.ones((4, 5), chunks=(2, 4))
        self.assertEqual(d.chunks, dx.chunks)

    def test_Data_rechunk(self):
        dx = da.ones((4, 5), chunks=(2, 4)).rechunk(-1)
        d = cf.Data.ones((4, 5), chunks=(2, 4)).rechunk(-1)
        self.assertEqual(d.chunks, dx.chunks)

        d = cf.Data.ones((4, 5), chunks=(2, 4))
        e = d.copy()
        self.assertIsNone(e.rechunk(-1, inplace=True))
        self.assertEqual(e.chunks, ((4,), (5,)))
        self.assertTrue(e.equals(d))

    def test_Data_reshape(self):
        a = np.arange(12).reshape(3, 4)
        d = cf.Data(a)
        self.assertIsNone(d.reshape(*d.shape, inplace=True))
        self.assertEqual(d.shape, a.shape)

        for original_shape, new_shape, chunks in (
            ((10,), (10,), (3, 3, 4)),
            ((10,), (10, 1, 1), 5),
            ((10,), (1, 10), 5),
            ((24,), (2, 3, 4), 12),
            ((1, 24), (2, 3, 4), 12),
            ((2, 3, 4), (24,), (1, 3, 4)),
            ((2, 3, 4), (24,), 4),
            ((2, 3, 4), (24, 1), 4),
            ((2, 3, 4), (1, 24), 4),
            ((4, 4, 1), (4, 4), 2),
            ((4, 4), (4, 4, 1), 2),
            ((1, 4, 4), (4, 4), 2),
            ((1, 4, 4), (4, 4, 1), 2),
            ((1, 4, 4), (1, 1, 4, 4), 2),
            ((4, 4), (1, 4, 4, 1), 2),
            ((4, 4), (1, 4, 4), 2),
            ((2, 3), (2, 3), (1, 2)),
            ((2, 3), (3, 2), 3),
            ((4, 2, 3), (4, 6), 4),
            ((3, 4, 5, 6), (3, 4, 5, 6), (2, 3, 4, 5)),
            ((), (1,), 1),
            ((1,), (), 1),
            ((24,), (3, 8), 24),
            ((24,), (4, 6), 6),
            ((24,), (4, 3, 2), 6),
            ((24,), (4, 6, 1), 6),
            ((24,), (4, 6), (6, 12, 6)),
            ((64, 4), (8, 8, 4), (16, 2)),
            ((4, 64), (4, 8, 4, 2), (2, 16)),
            ((4, 8, 4, 2), (2, 1, 2, 32, 2), (2, 4, 2, 2)),
            ((4, 1, 4), (4, 4), (2, 1, 2)),
            ((0, 10), (0, 5, 2), (5, 5)),
            ((5, 0, 2), (0, 10), (5, 2, 2)),
            ((0,), (2, 0, 2), (4,)),
            ((2, 0, 2), (0,), (4, 4, 4)),
            ((2, 3, 4), -1, -1),
        ):
            a = np.random.randint(10, size=original_shape)
            d = cf.Data(a, chunks=chunks)

            a = a.reshape(new_shape)
            d = d.reshape(new_shape)

            self.assertEqual(d.shape, a.shape)
            self.assertTrue((d.array == a).all())

    def test_Data_square(self):
        a = self.ma.astype(float)
        asquare = np.square(a)

        d = cf.Data(a)
        self.assertIsNone(d.square(inplace=True))
        self.assertTrue((d.array == asquare).all())
        self.assertEqual(d.Units, cf.Units())

        d = cf.Data(a, "m")
        e = d.square()
        self.assertEqual(e.dtype, asquare.dtype)
        self.assertTrue((e.array == asquare).all())
        self.assertEqual(e.Units, cf.Units("m2"))

        asquare = np.square(a, dtype="float32")
        e = d.square(dtype="float32")
        self.assertEqual(e.dtype, asquare.dtype)
        self.assertTrue((e.array == asquare).all())

    def test_Data_sqrt(self):
        a = self.ma.astype(float)
        asqrt = np.sqrt(a)

        d = cf.Data(a)
        self.assertIsNone(d.sqrt(inplace=True))
        self.assertTrue((d.array == asqrt).all())
        self.assertEqual(d.Units, cf.Units())

        d = cf.Data(a, "m2")
        e = d.sqrt()
        self.assertEqual(e.dtype, asqrt.dtype)
        self.assertTrue((e.array == asqrt).all())
        self.assertEqual(e.Units, cf.Units("m"))

        asqrt = np.sqrt(a, dtype="float32")
        e = d.sqrt(dtype="float32")
        self.assertEqual(e.dtype, asqrt.dtype)
        self.assertTrue((e.array == asqrt).all())

        # Incompatible units
        d = cf.Data(a, "m")
        with self.assertRaises(ValueError):
            d.sqrt()

    def test_Data_integral(self):
        # Masked array, non-masked weights
        a = self.ma
        weights = self.w
        d = cf.Data(a, "K", chunks=(2, 3, 2, 5))

        for axis in axis_combinations(a):
            b = reshape_array(a, axis)
            w = reshape_array(weights, axis)
            b = np.sum(b * w, axis=-1)
            b = np.ma.asanyarray(b)

            e = d.integral(axes=axis, weights=weights, squeeze=True)
            e = np.ma.array(e.array)

            self.assertTrue((e.mask == b.mask).all())
            self.assertTrue(np.allclose(e, b))

    def test_Data_max(self):
        # Masked array
        a = self.ma
        d = cf.Data(a, "K", chunks=(2, 3, 2, 5))

        for axis in axis_combinations(a):
            b = reshape_array(a, axis)
            b = np.max(b, axis=-1)
            b = np.ma.asanyarray(b)

            e = d.max(axes=axis, squeeze=True)
            e = np.ma.array(e.array)

            self.assertTrue((e.mask == b.mask).all())
            self.assertTrue(np.allclose(e, b))

    def test_Data_maximum_absolute_value(self):
        # Masked array
        a = self.ma
        d = cf.Data(a, "K", chunks=(2, 3, 2, 5))

        for axis in axis_combinations(a):
            b = reshape_array(a, axis)
            b = np.max(abs(b), axis=-1)
            b = np.ma.asanyarray(b)

            e = d.maximum_absolute_value(axes=axis, squeeze=True)
            e = np.ma.array(e.array)

            self.assertTrue((e.mask == b.mask).all())
            self.assertTrue(np.allclose(e, b))

    def test_Data_mean(self):
        # Masked array, non-masked weights
        a = self.ma
        weights = self.w
        d = cf.Data(a, "K", chunks=(2, 3, 2, 5))

        for axis in axis_combinations(a):
            b = reshape_array(a, axis)
            w = reshape_array(weights, axis)
            b = np.ma.average(b, axis=-1, weights=w)
            b = np.ma.asanyarray(b)

            e = d.mean(axes=axis, weights=weights, squeeze=True)
            e = np.ma.array(e.array)

            self.assertTrue((e.mask == b.mask).all())
            self.assertTrue(np.allclose(e, b))

    def test_Data_mean_absolute_value(self):
        # Masked array, non-masked weights
        a = self.ma
        weights = self.w
        d = cf.Data(a, "K", chunks=(2, 3, 2, 5))

        for axis in axis_combinations(a):
            b = reshape_array(a, axis)
            w = reshape_array(weights, axis)
            b = np.ma.average(abs(b), axis=-1, weights=w)
            b = np.ma.asanyarray(b)

            e = d.mean_absolute_value(axes=axis, weights=weights, squeeze=True)
            e = np.ma.array(e.array)

            self.assertTrue((e.mask == b.mask).all())
            self.assertTrue(np.allclose(e, b))

    def test_Data_mid_range(self):
        # Masked array, non-masked weights
        a = self.ma
        d = cf.Data(a, "K", chunks=(2, 3, 2, 5))

        for axis in axis_combinations(a):
            b = reshape_array(a, axis)
            b = (np.max(b, axis=-1) + np.min(b, axis=-1)) / 2.0
            b = np.ma.asanyarray(b)

            e = d.mid_range(axes=axis, squeeze=True)
            e = np.ma.array(e.array)

            self.assertTrue((e.mask == b.mask).all())
            self.assertTrue(np.allclose(e, b))

        with self.assertRaises(TypeError):
            cf.Data([0, 1], dtype=bool).mid_range()

    def test_Data_min(self):
        # Masked array
        a = self.ma
        d = cf.Data(a, "K", chunks=(2, 3, 2, 5))

        for axis in axis_combinations(a):
            b = reshape_array(a, axis)
            b = np.min(b, axis=-1)
            b = np.ma.asanyarray(b)

            e = d.min(axes=axis, squeeze=True)
            e = np.ma.array(e.array)

            self.assertTrue((e.mask == b.mask).all())
            self.assertTrue(np.allclose(e, b))

    def test_Data_minimum_absolute_value(self):
        # Masked array
        a = self.ma
        d = cf.Data(a, "K", chunks=(2, 3, 2, 5))

        for axis in axis_combinations(a):
            b = reshape_array(a, axis)
            b = np.min(abs(b), axis=-1)
            b = np.ma.asanyarray(b)

            e = d.minimum_absolute_value(axes=axis, squeeze=True)
            e = np.ma.array(e.array)

            self.assertTrue((e.mask == b.mask).all())
            self.assertTrue(np.allclose(e, b))

    def test_Data_range(self):
        # Masked array
        a = self.ma

        d = cf.Data(a, "K", chunks=(2, 3, 2, 5))

        for axis in axis_combinations(a):
            b = reshape_array(a, axis)
            b = np.max(b, axis=-1) - np.min(b, axis=-1)
            b = np.ma.asanyarray(b)

            e = d.range(axes=axis, squeeze=True)
            e = np.ma.array(e.array)

            self.assertTrue((e.mask == b.mask).all())
            self.assertTrue(np.allclose(e, b))

        with self.assertRaises(TypeError):
            cf.Data([0, 1], dtype=bool).range()

    def test_Data_root_mean_square(self):
        # Masked array, non-masked weights
        a = self.ma
        weights = self.w
        d = cf.Data(a, "K", chunks=(2, 3, 2, 5))

        for axis in axis_combinations(a):
            b = reshape_array(a, axis)
            w = reshape_array(weights, axis)
            b = np.ma.average(b * b, axis=-1, weights=w) ** 0.5
            b = np.ma.asanyarray(b)

            e = d.root_mean_square(axes=axis, weights=weights, squeeze=True)
            e = np.ma.array(e.array)

            self.assertTrue((e.mask == b.mask).all())
            self.assertTrue(np.allclose(e, b))

    def test_Data_sample_size(self):
        # Masked array
        a = self.ma
        d = cf.Data(a, "K", chunks=(2, 3, 2, 5))

        for axis in axis_combinations(a):
            b = reshape_array(a, axis)
            b = np.sum(np.ones_like(b), axis=-1)
            b = np.ma.asanyarray(b)

            e = d.sample_size(axes=axis, squeeze=True)
            e = np.ma.array(e.array)

            self.assertTrue((e.mask == b.mask).all())
            self.assertTrue(np.allclose(e, b))

        # Non-masked array
        a = self.a
        d = cf.Data(a, "K", chunks=(2, 3, 2, 5))

        for axis in axis_combinations(a):
            b = reshape_array(a, axis)
            b = np.sum(np.ones_like(b), axis=-1)
            b = np.asanyarray(b)

            e = d.sample_size(axes=axis, squeeze=True)
            e = np.array(e.array)

            self.assertTrue(np.allclose(e, b))

    def test_Data_std(self):
        # Masked array, non-masked weights
        a = self.ma
        weights = self.w
        d = cf.Data(a, "K", chunks=(2, 3, 2, 5))

        std = d.std(weights=weights, ddof=1)
        var = d.var(weights=weights, ddof=1)

        self.assertTrue(std.equals(var.sqrt()))

    def test_Data_sum(self):
        # Masked array, non-masked weights
        a = self.ma
        weights = self.w
        d = cf.Data(a, "K", chunks=(2, 3, 2, 5))

        for axis in axis_combinations(a):
            b = reshape_array(a, axis)
            w = reshape_array(weights, axis)
            b = np.sum(b * w, axis=-1)
            b = np.ma.asanyarray(b)

            e = d.sum(axes=axis, weights=weights, squeeze=True)
            e = np.ma.array(e.array)

            self.assertTrue((e.mask == b.mask).all())
            self.assertTrue(np.allclose(e, b))

    def test_Data_sum_of_squares(self):
        # Masked array, non-masked weights
        a = self.ma
        weights = self.w
        d = cf.Data(a, "K", chunks=(2, 3, 2, 5))

        for axis in axis_combinations(a):
            b = reshape_array(a, axis)
            w = reshape_array(weights, axis)
            b = np.sum(b * b * w, axis=-1)
            b = np.ma.asanyarray(b)

            e = d.sum_of_squares(axes=axis, weights=weights, squeeze=True)
            e = np.ma.array(e.array)

            self.assertTrue((e.mask == b.mask).all())
            self.assertTrue(np.allclose(e, b))

    def test_Data_sum_of_weights(self):
        # Masked array, non-masked weights
        a = self.ma
        weights = self.w
        d = cf.Data(a, "K", chunks=(2, 3, 2, 5))

        # Weights=None
        for axis in axis_combinations(a):
            b = reshape_array(a, axis)
            b = np.sum(np.ones_like(b), axis=-1)
            b = np.ma.asanyarray(b)

            e = d.sum_of_weights(axes=axis, squeeze=True)
            e = np.ma.array(e.array)

            self.assertTrue((e.mask == b.mask).all())
            self.assertTrue(np.allclose(e, b))

        for axis in axis_combinations(a):
            b = reshape_array(a, axis)
            w = reshape_array(weights, axis)
            w = np.ma.masked_where(b.mask, w)
            b = np.sum(w, axis=-1)
            b = np.ma.asanyarray(b)

            e = d.sum_of_weights(axes=axis, weights=weights, squeeze=True)
            e = np.ma.array(e.array)

            self.assertTrue((e.mask == b.mask).all())
            self.assertTrue(np.allclose(e, b))

    def test_Data_sum_of_weights2(self):
        # Masked array, non-masked weights
        a = self.ma
        weights = self.w
        d = cf.Data(a, "K", chunks=(2, 3, 2, 5))

        # Weights=None
        for axis in axis_combinations(a):
            e = d.sum_of_weights2(axes=axis)
            f = d.sum_of_weights(axes=axis)
            self.assertTrue(e.equals(f))

        for axis in axis_combinations(a):
            b = reshape_array(a, axis)
            w = reshape_array(weights, axis)
            w = np.ma.masked_where(b.mask, w)
            b = np.sum(w * w, axis=-1)
            b = np.ma.asanyarray(b)

            e = d.sum_of_weights2(axes=axis, weights=weights, squeeze=True)
            e = np.ma.array(e.array)

            self.assertTrue((e.mask == b.mask).all())
            self.assertTrue(np.allclose(e, b))

    def test_Data_var(self):
        # Masked array, non-masked weights
        a = self.ma
        weights = self.w
        d = cf.Data(a, "K", chunks=(2, 3, 2, 5))

        # Weighted ddof = 0
        for axis in axis_combinations(a):
            b = reshape_array(a, axis)
            w = reshape_array(weights, axis)
            mu, V1 = np.ma.average(b, axis=-1, weights=w, returned=True)
            mu = mu.reshape(mu.shape + (1,))
            w = np.ma.masked_where(b.mask, w)

            b = np.sum(w * (b - mu) ** 2, axis=-1)
            b = b / V1
            b = np.ma.asanyarray(b)

            e = d.var(axes=axis, weights=weights, squeeze=True)
            e = np.ma.array(e.array)

            self.assertTrue((e.mask == b.mask).all())
            self.assertTrue(np.allclose(e, b), f"e={e}\nb={b}\ne-b={e-b}")

        #  Weighted ddof = 1
        for axis in axis_combinations(a):
            b = reshape_array(a, axis)
            w = reshape_array(weights, axis)
            mu, V1 = np.ma.average(b, axis=-1, weights=w, returned=True)
            mu = mu.reshape(mu.shape + (1,))
            w = np.ma.masked_where(b.mask, w)
            V2 = np.sum(w * w, axis=-1)

            b = np.sum(w * (b - mu) ** 2, axis=-1)
            b = b / (V1 - (V2 / V1))
            b = np.ma.asanyarray(b)

            e = d.var(axes=axis, weights=weights, ddof=1, squeeze=True)
            e = np.ma.array(e.array)

            self.assertTrue((e.mask == b.mask).all())
            self.assertTrue(np.allclose(e, b))

        # Unweighted ddof = 1
        for axis in axis_combinations(a):
            b = reshape_array(a, axis)
            mu, V1 = np.ma.average(b, axis=-1, returned=True)
            mu = mu.reshape(mu.shape + (1,))

            b = np.sum((b - mu) ** 2, axis=-1)
            b = b / (V1 - 1)
            b = np.ma.asanyarray(b)

            e = d.var(axes=axis, ddof=1, squeeze=True)
            e = np.ma.array(e.array)

            self.assertTrue((e.mask == b.mask).all())
            self.assertTrue(np.allclose(e, b))

    @unittest.skipIf(TEST_DASKIFIED_ONLY, "Needs __lt__ and __le__")
    def test_Data_mean_of_upper_decile(self):
        # Masked array, non-masked weights
        a = self.ma
        weights = self.w
        d = cf.Data(a, "K", chunks=(2, 3, 2, 5))

        for axis in axis_combinations(a):
            b = reshape_array(a, axis)
            w = reshape_array(weights, axis)
            b = np.ma.filled(b, np.nan)
            with np.testing.suppress_warnings() as sup:
                sup.filter(
                    RuntimeWarning, message=".*All-NaN slice encountered"
                )
                p = np.nanpercentile(b, 90, axis=-1, keepdims=True)

            b = np.ma.masked_where(np.isnan(b), b, copy=False)
            p = np.where(np.isnan(p), b.max() + 1, p)

            with np.testing.suppress_warnings() as sup:
                sup.filter(
                    RuntimeWarning,
                    message=".*invalid value encountered in less",
                )
                b = np.ma.where(b < p, np.ma.masked, b)

            b = np.ma.average(b, axis=-1, weights=w)
            b = np.ma.asanyarray(b)

            e = d.mean_of_upper_decile(
                axes=axis, weights=weights, squeeze=True
            )
            e = np.ma.array(e.array)

            self.assertTrue((e.mask == b.mask).all())
            self.assertTrue(np.allclose(e, b))

    def test_Data_collapse_mtol(self):
        # Data with exactly half of its elements masked
        d = cf.Data(np.arange(6), "K", mask=[0, 1, 0, 1, 0, 1], chunks=2)

        for func in (
            d.integral,
            d.mean,
            d.mean_absolute_value,
            d.median,
            d.min,
            d.mid_range,
            d.minimum_absolute_value,
            d.max,
            d.maximum_absolute_value,
            d.range,
            d.root_mean_square,
            d.sample_size,
            d.std,
            d.sum,
            d.sum_of_squares,
            d.sum_of_weights,
            d.sum_of_weights2,
            d.var,
        ):
            self.assertTrue(func(mtol=0.4).array.mask)
            self.assertFalse(func(mtol=0.5).array.mask)

        # TODODASK - add in mean_of_upper_decile when it's daskified

    def test_Data_collapse_units(self):
        d = cf.Data([1, 2], "K")

        self.assertEqual(d.sample_size().Units, cf.Units())

        for func in (
            d.integral,
            d.mean,
            d.mean_absolute_value,
            d.median,
            d.min,
            d.mid_range,
            d.minimum_absolute_value,
            d.max,
            d.maximum_absolute_value,
            d.range,
            d.root_mean_square,
            d.std,
            d.sum,
        ):
            self.assertEqual(func().Units, d.Units)

        for func in (
            d.sum_of_squares,
            d.var,
        ):
            self.assertEqual(func().Units, d.Units ** 2)

        for func in (
            d.sum_of_weights,
            d.sum_of_weights2,
        ):
            self.assertEqual(func().Units, cf.Units())

        # Weighted
        w = cf.Data(1, "m")
        self.assertEqual(d.integral(weights=w).Units, d.Units * w.Units)
        self.assertEqual(d.sum_of_weights(weights=w).Units, w.Units)
        self.assertEqual(d.sum_of_weights2(weights=w).Units, w.Units ** 2)

        # Dimensionless data
        d = cf.Data([1, 2])
        self.assertEqual(d.integral(weights=w).Units, w.Units)

        for func in (
            d.sum_of_squares,
            d.var,
        ):
            self.assertEqual(func().Units, cf.Units())

        # TODODASK - add in mean_of_upper_decile when it's daskified

    def test_Data_collapse_keepdims(self):
        d = cf.Data(np.arange(6).reshape(2, 3))

        for func in (
            d.integral,
            d.mean,
            d.mean_absolute_value,
            d.median,
            d.min,
            d.mid_range,
            d.minimum_absolute_value,
            d.max,
            d.maximum_absolute_value,
            d.range,
            d.root_mean_square,
            d.sample_size,
            d.std,
            d.sum,
            d.sum_of_squares,
            d.sum_of_weights,
            d.sum_of_weights2,
            d.var,
        ):
            for axis in axis_combinations(d):
                e = func(axes=axis, squeeze=False)
                s = [1 if i in axis else n for i, n in enumerate(d.shape)]
                self.assertEqual(e.shape, tuple(s))

            for axis in axis_combinations(d):
                e = func(axes=axis, squeeze=True)
                s = [n for i, n in enumerate(d.shape) if i not in axis]
                self.assertEqual(e.shape, tuple(s))

        # TODODASK - add in mean_of_upper_decile

    def test_Data_collapse_dtype(self):
        d = cf.Data([1, 2, 3, 4], dtype="i4", chunks=2)
        e = cf.Data([1.0, 2, 3, 4], dtype="f4", chunks=2)
        self.assertTrue(d.dtype, "i4")
        self.assertTrue(e.dtype, "f4")

        # Cases for which both d and e collapse to a result of the
        # same data type
        for x, r in zip((d, e), ("i4", "f4")):
            for func in (
                x.min,
                x.minimum_absolute_value,
                x.max,
                x.maximum_absolute_value,
                x.range,
            ):
                self.assertEqual(func().dtype, r)

        # Cases for which both d and e collapse to a result of the
        # double of same data type
        for x, r in zip((d, e), ("i8", "f8")):
            for func in (
                x.integral,
                x.sum,
                x.sum_of_squares,
            ):
                self.assertEqual(func().dtype, r)

        # Cases for which both d and e collapse to a result of double
        # float data type
        for x, r in zip((d, e), ("f8", "f8")):
            for func in (
                x.mean,
                x.mean_absolute_value,
                x.median,
                x.mid_range,
                x.root_mean_square,
                x.std,
                x.var,
            ):
                self.assertEqual(func().dtype, r)

        x = d
        for func in (
            x.sum_of_weights,
            x.sum_of_weights2,
        ):
            self.assertEqual(func().dtype, "i8")

        # Weights
        w_int = cf.Data(1, dtype="i4")
        w_float = cf.Data(1.0, dtype="f4")
        for w, r in zip((w_int, w_float), ("i8", "f8")):
            for func in (
                d.integral,
                d.sum,
                d.sum_of_squares,
                d.sum_of_weights,
                d.sum_of_weights2,
            ):
                self.assertTrue(func(weights=w).dtype, r)

        # TODODASK - add in mean_of_upper_decile

    def test_Data_get_units(self):
        for units in ("", "m", "days since 2000-01-01"):
            d = cf.Data(1, units)
            self.assertEqual(d.get_units(), units)

        d = cf.Data(1)
        with self.assertRaises(ValueError):
            d.get_units()

    def test_Data_set_calendar(self):
        d = cf.Data(1, "days since 2000-01-01")
        d.set_calendar("standard")

        with self.assertRaises(ValueError):
            d.set_calendar("noleap")

        d = cf.Data(1, "m")
        d.set_calendar("noleap")
        self.assertEqual(d.Units, cf.Units("m"))

    def test_Data_set_units(self):
        for units in (None, "", "m", "days since 2000-01-01"):
            d = cf.Data(1, units)
            self.assertEqual(d.Units, cf.Units(units))

        d = cf.Data(1, "m")
        d.set_units("km")
        self.assertEqual(d.array, 0.001)

        d = cf.Data(1, "days since 2000-01-01", calendar="noleap")
        d.set_units("days since 1999-12-31")
        self.assertEqual(d.array, 2)

        # Can't set to Units that are not equivalent
        with self.assertRaises(ValueError):
            d.set_units("km")

    def test_Data_to_dask_array(self):
        d = cf.Data([1, 2, 3, 4], "m")
        d.Units = cf.Units("km")
        dx = d.to_dask_array()
        self.assertIsInstance(dx, da.Array)
        self.assertTrue((d.array == dx.compute()).all())
        self.assertIs(da.asanyarray(d), dx)

    def test_Data_flat(self):
        d = cf.Data([[1, 2], [3, 4]], mask=[[0, 1], [0, 0]])
        self.assertEqual(list(d.flat()), [1, 3, 4])
        self.assertEqual(
            list(d.flat(ignore_masked=False)), [1, np.ma.masked, 3, 4]
        )

    @unittest.skipIf(TEST_DASKIFIED_ONLY, "Needs updated NetCDFArray to test")
    def test_Data_get_filenames(self):
        pass

    def test_Data_tolist(self):
        for x in (1, [1, 2], [[1, 2], [3, 4]]):
            d = cf.Data(x)
            e = d.tolist()
            self.assertEqual(e, np.array(x).tolist())
            self.assertTrue(d.equals(cf.Data(e)))

    def test_Data_masked_invalid(self):
        a = np.array([0, 1, 2])
        b = np.array([0, 2, 0])
        with warnings.catch_warnings():
            warnings.simplefilter("ignore", category=RuntimeWarning)
            i = a / b

        d = cf.Data(i, "m")
        e = d.masked_invalid().array
        c = np.ma.masked_invalid(i)

        self.assertTrue((e.mask == c.mask).all())
        self.assertTrue((e == c).all())

        self.assertIsNone(d.masked_invalid(inplace=True))

    def test_Data_uncompress(self):
        import cfdm

        f = cfdm.read("DSG_timeSeries_contiguous.nc")[0]
        a = f.data.array
        d = cf.Data(cf.RaggedContiguousArray(source=f.data.source()))

        self.assertTrue(d.get_compression_type())
        self.assertTrue((d.array == a).all())

        self.assertIsNone(d.uncompress(inplace=True))
        self.assertFalse(d.get_compression_type())
        self.assertTrue((d.array == a).all())

    def test_Data_data(self):
        for d in [
            cf.Data(1),
            cf.Data([1, 2], fill_value=0),
            cf.Data([1, 2], "m"),
            cf.Data([1, 2], mask=[1, 0], units="m"),
            cf.Data([[0, 1, 2], [3, 4, 5]], chunks=2),
        ]:
            self.assertIs(d.data, d)

    def test_Data_dump(self):
        d = cf.Data([1, 2], "m")
        x = (
            "Data.shape = (2,)\nData.first_datum = 1\nData.last_datum  = 2\n"
            "Data.fill_value = None\nData.Units = <Units: m>"
        )
        self.assertEqual(d.dump(display=False), x)

    def test_Data_fill_value(self):
        d = cf.Data([1, 2], "m")
        self.assertIsNone(d.fill_value)
        d.fill_value = 999
        self.assertEqual(d.fill_value, 999)
        del d.fill_value
        self.assertIsNone(d.fill_value)

    def test_Data_override_units(self):
        d = cf.Data(1012, "hPa")
        e = d.override_units("km")
        self.assertEqual(e.Units, cf.Units("km"))
        self.assertEqual(e.datum(), d.datum())

        self.assertIsNone(d.override_units(cf.Units("watts"), inplace=True))

    def test_Data_override_calendar(self):
        d = cf.Data(1, "days since 2020-02-28")
        e = d.override_calendar("noleap")
        self.assertEqual(e.Units, cf.Units("days since 2020-02-28", "noleap"))
        self.assertEqual(e.datum(), d.datum())

        self.assertIsNone(d.override_calendar("all_leap", inplace=True))

    def test_Data_masked_all(self):
        # shape
        for shape in ((), (2,), (2, 3)):
            a = np.ma.masked_all(shape)
            d = cf.Data.masked_all(shape)
            self.assertEqual(d.shape, a.shape)
            self.assertTrue((d.array.mask == a.mask).all())

        # dtype
        for dtype in "fibUS":
            a = np.ma.masked_all((), dtype=dtype)
            d = cf.Data.masked_all((), dtype=dtype)
            self.assertEqual(d.dtype, a.dtype)

    def test_Data_atol(self):
        d = cf.Data(1)
        self.assertEqual(d._atol, cf.atol())
        cf.atol(0.001)
        self.assertEqual(d._atol, 0.001)

    def test_Data_rtol(self):
        d = cf.Data(1)
        self.assertEqual(d._rtol, cf.rtol())
        cf.rtol(0.001)
        self.assertEqual(d._rtol, 0.001)

<<<<<<< HEAD
    def test_Data_hardmask(self):
        d = cf.Data([1, 2, 3])
        d.hardmask = True
        self.assertTrue(d.hardmask)
        self.assertEqual(len(d.to_dask_array().dask.layers), 1)

        d[0] = cf.masked
        self.assertTrue((d.array.mask == [True, False, False]).all())
        d[...] = 999
        self.assertTrue((d.array.mask == [True, False, False]).all())
        d.hardmask = False
        self.assertFalse(d.hardmask)
        d[...] = -1
        self.assertTrue((d.array.mask == [False, False, False]).all())

    def test_Data_harden_mask(self):
        d = cf.Data([1, 2, 3], hardmask=False)
        d.harden_mask()
        self.assertTrue(d.hardmask)
        self.assertEqual(len(d.to_dask_array().dask.layers), 2)

    def test_Data_soften_mask(self):
        d = cf.Data([1, 2, 3], hardmask=True)
        d.soften_mask()
        self.assertFalse(d.hardmask)
        self.assertEqual(len(d.to_dask_array().dask.layers), 2)
        
=======
    def test_Data_compressed_array(self):
        import cfdm

        f = cfdm.read("DSG_timeSeries_contiguous.nc")[0]
        f = f.data
        d = cf.Data(cf.RaggedContiguousArray(source=f.source()))
        self.assertTrue((d.compressed_array == f.compressed_array).all())

        d = cf.Data([1, 2, 3], "m")
        with self.assertRaises(Exception):
            d.compressed_array

        # TODO: when cfdm>1.9.0.3 is released (i.e. a release that
        #       includes https://github.com/NCAS-CMS/cfdm/pull/184),
        #       we can replace the loose "(Exception)" with the tight
        #       "(ValueError)"

>>>>>>> 4b77346b
    def test_Data_inspect(self):
        d = cf.Data([9], "m")

        f = io.StringIO()
        with contextlib.redirect_stdout(f):
            self.assertIsNone(d.inspect())

    def test_Data_fits_in_memory(self):
        size = int(0.1 * cf.free_memory() / 8)
        d = cf.Data.empty((size,), dtype=float)
        self.assertTrue(d.fits_in_memory())

        size = int(2 * cf.free_memory() / 8)
        d = cf.Data.empty((size,), dtype=float)
        self.assertFalse(d.fits_in_memory())

    def test_Data_get_compressed(self):
        import cfdm

        # Compressed
        f = cfdm.read("DSG_timeSeries_contiguous.nc")[0]
        f = f.data
        d = cf.Data(cf.RaggedContiguousArray(source=f.source()))

        self.assertEqual(d.get_compressed_axes(), f.get_compressed_axes())
        self.assertEqual(d.get_compression_type(), f.get_compression_type())
        self.assertEqual(
            d.get_compressed_dimension(), f.get_compressed_dimension()
        )

        # Uncompressed
        d = cf.Data(9)

        self.assertEqual(d.get_compressed_axes(), [])
        self.assertEqual(d.get_compression_type(), "")

        with self.assertRaises(ValueError):
            d.get_compressed_dimension()

    def test_Data_Units(self):
        d = cf.Data(100, "m")
        self.assertEqual(d.Units, cf.Units("m"))

        d.Units = cf.Units("km")
        self.assertEqual(d.Units, cf.Units("km"))
        self.assertEqual(d.array, 0.1)

        # Assign non-equivalent units
        with self.assertRaises(ValueError):
            d.Units = cf.Units("watt")

        # Delete units
        with self.assertRaises(ValueError):
            del d.Units

    def test_Data_get_data(self):
        d = cf.Data(9)
        self.assertIs(d, d.get_data())

    def test_Data_get_count(self):
        import cfdm

        f = cfdm.read("DSG_timeSeries_contiguous.nc")[0]
        f = f.data
        d = cf.Data(cf.RaggedContiguousArray(source=f.source()))
        self.assertIsInstance(d.get_count(), cfdm.Count)

        d = cf.Data(9, "m")
        with self.assertRaises(ValueError):
            d.get_count()

    def test_Data_get_index(self):
        import cfdm

        f = cfdm.read("DSG_timeSeries_indexed.nc")[0]
        f = f.data
        d = cf.Data(cf.RaggedIndexedArray(source=f.source()))
        self.assertIsInstance(d.get_index(), cfdm.Index)

        d = cf.Data(9, "m")
        with self.assertRaises(ValueError):
            d.get_index()

    def test_Data_get_list(self):
        import cfdm

        f = cfdm.read("gathered.nc")[0]
        f = f.data
        d = cf.Data(cf.GatheredArray(source=f.source()))
        self.assertIsInstance(d.get_list(), cfdm.List)

        d = cf.Data(9, "m")
        with self.assertRaises(ValueError):
            d.get_list()


if __name__ == "__main__":
    print("Run date:", datetime.datetime.now())
    cf.environment()
    print()
    unittest.main(verbosity=2)<|MERGE_RESOLUTION|>--- conflicted
+++ resolved
@@ -3928,7 +3928,6 @@
         cf.rtol(0.001)
         self.assertEqual(d._rtol, 0.001)
 
-<<<<<<< HEAD
     def test_Data_hardmask(self):
         d = cf.Data([1, 2, 3])
         d.hardmask = True
@@ -3956,7 +3955,6 @@
         self.assertFalse(d.hardmask)
         self.assertEqual(len(d.to_dask_array().dask.layers), 2)
         
-=======
     def test_Data_compressed_array(self):
         import cfdm
 
@@ -3974,7 +3972,6 @@
         #       we can replace the loose "(Exception)" with the tight
         #       "(ValueError)"
 
->>>>>>> 4b77346b
     def test_Data_inspect(self):
         d = cf.Data([9], "m")
 
