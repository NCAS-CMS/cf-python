--- conflicted
+++ resolved
@@ -3928,8 +3928,6 @@
         cf.rtol(0.001)
         self.assertEqual(d._rtol, 0.001)
 
-<<<<<<< HEAD
-=======
     def test_Data_compressed_array(self):
         import cfdm
 
@@ -3947,7 +3945,6 @@
         #       we can replace the loose "(Exception)" with the tight
         #       "(ValueError)"
 
->>>>>>> 282a2a79
     def test_Data_inspect(self):
         d = cf.Data([9], "m")
 
@@ -3955,7 +3952,6 @@
         with contextlib.redirect_stdout(f):
             self.assertIsNone(d.inspect())
 
-<<<<<<< HEAD
     def test_Data_fits_in_memory(self):
         size = int(0.1 * cf.free_memory() / 8)
         d = cf.Data.empty((size,), dtype=float)
@@ -3965,8 +3961,6 @@
         d = cf.Data.empty((size,), dtype=float)
         self.assertFalse(d.fits_in_memory())
 
-=======
->>>>>>> 282a2a79
 
 if __name__ == "__main__":
     print("Run date:", datetime.datetime.now())
