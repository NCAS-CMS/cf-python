--- conflicted
+++ resolved
@@ -3905,13 +3905,11 @@
 
         self.assertIsNone(d.override_calendar("all_leap", inplace=True))
 
-<<<<<<< HEAD
     def test_Data_isscalar(self):
         self.assertTrue(cf.Data(9, "m").isscalar)
         self.assertFalse(cf.Data([9], "m").isscalar)
         self.assertFalse(cf.Data([9, 10], "m").isscalar)
 
-=======
     def test_Data_masked_all(self):
         # shape
         for shape in ((), (2,), (2, 3)):
@@ -3926,7 +3924,6 @@
             d = cf.Data.masked_all((), dtype=dtype)
             self.assertEqual(d.dtype, a.dtype)
             
->>>>>>> 70043ac3
     def test_Data_atol(self):
         d = cf.Data(1)
         self.assertEqual(d._atol, cf.atol())
