import datetime
import faulthandler
import inspect
import itertools
import os
import unittest
import warnings
from functools import reduce
from operator import mul

import dask.array as da
import numpy as np

SCIPY_AVAILABLE = False
try:
    from scipy.ndimage import convolve1d

    SCIPY_AVAILABLE = True
# not 'except ImportError' as that can hide nested errors, catch anything:
except Exception:
    pass  # test with this dependency will then be skipped by unittest

faulthandler.enable()  # to debug seg faults and timeouts

import cf

# To facilitate the testing of logging outputs (see comment tag 'Logging note')
logger = cf.logging.getLogger(__name__)


# Variables for _collapse
a = np.arange(-100, 200.0, dtype=float).reshape(3, 4, 5, 5)

w = np.arange(1, 301.0, dtype=float).reshape(a.shape)
w[-1, -1, ...] = w[-1, -1, ...] * 2
w /= w.min()

ones = np.ones(a.shape, dtype=float)

ma = np.ma.arange(-100, 200.0, dtype=float).reshape(3, 4, 5, 5)
ma[:, 1, 4, 4] = np.ma.masked
ma[0, :, 2, 3] = np.ma.masked
ma[0, 3, :, 3] = np.ma.masked
ma[1, 2, 3, :] = np.ma.masked

mw = np.ma.array(w, mask=ma.mask)

# If True, all tests that will not pass temporarily due to the LAMA-to-Dask
# migration will be skipped. These skips will be incrementally removed as the
# migration progresses. TODODASK: ensure all skips are removed once complete.
TEST_DASKIFIED_ONLY = True


def reshape_array(a, axes):
    new_order = [i for i in range(a.ndim) if i not in axes]
    new_order.extend(axes)
    b = np.transpose(a, new_order)
    new_shape = b.shape[: b.ndim - len(axes)]
    new_shape += (reduce(mul, b.shape[b.ndim - len(axes) :]),)
    b = b.reshape(new_shape)
    return b


def axis_combinations(a):
    return [
        axes
        for n in range(1, a.ndim + 1)
        for axes in itertools.combinations(range(a.ndim), n)
    ]


class DataTest(unittest.TestCase):

    axes_combinations = axis_combinations(a)
    # [
    #    axes
    #    for n in range(1, a.ndim + 1)
    #    for axes in itertools.combinations(range(a.ndim), n)
    # ]

    filename = os.path.join(
        os.path.dirname(os.path.abspath(__file__)), "test_file.nc"
    )

    tempdir = os.path.dirname(os.path.abspath(__file__))

    filename6 = os.path.join(
        os.path.dirname(os.path.abspath(__file__)), "test_file2.nc"
    )

    a = a
    w = w
    ma = ma
    mw = mw
    ones = ones

    test_only = []

    def setUp(self):
        # Suppress the warning output for some specific warnings which are
        # expected due to the nature of the tests being performed.
        expexted_warning_msgs = [
            "divide by zero encountered in arctanh",
            "invalid value encountered in arctanh",
            "divide by zero encountered in log",
            "invalid value encountered in log",
            "invalid value encountered in arcsin",
        ]
        for expected_warning in expexted_warning_msgs:
            warnings.filterwarnings(
                "ignore",
                category=RuntimeWarning,
                message=expected_warning,
            )

    def test_Data_equals(self):
        if self.test_only and inspect.stack()[0][3] not in self.test_only:
            return

        shape = 3, 4
        chunksize = 2, 6
        a = np.arange(12).reshape(*shape)

        d = cf.Data(a, "m", chunks=chunksize)
        self.assertTrue(d.equals(d))  # check equal to self
        self.assertTrue(d.equals(d.copy()))  # also do self-equality checks!

        # Different but equivalent datatype, which should *fail* the equality
        # test (i.e. equals return False) because we want equals to check
        # for strict equality, including equality of data type.
        d2 = cf.Data(a.astype(np.float32), "m", chunks=chunksize)
        self.assertTrue(d2.equals(d2.copy()))
        with self.assertLogs(level=30) as catch:
            self.assertFalse(d2.equals(d, verbose=2))
            self.assertTrue(
                any(
                    "Data: Different data types: float32 != int64" in log_msg
                    for log_msg in catch.output
                )
            )

        e = cf.Data(a, "s", chunks=chunksize)  # different units to d
        self.assertTrue(e.equals(e.copy()))
        with self.assertLogs(level=cf.log_level().value) as catch:
            self.assertFalse(e.equals(d, verbose=2))
            self.assertTrue(
                any(
                    "Data: Different Units (<Units: s>, <Units: m>)" in log_msg
                    for log_msg in catch.output
                )
            )

        f = cf.Data(np.arange(12), "m", chunks=(6,))  # different shape to d
        self.assertTrue(f.equals(f.copy()))
        with self.assertLogs(level=cf.log_level().value) as catch:
            self.assertFalse(f.equals(d, verbose=2))
            self.assertTrue(
                any(
                    "Data: Different shapes: (12,) != (3, 4)" in log_msg
                    for log_msg in catch.output
                )
            )

        g = cf.Data(
            np.ones(shape, dtype="int64"), "m", chunks=chunksize
        )  # different values
        self.assertTrue(g.equals(g.copy()))
        with self.assertLogs(level=cf.log_level().value) as catch:
            self.assertFalse(g.equals(d, verbose=2))
            self.assertTrue(
                any(
                    "Data: Different array values" in log_msg
                    for log_msg in catch.output
                )
            )

        # Test NaN values
        d3 = cf.Data(a.astype(np.float64), "m", chunks=chunksize)
        h = cf.Data(np.full(shape, np.nan), "m", chunks=chunksize)
        # TODODASK: implement and test equal_nan kwarg to configure NaN eq.
        self.assertFalse(h.equals(h.copy()))
        with self.assertLogs(level=cf.log_level().value) as catch:
            # Compare to d3 not d since np.nan has dtype float64 (IEEE 754)
            self.assertFalse(h.equals(d3, verbose=2))
            self.assertTrue(
                any(
                    "Data: Different array values" in log_msg
                    for log_msg in catch.output
                )
            )

        # Test inf values
        i = cf.Data(np.full(shape, np.inf), "m", chunks=chunksize)
        self.assertTrue(i.equals(i.copy()))
        with self.assertLogs(level=cf.log_level().value) as catch:
            # np.inf is also of dtype float64 (see comment on NaN tests above)
            self.assertFalse(i.equals(d3, verbose=2))
            self.assertTrue(
                any(
                    "Data: Different array values" in log_msg
                    for log_msg in catch.output
                )
            )
        with self.assertLogs(level=cf.log_level().value) as catch:
            self.assertFalse(h.equals(i, verbose=2))
            self.assertTrue(
                any(
                    "Data: Different array values" in log_msg
                    for log_msg in catch.output
                )
            )

        # Test masked arrays
        # 1. Example case where the masks differ only (data is identical)
        mask_test_chunksize = (2, 1)
        j1 = cf.Data(
            np.ma.array([1.0, 2.0, 3.0], mask=[1, 0, 0]),
            "m",
            chunks=mask_test_chunksize,
        )
        self.assertTrue(j1.equals(j1.copy()))
        j2 = cf.Data(
            np.ma.array([1.0, 2.0, 3.0], mask=[0, 1, 0]),
            "m",
            chunks=mask_test_chunksize,
        )
        self.assertTrue(j2.equals(j2.copy()))
        with self.assertLogs(level=cf.log_level().value) as catch:
            self.assertFalse(j1.equals(j2, verbose=2))
            self.assertTrue(
                any(
                    "Data: Different array values" in log_msg
                    for log_msg in catch.output
                )
            )
        # 2. Example case where the data differs only (masks are identical)
        j3 = cf.Data(
            np.ma.array([1.0, 2.0, 100.0], mask=[1, 0, 0]),
            "m",
            chunks=mask_test_chunksize,
        )
        self.assertTrue(j3.equals(j3.copy()))
        with self.assertLogs(level=cf.log_level().value) as catch:
            self.assertFalse(j1.equals(j3, verbose=2))
            self.assertTrue(
                any(
                    "Data: Different array values" in log_msg
                    for log_msg in catch.output
                )
            )

        # 3. Trivial case of data that is fully masked
        j4 = cf.Data(
            np.ma.masked_all(shape, dtype="int"), "m", chunks=chunksize
        )
        self.assertTrue(j4.equals(j4.copy()))
        with self.assertLogs(level=cf.log_level().value) as catch:
            self.assertFalse(j4.equals(d, verbose=2))
            self.assertTrue(
                any(
                    "Data: Different array values" in log_msg
                    for log_msg in catch.output
                )
            )
        # 4. Case where all the unmasked data is 'allclose' to other data but
        # the data is not 'allclose' to it where it is masked, i.e. the data
        # on its own (namely without considering the mask) is not equal to the
        # other data on its own (e.g. note the 0-th element in below examples).
        # This differs to case (2): there data differs *only where unmasked*.
        # Note these *should* be considered equal inside cf.Data, and indeed
        # np.ma.allclose and our own _da_ma_allclose methods also hold
        # these to be 'allclose'.
        j5 = cf.Data(
            np.ma.array([1.0, 2.0, 3.0], mask=[1, 0, 0]),
            "m",
            chunks=mask_test_chunksize,
        )
        self.assertTrue(j5.equals(j5.copy()))
        j6 = cf.Data(
            np.ma.array([10.0, 2.0, 3.0], mask=[1, 0, 0]),
            "m",
            chunks=mask_test_chunksize,
        )
        self.assertTrue(j6.equals(j6.copy()))
        self.assertTrue(j5.equals(j6))

        # Test non-numeric dtype arrays
        sa1 = cf.Data(
            np.array(["one", "two", "three"], dtype="S5"), "m", chunks=(3,)
        )
        self.assertTrue(sa1.equals(sa1.copy()))
        sa2_data = np.array(["one", "two", "four"], dtype="S4")
        sa2 = cf.Data(sa2_data, "m", chunks=(3,))
        self.assertTrue(sa2.equals(sa2.copy()))
        # Unlike for numeric types, for string-like data as long as the data
        # is the same consider the arrays equal, even if the dtype differs.
        # TODO DASK: this behaviour will be added via cfdm, test fails for now
        # ## self.assertTrue(sa1.equals(sa2))
        sa3_data = sa2_data.astype("S5")
        sa3 = cf.Data(sa3_data, "m", chunks=mask_test_chunksize)
        self.assertTrue(sa3.equals(sa3.copy()))
        with self.assertLogs(level=cf.log_level().value) as catch:
            self.assertFalse(sa1.equals(sa3, verbose=2))
            self.assertTrue(
                any(
                    "Data: Different array values" in log_msg
                    for log_msg in catch.output
                )
            )
        # ...including masked string arrays
        sa4 = cf.Data(
            np.ma.array(
                ["one", "two", "three"],
                mask=[0, 0, 1],
                dtype="S5",
            ),
            "m",
            chunks=mask_test_chunksize,
        )
        self.assertTrue(sa4.equals(sa4.copy()))
        sa5 = cf.Data(
            np.ma.array(
                ["one", "two", "three"],
                mask=[0, 1, 0],
                dtype="S5",
            ),
            "m",
            chunks=mask_test_chunksize,
        )
        self.assertTrue(sa5.equals(sa5.copy()))
        with self.assertLogs(level=cf.log_level().value) as catch:
            self.assertFalse(sa4.equals(sa5, verbose=2))
            self.assertTrue(
                any(
                    "Data: Different array values" in log_msg
                    for log_msg in catch.output
                )
            )

        # Test where inputs are scalars
        scalar_test_chunksize = (10,)
        s1 = cf.Data(1, chunks=scalar_test_chunksize)
        self.assertTrue(s1.equals(s1.copy()))
        s2 = cf.Data(10, chunks=scalar_test_chunksize)
        self.assertTrue(s2.equals(s2.copy()))
        s3 = cf.Data("a_string", chunks=scalar_test_chunksize)
        self.assertTrue(s3.equals(s3.copy()))
        # 1. both are scalars
        with self.assertLogs(level=cf.log_level().value) as catch:
            self.assertFalse(s1.equals(s2, verbose=2))
            self.assertTrue(
                any(
                    "Data: Different array values" in log_msg
                    for log_msg in catch.output
                )
            )
        with self.assertLogs(level=cf.log_level().value) as catch:
            self.assertFalse(s1.equals(s3, verbose=2))
            self.assertTrue(
                any(
                    "Data: Different data types: int64 != <U8" in log_msg
                    for log_msg in catch.output
                )
            )
        # 2. only one is a scalar
        with self.assertLogs(level=cf.log_level().value) as catch:
            self.assertFalse(s1.equals(d, verbose=2))
            self.assertTrue(
                any(
                    "Data: Different shapes: () != (3, 4)" in log_msg
                    for log_msg in catch.output
                )
            )

        # Test rtol and atol parameters
        tol_check_chunksize = 1, 1
        k1 = cf.Data(np.array([10.0, 20.0]), chunks=tol_check_chunksize)
        self.assertTrue(k1.equals(k1.copy()))
        k2 = cf.Data(np.array([10.01, 20.01]), chunks=tol_check_chunksize)
        self.assertTrue(k2.equals(k2.copy()))
        # Only one log check is sufficient here
        with self.assertLogs(level=cf.log_level().value) as catch:
            self.assertFalse(k1.equals(k2, atol=0.005, rtol=0, verbose=2))
            self.assertTrue(
                any(
                    "Data: Different array values (atol=0.005, rtol=0)"
                    in log_msg
                    for log_msg in catch.output
                )
            )
        self.assertTrue(k1.equals(k2, atol=0.02, rtol=0))
        self.assertFalse(k1.equals(k2, atol=0, rtol=0.0005))
        self.assertTrue(k1.equals(k2, atol=0, rtol=0.002))

        # Test ignore_fill_value parameter
        m1 = cf.Data(1, fill_value=1000, chunks=scalar_test_chunksize)
        self.assertTrue(m1.equals(m1.copy()))
        m2 = cf.Data(1, fill_value=2000, chunks=scalar_test_chunksize)
        self.assertTrue(m2.equals(m2.copy()))
        with self.assertLogs(level=cf.log_level().value) as catch:
            self.assertFalse(m1.equals(m2, verbose=2))
            self.assertTrue(
                any(
                    "Data: Different fill value: 1000 != 2000" in log_msg
                    for log_msg in catch.output
                )
            )
            self.assertTrue(m1.equals(m2, ignore_fill_value=True))

        # Test verbose parameter: 1/'INFO' level is behaviour change boundary
        for checks in [(1, False), (2, True)]:
            verbosity_level, expect_to_see_msg = checks
            with self.assertLogs(level=cf.log_level().value) as catch:
                # Logging note: want to assert in the former case (verbosity=1)
                # that nothing is logged, but need to use workaround to prevent
                # AssertionError on fact that nothing is logged here. When at
                # Python =>3.10 this can be replaced by 'assertNoLogs' method.
                logger.warning(
                    "Log warning to prevent test error on empty log."
                )

                self.assertFalse(d2.equals(d, verbose=verbosity_level))
                self.assertIs(
                    any(
                        "Data: Different data types: float32 != int64"
                        in log_msg
                        for log_msg in catch.output
                    ),
                    expect_to_see_msg,
                )

        # Test ignore_data_type parameter
        self.assertTrue(d2.equals(d, ignore_data_type=True))

        # Test all possible chunk combinations
        for j, i in itertools.product([1, 2], [1, 2, 3]):
            d = cf.Data(np.arange(6).reshape(2, 3), "m", chunks=(j, i))
            for j, i in itertools.product([1, 2], [1, 2, 3]):
                e = cf.Data(np.arange(6).reshape(2, 3), "m", chunks=(j, i))
                self.assertTrue(d.equals(e))

    def test_Data_halo(self):
        if self.test_only and inspect.stack()[0][3] not in self.test_only:
            return

        d = cf.Data(np.arange(12).reshape(3, 4), "m", chunks=-1)
        d[-1, -1] = cf.masked
        d[1, 1] = cf.masked

        e = d.copy()
        self.assertIsNone(e.halo(1, inplace=True))

        e = d.halo(0)
        self.assertTrue(d.equals(e, verbose=2))

        shape = d.shape
        for i in (1, 2):
            e = d.halo(i)

            self.assertEqual(e.shape, (shape[0] + i * 2, shape[1] + i * 2))

            # Body
            self.assertTrue(d.equals(e[i:-i, i:-i]))

            # Corners
            self.assertTrue(e[:i, :i].equals(d[:i, :i], verbose=2))
            self.assertTrue(e[:i, -i:].equals(d[:i, -i:], verbose=2))
            self.assertTrue(e[-i:, :i].equals(d[-i:, :i], verbose=2))
            self.assertTrue(e[-i:, -i:].equals(d[-i:, -i:], verbose=2))

        for i in (1, 2):
            e = d.halo(i, axes=0)

            self.assertEqual(e.shape, (shape[0] + i * 2, shape[1]))
            self.assertTrue(d.equals(e[i:-i, :], verbose=2))

        for j, i in zip([1, 1, 2, 2], [1, 2, 1, 2]):
            e = d.halo({0: j, 1: i})

            self.assertEqual(e.shape, (shape[0] + j * 2, shape[1] + i * 2))

            # Body
            self.assertTrue(d.equals(e[j:-j, i:-i], verbose=2))

            # Corners
            self.assertTrue(e[:j, :i].equals(d[:j, :i], verbose=2))
            self.assertTrue(e[:j, -i:].equals(d[:j, -i:], verbose=2))
            self.assertTrue(e[-j:, :i].equals(d[-j:, :i], verbose=2))
            self.assertTrue(e[-j:, -i:].equals(d[-j:, -i:], verbose=2))

        # Tripolar
        for i in (1, 2):
            e = d.halo(i)

            t = d.halo(i, tripolar={"X": 1, "Y": 0})
            self.assertTrue(t[-i:].equals(e[-i:, ::-1], verbose=2))

            t = d.halo(i, tripolar={"X": 1, "Y": 0}, fold_index=0)
            self.assertTrue(t[:i].equals(e[:i, ::-1], verbose=2))

        # Depth too large for axis size
        with self.assertRaises(ValueError):
            d.halo(4)

    def test_Data_mask(self):
        # Test for a masked Data object (having some masked points)
        a = self.ma
        d = cf.Data(a, units="m")
        self.assertTrue((a == d.array).all())
        self.assertTrue((a.mask == d.mask.array).all())
        self.assertEqual(d.mask.shape, d.shape)
        self.assertEqual(d.mask.dtype, bool)
        self.assertEqual(d.mask.Units, cf.Units(None))
        self.assertTrue(d.mask.hardmask)
        self.assertIn(True, d.mask.array)

        # Test for a non-masked Data object
        a2 = np.arange(-100, 200.0, dtype=float).reshape(3, 4, 5, 5)
        d2 = cf.Data(a2, units="m")
        d2[...] = a2
        self.assertTrue((a2 == d2.array).all())
        self.assertEqual(d2.shape, d2.mask.shape)
        self.assertEqual(d2.mask.dtype, bool)
        self.assertEqual(d2.mask.Units, cf.Units(None))
        self.assertTrue(d2.mask.hardmask)
        self.assertNotIn(True, d2.mask.array)

        # Test for a masked Data object of string type, including chunking
        a3 = np.ma.array(["one", "two", "four"], dtype="S4")
        a3[1] = np.ma.masked
        d3 = cf.Data(a3, "m", chunks=(3,))
        self.assertTrue((a3 == d3.array).all())
        self.assertEqual(d3.shape, d3.mask.shape)
        self.assertEqual(d3.mask.dtype, bool)
        self.assertEqual(d3.mask.Units, cf.Units(None))
        self.assertTrue(d3.mask.hardmask)
        self.assertTrue(d3.mask.array[1], True)

    def test_Data_apply_masking(self):
        a = np.ma.arange(12).reshape(3, 4)
        a[1, 1] = np.ma.masked
        d = cf.Data(a, units="m", chunks=2)

        self.assertIsNone(d.apply_masking(inplace=True))

        b = a
        e = d.apply_masking()
        self.assertTrue((b == e.array).all())
        self.assertTrue((b.mask == e.mask.array).all())

        b = np.ma.masked_where(a == 0, a)
        e = d.apply_masking(fill_values=[0])
        self.assertTrue((b == e.array).all())
        self.assertTrue((b.mask == e.mask.array).all())

        b = np.ma.masked_where((a == 0) | (a == 11), a)
        e = d.apply_masking(fill_values=[0, 11])
        self.assertTrue((b == e.array).all())
        self.assertTrue((b.mask == e.mask.array).all())

        b = np.ma.masked_where(a < 3, a)
        e = d.apply_masking(valid_min=3)
        self.assertTrue((b == e.array).all())
        self.assertTrue((b.mask == e.mask.array).all())

        b = np.ma.masked_where(a > 8, a)
        e = d.apply_masking(valid_max=8)
        self.assertTrue((b == e.array).all())
        self.assertTrue((b.mask == e.mask.array).all())

        b = np.ma.masked_where((a < 2) | (a > 8), a)
        e = d.apply_masking(valid_range=[2, 8])
        self.assertTrue((b == e.array).all())
        self.assertTrue((b.mask == e.mask.array).all())

        d.set_fill_value(7)

        b = np.ma.masked_where(a == 7, a)
        e = d.apply_masking(fill_values=True)
        self.assertTrue((b == e.array).all())
        self.assertTrue((b.mask == e.mask.array).all())

        b = np.ma.masked_where((a == 7) | (a < 2) | (a > 8), a)
        e = d.apply_masking(fill_values=True, valid_range=[2, 8])
        self.assertTrue((b == e.array).all())
        self.assertTrue((b.mask == e.mask.array).all())

    def test_Data_convolution_filter(self):
        if self.test_only and inspect.stack()[0][3] not in self.test_only:
            return

        #        raise unittest.SkipTest("GSASL has no PLAIN support")
        if not SCIPY_AVAILABLE:
            raise unittest.SkipTest("SciPy must be installed for this test.")

        d = cf.Data(self.ma, units="m", chunks=(2, 4, 5, 3))

        window = [0.1, 0.15, 0.5, 0.15, 0.1]

        e = d.convolution_filter(window=window, axis=-1, inplace=True)
        self.assertIsNone(e)

        d = cf.Data(self.ma, units="m")

        for axis in (0, 1):
            # Test  weights in different modes
            for mode in ("reflect", "constant", "nearest", "wrap"):
                b = convolve1d(self.ma, window, axis=axis, mode=mode)
                e = d.convolution_filter(
                    window, axis=axis, mode=mode, cval=0.0
                )
                self.assertTrue((e.array == b).all())

        for dtype in ("int", "int32", "float", "float32"):
            a = np.ma.array([1, 2, 3, 4, 5, 6, 7, 8, 9], dtype=dtype)
            a[2] = np.ma.masked
            d = cf.Data(a, chunks=(4, 4, 1))
            a = a.astype(float).filled(np.nan)

            for window in ((1, 2, 1), (1, 2, 2, 1), (1, 2, 3, 2, 1)):
                for cval in (0, np.nan):
                    for origin in (-1, 0, 1):
                        b = convolve1d(
                            a,
                            window,
                            axis=0,
                            cval=cval,
                            origin=origin,
                            mode="constant",
                        )
                        e = d.convolution_filter(
                            window,
                            axis=0,
                            cval=cval,
                            origin=origin,
                            mode="constant",
                        )
                        self.assertTrue((e.array == b).all())

    def test_Data_diff(self):
        if self.test_only and inspect.stack()[0][3] not in self.test_only:
            return

        a = np.ma.arange(12.0).reshape(3, 4)
        a[1, 1] = 4.5
        a[2, 2] = 10.5
        a[1, 2] = np.ma.masked

        d = cf.Data(a)

        self.assertTrue((d.array == a).all())

        e = d.copy()
        self.assertIsNone(e.diff(inplace=True))
        self.assertTrue(e.equals(d.diff()))

        for n in (0, 1, 2):
            for axis in (0, 1, -1, -2):
                a_diff = np.diff(a, n=n, axis=axis)
                d_diff = d.diff(n=n, axis=axis)

                self.assertTrue((a_diff == d_diff).all())
                self.assertTrue((a_diff.mask == d_diff.mask).all())

                e = d.copy()
                x = e.diff(n=n, axis=axis, inplace=True)
                self.assertIsNone(x)
                self.assertTrue(e.equals(d_diff))

        d = cf.Data(self.ma, "km")
        for n in (0, 1, 2):
            for axis in (0, 1, 2, 3):
                a_diff = np.diff(self.ma, n=n, axis=axis)
                d_diff = d.diff(n=n, axis=axis)
                self.assertTrue((a_diff == d_diff).all())
                self.assertTrue((a_diff.mask == d_diff.mask).all())

    def test_Data_compressed(self):
        a = np.ma.arange(12).reshape(3, 4)
        d = cf.Data(a, "m", chunks=2)
        self.assertIsNone(d.compressed(inplace=True))
        self.assertEqual(d.shape, (a.size,))
        self.assertEqual(d.Units, cf.Units("m"))
        self.assertEqual(d.dtype, a.dtype)

        d = cf.Data(a, "m", chunks=2)
        self.assertTrue((d.compressed().array == a.compressed()).all())

        a[2] = np.ma.masked
        d = cf.Data(a, "m", chunks=2)
        self.assertTrue((d.compressed().array == a.compressed()).all())

        a[...] = np.ma.masked
        d = cf.Data(a, "m", chunks=2)
        e = d.compressed()
        self.assertEqual(e.shape, (0,))
        self.assertTrue((e.array == a.compressed()).all())

        # Scalar arrays
        a = np.ma.array(9)
        d = cf.Data(a, "m")
        e = d.compressed()
        self.assertEqual(e.shape, (1,))
        self.assertTrue((e.array == a.compressed()).all())

        a = np.ma.array(9, mask=True)
        d = cf.Data(a, "m")
        e = d.compressed()
        self.assertEqual(e.shape, (0,))
        self.assertTrue((e.array == a.compressed()).all())

    @unittest.skipIf(TEST_DASKIFIED_ONLY, "Needs __eq__")
    def test_Data_stats(self):
        d = cf.Data([1, 1])

        self.assertEqual(
            d.stats(sum=True, weights=1),
            {
                "minimum": 1,
                "mean": 1.0,
                "median": 1.0,
                "maximum": 1,
                "range": 0,
                "mid_range": 1.0,
                "standard_deviation": 0.0,
                "root_mean_square": 1.0,
                "sum": 2,
                "sample_size": 2,
            },
        )

    @unittest.skipIf(TEST_DASKIFIED_ONLY, "no attribute '_shape'")
    def test_Data__init__dtype_mask(self):
        if self.test_only and inspect.stack()[0][3] not in self.test_only:
            return

        for m in (1, 20, True):
            d = cf.Data([[1, 2, 3], [4, 5, 6]], mask=m)
            self.assertFalse(d.count())
            self.assertEqual(d.shape, (2, 3))

        for m in (0, False):
            d = cf.Data([[1, 2, 3], [4, 5, 6]], mask=m)
            self.assertEqual(d.count(), d.size)
            self.assertEqual(d.shape, (2, 3))

        d = cf.Data([[1, 2, 3], [4, 5, 6]], mask=[[0], [1]])
        self.assertEqual(d.count(), 3)
        self.assertEqual(d.shape, (2, 3))

        d = cf.Data([[1, 2, 3], [4, 5, 6]], mask=[0, 1, 1])
        self.assertEqual(d.count(), 2)
        self.assertEqual(d.shape, (2, 3))

        d = cf.Data([[1, 2, 3], [4, 5, 6]], mask=[[0, 1, 0], [1, 0, 1]])
        self.assertEqual(d.count(), 3)
        self.assertEqual(d.shape, (2, 3))

        a = np.ma.array(
            [[280.0, -99, -99, -99], [281.0, 279.0, 278.0, 279.0]],
            dtype=float,
            mask=[[0, 1, 1, 1], [0, 0, 0, 0]],
        )

        d = cf.Data([[280, -99, -99, -99], [281, 279, 278, 279]])
        self.assertEqual(d.dtype, np.dtype(int))

        d = cf.Data(
            [[280, -99, -99, -99], [281, 279, 278, 279]],
            dtype=float,
            mask=[[0, 1, 1, 1], [0, 0, 0, 0]],
        )

        self.assertEqual(d.dtype, a.dtype)
        self.assertEqual(d.mask.shape, a.mask.shape)
        self.assertTrue((d.array == a).all())
        self.assertTrue((d.mask.array == np.ma.getmaskarray(a)).all())

        a = np.array(
            [[280.0, -99, -99, -99], [281.0, 279.0, 278.0, 279.0]], dtype=float
        )
        mask = np.ma.masked_all(a.shape).mask

        d = cf.Data([[280, -99, -99, -99], [281, 279, 278, 279]], dtype=float)

        self.assertEqual(d.dtype, a.dtype)
        self.assertEqual(d.mask.shape, mask.shape)
        self.assertTrue((d.array == a).all())
        self.assertTrue((d.mask.array == np.ma.getmaskarray(a)).all())

        # Mask broadcasting
        a = np.ma.array(
            [[280.0, -99, -99, -99], [281.0, 279.0, 278.0, 279.0]],
            dtype=float,
            mask=[[0, 1, 1, 0], [0, 1, 1, 0]],
        )

        d = cf.Data(
            [[280, -99, -99, -99], [281, 279, 278, 279]],
            dtype=float,
            mask=[0, 1, 1, 0],
        )

        self.assertEqual(d.dtype, a.dtype)
        self.assertEqual(d.mask.shape, a.mask.shape)
        self.assertTrue((d.array == a).all())
        self.assertTrue((d.mask.array == np.ma.getmaskarray(a)).all())

    def test_Data_digitize(self):
        if self.test_only and inspect.stack()[0][3] not in self.test_only:
            return

        for a in [
            np.arange(120).reshape(3, 2, 20),
            np.ma.arange(120).reshape(3, 2, 20),
        ]:

            if np.ma.isMA(a):
                a[0, 1, [2, 5, 6, 7, 8]] = np.ma.masked
                a[2, 0, [12, 14, 17]] = np.ma.masked

            d = cf.Data(a, "km")

            for upper in (False, True):
                for bins in (
                    [2, 6, 10, 50, 100],
                    [[2, 6], [6, 10], [10, 50], [50, 100]],
                ):
                    e = d.digitize(bins, upper=upper, open_ends=True)
                    b = np.digitize(a, [2, 6, 10, 50, 100], right=upper)

                    self.assertTrue((e.array == b).all())
                    self.assertTrue(
                        (np.ma.getmask(e.array) == np.ma.getmask(b)).all()
                    )

                    # TODODASK: Reinstate the following test when
                    #           __sub__, minimum, and maximum have
                    #           been daskified

        #                    e.where(
        #                        cf.set([e.minimum(), e.maximum()]),
        #                        cf.masked,
        #                        e - 1,
        #                        inplace=True,
        #                    )
        #                    f = d.digitize(bins, upper=upper)
        #                    self.assertTrue(e.equals(f, verbose=2))

        # Check returned bins
        bins = [2, 6, 10, 50, 100]
        e, b = d.digitize(bins, return_bins=True)
        self.assertTrue(
            (b.array == [[2, 6], [6, 10], [10, 50], [50, 100]]).all()
        )
        self.assertTrue(b.Units == d.Units)

        # Check digitized units
        self.assertTrue(e.Units == cf.Units(None))

        # Check inplace
        self.assertIsNone(d.digitize(bins, inplace=True))
        self.assertTrue(d.equals(e))

    def test_Data_cumsum(self):
        if self.test_only and inspect.stack()[0][3] not in self.test_only:
            return

        d = cf.Data(self.a)
        e = d.copy()
        f = d.cumsum(axis=0)
        self.assertIsNone(e.cumsum(axis=0, inplace=True))
        self.assertTrue(e.equals(f, verbose=2))

        d = cf.Data(self.a, chunks=3)

        for i in [None] + list(range(d.ndim)):
            b = np.cumsum(self.a, axis=i)
            e = d.cumsum(axis=i)
            self.assertTrue((e.array == b).all())

        d = cf.Data(self.ma, chunks=3)

        for i in [None] + list(range(d.ndim)):
            b = np.cumsum(self.ma, axis=i)
            e = d.cumsum(axis=i)
            self.assertTrue(cf.functions._numpy_allclose(e.array, b))

    def test_Data_flatten(self):
        if self.test_only and inspect.stack()[0][3] not in self.test_only:
            return

        d = cf.Data(self.ma.copy())
        self.assertTrue(d.equals(d.flatten([]), verbose=2))
        self.assertIsNone(d.flatten(inplace=True))

        d = cf.Data(self.ma.copy())

        b = self.ma.flatten()
        for axes in (None, list(range(d.ndim))):
            e = d.flatten(axes)
            self.assertEqual(e.ndim, 1)
            self.assertEqual(e.shape, b.shape)
            self.assertTrue(cf.functions._numpy_allclose(e.array, b))

        for axes in self.axes_combinations:
            e = d.flatten(axes)

            if len(axes) <= 1:
                shape = d.shape
            else:
                shape = [n for i, n in enumerate(d.shape) if i not in axes]
                shape.insert(
                    sorted(axes)[0],
                    np.prod([n for i, n in enumerate(d.shape) if i in axes]),
                )

            self.assertEqual(e.shape, tuple(shape))
            self.assertEqual(e.ndim, d.ndim - len(axes) + 1)
            self.assertEqual(e.size, d.size)

    @unittest.skipIf(TEST_DASKIFIED_ONLY, "no attribute 'partitions'")
    def test_Data_CachedArray(self):
        if self.test_only and inspect.stack()[0][3] not in self.test_only:
            return

        factor = 0.99999999999999

        cf.tempdir(self.tempdir)

        original_FMF = cf.free_memory_factor(1 - factor)
        d = cf.Data(np.arange(100))
        cf.free_memory_factor(factor)
        _ = d.array

        for partition in d.partitions.flat:
            self.assertTrue(partition.in_cached_file)

        _ = np.arange(1000000).reshape(100, 10000)

        cf.free_memory_factor(1 - factor)
        d = cf.Data(np.arange(10000).reshape(100, 100))
        cf.free_memory_factor(factor)

        _ = d.array

        for partition in d.partitions.flat:
            self.assertTrue(partition.in_cached_file)

        cf.free_memory_factor(original_FMF)

    @unittest.skipIf(TEST_DASKIFIED_ONLY, "no attr. 'partition_configuration'")
    def test_Data_cached_arithmetic_units(self):
        if self.test_only and inspect.stack()[0][3] not in self.test_only:
            return

        d = cf.Data(self.a, "m")
        e = cf.Data(self.a, "s")

        f = d / e
        self.assertEqual(f.Units, cf.Units("m s-1"))

        d = cf.Data(self.a, "days since 2000-01-02")
        e = cf.Data(self.a, "days since 1999-01-02")

        f = d - e
        self.assertEqual(f.Units, cf.Units("days"))

        # Repeat with caching partitions to disk
        fmt = cf.constants.CONSTANTS["FM_THRESHOLD"]
        cf.constants.CONSTANTS["FM_THRESHOLD"] = cf.total_memory()

        d = cf.Data(self.a, "m")
        e = cf.Data(self.a, "s")

        f = d / e
        self.assertEqual(f.Units, cf.Units("m s-1"))

        d = cf.Data(self.a, "days since 2000-01-02")
        e = cf.Data(self.a, "days since 1999-01-02")

        f = d - e
        self.assertEqual(f.Units, cf.Units("days"))

        # Reset
        cf.constants.CONSTANTS["FM_THRESHOLD"] = fmt

    @unittest.skipIf(TEST_DASKIFIED_ONLY, "no attribute '_auxiliary_mask'")
    def test_Data_AUXILIARY_MASK(self):
        if self.test_only and inspect.stack()[0][3] not in self.test_only:
            return

        d = cf.Data()
        self.assertIsNone(d._auxiliary_mask)
        self.assertIsNone(d._auxiliary_mask_return())

        d = cf.Data.empty((90, 60))
        m = np.full(d.shape, fill_value=False, dtype=bool)

        self.assertIsNone(d._auxiliary_mask)
        self.assertEqual(d._auxiliary_mask_return().shape, m.shape)
        self.assertTrue((d._auxiliary_mask_return() == m).all())
        self.assertIsNone(d._auxiliary_mask)

        m[[0, 2, 80], [0, 40, 20]] = True

        d._auxiliary_mask_add_component(cf.Data(m))
        self.assertEqual(len(d._auxiliary_mask), 1)
        self.assertEqual(d._auxiliary_mask_return().shape, m.shape)
        self.assertTrue((d._auxiliary_mask_return() == m).all())

        d = cf.Data.empty((90, 60))
        m = np.full(d.shape, fill_value=False, dtype=bool)

        d = cf.Data.empty((90, 60))
        d._auxiliary_mask_add_component(cf.Data(m[0:1, :]))
        self.assertEqual(len(d._auxiliary_mask), 1)
        self.assertTrue((d._auxiliary_mask_return() == m).all())

        d = cf.Data.empty((90, 60))
        d._auxiliary_mask_add_component(cf.Data(m[:, 0:1]))
        self.assertEqual(len(d._auxiliary_mask), 1)
        self.assertTrue((d._auxiliary_mask_return() == m).all())

        d = cf.Data.empty((90, 60))
        d._auxiliary_mask_add_component(cf.Data(m[:, 0:1]))
        d._auxiliary_mask_add_component(cf.Data(m[0:1, :]))
        self.assertEqual(len(d._auxiliary_mask), 2)
        self.assertEqual(d._auxiliary_mask_return().shape, m.shape)
        self.assertTrue((d._auxiliary_mask_return() == m).all())

        # --------------------------------------------------------
        d = cf.Data(np.arange(120).reshape(30, 4))
        e = cf.Data(np.arange(120, 280).reshape(40, 4))

        fm = cf.Data.full((70, 4), fill_value=False, dtype=bool)

        fm[0, 0] = True
        fm[10, 2] = True
        fm[20, 1] = True

        dm = fm[:30]
        d._auxiliary_mask = [dm]

        f = cf.Data.concatenate([d, e], axis=0)
        self.assertEqual(f.shape, fm.shape)
        self.assertTrue((f._auxiliary_mask_return().array == fm).all())

        # --------------------------------------------------------
        d = cf.Data(np.arange(120).reshape(30, 4))
        e = cf.Data(np.arange(120, 280).reshape(40, 4))

        fm = cf.Data.full((70, 4), False, bool)
        fm[50, 0] = True
        fm[60, 2] = True
        fm[65, 1] = True

        em = fm[30:]
        e._auxiliary_mask = [em]

        f = cf.Data.concatenate([d, e], axis=0)
        self.assertEqual(f.shape, fm.shape)
        self.assertTrue((f._auxiliary_mask_return().array == fm).all())

        # --------------------------------------------------------
        d = cf.Data(np.arange(120).reshape(30, 4))
        e = cf.Data(np.arange(120, 280).reshape(40, 4))

        fm = cf.Data.full((70, 4), False, bool)
        fm[0, 0] = True
        fm[10, 2] = True
        fm[20, 1] = True
        fm[50, 0] = True
        fm[60, 2] = True
        fm[65, 1] = True

        dm = fm[:30]
        d._auxiliary_mask = [dm]
        em = fm[30:]
        e._auxiliary_mask = [em]

        f = cf.Data.concatenate([d, e], axis=0)
        self.assertEqual(f.shape, fm.shape)
        self.assertTrue((f._auxiliary_mask_return().array == fm).all())

    def test_Data__contains__(self):
        if self.test_only and inspect.stack()[0][3] not in self.test_only:
            return

        d = cf.Data([[0, 1, 2], [3, 4, 5]], units="m", chunks=2)

        for value in (
            4,
            4.0,
            cf.Data(3),
            cf.Data(0.005, "km"),
            np.array(2),
            da.from_array(2),
        ):
            self.assertIn(value, d)

        for value in (
            99,
            np.array(99),
            da.from_array(99),
            cf.Data(99, "km"),
            cf.Data(2, "seconds"),
        ):
            self.assertNotIn(value, d)

        for value in (
            [1],
            [[1]],
            [1, 2],
            [[1, 2]],
            np.array([1]),
            np.array([[1]]),
            np.array([1, 2]),
            np.array([[1, 2]]),
            da.from_array([1]),
            da.from_array([[1]]),
            da.from_array([1, 2]),
            da.from_array([[1, 2]]),
            cf.Data([1]),
            cf.Data([[1]]),
            cf.Data([1, 2]),
            cf.Data([[1, 2]]),
            cf.Data([0.005], "km"),
        ):
            with self.assertRaises(TypeError):
                value in d

        # Strings
        d = cf.Data(["foo", "bar"])
        self.assertIn("foo", d)
        self.assertNotIn("xyz", d)

        with self.assertRaises(TypeError):
            ["foo"] in d

    def test_Data_asdata(self):
        if self.test_only and inspect.stack()[0][3] not in self.test_only:
            return

        d = cf.Data(self.ma)

        self.assertIs(d.asdata(d), d)
        self.assertIs(cf.Data.asdata(d), d)
        self.assertIs(d.asdata(d, dtype=d.dtype), d)
        self.assertIs(cf.Data.asdata(d, dtype=d.dtype), d)

        self.assertIsNot(d.asdata(d, dtype="float32"), d)
        self.assertIsNot(cf.Data.asdata(d, dtype="float32"), d)
        self.assertIsNot(d.asdata(d, dtype=d.dtype, copy=True), d)
        self.assertIsNot(cf.Data.asdata(d, dtype=d.dtype, copy=True), d)

        self.assertTrue(
            cf.Data.asdata(cf.Data([1, 2, 3]), dtype=float, copy=True).equals(
                cf.Data([1.0, 2, 3]), verbose=2
            )
        )

        self.assertTrue(
            cf.Data.asdata([1, 2, 3]).equals(cf.Data([1, 2, 3]), verbose=2)
        )
        self.assertTrue(
            cf.Data.asdata([1, 2, 3], dtype=float).equals(
                cf.Data([1.0, 2, 3]), verbose=2
            )
        )

    @unittest.skipIf(TEST_DASKIFIED_ONLY, "no attribute '_ndim'")
    def test_Data_squeeze_insert_dimension(self):
        if self.test_only and inspect.stack()[0][3] not in self.test_only:
            return

        d = cf.Data([list(range(1000))])
        self.assertEqual(d.shape, (1, 1000))
        e = d.squeeze()
        self.assertEqual(e.shape, (1000,))
        self.assertIsNone(d.squeeze(inplace=True))
        self.assertEqual(d.shape, (1000,))

        d = cf.Data([list(range(1000))])
        d.transpose(inplace=True)
        self.assertEqual(d.shape, (1000, 1))
        e = d.squeeze()
        self.assertEqual(e.shape, (1000,))
        self.assertIsNone(d.squeeze(inplace=True))
        self.assertEqual(d.shape, (1000,))

        d.insert_dimension(0, inplace=True)
        d.insert_dimension(-1, inplace=True)
        self.assertEqual(d.shape, (1, 1000, 1))
        e = d.squeeze()
        self.assertEqual(e.shape, (1000,))
        e = d.squeeze(-1)
        self.assertEqual(e.shape, (1, 1000))
        self.assertIsNone(e.squeeze(0, inplace=True))
        self.assertEqual(e.shape, (1000,))

        d = e
        d.insert_dimension(0, inplace=True)
        d.insert_dimension(-1, inplace=True)
        d.insert_dimension(-1, inplace=True)
        self.assertEqual(d.shape, (1, 1000, 1, 1))
        e = d.squeeze([0, 2])
        self.assertEqual(e.shape, (1000, 1))

        array = np.arange(1000).reshape(1, 100, 10)
        d = cf.Data(array)
        e = d.squeeze()
        f = e.insert_dimension(0)
        a = f.array
        self.assertTrue(np.allclose(a, array))

    def test_Data__getitem__(self):
        if self.test_only and inspect.stack()[0][3] not in self.test_only:
            return

        d = cf.Data(np.ma.arange(450).reshape(9, 10, 5), chunks=(4, 5, 1))

        for indices in (
            Ellipsis,
            (slice(None), slice(None)),
            (slice(None), Ellipsis),
            (Ellipsis, slice(None)),
            (Ellipsis, slice(None), Ellipsis),
        ):
            self.assertEqual(d[indices].shape, d.shape)

        for indices in (
            ([1, 3, 4], slice(None), [2, -1]),
            (slice(0, 6, 2), slice(None), [2, -1]),
            (slice(0, 6, 2), slice(None), slice(2, 5, 2)),
            (slice(0, 6, 2), list(range(10)), slice(2, 5, 2)),
        ):
            self.assertEqual(d[indices].shape, (3, 10, 2))

        for indices in (
            (slice(0, 6, 2), -2, [2, -1]),
            (slice(0, 6, 2), -2, slice(2, 5, 2)),
        ):
            self.assertEqual(d[indices].shape, (3, 1, 2))

        for indices in (
            ([1, 3, 4], -2, [2, -1]),
            ([4, 3, 1], -2, [2, -1]),
            ([1, 4, 3], -2, [2, -1]),
            ([4, 1, 4], -2, [2, -1]),
        ):
            e = d[indices]
            self.assertEqual(e.shape, (3, 1, 2))
            self.assertEqual(e._axes, d._axes)

        d.__keepdims_indexing__ = False
        self.assertFalse(d.__keepdims_indexing__)
        for indices in (
            ([1, 3, 4], -2, [2, -1]),
            (slice(0, 6, 2), -2, [2, -1]),
            (slice(0, 6, 2), -2, slice(2, 5, 2)),
            ([1, 4, 3], -2, [2, -1]),
            ([4, 3, 4], -2, [2, -1]),
            ([1, 4, 4], -2, [2, -1]),
        ):
            e = d[indices]
            self.assertFalse(e.__keepdims_indexing__)
            self.assertEqual(e.shape, (3, 2))
            self.assertEqual(e._axes, d._axes[0::2])

        self.assertFalse(d.__keepdims_indexing__)
        d.__keepdims_indexing__ = True
        self.assertTrue(d.__keepdims_indexing__)

        d = cf.Data(np.ma.arange(24).reshape(3, 8))
        e = d[0, 2:4]

        # Cyclic slices
        d = cf.Data(np.ma.arange(24).reshape(3, 8))
        d.cyclic(1)
        self.assertTrue((d[0, :6].array == [[0, 1, 2, 3, 4, 5]]).all())
        e = d[0, -2:4]
        self.assertEqual(e._axes, d._axes)
        self.assertEqual(e.shape, (1, 6))
        self.assertTrue((e[0].array == [[6, 7, 0, 1, 2, 3]]).all())
        self.assertFalse(e.cyclic())

        d.__keepdims_indexing__ = False
        e = d[:, 4]
        self.assertEqual(e.shape, (3,))
        self.assertFalse(e.cyclic())
        self.assertEqual(e._axes, d._axes[0:1])
        d.__keepdims_indexing__ = True

        e = d[0, -2:6]
        self.assertEqual(e.shape, (1, 8))
        self.assertTrue((e[0].array == [[6, 7, 0, 1, 2, 3, 4, 5]]).all())
        self.assertTrue(e.cyclic(), set([1]))

        with self.assertRaises(IndexError):
            # Cyclic slice of non-cyclic axis
            e = d[-1:1]

        d.cyclic(0)
        e = d[-1:1, -2:-4]
        self.assertEqual(e.shape, (2, 6))
        self.assertTrue((e[:, 0].array == [[22], [6]]).all())
        self.assertTrue((e[0].array == [[22, 23, 16, 17, 18, 19]]).all())
        self.assertFalse(e.cyclic())

        e = d[-1:2, -2:4]
        self.assertEqual(e.shape, (3, 6))
        self.assertEqual(e.cyclic(), set([0]))
        e = d[-1:1, -2:6]
        self.assertEqual(e.shape, (2, 8))
        self.assertEqual(e.cyclic(), set([1]))
        e = d[-1:2, -2:6]
        self.assertEqual(e.shape, (3, 8))
        self.assertEqual(e.cyclic(), set([0, 1]))

        d.cyclic(0, False)
        d.__keepdims_indexing__ = False
        e = d[0, :6]
        self.assertFalse(e.__keepdims_indexing__)
        self.assertEqual(e.shape, (6,))
        self.assertTrue((e.array == [0, 1, 2, 3, 4, 5]).all())
        e = d[0, -2:4]
        self.assertEqual(e.shape, (6,))
        self.assertTrue((e.array == [6, 7, 0, 1, 2, 3]).all())
        self.assertFalse(e.cyclic())
        d.__keepdims_indexing__ = True

        # Keepdims indexing
        d = cf.Data([[1, 2, 3], [4, 5, 6]])
        self.assertEqual(d[0].shape, (1, 3))
        self.assertEqual(d[:, 1].shape, (2, 1))
        self.assertEqual(d[0, 1].shape, (1, 1))
        d.__keepdims_indexing__ = False
        self.assertEqual(d[0].shape, (3,))
        self.assertEqual(d[:, 1].shape, (2,))
        self.assertEqual(d[0, 1].shape, ())
        d.__keepdims_indexing__ = True

        # Orthogonal indexing
        self.assertEqual(d[[0], [0, 2]].shape, (1, 2))
        self.assertEqual(d[[0, 1], [0, 2]].shape, (2, 2))
        self.assertEqual(d[[0, 1], [2]].shape, (2, 1))

        # Ancillary masks
        #
        # TODODASK: Test __getitem__ with ancillary masks. Can only do
        #           this when cf.Data.where has been daskified

    def test_Data__setitem__(self):
        if self.test_only and inspect.stack()[0][3] not in self.test_only:
            return

        for hardmask in (False, True):
            a = np.ma.arange(90).reshape(9, 10)
            if hardmask:
                a.harden_mask()
            else:
                a.soften_mask()

            d = cf.Data(a.copy(), "metres", hardmask=hardmask, chunks=(3, 5))

            a[:, 1] = np.ma.masked
            d[:, 1] = cf.masked

            a[0, 2] = -6
            d[0, 2] = -6

            a[0:3, 1] = -1
            d[0:3, 1] = -1

            a[0:2, 3] = -1
            d[0:2, 3] = -1

            a[3, 4:6] = -2
            d[3, 4:6] = -2

            a[0:2, 1:4] = -3
            d[0:2, 1:4] = -3

            a[5:7, [3, 5, 6]] = -4
            d[5:7, [3, 5, 6]] = -4

            a[8, [8, 6, 5]] = -5
            d[8, [8, 6, 5]] = -5

            a[...] = -a
            d[...] = -d

            a[0] = a[2]
            d[0] = d[2]

            self.assertTrue((d.array == a).all())
            self.assertTrue((d.array.mask == a.mask).all())

        # Units
        a = np.ma.arange(90).reshape(9, 10)
        d = cf.Data(a, "metres")
        d[...] = cf.Data(a * 100, "cm")
        self.assertTrue((d.array == a).all())
        self.assertTrue((d.array.mask == a.mask).all())

        # Cyclic axes
        d.cyclic(1)
        self.assertTrue((d[0].array == [0, 1, 2, 3, 4, 5, 6, 7, 8, 9]).all())
        d[0, -1:1] = [-99, -1]
        self.assertTrue(
            (d[0].array == [-1, 1, 2, 3, 4, 5, 6, 7, 8, -99]).all()
        )
        self.assertEqual(d.cyclic(), set([1]))

        # Multiple list/1-d array indices
        with self.assertRaises(NotImplementedError):
            d[[1, 2], [0, 4, 1]] = 9

        with self.assertRaises(NotImplementedError):
            d[[1], [0, 4, 1]] = 9

    @unittest.skipIf(TEST_DASKIFIED_ONLY, "no attr. 'partition_configuration'")
    def test_Data_outerproduct(self):
        if self.test_only and inspect.stack()[0][3] not in self.test_only:
            return

        d = cf.Data(np.arange(1200).reshape(40, 30))

        e = cf.Data(np.arange(5))
        f = d.outerproduct(e)
        self.assertEqual(f.shape, (40, 30, 5))

        e = cf.Data(np.arange(5).reshape(5, 1))
        f = d.outerproduct(e)
        self.assertEqual(f.shape, (40, 30, 5, 1))

        e = cf.Data(np.arange(30).reshape(6, 5))
        f = d.outerproduct(e)
        self.assertEqual(f.shape, (40, 30, 6, 5))

        e = cf.Data(7)
        f = d.outerproduct(e)
        self.assertEqual(f.shape, (40, 30), f.shape)

        e = cf.Data(np.arange(5))
        self.assertIsNone(d.outerproduct(e, inplace=True))
        self.assertEqual(d.shape, (40, 30, 5), d.shape)

    def test_Data_all(self):
        d = cf.Data([[1, 2], [3, 4]], "m")
        self.assertTrue(d.all())
        self.assertEqual(d.all(keepdims=False).shape, ())
        self.assertEqual(d.all(axis=()).shape, d.shape)
        self.assertTrue((d.all(axis=0).array == [True, True]).all())
        self.assertTrue((d.all(axis=1).array == [True, True]).all())
        self.assertEqual(d.all().Units, cf.Units())

        d[0] = cf.masked
        d[1, 0] = 0
        self.assertTrue((d.all(axis=0).array == [False, True]).all())
        self.assertTrue(
            (
                d.all(axis=1).array == np.ma.array([True, False], mask=[1, 0])
            ).all()
        )

        d[...] = cf.masked
        self.assertTrue(d.all())
        self.assertFalse(d.all(keepdims=False))

    def test_Data_any(self):
        d = cf.Data([[0, 2], [0, 4]])
        self.assertTrue(d.any())
        self.assertEqual(d.any(keepdims=False).shape, ())
        self.assertEqual(d.any(axis=()).shape, d.shape)
        self.assertTrue((d.any(axis=0).array == [False, True]).all())
        self.assertTrue((d.any(axis=1).array == [True, True]).all())
        self.assertEqual(d.any().Units, cf.Units())

        d[0] = cf.masked
        self.assertTrue((d.any(axis=0).array == [False, True]).all())
        self.assertTrue(
            (
                d.any(axis=1).array == np.ma.array([True, True], mask=[1, 0])
            ).all()
        )

        d[...] = cf.masked
        self.assertFalse(d.any())
        self.assertFalse(d.any(keepdims=False))

    def test_Data_array(self):
        if self.test_only and inspect.stack()[0][3] not in self.test_only:
            return

        # Scalar numeric array
        d = cf.Data(9, "km")
        a = d.array
        self.assertEqual(a.shape, ())
        self.assertEqual(a, np.array(9))
        d[...] = cf.masked
        a = d.array
        self.assertEqual(a.shape, ())
        self.assertIs(a[()], np.ma.masked)

        # Non-scalar numeric array
        b = np.arange(24).reshape(2, 1, 3, 4)
        d = cf.Data(b, "km", fill_value=-123)
        a = d.array
        a[0, 0, 0, 0] = -999
        a2 = d.array
        self.assertTrue((a2 == b).all())
        self.assertFalse((a2 == a).all())

        # Fill value
        d[0, 0, 0, 0] = cf.masked
        self.assertEqual(d.array.fill_value, d.fill_value)

        # Date-time array
        d = cf.Data([["2000-12-3 12:00"]], "days since 2000-12-01", dt=True)
        self.assertEqual(d.array, 2.5)

    def test_Data_binary_mask(self):
        d = cf.Data([[0, 1, 2, 3.0]], "m")
        m = d.binary_mask
        self.assertEqual(m.shape, d.shape)
        self.assertEqual(m.Units, cf.Units("1"))
        self.assertEqual(m.dtype, "int32")
        self.assertTrue((m.array == [[0, 0, 0, 0]]).all())

        d[0, 1] = cf.masked
        m = d.binary_mask
        self.assertTrue((d.binary_mask.array == [[0, 1, 0, 0]]).all())

    def test_Data_clip(self):
        a = np.arange(12).reshape(3, 4)
        d = cf.Data(a, "m", chunks=2)

        self.assertIsNone(d.clip(-1, 12, inplace=True))

        b = np.clip(a, 2, 10)
        e = d.clip(2, 10)
        self.assertTrue((e.array == b).all())

        b = np.clip(a, 3, 9)
        e = d.clip(0.003, 0.009, "km")
        self.assertTrue((e.array == b).all())

    @unittest.skipIf(TEST_DASKIFIED_ONLY, "no attr. 'partition_configuration'")
    def test_Data_months_years(self):
        if self.test_only and inspect.stack()[0][3] not in self.test_only:
            return

        calendar = "360_day"
        d = cf.Data(
            [1.0, 2],
            units=cf.Units("months since 2000-1-1", calendar=calendar),
        )
        self.assertTrue((d.array == np.array([1.0, 2])).all())
        a = np.array(
            [
                cf.dt(2000, 2, 1, 10, 29, 3, 831223, calendar=calendar),
                cf.dt(2000, 3, 1, 20, 58, 7, 662446, calendar=calendar),
            ]
        )

        self.assertTrue(
            (d.datetime_array == a).all(), "{}, {}".format(d.datetime_array, a)
        )

        calendar = "standard"
        d = cf.Data(
            [1.0, 2],
            units=cf.Units("months since 2000-1-1", calendar=calendar),
        )
        self.assertTrue((d.array == np.array([1.0, 2])).all())
        a = np.array(
            [
                cf.dt(2000, 1, 31, 10, 29, 3, 831223, calendar=calendar),
                cf.dt(2000, 3, 1, 20, 58, 7, 662446, calendar=calendar),
            ]
        )
        self.assertTrue(
            (d.datetime_array == a).all(), "{}, {}".format(d.datetime_array, a)
        )

        calendar = "360_day"
        d = cf.Data(
            [1.0, 2], units=cf.Units("years since 2000-1-1", calendar=calendar)
        )
        self.assertTrue((d.array == np.array([1.0, 2])).all())
        a = np.array(
            [
                cf.dt(2001, 1, 6, 5, 48, 45, 974678, calendar=calendar),
                cf.dt(2002, 1, 11, 11, 37, 31, 949357, calendar=calendar),
            ]
        )
        self.assertTrue(
            (d.datetime_array == a).all(), "{}, {}".format(d.datetime_array, a)
        )

        calendar = "standard"
        d = cf.Data(
            [1.0, 2], units=cf.Units("years since 2000-1-1", calendar=calendar)
        )
        self.assertTrue((d.array == np.array([1.0, 2])).all())
        a = np.array(
            [
                cf.dt(2000, 12, 31, 5, 48, 45, 974678, calendar=calendar),
                cf.dt(2001, 12, 31, 11, 37, 31, 949357, calendar=calendar),
            ]
        )
        self.assertTrue(
            (d.datetime_array == a).all(), "{}, {}".format(d.datetime_array, a)
        )

        d = cf.Data(
            [1.0, 2],
            units=cf.Units("years since 2000-1-1", calendar="360_day"),
        )
        d *= 31

    def test_Data_datetime_array(self):
        if self.test_only and inspect.stack()[0][3] not in self.test_only:
            return

        # Scalar array
        for d, x in zip(
            [
                cf.Data(11292.5, "days since 1970-1-1"),
                cf.Data("2000-12-1 12:00", dt=True),
            ],
            [11292.5, 0],
        ):
            a = d.datetime_array
            self.assertEqual(a.shape, ())
            self.assertEqual(
                a, np.array(cf.dt("2000-12-1 12:00", calendar="standard"))
            )

            a = d.array
            self.assertEqual(a.shape, ())
            self.assertEqual(a, x)

        # Non-scalar array
        for d, x in zip(
            [
                cf.Data([[11292.5, 11293.5]], "days since 1970-1-1"),
                cf.Data([["2000-12-1 12:00", "2000-12-2 12:00"]], dt=True),
            ],
            ([[11292.5, 11293.5]], [[0, 1]]),
        ):
            a = d.datetime_array
            self.assertTrue(
                (
                    a
                    == np.array(
                        [
                            [
                                cf.dt("2000-12-1 12:00", calendar="standard"),
                                cf.dt("2000-12-2 12:00", calendar="standard"),
                            ]
                        ]
                    )
                ).all()
            )

            a = d.array
            self.assertTrue((a == x).all())

    def test_Data_asdatetime_asreftime_isdatetime(self):
        if self.test_only and inspect.stack()[0][3] not in self.test_only:
            return

        d = cf.Data([[1.93, 5.17]], "days since 2000-12-29")
        self.assertFalse(d._isdatetime())
        self.assertIsNone(d._asreftime(inplace=True))
        self.assertFalse(d._isdatetime())

        e = d._asdatetime()
        self.assertTrue(e._isdatetime())
        self.assertEqual(e.dtype, np.dtype(object))
        self.assertIsNone(e._asdatetime(inplace=True))
        self.assertTrue(e._isdatetime())

        # Round trip
        f = e._asreftime()
        self.assertTrue(f.equals(d))

    def test_Data_ceil(self):
        if self.test_only and inspect.stack()[0][3] not in self.test_only:
            return

        for x in (1, -1):
            a = 0.9 * x * self.a
            c = np.ceil(a)

            d = cf.Data(a)
            e = d.ceil()
            self.assertIsNone(d.ceil(inplace=True))
            self.assertTrue(d.equals(e, verbose=2))
            self.assertEqual(d.shape, c.shape)
            self.assertTrue((d.array == c).all())

    def test_Data_floor(self):
        if self.test_only and inspect.stack()[0][3] not in self.test_only:
            return

        for x in (1, -1):
            a = 0.9 * x * self.a
            c = np.floor(a)

            d = cf.Data(a)
            e = d.floor()
            self.assertIsNone(d.floor(inplace=True))
            self.assertTrue(d.equals(e, verbose=2))
            self.assertEqual(d.shape, c.shape)
            self.assertTrue((d.array == c).all())

    def test_Data_trunc(self):
        if self.test_only and inspect.stack()[0][3] not in self.test_only:
            return

        for x in (1, -1):
            a = 0.9 * x * self.a
            c = np.trunc(a)

            d = cf.Data(a)
            e = d.trunc()
            self.assertIsNone(d.trunc(inplace=True))
            self.assertTrue(d.equals(e, verbose=2))
            self.assertEqual(d.shape, c.shape)
            self.assertTrue((d.array == c).all())

    def test_Data_rint(self):
        if self.test_only and inspect.stack()[0][3] not in self.test_only:
            return

        for x in (1, -1):
            a = 0.9 * x * self.a
            c = np.rint(a)

            d = cf.Data(a)
            d0 = d.copy()
            e = d.rint()
            x = e.array

            self.assertTrue((x == c).all())
            self.assertTrue(d.equals(d0, verbose=2))
            self.assertIsNone(d.rint(inplace=True))
            self.assertTrue(d.equals(e, verbose=2))
            self.assertEqual(d.shape, c.shape)
            self.assertTrue((d.array == c).all())

    def test_Data_round(self):
        if self.test_only and inspect.stack()[0][3] not in self.test_only:
            return

        for decimals in range(-8, 8):
            a = self.a + 0.34567
            c = np.round(a, decimals=decimals)

            d = cf.Data(a)
            e = d.round(decimals=decimals)

            self.assertIsNone(d.round(decimals=decimals, inplace=True))

            self.assertTrue(d.equals(e, verbose=2))
            self.assertEqual(d.shape, c.shape)
            self.assertTrue((d.array == c).all())

    def test_Data_datum(self):
        if self.test_only and inspect.stack()[0][3] not in self.test_only:
            return

        d = cf.Data(5, "metre")
        self.assertEqual(d.datum(), 5)
        self.assertEqual(d.datum(0), 5)
        self.assertEqual(d.datum(-1), 5)

        for d in [
            cf.Data([4, 5, 6, 1, 2, 3], "metre"),
            cf.Data([[4, 5, 6], [1, 2, 3]], "metre"),
        ]:
            self.assertEqual(d.datum(0), 4)
            self.assertEqual(d.datum(-1), 3)
            for index in d.ndindex():
                self.assertEqual(d.datum(index), d.array[index].item())
                self.assertEqual(d.datum(*index), d.array[index].item())

        d = cf.Data(5, "metre")
        d[()] = cf.masked
        self.assertIs(d.datum(), cf.masked)
        self.assertIs(d.datum(0), cf.masked)
        self.assertIs(d.datum(-1), cf.masked)

        d = cf.Data([[5]], "metre")
        d[0, 0] = cf.masked
        self.assertIs(d.datum(), cf.masked)
        self.assertIs(d.datum(0), cf.masked)
        self.assertIs(d.datum(-1), cf.masked)
        self.assertIs(d.datum(0, 0), cf.masked)
        self.assertIs(d.datum(-1, 0), cf.masked)
        self.assertIs(d.datum((0, 0)), cf.masked)
        self.assertIs(d.datum([0, -1]), cf.masked)
        self.assertIs(d.datum(-1, -1), cf.masked)

        d = cf.Data([1, 2])
        with self.assertRaises(ValueError):
            d.datum()

        with self.assertRaises(ValueError):
            d.datum(3)

        with self.assertRaises(ValueError):
            d.datum(0, 0)

        d = cf.Data([[1, 2]])
        with self.assertRaises(ValueError):
            d.datum((0,))

    def test_Data_flip(self):
        if self.test_only and inspect.stack()[0][3] not in self.test_only:
            return

        array = np.arange(24000).reshape(120, 200)
        d = cf.Data(array.copy(), "metre")

        for axes, indices in zip(
            (0, 1, [0, 1]),
            (
                (slice(None, None, -1), slice(None)),
                (slice(None), slice(None, None, -1)),
                (slice(None, None, -1), slice(None, None, -1)),
            ),
        ):
            array = array[indices]
            d.flip(axes, inplace=True)

        self.assertTrue((d.array == array).all())

        array = np.arange(3 * 4 * 5).reshape(3, 4, 5) + 1
        d = cf.Data(array.copy(), "metre", chunks=-1)

        self.assertEqual(d[0].shape, (1, 4, 5))
        self.assertEqual(d[-1].shape, (1, 4, 5))
        self.assertEqual(d[0].max().array, 4 * 5)
        self.assertEqual(d[-1].max().array, 3 * 4 * 5)

        for i in (2, 1):
            e = d.flip(i)
            self.assertEqual(e[0].shape, (1, 4, 5))
            self.assertEqual(e[-1].shape, (1, 4, 5))
            self.assertEqual(e[0].max().array, 4 * 5)
            self.assertEqual(e[-1].max().array, 3 * 4 * 5)

        i = 0
        e = d.flip(i)
        self.assertEqual(e[0].shape, (1, 4, 5))
        self.assertEqual(e[-1].shape, (1, 4, 5))
        self.assertEqual(e[0].max().array, 3 * 4 * 5)
        self.assertEqual(e[-1].max().array, 4 * 5)

    def test_Data_ndindex(self):
        if self.test_only and inspect.stack()[0][3] not in self.test_only:
            return

        for d in (
            cf.Data(5, "metre"),
            cf.Data([4, 5, 6, 1, 2, 3], "metre"),
            cf.Data([[4, 5, 6], [1, 2, 3]], "metre"),
        ):
            for i, j in zip(d.ndindex(), np.ndindex(d.shape)):
                self.assertEqual(i, j)

    def test_Data_roll(self):
        if self.test_only and inspect.stack()[0][3] not in self.test_only:
            return

        a = np.arange(10 * 15 * 19).reshape(10, 1, 15, 19)

        d = cf.Data(a.copy())

        e = d.roll(0, 4)
        e.roll(2, 120, inplace=True)
        e.roll(3, -77, inplace=True)

        a = np.roll(a, 4, 0)
        a = np.roll(a, 120, 2)
        a = np.roll(a, -77, 3)

        self.assertEqual(e.shape, a.shape)
        self.assertTrue((a == e.array).all())

        f = e.roll(3, 77)
        f.roll(2, -120, inplace=True)
        f.roll(0, -4, inplace=True)

        self.assertEqual(f.shape, d.shape)
        self.assertTrue(f.equals(d, verbose=2))

    def test_Data_swapaxes(self):
        a = np.ma.arange(24).reshape(2, 3, 4)
        a[1, 1] = np.ma.masked
        d = cf.Data(a, chunks=(-1, -1, 2))

        for i in range(-a.ndim, a.ndim):
            for j in range(-a.ndim, a.ndim):
                b = np.swapaxes(a, i, j)
                e = d.swapaxes(i, j)
                self.assertEqual(b.shape, e.shape)
                self.assertTrue((b == e.array).all())

        # Bad axes
        with self.assertRaises(IndexError):
            d.swapaxes(3, -3)

    def test_Data_transpose(self):
        if self.test_only and inspect.stack()[0][3] not in self.test_only:
            return

        a = np.arange(10 * 15 * 19).reshape(10, 1, 15, 19)

        d = cf.Data(a.copy())

        for indices in (range(a.ndim), range(-a.ndim, 0)):
            for axes in itertools.permutations(indices):
                a = np.transpose(a, axes)
                d.transpose(axes, inplace=True)
                self.assertEqual(d.shape, a.shape)
                self.assertTrue((d.array == a).all())

    def test_Data_unique(self):
        for chunks in ((-1, -1), (2, 1), (1, 2)):
            # No masked points
            a = np.ma.array([[4, 2, 1], [1, 2, 3]])
            b = np.unique(a)
            d = cf.Data(a, "metre", chunks=chunks)
            e = d.unique()
            self.assertEqual(e.shape, b.shape)
            self.assertTrue((e.array == b).all())
            self.assertEqual(e.Units, cf.Units("m"))

            # Some masked points
            a[0, -1] = np.ma.masked
            a[1, 0] = np.ma.masked
            b = np.unique(a)
            d = cf.Data(a, "metre", chunks=chunks)
            e = d.unique().array
            self.assertTrue((e == b).all())
            self.assertTrue((e.mask == b.mask).all())

            # All masked points
            a[...] = np.ma.masked
            d = cf.Data(a, "metre", chunks=chunks)
            b = np.unique(a)
            e = d.unique().array
            self.assertEqual(e.size, 1)
            self.assertTrue((e.mask == b.mask).all())

        # Scalar
        a = np.ma.array(9)
        b = np.unique(a)
        d = cf.Data(a, "metre")
        e = d.unique().array
        self.assertEqual(e.shape, b.shape)
        self.assertTrue((e == b).all())

        a = np.ma.array(9, mask=True)
        b = np.unique(a)
        d = cf.Data(a, "metre")
        e = d.unique().array
        self.assertTrue((e.mask == b.mask).all())

        # Data types
        for dtype in "fibUS":
            a = np.array([1, 2], dtype=dtype)
            d = cf.Data(a)
            self.assertTrue((d.unique().array == np.unique(a)).all())

    def test_Data_year_month_day_hour_minute_second(self):
        if self.test_only and inspect.stack()[0][3] not in self.test_only:
            return

        d = cf.Data([[1.901, 5.101]], "days since 2000-12-29")
        self.assertTrue(d.year.equals(cf.Data([[2000, 2001]])))
        self.assertTrue(d.month.equals(cf.Data([[12, 1]])))
        self.assertTrue(d.day.equals(cf.Data([[30, 3]])))
        self.assertTrue(d.hour.equals(cf.Data([[21, 2]])))
        self.assertTrue(d.minute.equals(cf.Data([[37, 25]])))
        self.assertTrue(d.second.equals(cf.Data([[26, 26]])))

        d = cf.Data(
            [[1.901, 5.101]], cf.Units("days since 2000-12-29", "360_day")
        )
        self.assertTrue(d.year.equals(cf.Data([[2000, 2001]])))
        self.assertTrue(d.month.equals(cf.Data([[12, 1]])))
        self.assertTrue(d.day.equals(cf.Data([[30, 4]])))
        self.assertTrue(d.hour.equals(cf.Data([[21, 2]])))
        self.assertTrue(d.minute.equals(cf.Data([[37, 25]])))
        self.assertTrue(d.second.equals(cf.Data([[26, 26]])))

        # Can't get year from data with non-reference time units
        with self.assertRaises(ValueError):
            cf.Data([[1, 2]], units="m").year

    @unittest.skipIf(TEST_DASKIFIED_ONLY, "'NoneType' is not iterable")
    def test_Data_BINARY_AND_UNARY_OPERATORS(self):
        if self.test_only and inspect.stack()[0][3] not in self.test_only:
            return

        array = np.arange(3 * 4 * 5).reshape(3, 4, 5) + 1

        arrays = (
            np.arange(3 * 4 * 5).reshape(3, 4, 5) + 1.0,
            np.arange(3 * 4 * 5).reshape(3, 4, 5) + 1,
        )

        for a0 in arrays:
            for a1 in arrays[::-1]:
                d = cf.Data(a0[(slice(None, None, -1),) * a0.ndim], "metre")
                d.flip(inplace=True)
                x = cf.Data(a1, "metre")

                message = "Failed in {!r}+{!r}".format(d, x)
                self.assertTrue(
                    (d + x).equals(cf.Data(a0 + a1, "m"), verbose=1), message
                )
                message = "Failed in {!r}*{!r}".format(d, x)
                self.assertTrue(
                    (d * x).equals(cf.Data(a0 * a1, "m2"), verbose=1), message
                )
                message = "Failed in {!r}/{!r}".format(d, x)
                self.assertTrue(
                    (d / x).equals(cf.Data(a0 / a1, "1"), verbose=1), message
                )
                message = "Failed in {!r}-{!r}".format(d, x)
                self.assertTrue(
                    (d - x).equals(cf.Data(a0 - a1, "m"), verbose=1), message
                )
                message = "Failed in {!r}//{!r}".format(d, x)
                self.assertTrue(
                    (d // x).equals(cf.Data(a0 // a1, "1"), verbose=1), message
                )

                message = "Failed in {!r}.__truediv__//{!r}".format(d, x)
                self.assertTrue(
                    d.__truediv__(x).equals(
                        cf.Data(array.__truediv__(array), "1"), verbose=1
                    ),
                    message,
                )

                message = "Failed in {!r}__rtruediv__{!r}".format(d, x)
                self.assertTrue(
                    d.__rtruediv__(x).equals(
                        cf.Data(array.__rtruediv__(array), "1"), verbose=1
                    ),
                    message,
                )

                try:
                    d ** x
                except Exception:
                    pass
                else:
                    message = "Failed in {!r}**{!r}".format(d, x)
                    self.assertTrue((d ** x).all(), message)
        # --- End: for

        for a0 in arrays:
            d = cf.Data(a0, "metre")
            for x in (2, 2.0):
                message = "Failed in {!r}+{}".format(d, x)
                self.assertTrue(
                    (d + x).equals(cf.Data(a0 + x, "m"), verbose=1), message
                )
                message = "Failed in {!r}*{}".format(d, x)
                self.assertTrue(
                    (d * x).equals(cf.Data(a0 * x, "m"), verbose=1), message
                )
                message = "Failed in {!r}/{}".format(d, x)
                self.assertTrue(
                    (d / x).equals(cf.Data(a0 / x, "m"), verbose=1), message
                )
                message = "Failed in {!r}-{}".format(d, x)
                self.assertTrue(
                    (d - x).equals(cf.Data(a0 - x, "m"), verbose=1), message
                )
                message = "Failed in {!r}//{}".format(d, x)
                self.assertTrue(
                    (d // x).equals(cf.Data(a0 // x, "m"), verbose=1), message
                )
                message = "Failed in {!r}**{}".format(d, x)
                self.assertTrue(
                    (d ** x).equals(cf.Data(a0 ** x, "m2"), verbose=1), message
                )
                message = "Failed in {!r}.__truediv__{}".format(d, x)
                self.assertTrue(
                    d.__truediv__(x).equals(
                        cf.Data(a0.__truediv__(x), "m"), verbose=1
                    ),
                    message,
                )
                message = "Failed in {!r}.__rtruediv__{}".format(d, x)
                self.assertTrue(
                    d.__rtruediv__(x).equals(
                        cf.Data(a0.__rtruediv__(x), "m-1"), verbose=1
                    ),
                    message,
                )

                message = "Failed in {}+{!r}".format(x, d)
                self.assertTrue(
                    (x + d).equals(cf.Data(x + a0, "m"), verbose=1), message
                )
                message = "Failed in {}*{!r}".format(x, d)
                self.assertTrue(
                    (x * d).equals(cf.Data(x * a0, "m"), verbose=1), message
                )
                message = "Failed in {}/{!r}".format(x, d)
                self.assertTrue(
                    (x / d).equals(cf.Data(x / a0, "m-1"), verbose=1), message
                )
                message = "Failed in {}-{!r}".format(x, d)
                self.assertTrue(
                    (x - d).equals(cf.Data(x - a0, "m"), verbose=1), message
                )
                message = "Failed in {}//{!r}\n{!r}\n{!r}".format(
                    x, d, x // d, x // a0
                )
                self.assertTrue(
                    (x // d).equals(cf.Data(x // a0, "m-1"), verbose=1),
                    message,
                )

                try:
                    x ** d
                except Exception:
                    pass
                else:
                    message = "Failed in {}**{!r}".format(x, d)
                    self.assertTrue((x ** d).all(), message)

                a = a0.copy()
                try:
                    a += x
                except TypeError:
                    pass
                else:
                    e = d.copy()
                    e += x
                    message = "Failed in {!r}+={}".format(d, x)
                    self.assertTrue(
                        e.equals(cf.Data(a, "m"), verbose=1), message
                    )

                a = a0.copy()
                try:
                    a *= x
                except TypeError:
                    pass
                else:
                    e = d.copy()
                    e *= x
                    message = "Failed in {!r}*={}".format(d, x)
                    self.assertTrue(
                        e.equals(cf.Data(a, "m"), verbose=1), message
                    )

                a = a0.copy()
                try:
                    a /= x
                except TypeError:
                    pass
                else:
                    e = d.copy()
                    e /= x
                    message = "Failed in {!r}/={}".format(d, x)
                    self.assertTrue(
                        e.equals(cf.Data(a, "m"), verbose=1), message
                    )

                a = a0.copy()
                try:
                    a -= x
                except TypeError:
                    pass
                else:
                    e = d.copy()
                    e -= x
                    message = "Failed in {!r}-={}".format(d, x)
                    self.assertTrue(
                        e.equals(cf.Data(a, "m"), verbose=1), message
                    )

                a = a0.copy()
                try:
                    a //= x
                except TypeError:
                    pass
                else:
                    e = d.copy()
                    e //= x
                    message = "Failed in {!r}//={}".format(d, x)
                    self.assertTrue(
                        e.equals(cf.Data(a, "m"), verbose=1), message
                    )

                a = a0.copy()
                try:
                    a **= x
                except TypeError:
                    pass
                else:
                    e = d.copy()
                    e **= x
                    message = "Failed in {!r}**={}".format(d, x)
                    self.assertTrue(
                        e.equals(cf.Data(a, "m2"), verbose=1), message
                    )

                a = a0.copy()
                try:
                    a.__itruediv__(x)
                except TypeError:
                    pass
                else:
                    e = d.copy()
                    e.__itruediv__(x)
                    message = "Failed in {!r}.__itruediv__({})".format(d, x)
                    self.assertTrue(
                        e.equals(cf.Data(a, "m"), verbose=1), message
                    )
            # --- End: for

            for x in (cf.Data(2, "metre"), cf.Data(2.0, "metre")):
                self.assertTrue(
                    (d + x).equals(cf.Data(a0 + x.datum(), "m"), verbose=1)
                )
                self.assertTrue(
                    (d * x).equals(cf.Data(a0 * x.datum(), "m2"), verbose=1)
                )
                self.assertTrue(
                    (d / x).equals(cf.Data(a0 / x.datum(), "1"), verbose=1)
                )
                self.assertTrue(
                    (d - x).equals(cf.Data(a0 - x.datum(), "m"), verbose=1)
                )
                self.assertTrue(
                    (d // x).equals(cf.Data(a0 // x.datum(), "1"), verbose=1)
                )

                try:
                    d ** x
                except Exception:
                    pass
                else:
                    self.assertTrue(
                        (x ** d).all(), "{}**{}".format(x, repr(d))
                    )

                self.assertTrue(
                    d.__truediv__(x).equals(
                        cf.Data(a0.__truediv__(x.datum()), ""), verbose=1
                    )
                )

    @unittest.skipIf(TEST_DASKIFIED_ONLY, "no attr. 'partition_configuration'")
    def test_Data_BROADCASTING(self):
        if self.test_only and inspect.stack()[0][3] not in self.test_only:
            return

        A = [
            np.array(3),
            np.array([3]),
            np.array([3]).reshape(1, 1),
            np.array([3]).reshape(1, 1, 1),
            np.arange(5).reshape(5, 1),
            np.arange(5).reshape(1, 5),
            np.arange(5).reshape(1, 5, 1),
            np.arange(5).reshape(5, 1, 1),
            np.arange(5).reshape(1, 1, 5),
            np.arange(25).reshape(1, 5, 5),
            np.arange(25).reshape(5, 1, 5),
            np.arange(25).reshape(5, 5, 1),
            np.arange(125).reshape(5, 5, 5),
        ]

        for a in A:
            for b in A:
                d = cf.Data(a)
                e = cf.Data(b)
                ab = a * b
                de = d * e
                self.assertEqual(de.shape, ab.shape)
                self.assertTrue((de.array == ab).all())

    def test_Data__len__(self):
        if self.test_only and inspect.stack()[0][3] not in self.test_only:
            return

        self.assertEqual(3, len(cf.Data([1, 2, 3])))
        self.assertEqual(2, len(cf.Data([[1, 2, 3], [4, 5, 6]])))
        self.assertEqual(1, len(cf.Data([[1, 2, 3]])))

        # len() of unsized object
        with self.assertRaises(TypeError):
            len(cf.Data(1))

    def test_Data__float__(self):
        if self.test_only and inspect.stack()[0][3] not in self.test_only:
            return

        for x in (-1.9, -1.5, -1.4, -1, 0, 1, 1.0, 1.4, 1.9):
            self.assertEqual(float(cf.Data(x)), float(x))
            self.assertEqual(float(cf.Data(x)), float(x))

        with self.assertRaises(TypeError):
            float(cf.Data([1, 2]))

    def test_Data__int__(self):
        if self.test_only and inspect.stack()[0][3] not in self.test_only:
            return

        for x in (-1.9, -1.5, -1.4, -1, 0, 1, 1.0, 1.4, 1.9):
            self.assertEqual(int(cf.Data(x)), int(x))
            self.assertEqual(int(cf.Data(x)), int(x))

        with self.assertRaises(Exception):
            _ = int(cf.Data([1, 2]))

    def test_Data_argmax(self):
        if self.test_only and inspect.stack()[0][3] not in self.test_only:
            return

        d = cf.Data(np.arange(120).reshape(4, 5, 6))

        self.assertEqual(d.argmax().array, 119)

        index = d.argmax(unravel=True)
        self.assertEqual(index, (3, 4, 5))
        self.assertEqual(d[index].array, 119)

        e = d.argmax(axis=1)
        self.assertEqual(e.shape, (4, 6))
        self.assertTrue(
            e.equals(cf.Data.full(shape=(4, 6), fill_value=4, dtype=int))
        )

        self.assertEqual(d[d.argmax(unravel=True)].array, 119)

        d = cf.Data([0, 4, 2, 3, 4])
        self.assertEqual(d.argmax().array, 1)

        # Bad axis
        with self.assertRaises(Exception):
            d.argmax(axis=d.ndim)

    def test_Data_percentile_median(self):
        if self.test_only and inspect.stack()[0][3] not in self.test_only:
            return

        # ranks: a sequence of percentile rank inputs. NOTE: must
        # include 50 as the last input so that cf.Data.median is also
        # tested correctly.
        ranks = ([30, 60, 90], [90, 30], [20])
        ranks = ranks + (50,)

        d = cf.Data(self.a, chunks=(2, 2, 3, 5))

        for axis in [None] + self.axes_combinations:
            for keepdims in (True, False):
                for q in ranks:
                    a1 = np.percentile(d, q, axis=axis, keepdims=keepdims)
                    b1 = d.percentile(q, axes=axis, squeeze=not keepdims)
                    self.assertEqual(b1.shape, a1.shape)
                    self.assertTrue((b1.array == a1).all())

        # Masked data
        a = self.ma
        filled = np.ma.filled(a, np.nan)
        d = cf.Data(self.ma, chunks=(2, 2, 3, 5))

        with np.testing.suppress_warnings() as sup:
            sup.filter(
                category=RuntimeWarning,
                message=".*All-NaN slice encountered.*",
            )
            sup.filter(
                category=UserWarning,
                message="Warning: 'partition' will ignore the 'mask' of the MaskedArray.*",
            )
            for axis in [None] + self.axes_combinations:
                for keepdims in (True, False):
                    for q in ranks:
                        a1 = np.nanpercentile(
                            filled, q, axis=axis, keepdims=keepdims
                        )
                        mask = np.isnan(a1)
                        if mask.any():
                            a1 = np.ma.masked_where(mask, a1, copy=False)

                        b1 = d.percentile(q, axes=axis, squeeze=not keepdims)
                        self.assertEqual(b1.shape, a1.shape)
                        self.assertTrue((b1.array == a1).all())

        # Test scalar input (not masked)
        a = np.array(9)
        d = cf.Data(a)
        for keepdims in (True, False):
            for q in ranks:
                a1 = np.nanpercentile(a, q, keepdims=keepdims)
                b1 = d.percentile(q, squeeze=not keepdims)
                self.assertEqual(b1.shape, a1.shape)
                self.assertTrue((b1.array == a1).all())

        # Test scalar input (masked)
        a = np.ma.array(9, mask=True)
        filled = np.ma.filled(a.astype(float), np.nan)
        d = cf.Data(a)

        with np.testing.suppress_warnings() as sup:
            sup.filter(
                category=RuntimeWarning,
                message=".*All-NaN slice encountered.*",
            )
            sup.filter(
                category=UserWarning,
                message="Warning: 'partition' will ignore the 'mask' of the MaskedArray.*",
            )
            for keepdims in (True, False):
                for q in ranks:
                    a1 = np.nanpercentile(filled, q, keepdims=keepdims)
                    mask = np.isnan(a1)
                    if mask.any():
                        a1 = np.ma.masked_where(mask, a1, copy=False)

                    b1 = d.percentile(q, squeeze=not keepdims)
                    self.assertEqual(b1.shape, a1.shape)
                    self.assertTrue(
                        (b1.array == a1).all() in (True, np.ma.masked)
                    )

        # Test mtol=1
        d = cf.Data(self.a)
        d[...] = cf.masked  # All masked
        for axis in [None] + self.axes_combinations:
            for q in ranks:
                e = d.percentile(q, axes=axis, mtol=1)
                self.assertFalse(np.ma.count(e.array, keepdims=True).any())

        a = np.ma.arange(12).reshape(3, 4)
        d = cf.Data(a)
        d[1, -1] = cf.masked  # 1 value masked
        for q in ranks:
            e = d.percentile(q, mtol=1)
            self.assertTrue(np.ma.count(e.array, keepdims=True).all())

        # Test mtol=0
        for q in ranks:
            e = d.percentile(q, mtol=0)
            self.assertFalse(np.ma.count(e.array, keepdims=True).any())

        # Test mtol=0.1
        for q in ranks:
            e = d.percentile(q, axes=0, mtol=0.1)
            self.assertEqual(np.ma.count(e.array), 3 * e.shape[0])

        for q in ranks[:-1]:  # axis=1: exclude the non-sequence rank
            e = d.percentile(q, axes=1, mtol=0.1)
            self.assertEqual(np.ma.count(e.array), 2 * e.shape[0])

        q = ranks[-1]  # axis=1: test the non-sequence rank
        e = d.percentile(q, axes=1, mtol=0.1)
        self.assertEqual(np.ma.count(e.array), e.shape[0] - 1)

        # Check invalid ranks (those not in [0, 100])
        for q in (-9, [999], [50, 999], [999, 50]):
            with self.assertRaises(ValueError):
                d.percentile(q).array

    def test_Data_section(self):
        d = cf.Data(np.arange(24).reshape(2, 3, 4))

        e = d.section(-1)
        self.assertIsInstance(e, dict)
        self.assertEqual(len(e), 6)

        e = d.section([0, 2], min_step=2)
        self.assertEqual(len(e), 2)
        f = e[(None, 0, None)]
        self.assertEqual(f.shape, (2, 2, 4))
        f = e[(None, 2, None)]
        self.assertEqual(f.shape, (2, 1, 4))

        e = d.section([0, 1, 2])
        self.assertEqual(len(e), 1)
        key, value = e.popitem()
        self.assertEqual(key, (None, None, None))
        self.assertTrue(value.equals(d))

    @unittest.skipIf(TEST_DASKIFIED_ONLY, "Needs reconstruct_sectioned_data")
    def test_Data_reconstruct_sectioned_data(self):
        if self.test_only and inspect.stack()[0][3] not in self.test_only:
            return

        # TODODASK: Write when Data.reconstruct_sectioned_data is
        #           daskified

    @unittest.skipIf(TEST_DASKIFIED_ONLY, "no attr. 'partition_configuration'")
    def test_Data_count(self):
        if self.test_only and inspect.stack()[0][3] not in self.test_only:
            return

        d = cf.Data(ma)
        self.assertEqual(d.count(), 284, d.count())
        self.assertEqual(d.count_masked(), d.size - 284, d.count_masked())

        d = cf.Data(a)
        self.assertEqual(d.count(), d.size)
        self.assertEqual(d.count_masked(), 0)

    def test_Data_exp(self):
        if self.test_only and inspect.stack()[0][3] not in self.test_only:
            return

        for x in (1, -1):
            a = 0.9 * x * self.ma
            c = np.ma.exp(a)

            d = cf.Data(a)
            e = d.exp()
            self.assertIsNone(d.exp(inplace=True))
            self.assertTrue(d.equals(e, verbose=2))
            self.assertEqual(d.shape, c.shape)
            # The CI at one point gave a failure due to
            # precision with:
            # self.assertTrue((d.array==c).all()) so need a
            # check which accounts for floating point calcs:
            np.testing.assert_allclose(d.array, c)
        # --- End: for

        d = cf.Data(a, "m")
        with self.assertRaises(Exception):
            _ = d.exp()

    def test_Data_func(self):
        if self.test_only and inspect.stack()[0][3] not in self.test_only:
            return

        a = np.array([[np.e, np.e ** 2, np.e ** 3.5], [0, 1, np.e ** -1]])

        # Using sine as an example function to apply
        b = np.sin(a)
        c = cf.Data(a, "s")
        d = c.func(np.sin)
        self.assertTrue((d.array == b).all())
        self.assertEqual(d.shape, b.shape)
        e = c.func(np.cos)
        self.assertFalse((e.array == b).all())

        # Using log2 as an example function to apply
        b = np.log2(a)
        c = cf.Data(a, "s")
        d = c.func(np.log2)
        self.assertTrue((d.array == b).all())
        self.assertEqual(d.shape, b.shape)
        e = c.func(np.log10)
        self.assertFalse((e.array == b).all())

        # Test in-place operation via inplace kwarg
        d = c.func(np.log2, inplace=True)
        self.assertIsNone(d)
        self.assertTrue((c.array == b).all())
        self.assertEqual(c.shape, b.shape)

        # Test the preserve_invalid keyword with function that has a
        # restricted domain and an input that lies outside of the domain.
        a = np.ma.array(
            [0, 0.5, 1, 1.5],  # note arcsin has domain [1, -1]
            mask=[1, 0, 0, 0],
        )
        b = np.arcsin(a)
        c = cf.Data(a, "s")
        d = c.func(np.arcsin)
        self.assertIs(d.array[3], np.ma.masked)
        self.assertTrue((d.array == b).all())
        self.assertEqual(d.shape, b.shape)
        e = c.func(np.arcsin, preserve_invalid=True)
        self.assertIsNot(e.array[3], np.ma.masked)
        self.assertTrue(np.isnan(e[3]))
        self.assertIs(e.array[0], np.ma.masked)

    def test_Data_log(self):
        if self.test_only and inspect.stack()[0][3] not in self.test_only:
            return

        # Test natural log, base e
        a = np.array([[np.e, np.e ** 2, np.e ** 3.5], [0, 1, np.e ** -1]])
        b = np.log(a)
        c = cf.Data(a, "s")
        d = c.log()
        self.assertTrue((d.array == b).all())
        self.assertEqual(d.shape, b.shape)

        # Test in-place operation via inplace kwarg
        d = c.log(inplace=True)
        self.assertIsNone(d)
        self.assertTrue((c.array == b).all())
        self.assertEqual(c.shape, b.shape)

        # Test another base, using 10 as an example (special managed case)
        a = np.array([[10, 100, 10 ** 3.5], [0, 1, 0.1]])
        b = np.log10(a)
        c = cf.Data(a, "s")
        d = c.log(base=10)
        self.assertTrue((d.array == b).all())
        self.assertEqual(d.shape, b.shape)

        # Test an arbitrary base, using 4 (not a special managed case like 10)
        a = np.array([[4, 16, 4 ** 3.5], [0, 1, 0.25]])
        b = np.log(a) / np.log(4)  # the numpy way, using log rules from school
        c = cf.Data(a, "s")
        d = c.log(base=4)
        self.assertTrue((d.array == b).all())
        self.assertEqual(d.shape, b.shape)

        # Check units for general case
        self.assertEqual(d.Units, cf.Units("1"))

        # Text values outside of the restricted domain for a logarithm
        a = np.array([0, -1, -2])
        b = np.log(a)
        c = cf.Data(a)
        d = c.log()
        # Requires assertion form below to test on expected NaN and inf's
        np.testing.assert_equal(d.array, b)
        self.assertEqual(d.shape, b.shape)

    def test_Data_trigonometric_hyperbolic(self):
        if self.test_only and inspect.stack()[0][3] not in self.test_only:
            return

        # Construct all trig. and hyperbolic method names from the 3 roots:
        trig_methods_root = ["sin", "cos", "tan"]
        trig_methods = trig_methods_root + [
            "arc" + method for method in trig_methods_root
        ]
        trig_and_hyperbolic_methods = trig_methods + [
            method + "h" for method in trig_methods
        ]

        for method in trig_and_hyperbolic_methods:
            for x in (1, -1):
                a = 0.9 * x * self.ma

                # Use more appropriate data for testing for inverse methods;
                # apply some trig operation to convert it to valid range:
                if method.startswith("arc"):
                    if method == "arccosh":  # has unusual domain (x >= 1)
                        a = np.cosh(a.data)  # convert non-masked x to >= 1
                    else:  # convert non-masked values x to range |x| < 1
                        a = np.sin(a.data)

                c = getattr(np.ma, method)(a)
                for units in (None, "", "1", "radians", "K"):
                    d = cf.Data(a, units=units)
                    # Suppress warnings that some values are
                    # invalid (NaN, +/- inf) or there is
                    # attempted division by zero, as this is
                    # expected with inverse trig:
                    with np.errstate(invalid="ignore", divide="ignore"):
                        e = getattr(d, method)()
                        self.assertIsNone(getattr(d, method)(inplace=True))

                    self.assertTrue(
                        d.equals(e, verbose=2), "{}".format(method)
                    )
                    self.assertEqual(d.shape, c.shape)
                    self.assertTrue(
                        (d.array == c).all(),
                        "{}, {}, {}, {}".format(method, units, d.array, c),
                    )
                    self.assertTrue(
                        (d.mask.array == c.mask).all(),
                        "{}, {}, {}, {}".format(method, units, d.array, c),
                    )
        # --- End: for

        # Also test masking behaviour: masking of invalid data occurs for
        # np.ma module by default but we don't want that so there is logic
        # to workaround it. So check that invalid values do emerge.
        inverse_methods = [
            method
            for method in trig_and_hyperbolic_methods
            if method.startswith("arc")
        ]

        d = cf.Data([2, 1.5, 1, 0.5, 0], mask=[1, 0, 0, 0, 1])
        for method in inverse_methods:
            with np.errstate(invalid="ignore", divide="ignore"):
                e = getattr(d, method)()
            self.assertTrue(
                (e.mask.array == d.mask.array).all(),
                "{}, {}, {}".format(method, e.array, d),
            )

        # In addition, test that 'nan', inf' and '-inf' emerge distinctly
        f = cf.Data([-2, -1, 1, 2], mask=[0, 0, 0, 1])
        with np.errstate(invalid="ignore", divide="ignore"):
            g = f.arctanh().array  # expect [ nan, -inf,  inf,  --]

        self.assertTrue(np.isnan(g[0]))
        self.assertTrue(np.isneginf(g[1]))
        self.assertTrue(np.isposinf(g[2]))
        self.assertIs(g[3], cf.masked)

        # AT2
        #
        # # Treat arctan2 separately (as is a class method & takes two inputs)
        # for x in (1, -1):
        #     a1 = 0.9 * x * self.ma
        #     a2 = 0.5 * x * self.a
        #     # Transform data for 'a' into range more appropriate for inverse:
        #     a1 = np.sin(a1.data)
        #     a2 = np.cos(a2.data)

        #     c = np.ma.arctan2(a1, a2)
        #     for units in (None, '', '1', 'radians', 'K'):
        #         d1 = cf.Data(a1, units=units)
        #         d2 = cf.Data(a2, units=units)
        #         e = cf.Data.arctan2(d1, d2)
        #         # Note: no inplace arg for arctan2 (operates on 2 arrays)
        #         self.assertEqual(d1.shape, c.shape)
        #         self.assertTrue((e.array == c).all())
        #         self.assertTrue((d1.mask.array == c.mask).all())

    def test_Data_filled(self):
        if self.test_only and inspect.stack()[0][3] not in self.test_only:
            return

        d = cf.Data([[1, 2, 3]])
        self.assertTrue((d.filled().array == [[1, 2, 3]]).all())

        d[0, 0] = cf.masked
        self.assertTrue(
            (d.filled().array == [[-9223372036854775806, 2, 3]]).all()
        )

        d.set_fill_value(-99)
        self.assertTrue((d.filled().array == [[-99, 2, 3]]).all())

        self.assertTrue((d.filled(1e10).array == [[1e10, 2, 3]]).all())

        d = cf.Data(["a", "b", "c"], mask=[1, 0, 0])
        self.assertTrue((d.filled().array == ["", "b", "c"]).all())

    def test_Data_del_units(self):
        d = cf.Data(1)
        with self.assertRaises(ValueError):
            d.del_units()

        d = cf.Data(1, "m")
        self.assertEqual(d.del_units(), "m")
        with self.assertRaises(ValueError):
            d.del_units()

        d = cf.Data(1, "days since 2000-1-1")
        self.assertEqual(d.del_units(), "days since 2000-1-1")
        with self.assertRaises(ValueError):
            d.del_units()

        d = cf.Data(1, "days since 2000-1-1", calendar="noleap")
        self.assertEqual(d.del_units(), "days since 2000-1-1")
        self.assertEqual(d.Units, cf.Units(None, "noleap"))
        with self.assertRaises(ValueError):
            d.del_units()

    def test_Data_del_calendar(self):
        for units in (None, "", "m", "days since 2000-1-1"):
            d = cf.Data(1, units)
            with self.assertRaises(ValueError):
                d.del_calendar()

        d = cf.Data(1, "days since 2000-1-1", calendar="noleap")
        self.assertEqual(d.del_calendar(), "noleap")
        with self.assertRaises(ValueError):
            d.del_calendar()

    def test_Data_get_calendar(self):
        for units in (None, "", "m", "days since 2000-1-1"):
            d = cf.Data(1, units)
            with self.assertRaises(ValueError):
                d.get_calendar()

        d = cf.Data(1, "days since 2000-1-1", calendar="noleap")
        self.assertTrue(d.get_calendar(), "noleap")

    def test_Data_has_units(self):
        d = cf.Data(1, "")
        self.assertTrue(d.has_units())
        d = cf.Data(1, "m")
        self.assertTrue(d.has_units())

        d = cf.Data(1)
        self.assertFalse(d.has_units())
        d = cf.Data(1, calendar="noleap")
        self.assertFalse(d.has_units())

    def test_Data_has_calendar(self):
        d = cf.Data(1, "days since 2000-1-1", calendar="noleap")
        self.assertTrue(d.has_calendar())

        for units in (None, "", "m", "days since 2000-1-1"):
            d = cf.Data(1, units)
            self.assertFalse(d.has_calendar())

    def test_Data_where(self):
        a = np.arange(10)
        d = cf.Data(a)
        b = np.where(a < 5, a, 10 * a)
        e = d.where(a < 5, d, 10 * a)
        self.assertTrue(e.shape == b.shape)
        self.assertTrue((e.array == b).all())

        d = cf.Data(a, "km")
        b = np.where(a < 5, 10 * a, a)
        e = d.where(a < 5, cf.Data(10000 * a, "metre"))
        self.assertTrue(e.shape == b.shape)
        self.assertTrue((e.array == b).all())

        a = np.array([[1, 2], [3, 4]])
        d = cf.Data(a)
        b = np.where([[True, False], [True, True]], a, [[9, 8], [7, 6]])
        e = d.where([[True, False], [True, True]], d, [[9, 8], [7, 6]])
        self.assertTrue(e.shape == b.shape)
        self.assertTrue((e.array == b).all())

        b = np.where([[True, False], [True, True]], [[9, 8], [7, 6]], a)
        e = d.where([[True, False], [True, True]], [[9, 8], [7, 6]])
        self.assertTrue(e.shape == b.shape)
        self.assertTrue((e.array == b).all())

        b = np.where([True, False], [9, 8], a)
        e = d.where([True, False], [9, 8])
        self.assertTrue(e.shape == b.shape)
        self.assertTrue((e.array == b).all())

        a = np.array([[0, 1, 2], [0, 2, 4], [0, 3, 6]])
        d = cf.Data(a)
        b = np.where(a < 4, a, -1)
        e = d.where(a < 4, d, -1)
        self.assertTrue(e.shape == b.shape)
        self.assertTrue((e.array == b).all())

        x, y = np.ogrid[:3, :4]
        d = cf.Data(x)
        with self.assertRaises(ValueError):
            # Can't change shape
            d.where(x < y, d, 10 + y)

        with self.assertRaises(ValueError):
            # Can't change shape
            d.where(False, d, 10 + y)

        a = np.ma.arange(9, dtype=int).reshape(3, 3)
        d = cf.Data(a, mask=[[0, 0, 0], [1, 0, 0], [0, 0, 0]])
        e = d.where(a > 5, None, -999)
        self.assertTrue(e.shape == d.shape)
        self.assertTrue((e.array.mask == d.array.mask).all())
        self.assertTrue(
            (e.array == [[-999, -999, -999], [5, -999, -999], [6, 7, 8]]).all()
        )

        d.soften_mask()
        e = d.where(a > 5, None, -999)
        self.assertTrue(e.shape == d.shape)
        self.assertTrue((e.array.mask == False).all())
        self.assertTrue(
            (
                e.array == [[-999, -999, -999], [-999, -999, -999], [6, 7, 8]]
            ).all()
        )

        a = np.arange(10)
        d = cf.Data(a)
        e = d.where(a < 5, cf.masked)
        self.assertTrue((e.array.mask == [1, 1, 1, 1, 1, 0, 0, 0, 0, 0]).all())
        self.assertTrue((e.array == a).all())

    def test_Data__init__compression(self):
        if self.test_only and inspect.stack()[0][3] not in self.test_only:
            return

        import cfdm

        # Ragged
        for f in cfdm.read("DSG_timeSeries_contiguous.nc"):
            f = f.data
            d = cf.Data(cf.RaggedContiguousArray(source=f.source()))
            self.assertTrue((d.array == f.array).all())

        for f in cfdm.read("DSG_timeSeries_indexed.nc"):
            f = f.data
            d = cf.Data(cf.RaggedIndexedArray(source=f.source()))
            self.assertTrue((d.array == f.array).all())

        for f in cfdm.read("DSG_timeSeriesProfile_indexed_contiguous.nc"):
            f = f.data
            d = cf.Data(cf.RaggedIndexedContiguousArray(source=f.source()))
            self.assertTrue((d.array == f.array).all())

        # Ragged bounds
        f = cfdm.read("DSG_timeSeriesProfile_indexed_contiguous.nc")[0]
        f = f.construct("long_name=height above mean sea level").bounds.data
        d = cf.Data(cf.RaggedIndexedContiguousArray(source=f.source()))
        self.assertTrue((d.array == f.array).all())

        # Gathered
        for f in cfdm.read("gathered.nc"):
            f = f.data
            d = cf.Data(cf.GatheredArray(source=f.source()))
            self.assertTrue((d.array == f.array).all())

        # Subsampled
        f = cfdm.read("subsampled_2.nc")[-3]
        f = f.construct("longitude").data
        d = cf.Data(cf.SubsampledArray(source=f.source()))
        self.assertTrue((d.array == f.array).all())

    def test_Data_empty(self):
        for shape, dtype_in, dtype_out in zip(
            [(), (3,), (4, 5)], [None, int, bool], [float, int, bool]
        ):
            d = cf.Data.empty(shape, dtype=dtype_in, chunks=-1)
            self.assertEqual(d.shape, shape)
            self.assertEqual(d.dtype, dtype_out)

    def test_Data_full(self):
        fill_value = 999
        for shape, dtype_in, dtype_out in zip(
            [(), (2,), (4, 5)], [None, float, bool], [int, float, bool]
        ):
            d = cf.Data.full(shape, fill_value, dtype=dtype_in, chunks=-1)
            self.assertEqual(d.shape, shape)
            self.assertEqual(d.dtype, dtype_out)
            self.assertTrue(
                (d.array == np.full(shape, fill_value, dtype=dtype_in)).all()
            )

    def test_Data_ones(self):
        for shape, dtype_in, dtype_out in zip(
            [(), (3,), (4, 5)], [None, int, bool], [float, int, bool]
        ):
            d = cf.Data.ones(shape, dtype=dtype_in, chunks=-1)
            self.assertEqual(d.shape, shape)
            self.assertEqual(d.dtype, dtype_out)
            self.assertTrue((d.array == np.ones(shape, dtype=dtype_in)).all())

    def test_Data_zeros(self):
        for shape, dtype_in, dtype_out in zip(
            [(), (3,), (4, 5)], [None, int, bool], [float, int, bool]
        ):
            d = cf.Data.zeros(shape, dtype=dtype_in, chunks=-1)
            self.assertEqual(d.shape, shape)
            self.assertEqual(d.dtype, dtype_out)
            self.assertTrue((d.array == np.zeros(shape, dtype=dtype_in)).all())

    def test_Data__iter__(self):
        for d in (
            cf.Data([1, 2, 3], "metres"),
            cf.Data([[1, 2], [3, 4]], "metres"),
        ):
            for i, e in enumerate(d):
                self.assertTrue(e.equals(d[i]))

        # iteration over a 0-d Data
        with self.assertRaises(TypeError):
            list(cf.Data(99, "metres"))

    def test_Data__bool__(self):
        for x in (1, 1.5, True, "x"):
            self.assertTrue(bool(cf.Data(x)))
            self.assertTrue(bool(cf.Data([[x]])))

        for x in (0, 0.0, False, ""):
            self.assertFalse(bool(cf.Data(x)))
            self.assertFalse(bool(cf.Data([[x]])))

        with self.assertRaises(ValueError):
            bool(cf.Data([]))

        with self.assertRaises(ValueError):
            bool(cf.Data([1, 2]))

    def test_Data_compute(self):
        if self.test_only and inspect.stack()[0][3] not in self.test_only:
            return

        # Scalar numeric array
        d = cf.Data(9, "km")
        a = d.compute()
        self.assertIsInstance(a, np.ndarray)
        self.assertEqual(a.shape, ())
        self.assertEqual(a, np.array(9))
        d[...] = cf.masked
        a = d.compute()
        self.assertEqual(a.shape, ())
        self.assertIs(a[()], np.ma.masked)

        # Non-scalar numeric array
        b = np.arange(24).reshape(2, 1, 3, 4)
        d = cf.Data(b, "km", fill_value=-123)
        a = d.compute()
        self.assertTrue((a == b).all())

        # Fill value
        d[0, 0, 0, 0] = cf.masked
        self.assertEqual(d.compute().fill_value, d.fill_value)

        # Date-time array
        d = cf.Data([["2000-12-3 12:00"]], "days since 2000-12-01", dt=True)
        self.assertEqual(d.compute(), 2.5)

    def test_Data_persist(self):
        if self.test_only and inspect.stack()[0][3] not in self.test_only:
            return

        d = cf.Data(9, "km")
        self.assertIsNone(d.persist(inplace=True))

        # Scalar numeric array
        d = cf.Data([1, 2, 3.0, 4], "km", mask=[0, 1, 0, 0], chunks=2)
        e = d.persist()
        self.assertIsInstance(e, cf.Data)
        self.assertTrue(e.equals(d))

    def test_Data_cyclic(self):
        d = cf.Data(np.arange(12).reshape(3, 4))
        self.assertEqual(d.cyclic(), set())
        self.assertEqual(d.cyclic(0), set())
        self.assertEqual(d.cyclic(), {0})
        self.assertEqual(d.cyclic(1), {0})
        self.assertEqual(d.cyclic(), {0, 1})
        self.assertEqual(d.cyclic(0, iscyclic=False), {0, 1})
        self.assertEqual(d.cyclic(), {1})
        self.assertEqual(d.cyclic(1, iscyclic=False), {1})
        self.assertEqual(d.cyclic(), set())
        self.assertEqual(d.cyclic([0, 1]), set())
        self.assertEqual(d.cyclic(), {0, 1})
        self.assertEqual(d.cyclic([0, 1], iscyclic=False), {0, 1})
        self.assertEqual(d.cyclic(), set())

        # Invalid axis
        with self.assertRaises(ValueError):
            d.cyclic(2)

        # Scalar data
        d = cf.Data(9)
        self.assertEqual(d.cyclic(), set())

        # Scalar data invalid axis
        with self.assertRaises(ValueError):
            d.cyclic(0)

    def test_Data_change_calendar(self):
        d = cf.Data(
            [0, 1, 2, 3, 4], "days since 2004-02-27", calendar="standard"
        )
        e = d.change_calendar("360_day")
        self.assertTrue(np.allclose(e.array, [0, 1, 2, 4, 5]))
        self.assertEqual(e.Units, cf.Units("days since 2004-02-27", "360_day"))

        # An Exception should be raised when a date is stored that is
        # invalid to the calendar (e.g. 29th of February in the noleap
        # calendar).
        with self.assertRaises(ValueError):
            e = d.change_calendar("noleap").array

    def test_Data_chunks(self):
        dx = da.ones((4, 5), chunks=(2, 4))
        d = cf.Data.ones((4, 5), chunks=(2, 4))
        self.assertEqual(d.chunks, dx.chunks)

    def test_Data_rechunk(self):
        dx = da.ones((4, 5), chunks=(2, 4)).rechunk(-1)
        d = cf.Data.ones((4, 5), chunks=(2, 4)).rechunk(-1)
        self.assertEqual(d.chunks, dx.chunks)

        d = cf.Data.ones((4, 5), chunks=(2, 4))
        e = d.copy()
        self.assertIsNone(e.rechunk(-1, inplace=True))
        self.assertEqual(e.chunks, ((4,), (5,)))
        self.assertTrue(e.equals(d))

    def test_Data_reshape(self):
        a = self.ma
        d = cf.Data(a)

        self.assertIsNone(d.reshape(*d.shape, inplace=True))
        self.assertEqual(d.shape, a.shape)

        for original_shape, new_shape, chunks in (
            ((10,), (10,), (3, 3, 4)),
            ((10,), (10, 1, 1), 5),
            ((10,), (1, 10), 5),
            ((24,), (2, 3, 4), 12),
            ((1, 24), (2, 3, 4), 12),
            ((2, 3, 4), (24,), (1, 3, 4)),
            ((2, 3, 4), (24,), 4),
            ((2, 3, 4), (24, 1), 4),
            ((2, 3, 4), (1, 24), 4),
            ((4, 4, 1), (4, 4), 2),
            ((4, 4), (4, 4, 1), 2),
            ((1, 4, 4), (4, 4), 2),
            ((1, 4, 4), (4, 4, 1), 2),
            ((1, 4, 4), (1, 1, 4, 4), 2),
            ((4, 4), (1, 4, 4, 1), 2),
            ((4, 4), (1, 4, 4), 2),
            ((2, 3), (2, 3), (1, 2)),
            ((2, 3), (3, 2), 3),
            ((4, 2, 3), (4, 6), 4),
            ((3, 4, 5, 6), (3, 4, 5, 6), (2, 3, 4, 5)),
            ((), (1,), 1),
            ((1,), (), 1),
            ((24,), (3, 8), 24),
            ((24,), (4, 6), 6),
            ((24,), (4, 3, 2), 6),
            ((24,), (4, 6, 1), 6),
            ((24,), (4, 6), (6, 12, 6)),
            ((64, 4), (8, 8, 4), (16, 2)),
            ((4, 64), (4, 8, 4, 2), (2, 16)),
            ((4, 8, 4, 2), (2, 1, 2, 32, 2), (2, 4, 2, 2)),
            ((4, 1, 4), (4, 4), (2, 1, 2)),
            ((0, 10), (0, 5, 2), (5, 5)),
            ((5, 0, 2), (0, 10), (5, 2, 2)),
            ((0,), (2, 0, 2), (4,)),
            ((2, 0, 2), (0,), (4, 4, 4)),
            ((2, 3, 4), -1, -1),
        ):
            a = np.random.randint(10, size=original_shape)
            d = cf.Data(a, chunks=chunks)

            a = a.reshape(new_shape)
            d = d.reshape(new_shape)

            self.assertEqual(d.shape, a.shape)
            self.assertTrue((d.array == a).all())

    def test_Data_square(self):
        a = self.ma.astype(float)
        asquare = np.square(a)

        d = cf.Data(a)
        self.assertIsNone(d.square(inplace=True))
        self.assertTrue((d.array == asquare).all())
        self.assertEqual(d.Units, cf.Units())

        d = cf.Data(a, "m")
        e = d.square()
        self.assertEqual(e.dtype, asquare.dtype)
        self.assertTrue((e.array == asquare).all())
        self.assertEqual(e.Units, cf.Units("m2"))

        asquare = np.square(a, dtype="float32")
        e = d.square(dtype="float32")
        self.assertEqual(e.dtype, asquare.dtype)
        self.assertTrue((e.array == asquare).all())

    def test_Data_sqrt(self):
        a = self.ma.astype(float)
        asqrt = np.sqrt(a)

        d = cf.Data(a)
        self.assertIsNone(d.sqrt(inplace=True))
        self.assertTrue((d.array == asqrt).all())
        self.assertEqual(d.Units, cf.Units())

        d = cf.Data(a, "m2")
        e = d.sqrt()
        self.assertEqual(e.dtype, asqrt.dtype)
        self.assertTrue((e.array == asqrt).all())
        self.assertEqual(e.Units, cf.Units("m"))

        asqrt = np.sqrt(a, dtype="float32")
        e = d.sqrt(dtype="float32")
        self.assertEqual(e.dtype, asqrt.dtype)
        self.assertTrue((e.array == asqrt).all())

        # Incompatible units
        d = cf.Data(a, "m")
        with self.assertRaises(ValueError):
            d.sqrt()

    def test_Data_integral(self):
        # Masked array, non-masked weights
        a = self.ma
        weights = self.w
        d = cf.Data(a, "K", chunks=(2, 3, 2, 5))

        for axis in axis_combinations(a):
            b = reshape_array(a, axis)
            w = reshape_array(weights, axis)
            b = np.sum(b * w, axis=-1)
            b = np.ma.asanyarray(b)

            e = d.integral(axes=axis, weights=weights, squeeze=True)
            e = np.ma.array(e.array)

            self.assertTrue((e.mask == b.mask).all())
            self.assertTrue(np.allclose(e, b))

    def test_Data_max(self):
        # Masked array
        a = self.ma
        d = cf.Data(a, "K", chunks=(2, 3, 2, 5))

        for axis in axis_combinations(a):
            b = reshape_array(a, axis)
            b = np.max(b, axis=-1)
            b = np.ma.asanyarray(b)

            e = d.max(axes=axis, squeeze=True)
            e = np.ma.array(e.array)

            self.assertTrue((e.mask == b.mask).all())
            self.assertTrue(np.allclose(e, b))

    def test_Data_maximum_absolute_value(self):
        # Masked array
        a = self.ma
        d = cf.Data(a, "K", chunks=(2, 3, 2, 5))

        for axis in axis_combinations(a):
            b = reshape_array(a, axis)
            b = np.max(abs(b), axis=-1)
            b = np.ma.asanyarray(b)

            e = d.maximum_absolute_value(axes=axis, squeeze=True)
            e = np.ma.array(e.array)

            self.assertTrue((e.mask == b.mask).all())
            self.assertTrue(np.allclose(e, b))

    def test_Data_mean(self):
        # Masked array, non-masked weights
        a = self.ma
        weights = self.w
        d = cf.Data(a, "K", chunks=(2, 3, 2, 5))

        for axis in axis_combinations(a):
            b = reshape_array(a, axis)
            w = reshape_array(weights, axis)
            b = np.ma.average(b, axis=-1, weights=w)
            b = np.ma.asanyarray(b)

            e = d.mean(axes=axis, weights=weights, squeeze=True)
            e = np.ma.array(e.array)

            self.assertTrue((e.mask == b.mask).all())
            self.assertTrue(np.allclose(e, b))

    def test_Data_mean_absolute_value(self):
        # Masked array, non-masked weights
        a = self.ma
        weights = self.w
        d = cf.Data(a, "K", chunks=(2, 3, 2, 5))

        for axis in axis_combinations(a):
            b = reshape_array(a, axis)
            w = reshape_array(weights, axis)
            b = np.ma.average(abs(b), axis=-1, weights=w)
            b = np.ma.asanyarray(b)

            e = d.mean_absolute_value(axes=axis, weights=weights, squeeze=True)
            e = np.ma.array(e.array)

            self.assertTrue((e.mask == b.mask).all())
            self.assertTrue(np.allclose(e, b))

    def test_Data_mid_range(self):
        # Masked array, non-masked weights
        a = self.ma
        d = cf.Data(a, "K", chunks=(2, 3, 2, 5))

        for axis in axis_combinations(a):
            b = reshape_array(a, axis)
            b = (np.max(b, axis=-1) + np.min(b, axis=-1)) / 2.0
            b = np.ma.asanyarray(b)

            e = d.mid_range(axes=axis, squeeze=True)
            e = np.ma.array(e.array)

            self.assertTrue((e.mask == b.mask).all())
            self.assertTrue(np.allclose(e, b))

        with self.assertRaises(TypeError):
            cf.Data([0, 1], dtype=bool).mid_range()

    def test_Data_min(self):
        # Masked array
        a = self.ma
        d = cf.Data(a, "K", chunks=(2, 3, 2, 5))

        for axis in axis_combinations(a):
            b = reshape_array(a, axis)
            b = np.min(b, axis=-1)
            b = np.ma.asanyarray(b)

            e = d.min(axes=axis, squeeze=True)
            e = np.ma.array(e.array)

            self.assertTrue((e.mask == b.mask).all())
            self.assertTrue(np.allclose(e, b))

    def test_Data_minimum_absolute_value(self):
        # Masked array
        a = self.ma
        d = cf.Data(a, "K", chunks=(2, 3, 2, 5))

        for axis in axis_combinations(a):
            b = reshape_array(a, axis)
            b = np.min(abs(b), axis=-1)
            b = np.ma.asanyarray(b)

            e = d.minimum_absolute_value(axes=axis, squeeze=True)
            e = np.ma.array(e.array)

            self.assertTrue((e.mask == b.mask).all())
            self.assertTrue(np.allclose(e, b))

    def test_Data_range(self):
        # Masked array
        a = self.ma

        d = cf.Data(a, "K", chunks=(2, 3, 2, 5))

        for axis in axis_combinations(a):
            b = reshape_array(a, axis)
            b = np.max(b, axis=-1) - np.min(b, axis=-1)
            b = np.ma.asanyarray(b)

            e = d.range(axes=axis, squeeze=True)
            e = np.ma.array(e.array)

            self.assertTrue((e.mask == b.mask).all())
            self.assertTrue(np.allclose(e, b))

        with self.assertRaises(TypeError):
            cf.Data([0, 1], dtype=bool).range()

    def test_Data_root_mean_square(self):
        # Masked array, non-masked weights
        a = self.ma
        weights = self.w
        d = cf.Data(a, "K", chunks=(2, 3, 2, 5))

        for axis in axis_combinations(a):
            b = reshape_array(a, axis)
            w = reshape_array(weights, axis)
            b = np.ma.average(b * b, axis=-1, weights=w) ** 0.5
            b = np.ma.asanyarray(b)

            e = d.root_mean_square(axes=axis, weights=weights, squeeze=True)
            e = np.ma.array(e.array)

            self.assertTrue((e.mask == b.mask).all())
            self.assertTrue(np.allclose(e, b))

    def test_Data_sample_size(self):
        # Masked array
        a = self.ma
        d = cf.Data(a, "K", chunks=(2, 3, 2, 5))

        for axis in axis_combinations(a):
            b = reshape_array(a, axis)
            b = np.sum(np.ones_like(b), axis=-1)
            b = np.ma.asanyarray(b)

            e = d.sample_size(axes=axis, squeeze=True)
            e = np.ma.array(e.array)

            self.assertTrue((e.mask == b.mask).all())
            self.assertTrue(np.allclose(e, b))

        # Non-masked array
        a = self.a
        d = cf.Data(a, "K", chunks=(2, 3, 2, 5))

        for axis in axis_combinations(a):
            b = reshape_array(a, axis)
            b = np.sum(np.ones_like(b), axis=-1)
            b = np.asanyarray(b)

            e = d.sample_size(axes=axis, squeeze=True)
            e = np.array(e.array)

            self.assertTrue(np.allclose(e, b))

    def test_Data_std(self):
        # Masked array, non-masked weights
        a = self.ma
        weights = self.w
        d = cf.Data(a, "K", chunks=(2, 3, 2, 5))

        std = d.std(weights=weights, ddof=1)
        var = d.var(weights=weights, ddof=1)

        self.assertTrue(std.equals(var.sqrt()))

    def test_Data_sum(self):
        # Masked array, non-masked weights
        a = self.ma
        weights = self.w
        d = cf.Data(a, "K", chunks=(2, 3, 2, 5))

        for axis in axis_combinations(a):
            b = reshape_array(a, axis)
            w = reshape_array(weights, axis)
            b = np.sum(b * w, axis=-1)
            b = np.ma.asanyarray(b)

            e = d.sum(axes=axis, weights=weights, squeeze=True)
            e = np.ma.array(e.array)

            self.assertTrue((e.mask == b.mask).all())
            self.assertTrue(np.allclose(e, b))

    def test_Data_sum_of_squares(self):
        # Masked array, non-masked weights
        a = self.ma
        weights = self.w
        d = cf.Data(a, "K", chunks=(2, 3, 2, 5))

        for axis in axis_combinations(a):
            b = reshape_array(a, axis)
            w = reshape_array(weights, axis)
            b = np.sum(b * b * w, axis=-1)
            b = np.ma.asanyarray(b)

            e = d.sum_of_squares(axes=axis, weights=weights, squeeze=True)
            e = np.ma.array(e.array)

            self.assertTrue((e.mask == b.mask).all())
            self.assertTrue(np.allclose(e, b))

    def test_Data_sum_of_weights(self):
        # Masked array, non-masked weights
        a = self.ma
        weights = self.w
        d = cf.Data(a, "K", chunks=(2, 3, 2, 5))

        # Weights=None
        for axis in axis_combinations(a):
            b = reshape_array(a, axis)
            b = np.sum(np.ones_like(b), axis=-1)
            b = np.ma.asanyarray(b)

            e = d.sum_of_weights(axes=axis, squeeze=True)
            e = np.ma.array(e.array)

            self.assertTrue((e.mask == b.mask).all())
            self.assertTrue(np.allclose(e, b))

        for axis in axis_combinations(a):
            b = reshape_array(a, axis)
            w = reshape_array(weights, axis)
            w = np.ma.masked_where(b.mask, w)
            b = np.sum(w, axis=-1)
            b = np.ma.asanyarray(b)

            e = d.sum_of_weights(axes=axis, weights=weights, squeeze=True)
            e = np.ma.array(e.array)

            self.assertTrue((e.mask == b.mask).all())
            self.assertTrue(np.allclose(e, b))

    def test_Data_sum_of_weights2(self):
        # Masked array, non-masked weights
        a = self.ma
        weights = self.w
        d = cf.Data(a, "K", chunks=(2, 3, 2, 5))

        # Weights=None
        for axis in axis_combinations(a):
            e = d.sum_of_weights2(axes=axis)
            f = d.sum_of_weights(axes=axis)
            self.assertTrue(e.equals(f))

        for axis in axis_combinations(a):
            b = reshape_array(a, axis)
            w = reshape_array(weights, axis)
            w = np.ma.masked_where(b.mask, w)
            b = np.sum(w * w, axis=-1)
            b = np.ma.asanyarray(b)

            e = d.sum_of_weights2(axes=axis, weights=weights, squeeze=True)
            e = np.ma.array(e.array)

            self.assertTrue((e.mask == b.mask).all())
            self.assertTrue(np.allclose(e, b))

    def test_Data_var(self):
        # Masked array, non-masked weights
        a = self.ma
        weights = self.w
        d = cf.Data(a, "K", chunks=(2, 3, 2, 5))

        # Weighted ddof = 0
        for axis in axis_combinations(a):
            b = reshape_array(a, axis)
            w = reshape_array(weights, axis)
            mu, V1 = np.ma.average(b, axis=-1, weights=w, returned=True)
            mu = mu.reshape(mu.shape + (1,))
            w = np.ma.masked_where(b.mask, w)

            b = np.sum(w * (b - mu) ** 2, axis=-1)
            b = b / V1
            b = np.ma.asanyarray(b)

            e = d.var(axes=axis, weights=weights, squeeze=True)
            e = np.ma.array(e.array)

            self.assertTrue((e.mask == b.mask).all())
            self.assertTrue(np.allclose(e, b), f"e={e}\nb={b}\ne-b={e-b}")

        #  Weighted ddof = 1
        for axis in axis_combinations(a):
            b = reshape_array(a, axis)
            w = reshape_array(weights, axis)
            mu, V1 = np.ma.average(b, axis=-1, weights=w, returned=True)
            mu = mu.reshape(mu.shape + (1,))
            w = np.ma.masked_where(b.mask, w)
            V2 = np.sum(w * w, axis=-1)

            b = np.sum(w * (b - mu) ** 2, axis=-1)
            b = b / (V1 - (V2 / V1))
            b = np.ma.asanyarray(b)

            e = d.var(axes=axis, weights=weights, ddof=1, squeeze=True)
            e = np.ma.array(e.array)

            self.assertTrue((e.mask == b.mask).all())
            self.assertTrue(np.allclose(e, b))

        # Unweighted ddof = 1
        for axis in axis_combinations(a):
            b = reshape_array(a, axis)
            mu, V1 = np.ma.average(b, axis=-1, returned=True)
            mu = mu.reshape(mu.shape + (1,))

            b = np.sum((b - mu) ** 2, axis=-1)
            b = b / (V1 - 1)
            b = np.ma.asanyarray(b)

            e = d.var(axes=axis, ddof=1, squeeze=True)
            e = np.ma.array(e.array)

            self.assertTrue((e.mask == b.mask).all())
            self.assertTrue(np.allclose(e, b))

    @unittest.skipIf(TEST_DASKIFIED_ONLY, "Needs __lt__ and __le__")
    def test_Data_mean_of_upper_decile(self):
        # Masked array, non-masked weights
        a = self.ma
        weights = self.w
        d = cf.Data(a, "K", chunks=(2, 3, 2, 5))

        for axis in axis_combinations(a):
            b = reshape_array(a, axis)
            w = reshape_array(weights, axis)
            b = np.ma.filled(b, np.nan)
            with np.testing.suppress_warnings() as sup:
                sup.filter(
                    RuntimeWarning, message=".*All-NaN slice encountered"
                )
                p = np.nanpercentile(b, 90, axis=-1, keepdims=True)

            b = np.ma.masked_where(np.isnan(b), b, copy=False)
            p = np.where(np.isnan(p), b.max() + 1, p)

            with np.testing.suppress_warnings() as sup:
                sup.filter(
                    RuntimeWarning,
                    message=".*invalid value encountered in less",
                )
                b = np.ma.where(b < p, np.ma.masked, b)

            b = np.ma.average(b, axis=-1, weights=w)
            b = np.ma.asanyarray(b)

            e = d.mean_of_upper_decile(
                axes=axis, weights=weights, squeeze=True
            )
            e = np.ma.array(e.array)

            self.assertTrue((e.mask == b.mask).all())
            self.assertTrue(np.allclose(e, b))

    def test_Data_collapse_mtol(self):
        # Data with exactly half of its elements masked
        d = cf.Data(np.arange(6), "K", mask=[0, 1, 0, 1, 0, 1], chunks=2)

        for func in (
            d.integral,
            d.mean,
            d.mean_absolute_value,
            d.median,
            d.min,
            d.mid_range,
            d.minimum_absolute_value,
            d.max,
            d.maximum_absolute_value,
            d.range,
            d.root_mean_square,
            d.sample_size,
            d.std,
            d.sum,
            d.sum_of_squares,
            d.sum_of_weights,
            d.sum_of_weights2,
            d.var,
        ):
            self.assertTrue(func(mtol=0.4).array.mask)
            self.assertFalse(func(mtol=0.5).array.mask)

        # TODODASK - add in mean_of_upper_decile when it's daskified

    def test_Data_collapse_units(self):
        d = cf.Data([1, 2], "K")

        self.assertEqual(d.sample_size().Units, cf.Units())

        for func in (
            d.integral,
            d.mean,
            d.mean_absolute_value,
            d.median,
            d.min,
            d.mid_range,
            d.minimum_absolute_value,
            d.max,
            d.maximum_absolute_value,
            d.range,
            d.root_mean_square,
            d.std,
            d.sum,
        ):
            self.assertEqual(func().Units, d.Units)

        for func in (
            d.sum_of_squares,
            d.var,
        ):
            self.assertEqual(func().Units, d.Units ** 2)

        for func in (
            d.sum_of_weights,
            d.sum_of_weights2,
        ):
            self.assertEqual(func().Units, cf.Units())

        # Weighted
        w = cf.Data(1, "m")
        self.assertEqual(d.integral(weights=w).Units, d.Units * w.Units)
        self.assertEqual(d.sum_of_weights(weights=w).Units, w.Units)
        self.assertEqual(d.sum_of_weights2(weights=w).Units, w.Units ** 2)

        # Dimensionless data
        d = cf.Data([1, 2])
        self.assertEqual(d.integral(weights=w).Units, w.Units)

        for func in (
            d.sum_of_squares,
            d.var,
        ):
            self.assertEqual(func().Units, cf.Units())

        # TODODASK - add in mean_of_upper_decile when it's daskified

    def test_Data_collapse_keepdims(self):
        d = cf.Data(np.arange(6).reshape(2, 3))

        for func in (
            d.integral,
            d.mean,
            d.mean_absolute_value,
            d.median,
            d.min,
            d.mid_range,
            d.minimum_absolute_value,
            d.max,
            d.maximum_absolute_value,
            d.range,
            d.root_mean_square,
            d.sample_size,
            d.std,
            d.sum,
            d.sum_of_squares,
            d.sum_of_weights,
            d.sum_of_weights2,
            d.var,
        ):
            for axis in axis_combinations(d):
                e = func(axes=axis, squeeze=False)
                s = [1 if i in axis else n for i, n in enumerate(d.shape)]
                self.assertEqual(e.shape, tuple(s))

            for axis in axis_combinations(d):
                e = func(axes=axis, squeeze=True)
                s = [n for i, n in enumerate(d.shape) if i not in axis]
                self.assertEqual(e.shape, tuple(s))

        # TODODASK - add in mean_of_upper_decile

    def test_Data_collapse_dtype(self):
        d = cf.Data([1, 2, 3, 4], dtype="i4", chunks=2)
        e = cf.Data([1.0, 2, 3, 4], dtype="f4", chunks=2)
        self.assertTrue(d.dtype, "i4")
        self.assertTrue(e.dtype, "f4")

        # Cases for which both d and e collapse to a result of the
        # same data type
        for x, r in zip((d, e), ("i4", "f4")):
            for func in (
                x.min,
                x.minimum_absolute_value,
                x.max,
                x.maximum_absolute_value,
                x.range,
            ):
                self.assertEqual(func().dtype, r)

        # Cases for which both d and e collapse to a result of the
        # double of same data type
        for x, r in zip((d, e), ("i8", "f8")):
            for func in (
                x.integral,
                x.sum,
                x.sum_of_squares,
            ):
                self.assertEqual(func().dtype, r)

        # Cases for which both d and e collapse to a result of double
        # float data type
        for x, r in zip((d, e), ("f8", "f8")):
            for func in (
                x.mean,
                x.mean_absolute_value,
                x.median,
                x.mid_range,
                x.root_mean_square,
                x.std,
                x.var,
            ):
                self.assertEqual(func().dtype, r)

        x = d
        for func in (
            x.sum_of_weights,
            x.sum_of_weights2,
        ):
            self.assertEqual(func().dtype, "i8")

        # Weights
        w_int = cf.Data(1, dtype="i4")
        w_float = cf.Data(1.0, dtype="f4")
        for w, r in zip((w_int, w_float), ("i8", "f8")):
            for func in (
                d.integral,
                d.sum,
                d.sum_of_squares,
                d.sum_of_weights,
                d.sum_of_weights2,
            ):
                self.assertTrue(func(weights=w).dtype, r)

        # TODODASK - add in mean_of_upper_decile

    def test_Data_get_units(self):
        for units in ("", "m", "days since 2000-01-01"):
            d = cf.Data(1, units)
            self.assertEqual(d.get_units(), units)

        d = cf.Data(1)
        with self.assertRaises(ValueError):
            d.get_units()

    def test_Data_set_calendar(self):
        d = cf.Data(1, "days since 2000-01-01")
        d.set_calendar("standard")

        with self.assertRaises(ValueError):
            d.set_calendar("noleap")

        d = cf.Data(1, "m")
        d.set_calendar("noleap")
        self.assertEqual(d.Units, cf.Units("m"))

    def test_Data_set_units(self):
        for units in (None, "", "m", "days since 2000-01-01"):
            d = cf.Data(1, units)
            self.assertEqual(d.Units, cf.Units(units))

        d = cf.Data(1, "m")
        d.set_units("km")
        self.assertEqual(d.array, 0.001)

        d = cf.Data(1, "days since 2000-01-01", calendar="noleap")
        d.set_units("days since 1999-12-31")
        self.assertEqual(d.array, 2)

        # Can't set to Units that are not equivalent
        with self.assertRaises(ValueError):
            d.set_units("km")

    def test_Data_to_dask_array(self):
        d = cf.Data([1, 2, 3, 4], "m")
        d.Units = cf.Units("km")
        dx = d.to_dask_array()
        self.assertIsInstance(dx, da.Array)
        self.assertTrue((d.array == dx.compute()).all())
        self.assertIs(da.asanyarray(d), dx)

    def test_Data_flat(self):
        d = cf.Data([[1, 2], [3, 4]], mask=[[0, 1], [0, 0]])
        self.assertEqual(list(d.flat()), [1, 3, 4])
        self.assertEqual(
            list(d.flat(ignore_masked=False)), [1, np.ma.masked, 3, 4]
        )

    @unittest.skipIf(TEST_DASKIFIED_ONLY, "Needs updated NetCDFArray to test")
    def test_Data_get_filenames(self):
        pass

    def test_Data_tolist(self):
        for x in (1, [1, 2], [[1, 2], [3, 4]]):
            d = cf.Data(x)
            e = d.tolist()
            self.assertEqual(e, np.array(x).tolist())
            self.assertTrue(d.equals(cf.Data(e)))

    def test_Data_uncompress(self):
        import cfdm

        f = cfdm.read("DSG_timeSeries_contiguous.nc")[0]
        a = f.data.array
        d = cf.Data(cf.RaggedContiguousArray(source=f.data.source()))

        self.assertTrue(d.get_compression_type())
        self.assertTrue((d.array == a).all())

        self.assertIsNone(d.uncompress(inplace=True))
        self.assertFalse(d.get_compression_type())
        self.assertTrue((d.array == a).all())

    def test_Data_data(self):
        for d in [
            cf.Data(1),
            cf.Data([1, 2], fill_value=0),
            cf.Data([1, 2], "m"),
            cf.Data([1, 2], mask=[1, 0], units="m"),
            cf.Data([[0, 1, 2], [3, 4, 5]], chunks=2),
        ]:
            self.assertIs(d.data, d)

    def test_Data_dump(self):
        d = cf.Data([1, 2], "m")
        x = (
            "Data.shape = (2,)\nData.first_datum = 1\nData.last_datum  = 2\n"
            "Data.fill_value = None\nData.Units = <Units: m>"
        )
        self.assertEqual(d.dump(display=False), x)

    def test_Data_fill_value(self):
        d = cf.Data([1, 2], "m")
        self.assertIsNone(d.fill_value)
        d.fill_value = 999
        self.assertEqual(d.fill_value, 999)
        del d.fill_value
        self.assertIsNone(d.fill_value)

    def test_Data_override_units(self):
        d = cf.Data(1012, "hPa")
        e = d.override_units("km")
        self.assertEqual(e.Units, cf.Units("km"))
        self.assertEqual(e.datum(), d.datum())

        self.assertIsNone(d.override_units(cf.Units("watts"), inplace=True))

    def test_Data_override_calendar(self):
        d = cf.Data(1, "days since 2020-02-28")
        e = d.override_calendar("noleap")
        self.assertEqual(e.Units, cf.Units("days since 2020-02-28", "noleap"))
        self.assertEqual(e.datum(), d.datum())

        self.assertIsNone(d.override_calendar("all_leap", inplace=True))

<<<<<<< HEAD
    def test_Data_isscalar(self):
        self.assertTrue(cf.Data(9, "m").isscalar)
        self.assertFalse(cf.Data([9], "m").isscalar)
        self.assertFalse(cf.Data([9, 10], "m").isscalar)
=======
    def test_Data_atol(self):
        d = cf.Data(1)
        self.assertEqual(d._atol, cf.atol())
        cf.atol(0.001)
        self.assertEqual(d._atol, 0.001)

    def test_Data_rtol(self):
        d = cf.Data(1)
        self.assertEqual(d._rtol, cf.rtol())
        cf.rtol(0.001)
        self.assertEqual(d._rtol, 0.001)
>>>>>>> cd4dc74a


if __name__ == "__main__":
    print("Run date:", datetime.datetime.now())
    cf.environment()
    print()
    unittest.main(verbosity=2)<|MERGE_RESOLUTION|>--- conflicted
+++ resolved
@@ -3898,12 +3898,11 @@
 
         self.assertIsNone(d.override_calendar("all_leap", inplace=True))
 
-<<<<<<< HEAD
     def test_Data_isscalar(self):
         self.assertTrue(cf.Data(9, "m").isscalar)
         self.assertFalse(cf.Data([9], "m").isscalar)
         self.assertFalse(cf.Data([9, 10], "m").isscalar)
-=======
+
     def test_Data_atol(self):
         d = cf.Data(1)
         self.assertEqual(d._atol, cf.atol())
@@ -3915,7 +3914,6 @@
         self.assertEqual(d._rtol, cf.rtol())
         cf.rtol(0.001)
         self.assertEqual(d._rtol, 0.001)
->>>>>>> cd4dc74a
 
 
 if __name__ == "__main__":
