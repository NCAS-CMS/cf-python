import atexit
import contextlib
import datetime
import faulthandler
import io
import itertools
import os
import tempfile
import unittest
import warnings
from functools import reduce
from operator import mul

import dask.array as da
import numpy as np

SCIPY_AVAILABLE = False
try:
    from scipy.ndimage import convolve1d

    SCIPY_AVAILABLE = True
# not 'except ImportError' as that can hide nested errors, catch anything:
except Exception:
    pass  # test with this dependency will then be skipped by unittest

faulthandler.enable()  # to debug seg faults and timeouts

import cf

n_tmpfiles = 2
tmpfiles = [
    tempfile.mkstemp("_test_Data.nc", dir=os.getcwd())[1]
    for i in range(n_tmpfiles)
]
file_A, file_B = tmpfiles


def _remove_tmpfiles():
    """Try to remove defined temporary files by deleting their paths."""
    for f in tmpfiles:
        try:
            os.remove(f)
        except OSError:
            pass


atexit.register(_remove_tmpfiles)


# To facilitate the testing of logging outputs (see comment tag 'Logging note')
logger = cf.logging.getLogger(__name__)


# Variables for _collapse
a = np.arange(-100, 200.0, dtype=float).reshape(3, 4, 5, 5)

w = np.arange(1, 301.0, dtype=float).reshape(a.shape)
w[-1, -1, ...] = w[-1, -1, ...] * 2
w /= w.min()

ones = np.ones(a.shape, dtype=float)

ma = np.ma.arange(-100, 200.0, dtype=float).reshape(3, 4, 5, 5)
ma[:, 1, 4, 4] = np.ma.masked
ma[0, :, 2, 3] = np.ma.masked
ma[0, 3, :, 3] = np.ma.masked
ma[1, 2, 3, :] = np.ma.masked

mw = np.ma.array(w, mask=ma.mask)

# If True, all tests that will not pass temporarily due to the LAMA-to-Dask
# migration will be skipped. These skips will be incrementally removed as the
# migration progresses. TODODASK: ensure all skips are removed once complete.
TEST_DASKIFIED_ONLY = True


def reshape_array(a, axes):
    """Reshape array reducing given axes' dimensions to a final axis."""
    new_order = [i for i in range(a.ndim) if i not in axes]
    new_order.extend(axes)
    b = np.transpose(a, new_order)
    new_shape = b.shape[: b.ndim - len(axes)]
    new_shape += (reduce(mul, b.shape[b.ndim - len(axes) :]),)
    b = b.reshape(new_shape)
    return b


def axis_combinations(a):
    """Return a list of axes combinations to iterate over."""
    return [
        axes
        for n in range(1, a.ndim + 1)
        for axes in itertools.combinations(range(a.ndim), n)
    ]


class DataTest(unittest.TestCase):
    """Unit test for the Data class."""

    axes_combinations = axis_combinations(a)
    # [
    #    axes
    #    for n in range(1, a.ndim + 1)
    #    for axes in itertools.combinations(range(a.ndim), n)
    # ]

    filename = os.path.join(
        os.path.dirname(os.path.abspath(__file__)), "test_file.nc"
    )

    tempdir = os.path.dirname(os.path.abspath(__file__))

    filename6 = os.path.join(
        os.path.dirname(os.path.abspath(__file__)), "test_file2.nc"
    )

    a = a
    w = w
    ma = ma
    mw = mw
    ones = ones

    def setUp(self):
        """Preparations called immediately before each test method."""
        # Suppress the warning output for some specific warnings which are
        # expected due to the nature of the tests being performed.
        expexted_warning_msgs = [
            "divide by zero encountered in " + np_method
            for np_method in (
                "arctanh",
                "log",
                "double_scalars",
            )
        ] + [
            "invalid value encountered in " + np_method
            for np_method in (
                "arcsin",
                "arccos",
                "arctanh",
                "arccosh",
                "log",
                "sqrt",
                "double_scalars",
                "true_divide",
            )
        ]
        for expected_warning in expexted_warning_msgs:
            warnings.filterwarnings(
                "ignore", category=RuntimeWarning, message=expected_warning
            )

    def test_Data__init__basic(self):
        """Test basic `__init__` cases for Data."""
        # Most __init__ parameters are covered by the various other tests,
        # so this is mainly to check trivial cases and especially the edge
        # case of 'default' Data i.e. if no parameters are specified.
        cf.Data(0, "s")
        cf.Data(array=np.arange(5))
        cf.Data(source=self.filename)

        with self.assertRaises(ValueError):
            cf.Data()

    def test_Data_equals(self):
        """Test the equality-testing Data method."""
        shape = 3, 4
        chunksize = 2, 6
        a = np.arange(12).reshape(*shape)

        d = cf.Data(a, "m", chunks=chunksize)
        self.assertTrue(d.equals(d))  # check equal to self
        self.assertTrue(d.equals(d.copy()))  # also do self-equality checks!

        # Different but equivalent datatype, which should *fail* the equality
        # test (i.e. equals return False) because we want equals to check
        # for strict equality, including equality of data type.
        d2 = cf.Data(a.astype(np.float32), "m", chunks=chunksize)
        self.assertTrue(d2.equals(d2.copy()))
        with self.assertLogs(level=30) as catch:
            self.assertFalse(d2.equals(d, verbose=2))
            self.assertTrue(
                any(
                    "Data: Different data types: float32 != int64" in log_msg
                    for log_msg in catch.output
                )
            )

        e = cf.Data(a, "s", chunks=chunksize)  # different units to d
        self.assertTrue(e.equals(e.copy()))
        with self.assertLogs(level=cf.log_level().value) as catch:
            self.assertFalse(e.equals(d, verbose=2))
            self.assertTrue(
                any(
                    "Data: Different Units (<Units: s>, <Units: m>)" in log_msg
                    for log_msg in catch.output
                )
            )

        f = cf.Data(np.arange(12), "m", chunks=(6,))  # different shape to d
        self.assertTrue(f.equals(f.copy()))
        with self.assertLogs(level=cf.log_level().value) as catch:
            self.assertFalse(f.equals(d, verbose=2))
            self.assertTrue(
                any(
                    "Data: Different shapes: (12,) != (3, 4)" in log_msg
                    for log_msg in catch.output
                )
            )

        g = cf.Data(
            np.ones(shape, dtype="int64"), "m", chunks=chunksize
        )  # different values
        self.assertTrue(g.equals(g.copy()))
        with self.assertLogs(level=cf.log_level().value) as catch:
            self.assertFalse(g.equals(d, verbose=2))
            self.assertTrue(
                any(
                    "Data: Different array values" in log_msg
                    for log_msg in catch.output
                )
            )

        # Test NaN values
        d3 = cf.Data(a.astype(np.float64), "m", chunks=chunksize)
        h = cf.Data(np.full(shape, np.nan), "m", chunks=chunksize)
        # TODODASK: implement and test equal_nan kwarg to configure NaN eq.
        self.assertFalse(h.equals(h.copy()))
        with self.assertLogs(level=cf.log_level().value) as catch:
            # Compare to d3 not d since np.nan has dtype float64 (IEEE 754)
            self.assertFalse(h.equals(d3, verbose=2))
            self.assertTrue(
                any(
                    "Data: Different array values" in log_msg
                    for log_msg in catch.output
                )
            )

        # Test inf values
        i = cf.Data(np.full(shape, np.inf), "m", chunks=chunksize)
        self.assertTrue(i.equals(i.copy()))
        with self.assertLogs(level=cf.log_level().value) as catch:
            # np.inf is also of dtype float64 (see comment on NaN tests above)
            self.assertFalse(i.equals(d3, verbose=2))
            self.assertTrue(
                any(
                    "Data: Different array values" in log_msg
                    for log_msg in catch.output
                )
            )
        with self.assertLogs(level=cf.log_level().value) as catch:
            self.assertFalse(h.equals(i, verbose=2))
            self.assertTrue(
                any(
                    "Data: Different array values" in log_msg
                    for log_msg in catch.output
                )
            )

        # Test masked arrays
        # 1. Example case where the masks differ only (data is identical)
        mask_test_chunksize = (2, 1)
        j1 = cf.Data(
            np.ma.array([1.0, 2.0, 3.0], mask=[1, 0, 0]),
            "m",
            chunks=mask_test_chunksize,
        )
        self.assertTrue(j1.equals(j1.copy()))
        j2 = cf.Data(
            np.ma.array([1.0, 2.0, 3.0], mask=[0, 1, 0]),
            "m",
            chunks=mask_test_chunksize,
        )
        self.assertTrue(j2.equals(j2.copy()))
        with self.assertLogs(level=cf.log_level().value) as catch:
            self.assertFalse(j1.equals(j2, verbose=2))
            self.assertTrue(
                any(
                    "Data: Different array values" in log_msg
                    for log_msg in catch.output
                )
            )
        # 2. Example case where the data differs only (masks are identical)
        j3 = cf.Data(
            np.ma.array([1.0, 2.0, 100.0], mask=[1, 0, 0]),
            "m",
            chunks=mask_test_chunksize,
        )
        self.assertTrue(j3.equals(j3.copy()))
        with self.assertLogs(level=cf.log_level().value) as catch:
            self.assertFalse(j1.equals(j3, verbose=2))
            self.assertTrue(
                any(
                    "Data: Different array values" in log_msg
                    for log_msg in catch.output
                )
            )

        # 3. Trivial case of data that is fully masked
        j4 = cf.Data(
            np.ma.masked_all(shape, dtype="int"), "m", chunks=chunksize
        )
        self.assertTrue(j4.equals(j4.copy()))
        with self.assertLogs(level=cf.log_level().value) as catch:
            self.assertFalse(j4.equals(d, verbose=2))
            self.assertTrue(
                any(
                    "Data: Different array values" in log_msg
                    for log_msg in catch.output
                )
            )
        # 4. Case where all the unmasked data is 'allclose' to other data but
        # the data is not 'allclose' to it where it is masked, i.e. the data
        # on its own (namely without considering the mask) is not equal to the
        # other data on its own (e.g. note the 0-th element in below examples).
        # This differs to case (2): there data differs *only where unmasked*.
        # Note these *should* be considered equal inside cf.Data, and indeed
        # np.ma.allclose and our own _da_ma_allclose methods also hold
        # these to be 'allclose'.
        j5 = cf.Data(
            np.ma.array([1.0, 2.0, 3.0], mask=[1, 0, 0]),
            "m",
            chunks=mask_test_chunksize,
        )
        self.assertTrue(j5.equals(j5.copy()))
        j6 = cf.Data(
            np.ma.array([10.0, 2.0, 3.0], mask=[1, 0, 0]),
            "m",
            chunks=mask_test_chunksize,
        )
        self.assertTrue(j6.equals(j6.copy()))
        self.assertTrue(j5.equals(j6))

        # Test non-numeric dtype arrays
        sa1 = cf.Data(
            np.array(["one", "two", "three"], dtype="S5"), "m", chunks=(3,)
        )
        self.assertTrue(sa1.equals(sa1.copy()))
        sa2_data = np.array(["one", "two", "four"], dtype="S4")
        sa2 = cf.Data(sa2_data, "m", chunks=(3,))
        self.assertTrue(sa2.equals(sa2.copy()))
        # Unlike for numeric types, for string-like data as long as the data
        # is the same consider the arrays equal, even if the dtype differs.
        # TODODASK: this behaviour will be added via cfdm, test fails for now
        # ## self.assertTrue(sa1.equals(sa2))
        sa3_data = sa2_data.astype("S5")
        sa3 = cf.Data(sa3_data, "m", chunks=mask_test_chunksize)
        self.assertTrue(sa3.equals(sa3.copy()))
        with self.assertLogs(level=cf.log_level().value) as catch:
            self.assertFalse(sa1.equals(sa3, verbose=2))
            self.assertTrue(
                any(
                    "Data: Different array values" in log_msg
                    for log_msg in catch.output
                )
            )
        # ...including masked string arrays
        sa4 = cf.Data(
            np.ma.array(["one", "two", "three"], mask=[0, 0, 1], dtype="S5"),
            "m",
            chunks=mask_test_chunksize,
        )
        self.assertTrue(sa4.equals(sa4.copy()))
        sa5 = cf.Data(
            np.ma.array(["one", "two", "three"], mask=[0, 1, 0], dtype="S5"),
            "m",
            chunks=mask_test_chunksize,
        )
        self.assertTrue(sa5.equals(sa5.copy()))
        with self.assertLogs(level=cf.log_level().value) as catch:
            self.assertFalse(sa4.equals(sa5, verbose=2))
            self.assertTrue(
                any(
                    "Data: Different array values" in log_msg
                    for log_msg in catch.output
                )
            )

        # Test where inputs are scalars
        scalar_test_chunksize = (10,)
        s1 = cf.Data(1, chunks=scalar_test_chunksize)
        self.assertTrue(s1.equals(s1.copy()))
        s2 = cf.Data(10, chunks=scalar_test_chunksize)
        self.assertTrue(s2.equals(s2.copy()))
        s3 = cf.Data("a_string", chunks=scalar_test_chunksize)
        self.assertTrue(s3.equals(s3.copy()))
        # 1. both are scalars
        with self.assertLogs(level=cf.log_level().value) as catch:
            self.assertFalse(s1.equals(s2, verbose=2))
            self.assertTrue(
                any(
                    "Data: Different array values" in log_msg
                    for log_msg in catch.output
                )
            )
        with self.assertLogs(level=cf.log_level().value) as catch:
            self.assertFalse(s1.equals(s3, verbose=2))
            self.assertTrue(
                any(
                    "Data: Different data types: int64 != <U8" in log_msg
                    for log_msg in catch.output
                )
            )
        # 2. only one is a scalar
        with self.assertLogs(level=cf.log_level().value) as catch:
            self.assertFalse(s1.equals(d, verbose=2))
            self.assertTrue(
                any(
                    "Data: Different shapes: () != (3, 4)" in log_msg
                    for log_msg in catch.output
                )
            )

        # Test rtol and atol parameters
        tol_check_chunksize = 1, 1
        k1 = cf.Data(np.array([10.0, 20.0]), chunks=tol_check_chunksize)
        self.assertTrue(k1.equals(k1.copy()))
        k2 = cf.Data(np.array([10.01, 20.01]), chunks=tol_check_chunksize)
        self.assertTrue(k2.equals(k2.copy()))
        # Only one log check is sufficient here
        with self.assertLogs(level=cf.log_level().value) as catch:
            self.assertFalse(k1.equals(k2, atol=0.005, rtol=0, verbose=2))
            self.assertTrue(
                any(
                    "Data: Different array values (atol=0.005, rtol=0)"
                    in log_msg
                    for log_msg in catch.output
                )
            )
        self.assertTrue(k1.equals(k2, atol=0.02, rtol=0))
        self.assertFalse(k1.equals(k2, atol=0, rtol=0.0005))
        self.assertTrue(k1.equals(k2, atol=0, rtol=0.002))

        # Test ignore_fill_value parameter
        m1 = cf.Data(1, fill_value=1000, chunks=scalar_test_chunksize)
        self.assertTrue(m1.equals(m1.copy()))
        m2 = cf.Data(1, fill_value=2000, chunks=scalar_test_chunksize)
        self.assertTrue(m2.equals(m2.copy()))
        with self.assertLogs(level=cf.log_level().value) as catch:
            self.assertFalse(m1.equals(m2, verbose=2))
            self.assertTrue(
                any(
                    "Data: Different fill value: 1000 != 2000" in log_msg
                    for log_msg in catch.output
                )
            )
            self.assertTrue(m1.equals(m2, ignore_fill_value=True))

        # Test verbose parameter: 1/'INFO' level is behaviour change boundary
        for checks in [(1, False), (2, True)]:
            verbosity_level, expect_to_see_msg = checks
            with self.assertLogs(level=cf.log_level().value) as catch:
                # Logging note: want to assert in the former case (verbosity=1)
                # that nothing is logged, but need to use workaround to prevent
                # AssertionError on fact that nothing is logged here. When at
                # Python =>3.10 this can be replaced by 'assertNoLogs' method.
                logger.warning(
                    "Log warning to prevent test error on empty log."
                )

                self.assertFalse(d2.equals(d, verbose=verbosity_level))
                self.assertIs(
                    any(
                        "Data: Different data types: float32 != int64"
                        in log_msg
                        for log_msg in catch.output
                    ),
                    expect_to_see_msg,
                )

        # Test ignore_data_type parameter
        self.assertTrue(d2.equals(d, ignore_data_type=True))

        # Test all possible chunk combinations
        for j, i in itertools.product([1, 2], [1, 2, 3]):
            d = cf.Data(np.arange(6).reshape(2, 3), "m", chunks=(j, i))
            for j, i in itertools.product([1, 2], [1, 2, 3]):
                e = cf.Data(np.arange(6).reshape(2, 3), "m", chunks=(j, i))
                self.assertTrue(d.equals(e))

    def test_Data_halo(self):
        """Test the `halo` Data method."""
        d = cf.Data(np.arange(12).reshape(3, 4), "m", chunks=-1)
        d[-1, -1] = cf.masked
        d[1, 1] = cf.masked

        e = d.copy()
        self.assertIsNone(e.halo(1, inplace=True))

        e = d.halo(0)
        self.assertTrue(d.equals(e, verbose=2))

        shape = d.shape
        for i in (1, 2):
            e = d.halo(i)

            self.assertEqual(e.shape, (shape[0] + i * 2, shape[1] + i * 2))

            # Body
            self.assertTrue(d.equals(e[i:-i, i:-i]))

            # Corners
            self.assertTrue(e[:i, :i].equals(d[:i, :i], verbose=2))
            self.assertTrue(e[:i, -i:].equals(d[:i, -i:], verbose=2))
            self.assertTrue(e[-i:, :i].equals(d[-i:, :i], verbose=2))
            self.assertTrue(e[-i:, -i:].equals(d[-i:, -i:], verbose=2))

        for i in (1, 2):
            e = d.halo(i, axes=0)

            self.assertEqual(e.shape, (shape[0] + i * 2, shape[1]))
            self.assertTrue(d.equals(e[i:-i, :], verbose=2))

        for j, i in zip([1, 1, 2, 2], [1, 2, 1, 2]):
            e = d.halo({0: j, 1: i})

            self.assertEqual(e.shape, (shape[0] + j * 2, shape[1] + i * 2))

            # Body
            self.assertTrue(d.equals(e[j:-j, i:-i], verbose=2))

            # Corners
            self.assertTrue(e[:j, :i].equals(d[:j, :i], verbose=2))
            self.assertTrue(e[:j, -i:].equals(d[:j, -i:], verbose=2))
            self.assertTrue(e[-j:, :i].equals(d[-j:, :i], verbose=2))
            self.assertTrue(e[-j:, -i:].equals(d[-j:, -i:], verbose=2))

        # Tripolar
        for i in (1, 2):
            e = d.halo(i)

            t = d.halo(i, tripolar={"X": 1, "Y": 0})
            self.assertTrue(t[-i:].equals(e[-i:, ::-1], verbose=2))

            t = d.halo(i, tripolar={"X": 1, "Y": 0}, fold_index=0)
            self.assertTrue(t[:i].equals(e[:i, ::-1], verbose=2))

        # Depth too large for axis size
        with self.assertRaises(ValueError):
            d.halo(4)

    def test_Data_mask(self):
        """Test the `mask` Data property."""
        # Test for a masked Data object (having some masked points)
        a = self.ma
        d = cf.Data(a, units="m")
        self.assertTrue((a == d.array).all())
        self.assertTrue((a.mask == d.mask.array).all())
        self.assertEqual(d.mask.shape, d.shape)
        self.assertEqual(d.mask.dtype, bool)
        self.assertEqual(d.mask.Units, cf.Units(None))
        self.assertTrue(d.mask.hardmask)
        self.assertIn(True, d.mask.array)

        # Test for a non-masked Data object
        a2 = np.arange(-100, 200.0, dtype=float).reshape(3, 4, 5, 5)
        d2 = cf.Data(a2, units="m")
        d2[...] = a2
        self.assertTrue((a2 == d2.array).all())
        self.assertEqual(d2.shape, d2.mask.shape)
        self.assertEqual(d2.mask.dtype, bool)
        self.assertEqual(d2.mask.Units, cf.Units(None))
        self.assertTrue(d2.mask.hardmask)
        self.assertNotIn(True, d2.mask.array)

        # Test for a masked Data object of string type, including chunking
        a3 = np.ma.array(["one", "two", "four"], dtype="S4")
        a3[1] = np.ma.masked
        d3 = cf.Data(a3, "m", chunks=(3,))
        self.assertTrue((a3 == d3.array).all())
        self.assertEqual(d3.shape, d3.mask.shape)
        self.assertEqual(d3.mask.dtype, bool)
        self.assertEqual(d3.mask.Units, cf.Units(None))
        self.assertTrue(d3.mask.hardmask)
        self.assertTrue(d3.mask.array[1], True)

    def test_Data_apply_masking(self):
        """Test the `apply_masking` Field method."""
        a = np.ma.arange(12).reshape(3, 4)
        a[1, 1] = np.ma.masked
        d = cf.Data(a, units="m", chunks=2)

        self.assertIsNone(d.apply_masking(inplace=True))

        b = a
        e = d.apply_masking()
        self.assertTrue((b == e.array).all())
        self.assertTrue((b.mask == e.mask.array).all())

        b = np.ma.masked_where(a == 0, a)
        e = d.apply_masking(fill_values=[0])
        self.assertTrue((b == e.array).all())
        self.assertTrue((b.mask == e.mask.array).all())

        b = np.ma.masked_where((a == 0) | (a == 11), a)
        e = d.apply_masking(fill_values=[0, 11])
        self.assertTrue((b == e.array).all())
        self.assertTrue((b.mask == e.mask.array).all())

        b = np.ma.masked_where(a < 3, a)
        e = d.apply_masking(valid_min=3)
        self.assertTrue((b == e.array).all())
        self.assertTrue((b.mask == e.mask.array).all())

        b = np.ma.masked_where(a > 8, a)
        e = d.apply_masking(valid_max=8)
        self.assertTrue((b == e.array).all())
        self.assertTrue((b.mask == e.mask.array).all())

        b = np.ma.masked_where((a < 2) | (a > 8), a)
        e = d.apply_masking(valid_range=[2, 8])
        self.assertTrue((b == e.array).all())
        self.assertTrue((b.mask == e.mask.array).all())

        d.set_fill_value(7)

        b = np.ma.masked_where(a == 7, a)
        e = d.apply_masking(fill_values=True)
        self.assertTrue((b == e.array).all())
        self.assertTrue((b.mask == e.mask.array).all())

        b = np.ma.masked_where((a == 7) | (a < 2) | (a > 8), a)
        e = d.apply_masking(fill_values=True, valid_range=[2, 8])
        self.assertTrue((b == e.array).all())
        self.assertTrue((b.mask == e.mask.array).all())

    def test_Data_convolution_filter(self):
        """Test the `convolution_filter` Data method."""
        #        raise unittest.SkipTest("GSASL has no PLAIN support")
        if not SCIPY_AVAILABLE:
            raise unittest.SkipTest("SciPy must be installed for this test.")

        d = cf.Data(self.ma, units="m", chunks=(2, 4, 5, 3))

        window = [0.1, 0.15, 0.5, 0.15, 0.1]

        e = d.convolution_filter(window=window, axis=-1, inplace=True)
        self.assertIsNone(e)

        d = cf.Data(self.ma, units="m")

        for axis in (0, 1):
            # Test  weights in different modes
            for mode in ("reflect", "constant", "nearest", "wrap"):
                b = convolve1d(self.ma, window, axis=axis, mode=mode)
                e = d.convolution_filter(
                    window, axis=axis, mode=mode, cval=0.0
                )
                self.assertTrue((e.array == b).all())

        for dtype in ("int", "int32", "float", "float32"):
            a = np.ma.array([1, 2, 3, 4, 5, 6, 7, 8, 9], dtype=dtype)
            a[2] = np.ma.masked
            d = cf.Data(a, chunks=(4, 4, 1))
            a = a.astype(float).filled(np.nan)

            for window in ((1, 2, 1), (1, 2, 2, 1), (1, 2, 3, 2, 1)):
                for cval in (0, np.nan):
                    for origin in (-1, 0, 1):
                        b = convolve1d(
                            a,
                            window,
                            axis=0,
                            cval=cval,
                            origin=origin,
                            mode="constant",
                        )
                        e = d.convolution_filter(
                            window,
                            axis=0,
                            cval=cval,
                            origin=origin,
                            mode="constant",
                        )
                        self.assertTrue((e.array == b).all())

    def test_Data_diff(self):
        """Test the `diff` Data method."""
        a = np.ma.arange(12.0).reshape(3, 4)
        a[1, 1] = 4.5
        a[2, 2] = 10.5
        a[1, 2] = np.ma.masked

        d = cf.Data(a)

        self.assertTrue((d.array == a).all())

        e = d.copy()
        self.assertIsNone(e.diff(inplace=True))
        self.assertTrue(e.equals(d.diff()))

        for n in (0, 1, 2):
            for axis in (0, 1, -1, -2):
                a_diff = np.diff(a, n=n, axis=axis)
                d_diff = d.diff(n=n, axis=axis)

                self.assertTrue((a_diff == d_diff).all())
                self.assertTrue((a_diff.mask == d_diff.mask).all())

                e = d.copy()
                x = e.diff(n=n, axis=axis, inplace=True)
                self.assertIsNone(x)
                self.assertTrue(e.equals(d_diff))

        d = cf.Data(self.ma, "km")
        for n in (0, 1, 2):
            for axis in (0, 1, 2, 3):
                a_diff = np.diff(self.ma, n=n, axis=axis)
                d_diff = d.diff(n=n, axis=axis)
                self.assertTrue((a_diff == d_diff).all())
                self.assertTrue((a_diff.mask == d_diff.mask).all())

    def test_Data_compressed(self):
        """Test the `compressed` Data method."""
        a = np.ma.arange(12).reshape(3, 4)
        d = cf.Data(a, "m", chunks=2)
        self.assertIsNone(d.compressed(inplace=True))
        self.assertEqual(d.shape, (a.size,))
        self.assertEqual(d.Units, cf.Units("m"))
        self.assertEqual(d.dtype, a.dtype)

        d = cf.Data(a, "m", chunks=2)
        self.assertTrue((d.compressed().array == a.compressed()).all())

        a[2] = np.ma.masked
        d = cf.Data(a, "m", chunks=2)
        self.assertTrue((d.compressed().array == a.compressed()).all())

        a[...] = np.ma.masked
        d = cf.Data(a, "m", chunks=2)
        e = d.compressed()
        self.assertEqual(e.shape, (0,))
        self.assertTrue((e.array == a.compressed()).all())

        # Scalar arrays
        a = np.ma.array(9)
        d = cf.Data(a, "m")
        e = d.compressed()
        self.assertEqual(e.shape, (1,))
        self.assertTrue((e.array == a.compressed()).all())

        a = np.ma.array(9, mask=True)
        d = cf.Data(a, "m")
        e = d.compressed()
        self.assertEqual(e.shape, (0,))
        self.assertTrue((e.array == a.compressed()).all())

    def test_Data_stats(self):
        """Test the `stats` Data method."""
        d = cf.Data([1, 1])

        # Test outputs covering a representative selection of parameters
        s1 = d.stats()
        s1_lazy = d.stats(compute=False)
        exp_result = {
            "minimum": 1,
            "mean": 1.0,
            "median": 1.0,
            "maximum": 1,
            "range": 0,
            "mid_range": 1.0,
            "standard_deviation": 0.0,
            "root_mean_square": 1.0,
            "sample_size": 2,
        }
        self.assertEqual(len(s1), 9)
        self.assertEqual(s1, exp_result)
        self.assertEqual(len(s1_lazy), len(s1))
        self.assertEqual(
            s1_lazy, {op: cf.Data(val) for op, val in exp_result.items()}
        )

        s2 = d.stats(all=True)
        s2_lazy = d.stats(compute=False, all=True)
        exp_result = {
            "minimum": 1,
            "mean": 1.0,
            "median": 1.0,
            "maximum": 1,
            "range": 0,
            "mid_range": 1.0,
            "standard_deviation": 0.0,
            "root_mean_square": 1.0,
            "minimum_absolute_value": 1,
            "maximum_absolute_value": 1,
            "mean_absolute_value": 1.0,
            "mean_of_upper_decile": 1.0,
            "sum": 2,
            "sum_of_squares": 2,
            "variance": 0.0,
            "sample_size": 2,
        }
        self.assertEqual(len(s2), 16)
        self.assertEqual(s2, exp_result)
        self.assertEqual(len(s2_lazy), len(s2))
        self.assertEqual(
            s2_lazy, {op: cf.Data(val) for op, val in exp_result.items()}
        )

        s3 = d.stats(sum=True, weights=1)
        s3_lazy = d.stats(compute=False, sum=True, weights=1)
        exp_result = {
            "minimum": 1,
            "mean": 1.0,
            "median": 1.0,
            "maximum": 1,
            "range": 0,
            "mid_range": 1.0,
            "standard_deviation": 0.0,
            "root_mean_square": 1.0,
            "sum": 2,
            "sample_size": 2,
        }
        self.assertEqual(len(s3), 10)  # 9 + 1 because the 'sum' op. is added
        self.assertEqual(s3, exp_result)
        self.assertEqual(len(s3_lazy), len(s3))
        self.assertEqual(
            s3_lazy, {op: cf.Data(val) for op, val in exp_result.items()}
        )

        s4 = d.stats(mean_of_upper_decile=True, range=False, weights=2.0)
        s4_lazy = d.stats(
            compute=False, mean_of_upper_decile=True, range=False, weights=2.0
        )
        exp_result = {
            "minimum": 1,
            "mean": 1.0,
            "median": 1.0,
            "maximum": 1,
            "mid_range": 1.0,
            "standard_deviation": 0.0,
            "root_mean_square": 1.0,
            "mean_of_upper_decile": 1.0,
            "sample_size": 2,
        }
        self.assertEqual(len(s4), 9)  # 9 + 1 - 1 for adding MOUD, losing range
        self.assertEqual(s4, exp_result)
        self.assertEqual(len(s4_lazy), len(s4))
        self.assertEqual(
            s4_lazy, {op: cf.Data(val) for op, val in exp_result.items()}
        )

        # Check some weird/edge cases to ensure they are handled elegantly...
        self.assertEqual(
            cf.Data(10).stats(),
            {
                "minimum": 10,
                "mean": 10.0,
                "median": 10.0,
                "maximum": 10,
                "range": 0,
                "mid_range": 10.0,
                "standard_deviation": 0.0,
                "root_mean_square": 10.0,
                "sample_size": 1,
            },
        )
        # NaN values aren't 'equal' to e/o, so check call works and that some
        # representative values are as expected, in this case
        s5 = cf.Data([[-2, -1, 0], [1, 2, 3]]).stats(all=True, weights=0)
        self.assertEqual(len(s5), 16)
        self.assertEqual(s5["minimum"], -2)
        self.assertEqual(s5["sum"], 3)
        self.assertEqual(s5["sample_size"], 6)
        self.assertTrue(np.isnan(s5["mean"]))
        self.assertTrue(np.isnan(s5["variance"]))  # needs all=True to show up

    def test_Data__init__dtype_mask(self):
        """Test `__init__` for Data with `dtype` and `mask` keywords."""
        for m in (1, 20, True):
            d = cf.Data([[1, 2, 3], [4, 5, 6]], mask=m)
            self.assertFalse(d.count())
            self.assertEqual(d.shape, (2, 3))

        for m in (0, False):
            d = cf.Data([[1, 2, 3], [4, 5, 6]], mask=m)
            self.assertEqual(d.count(), d.size)
            self.assertEqual(d.shape, (2, 3))

        d = cf.Data([[1, 2, 3], [4, 5, 6]], mask=[[0], [1]])
        self.assertEqual(d.count(), 3)
        self.assertEqual(d.shape, (2, 3))

        d = cf.Data([[1, 2, 3], [4, 5, 6]], mask=[0, 1, 1])
        self.assertEqual(d.count(), 2)
        self.assertEqual(d.shape, (2, 3))

        d = cf.Data([[1, 2, 3], [4, 5, 6]], mask=[[0, 1, 0], [1, 0, 1]])
        self.assertEqual(d.count(), 3)
        self.assertEqual(d.shape, (2, 3))

        a = np.ma.array(
            [[280.0, -99, -99, -99], [281.0, 279.0, 278.0, 279.0]],
            dtype=float,
            mask=[[0, 1, 1, 1], [0, 0, 0, 0]],
        )

        d = cf.Data([[280, -99, -99, -99], [281, 279, 278, 279]])
        self.assertEqual(d.dtype, np.dtype(int))

        d = cf.Data(
            [[280, -99, -99, -99], [281, 279, 278, 279]],
            dtype=float,
            mask=[[0, 1, 1, 1], [0, 0, 0, 0]],
        )

        self.assertEqual(d.dtype, a.dtype)
        self.assertEqual(d.mask.shape, a.mask.shape)
        self.assertTrue((d.array == a).all())
        self.assertTrue((d.mask.array == np.ma.getmaskarray(a)).all())

        a = np.array(
            [[280.0, -99, -99, -99], [281.0, 279.0, 278.0, 279.0]], dtype=float
        )
        mask = np.ma.masked_all(a.shape).mask

        d = cf.Data([[280, -99, -99, -99], [281, 279, 278, 279]], dtype=float)

        self.assertEqual(d.dtype, a.dtype)
        self.assertEqual(d.mask.shape, mask.shape)
        self.assertTrue((d.array == a).all())
        self.assertTrue((d.mask.array == np.ma.getmaskarray(a)).all())

        # Mask broadcasting
        a = np.ma.array(
            [[280.0, -99, -99, -99], [281.0, 279.0, 278.0, 279.0]],
            dtype=float,
            mask=[[0, 1, 1, 0], [0, 1, 1, 0]],
        )

        d = cf.Data(
            [[280, -99, -99, -99], [281, 279, 278, 279]],
            dtype=float,
            mask=[0, 1, 1, 0],
        )

        self.assertEqual(d.dtype, a.dtype)
        self.assertEqual(d.mask.shape, a.mask.shape)
        self.assertTrue((d.array == a).all())
        self.assertTrue((d.mask.array == np.ma.getmaskarray(a)).all())

    def test_Data_digitize(self):
        """Test the `digitize` Data method."""
        for a in [
            np.arange(120).reshape(3, 2, 20),
            np.ma.arange(120).reshape(3, 2, 20),
        ]:

            if np.ma.isMA(a):
                a[0, 1, [2, 5, 6, 7, 8]] = np.ma.masked
                a[2, 0, [12, 14, 17]] = np.ma.masked

            d = cf.Data(a, "km")

            for upper in (False, True):
                for bins in (
                    [2, 6, 10, 50, 100],
                    [[2, 6], [6, 10], [10, 50], [50, 100]],
                ):
                    e = d.digitize(bins, upper=upper, open_ends=True)
                    b = np.digitize(a, [2, 6, 10, 50, 100], right=upper)

                    self.assertTrue((e.array == b).all())
                    self.assertTrue(
                        (np.ma.getmask(e.array) == np.ma.getmask(b)).all()
                    )

                    # TODODASK: Reinstate the following test when
                    #           __sub__, minimum, and maximum have
                    #           been daskified

        #                    e.where(
        #                        cf.set([e.minimum(), e.maximum()]),
        #                        cf.masked,
        #                        e - 1,
        #                        inplace=True,
        #                    )
        #                    f = d.digitize(bins, upper=upper)
        #                    self.assertTrue(e.equals(f, verbose=2))

        # Check returned bins
        bins = [2, 6, 10, 50, 100]
        e, b = d.digitize(bins, return_bins=True)
        self.assertTrue(
            (b.array == [[2, 6], [6, 10], [10, 50], [50, 100]]).all()
        )
        self.assertTrue(b.Units == d.Units)

        # Check digitized units
        self.assertTrue(e.Units == cf.Units(None))

        # Check inplace
        self.assertIsNone(d.digitize(bins, inplace=True))
        self.assertTrue(d.equals(e))

    def test_Data_cumsum(self):
        """Test the `cumsum` Data method."""
        d = cf.Data(self.a)
        e = d.copy()
        f = d.cumsum(axis=0)
        self.assertIsNone(e.cumsum(axis=0, inplace=True))
        self.assertTrue(e.equals(f, verbose=2))

        d = cf.Data(self.a, chunks=3)

        for i in [None] + list(range(d.ndim)):
            b = np.cumsum(self.a, axis=i)
            e = d.cumsum(axis=i)
            self.assertTrue((e.array == b).all())

        d = cf.Data(self.ma, chunks=3)

        for i in [None] + list(range(d.ndim)):
            b = np.cumsum(self.ma, axis=i)
            e = d.cumsum(axis=i)
            self.assertTrue(cf.functions._numpy_allclose(e.array, b))

    def test_Data_flatten(self):
        """Test the `flatten` Data method."""
        d = cf.Data(self.ma.copy())
        self.assertTrue(d.equals(d.flatten([]), verbose=2))
        self.assertIsNone(d.flatten(inplace=True))

        d = cf.Data(self.ma.copy())

        b = self.ma.flatten()
        for axes in (None, list(range(d.ndim))):
            e = d.flatten(axes)
            self.assertEqual(e.ndim, 1)
            self.assertEqual(e.shape, b.shape)
            self.assertTrue(cf.functions._numpy_allclose(e.array, b))

        for axes in self.axes_combinations:
            e = d.flatten(axes)

            if len(axes) <= 1:
                shape = d.shape
            else:
                shape = [n for i, n in enumerate(d.shape) if i not in axes]
                shape.insert(
                    sorted(axes)[0],
                    np.prod([n for i, n in enumerate(d.shape) if i in axes]),
                )

            self.assertEqual(e.shape, tuple(shape))
            self.assertEqual(e.ndim, d.ndim - len(axes) + 1)
            self.assertEqual(e.size, d.size)

    def test_Data_cached_arithmetic_units(self):
        """Test arithmetic with, and units of, Data cached to disk."""
        d = cf.Data(self.a, "m")
        e = cf.Data(self.a, "s")

        f = d / e
        self.assertEqual(f.Units, cf.Units("m s-1"))

        d = cf.Data(self.a, "days since 2000-01-02")
        e = cf.Data(self.a, "days since 1999-01-02")

        f = d - e
        self.assertEqual(f.Units, cf.Units("days"))

    def test_Data_concatenate(self):
        """Test the `concatenate` Data method."""
        # Unitless operation with default axis (axis=0):
        d_np = np.arange(120).reshape(30, 4)
        e_np = np.arange(120, 280).reshape(40, 4)
        d = cf.Data(d_np)
        e = cf.Data(e_np)
        f_np = np.concatenate((d_np, e_np), axis=0)
        f = cf.Data.concatenate((d, e))  # (and try a tuple input)

        self.assertEqual(f.shape, f_np.shape)
        self.assertTrue((f.array == f_np).all())

        # Operation with equivalent but non-equal units:
        d_np = np.array([[1, 2], [3, 4]])
        e_np = np.array([[5.0, 6.0]])
        d = cf.Data(d_np, "km")
        e = cf.Data(e_np, "metre")
        f_np = np.concatenate((d_np, e_np / 1000))  # /1000 for unit conversion
        f = cf.Data.concatenate([d, e])  # (and try a list input)

        self.assertEqual(f.shape, f_np.shape)
        self.assertTrue((f.array == f_np).all())

        # Check axes equivalency:
        self.assertTrue(f.equals(cf.Data.concatenate((d, e), axis=-2)))

        # Non-default axis specification:
        e_np = np.array([[5.0], [6.0]])  # for compatible shapes with axis=1
        e = cf.Data(e_np, "metre")
        f_np = np.concatenate((d_np, e_np / 1000), axis=1)
        f = cf.Data.concatenate((d, e), axis=1)

        self.assertEqual(f.shape, f_np.shape)
        self.assertTrue((f.array == f_np).all())

        # Operation with every data item in sequence being a scalar:
        d_np = np.array(1)
        e_np = np.array(50.0)
        d = cf.Data(d_np, "km")
        e = cf.Data(e_np, "metre")

        # Note can't use the following (to compute answer):
        #     f_np = np.concatenate([d_np, e_np])
        # here since we have different behaviour to NumPy w.r.t scalars, where
        # NumPy would error for the above with:
        #     ValueError: zero-dimensional arrays cannot be concatenated
        f_answer = np.array([d_np, e_np / 1000])  # /1000 for unit conversion
        f = cf.Data.concatenate((d, e))

        self.assertEqual(f.shape, f_answer.shape)
        self.assertTrue((f.array == f_answer).all())

        # Operation with some scalar and some non-scalar data in the sequence:
        e_np = np.array([50.0, 75.0])
        e = cf.Data(e_np, "metre")

        # As per above comment, can't use np.concatenate to compute
        f_answer = np.array([1.0, 0.05, 0.075])  # manual /1000 unit conversion
        f = cf.Data.concatenate((d, e))

        self.assertEqual(f.shape, f_answer.shape)
        self.assertTrue((f.array == f_answer).all())

        # Check the cyclicity of axes is correct after concatenate...
        d_np = np.arange(16).reshape(4, 4)
        d = cf.Data(d_np, "seconds")
        d.cyclic([0, 1])  # notably make both axes cyclic here
        e_np = d_np.copy()
        e = cf.Data(e_np, "seconds")

        f_np = np.concatenate((d_np, e_np))

        # ...when joining along axis=0 (the default)
        self.assertEqual(d.cyclic(), {0, 1})
        with self.assertLogs(level=cf.log_level().value) as catch:
            f = cf.Data.concatenate([d, e])
            self.assertTrue(
                any(
                    "Concatenating along a cyclic axis (0)" in log_msg
                    for log_msg in catch.output
                )
            )
        self.assertEqual(f.cyclic(), {1})

        self.assertEqual(f.shape, f_np.shape)
        self.assertTrue((f.array == f_np).all())

        # ...when joining along axis=1
        f_np = np.concatenate((d_np, e_np), axis=1)

        self.assertEqual(d.cyclic(), {0, 1})
        with self.assertLogs(level=cf.log_level().value) as catch:
            f = cf.Data.concatenate([d, e], axis=1)
            self.assertTrue(
                any(
                    "Concatenating along a cyclic axis (1)" in log_msg
                    for log_msg in catch.output
                )
            )
        self.assertEqual(f.cyclic(), {0})

        self.assertEqual(f.shape, f_np.shape)
        self.assertTrue((f.array == f_np).all())

    def test_Data__contains__(self):
        """Test containment checking against Data."""
        d = cf.Data([[0, 1, 2], [3, 4, 5]], units="m", chunks=2)

        for value in (
            4,
            4.0,
            cf.Data(3),
            cf.Data(0.005, "km"),
            np.array(2),
            da.from_array(2),
        ):
            self.assertIn(value, d)

        for value in (
            99,
            np.array(99),
            da.from_array(99),
            cf.Data(99, "km"),
            cf.Data(2, "seconds"),
        ):
            self.assertNotIn(value, d)

        for value in (
            [1],
            [[1]],
            [1, 2],
            [[1, 2]],
            np.array([1]),
            np.array([[1]]),
            np.array([1, 2]),
            np.array([[1, 2]]),
            da.from_array([1]),
            da.from_array([[1]]),
            da.from_array([1, 2]),
            da.from_array([[1, 2]]),
            cf.Data([1]),
            cf.Data([[1]]),
            cf.Data([1, 2]),
            cf.Data([[1, 2]]),
            cf.Data([0.005], "km"),
        ):
            with self.assertRaises(TypeError):
                value in d

        # Strings
        d = cf.Data(["foo", "bar"])
        self.assertIn("foo", d)
        self.assertNotIn("xyz", d)

        with self.assertRaises(TypeError):
            ["foo"] in d

    def test_Data_asdata(self):
        """Test the `asdata` Data method."""
        d = cf.Data(self.ma)

        self.assertIs(d.asdata(d), d)
        self.assertIs(cf.Data.asdata(d), d)
        self.assertIs(d.asdata(d, dtype=d.dtype), d)
        self.assertIs(cf.Data.asdata(d, dtype=d.dtype), d)

        self.assertIsNot(d.asdata(d, dtype="float32"), d)
        self.assertIsNot(cf.Data.asdata(d, dtype="float32"), d)
        self.assertIsNot(d.asdata(d, dtype=d.dtype, copy=True), d)
        self.assertIsNot(cf.Data.asdata(d, dtype=d.dtype, copy=True), d)

        self.assertTrue(
            cf.Data.asdata(cf.Data([1, 2, 3]), dtype=float, copy=True).equals(
                cf.Data([1.0, 2, 3]), verbose=2
            )
        )

        self.assertTrue(
            cf.Data.asdata([1, 2, 3]).equals(cf.Data([1, 2, 3]), verbose=2)
        )
        self.assertTrue(
            cf.Data.asdata([1, 2, 3], dtype=float).equals(
                cf.Data([1.0, 2, 3]), verbose=2
            )
        )

    def test_Data_squeeze_insert_dimension(self):
        """Test the `squeeze` and `insert_dimension` Data methods."""
        d = cf.Data([list(range(1000))])
        self.assertEqual(d.shape, (1, 1000))
        e = d.squeeze()
        self.assertEqual(e.shape, (1000,))
        self.assertIsNone(d.squeeze(inplace=True))
        self.assertEqual(d.shape, (1000,))

        d = cf.Data([list(range(1000))])
        d.transpose(inplace=True)
        self.assertEqual(d.shape, (1000, 1))
        e = d.squeeze()
        self.assertEqual(e.shape, (1000,))
        self.assertIsNone(d.squeeze(inplace=True))
        self.assertEqual(d.shape, (1000,))

        d.insert_dimension(0, inplace=True)
        d.insert_dimension(-1, inplace=True)
        self.assertEqual(d.shape, (1, 1000, 1))
        e = d.squeeze()
        self.assertEqual(e.shape, (1000,))
        e = d.squeeze(-1)
        self.assertEqual(e.shape, (1, 1000))
        self.assertIsNone(e.squeeze(0, inplace=True))
        self.assertEqual(e.shape, (1000,))

        d = e
        d.insert_dimension(0, inplace=True)
        d.insert_dimension(-1, inplace=True)
        d.insert_dimension(-1, inplace=True)
        self.assertEqual(d.shape, (1, 1000, 1, 1))
        e = d.squeeze([0, 2])
        self.assertEqual(e.shape, (1000, 1))

        array = np.arange(1000).reshape(1, 100, 10)
        d = cf.Data(array)
        e = d.squeeze()
        f = e.insert_dimension(0)
        a = f.array
        self.assertTrue(np.allclose(a, array))

    def test_Data__getitem__(self):
        """Test the access of data elements from Data."""
        d = cf.Data(np.ma.arange(450).reshape(9, 10, 5), chunks=(4, 5, 1))

        for indices in (
            Ellipsis,
            (slice(None), slice(None)),
            (slice(None), Ellipsis),
            (Ellipsis, slice(None)),
            (Ellipsis, slice(None), Ellipsis),
        ):
            self.assertEqual(d[indices].shape, d.shape)

        for indices in (
            ([1, 3, 4], slice(None), [2, -1]),
            (slice(0, 6, 2), slice(None), [2, -1]),
            (slice(0, 6, 2), slice(None), slice(2, 5, 2)),
            (slice(0, 6, 2), list(range(10)), slice(2, 5, 2)),
        ):
            self.assertEqual(d[indices].shape, (3, 10, 2))

        for indices in (
            (slice(0, 6, 2), -2, [2, -1]),
            (slice(0, 6, 2), -2, slice(2, 5, 2)),
        ):
            self.assertEqual(d[indices].shape, (3, 1, 2))

        for indices in (
            ([1, 3, 4], -2, [2, -1]),
            ([4, 3, 1], -2, [2, -1]),
            ([1, 4, 3], -2, [2, -1]),
            ([4, 1, 4], -2, [2, -1]),
        ):
            e = d[indices]
            self.assertEqual(e.shape, (3, 1, 2))
            self.assertEqual(e._axes, d._axes)

        d.__keepdims_indexing__ = False
        self.assertFalse(d.__keepdims_indexing__)
        for indices in (
            ([1, 3, 4], -2, [2, -1]),
            (slice(0, 6, 2), -2, [2, -1]),
            (slice(0, 6, 2), -2, slice(2, 5, 2)),
            ([1, 4, 3], -2, [2, -1]),
            ([4, 3, 4], -2, [2, -1]),
            ([1, 4, 4], -2, [2, -1]),
        ):
            e = d[indices]
            self.assertFalse(e.__keepdims_indexing__)
            self.assertEqual(e.shape, (3, 2))
            self.assertEqual(e._axes, d._axes[0::2])

        self.assertFalse(d.__keepdims_indexing__)
        d.__keepdims_indexing__ = True
        self.assertTrue(d.__keepdims_indexing__)

        d = cf.Data(np.ma.arange(24).reshape(3, 8))
        e = d[0, 2:4]

        # Cyclic slices
        d = cf.Data(np.ma.arange(24).reshape(3, 8))
        d.cyclic(1)
        self.assertTrue((d[0, :6].array == [[0, 1, 2, 3, 4, 5]]).all())
        e = d[0, -2:4]
        self.assertEqual(e._axes, d._axes)
        self.assertEqual(e.shape, (1, 6))
        self.assertTrue((e[0].array == [[6, 7, 0, 1, 2, 3]]).all())
        self.assertFalse(e.cyclic())

        d.__keepdims_indexing__ = False
        e = d[:, 4]
        self.assertEqual(e.shape, (3,))
        self.assertFalse(e.cyclic())
        self.assertEqual(e._axes, d._axes[0:1])
        d.__keepdims_indexing__ = True

        e = d[0, -2:6]
        self.assertEqual(e.shape, (1, 8))
        self.assertTrue((e[0].array == [[6, 7, 0, 1, 2, 3, 4, 5]]).all())
        self.assertTrue(e.cyclic(), set([1]))

        with self.assertRaises(IndexError):
            # Cyclic slice of non-cyclic axis
            e = d[-1:1]

        d.cyclic(0)
        e = d[-1:1, -2:-4]
        self.assertEqual(e.shape, (2, 6))
        self.assertTrue((e[:, 0].array == [[22], [6]]).all())
        self.assertTrue((e[0].array == [[22, 23, 16, 17, 18, 19]]).all())
        self.assertFalse(e.cyclic())

        e = d[-1:2, -2:4]
        self.assertEqual(e.shape, (3, 6))
        self.assertEqual(e.cyclic(), set([0]))
        e = d[-1:1, -2:6]
        self.assertEqual(e.shape, (2, 8))
        self.assertEqual(e.cyclic(), set([1]))
        e = d[-1:2, -2:6]
        self.assertEqual(e.shape, (3, 8))
        self.assertEqual(e.cyclic(), set([0, 1]))

        d.cyclic(0, False)
        d.__keepdims_indexing__ = False
        e = d[0, :6]
        self.assertFalse(e.__keepdims_indexing__)
        self.assertEqual(e.shape, (6,))
        self.assertTrue((e.array == [0, 1, 2, 3, 4, 5]).all())
        e = d[0, -2:4]
        self.assertEqual(e.shape, (6,))
        self.assertTrue((e.array == [6, 7, 0, 1, 2, 3]).all())
        self.assertFalse(e.cyclic())
        d.__keepdims_indexing__ = True

        # Keepdims indexing
        d = cf.Data([[1, 2, 3], [4, 5, 6]])
        self.assertEqual(d[0].shape, (1, 3))
        self.assertEqual(d[:, 1].shape, (2, 1))
        self.assertEqual(d[0, 1].shape, (1, 1))
        d.__keepdims_indexing__ = False
        self.assertEqual(d[0].shape, (3,))
        self.assertEqual(d[:, 1].shape, (2,))
        self.assertEqual(d[0, 1].shape, ())
        d.__keepdims_indexing__ = True

        # Orthogonal indexing
        self.assertEqual(d[[0], [0, 2]].shape, (1, 2))
        self.assertEqual(d[[0, 1], [0, 2]].shape, (2, 2))
        self.assertEqual(d[[0, 1], [2]].shape, (2, 1))

        # Ancillary masks
        d = cf.Data(np.arange(45).reshape(9, 5), chunks=(4, 5))
        mask0 = cf.Data([[False, True, False, False, True]])
        mask1 = cf.Data([1, 1, 1, 0, 0, 1, 0, 1, 1], dtype=bool)
        mask1.insert_dimension(-1, inplace=True)
        indices = ("mask", (mask0, mask1), slice(None), slice(None))

        self.assertTrue(d[indices].count(), 9)

    def test_Data__setitem__(self):
        """Test the assignment of data elements on Data."""
        for hardmask in (False, True):
            a = np.ma.arange(90).reshape(9, 10)
            if hardmask:
                a.harden_mask()
            else:
                a.soften_mask()

            d = cf.Data(a.copy(), "metres", hardmask=hardmask, chunks=(3, 5))

            a[:, 1] = np.ma.masked
            d[:, 1] = cf.masked

            a[0, 2] = -6
            d[0, 2] = -6

            a[0:3, 1] = -1
            d[0:3, 1] = -1

            a[0:2, 3] = -1
            d[0:2, 3] = -1

            a[3, 4:6] = -2
            d[3, 4:6] = -2

            a[0:2, 1:4] = -3
            d[0:2, 1:4] = -3

            a[5:7, [3, 5, 6]] = -4
            d[5:7, [3, 5, 6]] = -4

            a[8, [8, 6, 5]] = -5
            d[8, [8, 6, 5]] = -5

            a[...] = -a
            d[...] = -d

            a[0] = a[2]
            d[0] = d[2]

            a[:, 0] = a[:, 2]
            d[:, 0] = d[:, 2]

            a[:, 1] = a[:, 3]
            d[:, 1] = a[:, 3:4]  # Note: a, not d

            d.__keepdims_indexing__ = False

            a[:, 2] = a[:, 4]
            d[:, 2] = d[:, 4]  # Note: d, not a

            self.assertTrue((d.array == a).all())
            self.assertTrue((d.array.mask == a.mask).all())

        # Units
        a = np.ma.arange(90).reshape(9, 10)
        d = cf.Data(a.copy(), "metres")
        d[...] = cf.Data(a * 100, "cm")
        self.assertTrue((d.array == a).all())
        self.assertTrue((d.array.mask == a.mask).all())

        # Cyclic axes
        d.cyclic(1)
        self.assertTrue((d[0].array == [0, 1, 2, 3, 4, 5, 6, 7, 8, 9]).all())
        d[0, -1:1] = [-99, -1]
        self.assertTrue(
            (d[0].array == [-1, 1, 2, 3, 4, 5, 6, 7, 8, -99]).all()
        )
        self.assertEqual(d.cyclic(), set([1]))

        # Multiple 1-d array indices
        a = np.arange(180).reshape(9, 2, 10)
        value = -1 - np.arange(16).reshape(4, 1, 4)

        d = cf.Data(a.copy())
        d[[2, 4, 6, 8], 0, [1, 2, 3, 4]] = value
        self.assertEqual(np.count_nonzero(d.where(d < 0, 1, 0)), value.size)

        d = cf.Data(a.copy())
        d[[2, 4, 6, 8], :, [1, 2, 3, 4]] = value
        self.assertEqual(
            np.count_nonzero(d.where(d < 0, 1, 0)), value.size * d.shape[1]
        )

        d = cf.Data(a.copy())
        d[[1, 2, 4, 5], 0, [5, 6, 7, -1]] = value
        self.assertEqual(np.count_nonzero(d.where(d < 0, 1, 0)), value.size)

        d = cf.Data(a.copy())
        value = np.squeeze(value)
        d.__keepdims_indexing__ = False
        d[[2, 4, 6, 8], 0, [1, 2, 3, 4]] = value
        self.assertEqual(np.count_nonzero(d.where(d < 0, 1, 0)), value.size)

    def test_Data_outerproduct(self):
        """Test the `outerproduct` Data method."""
        a = np.arange(12).reshape(4, 3)
        d = cf.Data(a, "m", chunks=2)

        for b in (9, [1, 2, 3, 4, 5], np.arange(30).reshape(6, 5)):
            c = np.multiply.outer(a, b)
            f = d.outerproduct(b)
            self.assertEqual(f.shape, c.shape)
            self.assertTrue((f.array == c).all())
            self.assertEqual(d.Units, cf.Units("m"))

        # In-place
        e = cf.Data([1, 2, 3, 4, 5], "s-1")
        self.assertIsNone(d.outerproduct(e, inplace=True))
        self.assertEqual(d.shape, (4, 3, 5))
        self.assertEqual(d.Units, cf.Units("m.s-1"))

        # axes/cyclic
        d = cf.Data(np.arange(12).reshape(4, 3))
        e = cf.Data(np.arange(6).reshape(2, 3))
        d.cyclic(0)
        e.cyclic(1)
        f = d.outerproduct(e)
        self.assertEqual(len(f._axes), d.ndim + e.ndim)
        self.assertEqual(f.cyclic(), set([0, d.ndim + 1]))

    def test_Data_all(self):
        """Test the `all` Data method."""
        d = cf.Data([[1, 2], [3, 4]], "m")
        self.assertTrue(d.all())
        self.assertEqual(d.all(keepdims=False).shape, ())
        self.assertEqual(d.all(axis=()).shape, d.shape)
        self.assertTrue((d.all(axis=0).array == [True, True]).all())
        self.assertTrue((d.all(axis=1).array == [True, True]).all())
        self.assertEqual(d.all().Units, cf.Units())

        d[0] = cf.masked
        d[1, 0] = 0
        self.assertTrue((d.all(axis=0).array == [False, True]).all())
        self.assertTrue(
            (
                d.all(axis=1).array == np.ma.array([True, False], mask=[1, 0])
            ).all()
        )

        d[...] = cf.masked
        self.assertTrue(d.all())
        self.assertFalse(d.all(keepdims=False))

    def test_Data_any(self):
        """Test the `any` Data method."""
        d = cf.Data([[0, 2], [0, 4]])
        self.assertTrue(d.any())
        self.assertEqual(d.any(keepdims=False).shape, ())
        self.assertEqual(d.any(axis=()).shape, d.shape)
        self.assertTrue((d.any(axis=0).array == [False, True]).all())
        self.assertTrue((d.any(axis=1).array == [True, True]).all())
        self.assertEqual(d.any().Units, cf.Units())

        d[0] = cf.masked
        self.assertTrue((d.any(axis=0).array == [False, True]).all())
        self.assertTrue(
            (
                d.any(axis=1).array == np.ma.array([True, True], mask=[1, 0])
            ).all()
        )

        d[...] = cf.masked
        self.assertFalse(d.any())
        self.assertFalse(d.any(keepdims=False))

    def test_Data_array(self):
        """Test the `array` Data property."""
        # Scalar numeric array
        d = cf.Data(9, "km")
        a = d.array
        self.assertEqual(a.shape, ())
        self.assertEqual(a, np.array(9))
        d[...] = cf.masked
        a = d.array
        self.assertEqual(a.shape, ())
        self.assertIs(a[()], np.ma.masked)

        # Non-scalar numeric array
        b = np.arange(24).reshape(2, 1, 3, 4)
        d = cf.Data(b, "km", fill_value=-123)
        a = d.array
        a[0, 0, 0, 0] = -999
        a2 = d.array
        self.assertTrue((a2 == b).all())
        self.assertFalse((a2 == a).all())

        # Fill value
        d[0, 0, 0, 0] = cf.masked
        self.assertEqual(d.array.fill_value, d.fill_value)

        # Date-time array
        d = cf.Data([["2000-12-3 12:00"]], "days since 2000-12-01", dt=True)
        self.assertEqual(d.array, 2.5)

    def test_Data_binary_mask(self):
        """Test the `binary_mask` Data property."""
        d = cf.Data([[0, 1, 2, 3.0]], "m")
        m = d.binary_mask
        self.assertEqual(m.shape, d.shape)
        self.assertEqual(m.Units, cf.Units("1"))
        self.assertEqual(m.dtype, "int32")
        self.assertTrue((m.array == [[0, 0, 0, 0]]).all())

        d[0, 1] = cf.masked
        m = d.binary_mask
        self.assertTrue((d.binary_mask.array == [[0, 1, 0, 0]]).all())

    def test_Data_clip(self):
        """Test the `clip` Data method."""
        a = np.arange(12).reshape(3, 4)
        d = cf.Data(a, "m", chunks=2)

        self.assertIsNone(d.clip(-1, 12, inplace=True))

        b = np.clip(a, 2, 10)
        e = d.clip(2, 10)
        self.assertTrue((e.array == b).all())

        b = np.clip(a, 3, 9)
        e = d.clip(0.003, 0.009, "km")
        self.assertTrue((e.array == b).all())

    @unittest.skipIf(
        True,
        "Failing due to 'has_year_zero' differences in actual and expected "
        "outputs: relates to github.com/Unidata/cftime/issues/233, see also "
        "NCAS-CMS/cfunits/commit/ca15e7f6db76fe613db740993b4e45115341d865.",
    )
    def test_Data_months_years(self):
        """Test Data with 'months/years since' units specifications."""
        calendar = "360_day"
        d = cf.Data(
            [1.0, 2],
            units=cf.Units("months since 2000-1-1", calendar=calendar),
        )
        self.assertTrue((d.array == np.array([1.0, 2])).all())
        a = np.array(
            [
                cf.dt(2000, 2, 1, 10, 29, 3, 831223, calendar=calendar),
                cf.dt(2000, 3, 1, 20, 58, 7, 662446, calendar=calendar),
            ]
        )

        self.assertTrue(
            (d.datetime_array == a).all(), "{}, {}".format(d.datetime_array, a)
        )

        calendar = "standard"
        d = cf.Data(
            [1.0, 2],
            units=cf.Units("months since 2000-1-1", calendar=calendar),
        )
        self.assertTrue((d.array == np.array([1.0, 2])).all())
        a = np.array(
            [
                cf.dt(2000, 1, 31, 10, 29, 3, 831223, calendar=calendar),
                cf.dt(2000, 3, 1, 20, 58, 7, 662446, calendar=calendar),
            ]
        )
        self.assertTrue(
            (d.datetime_array == a).all(), "{}, {}".format(d.datetime_array, a)
        )

        calendar = "360_day"
        d = cf.Data(
            [1.0, 2], units=cf.Units("years since 2000-1-1", calendar=calendar)
        )
        self.assertTrue((d.array == np.array([1.0, 2])).all())
        a = np.array(
            [
                cf.dt(2001, 1, 6, 5, 48, 45, 974678, calendar=calendar),
                cf.dt(2002, 1, 11, 11, 37, 31, 949357, calendar=calendar),
            ]
        )
        self.assertTrue(
            (d.datetime_array == a).all(), "{}, {}".format(d.datetime_array, a)
        )

        calendar = "standard"
        d = cf.Data(
            [1.0, 2], units=cf.Units("years since 2000-1-1", calendar=calendar)
        )
        self.assertTrue((d.array == np.array([1.0, 2])).all())
        a = np.array(
            [
                cf.dt(2000, 12, 31, 5, 48, 45, 974678, calendar=calendar),
                cf.dt(2001, 12, 31, 11, 37, 31, 949357, calendar=calendar),
            ]
        )
        self.assertTrue(
            (d.datetime_array == a).all(), "{}, {}".format(d.datetime_array, a)
        )

        d = cf.Data(
            [1.0, 2],
            units=cf.Units("years since 2000-1-1", calendar="360_day"),
        )
        d *= 31

    def test_Data_datetime_array(self):
        """Test the `datetime_array` Data property."""
        # Scalar array
        for d, x in zip(
            [
                cf.Data(11292.5, "days since 1970-1-1"),
                cf.Data("2000-12-1 12:00", dt=True),
            ],
            [11292.5, 0],
        ):
            a = d.datetime_array
            self.assertEqual(a.shape, ())
            self.assertEqual(
                a, np.array(cf.dt("2000-12-1 12:00", calendar="standard"))
            )

            a = d.array
            self.assertEqual(a.shape, ())
            self.assertEqual(a, x)

        # Non-scalar array
        for d, x in zip(
            [
                cf.Data([[11292.5, 11293.5]], "days since 1970-1-1"),
                cf.Data([["2000-12-1 12:00", "2000-12-2 12:00"]], dt=True),
            ],
            ([[11292.5, 11293.5]], [[0, 1]]),
        ):
            a = d.datetime_array
            self.assertTrue(
                (
                    a
                    == np.array(
                        [
                            [
                                cf.dt("2000-12-1 12:00", calendar="standard"),
                                cf.dt("2000-12-2 12:00", calendar="standard"),
                            ]
                        ]
                    )
                ).all()
            )

            a = d.array
            self.assertTrue((a == x).all())

    def test_Data_asdatetime_asreftime_isdatetime(self):
        """Test the `{as, is}datetime` and `asreftime` methods."""
        d = cf.Data([[1.93, 5.17]], "days since 2000-12-29")
        self.assertFalse(d._isdatetime())
        self.assertIsNone(d._asreftime(inplace=True))
        self.assertFalse(d._isdatetime())

        e = d._asdatetime()
        self.assertTrue(e._isdatetime())
        self.assertEqual(e.dtype, np.dtype(object))
        self.assertIsNone(e._asdatetime(inplace=True))
        self.assertTrue(e._isdatetime())

        # Round trip
        f = e._asreftime()
        self.assertTrue(f.equals(d))

    def test_Data_ceil(self):
        """Test the `ceil` Data method."""
        for x in (1, -1):
            a = 0.9 * x * self.a
            c = np.ceil(a)

            d = cf.Data(a)
            e = d.ceil()
            self.assertIsNone(d.ceil(inplace=True))
            self.assertTrue(d.equals(e, verbose=2))
            self.assertEqual(d.shape, c.shape)
            self.assertTrue((d.array == c).all())

    def test_Data_floor(self):
        """Test the `floor` Data method."""
        for x in (1, -1):
            a = 0.9 * x * self.a
            c = np.floor(a)

            d = cf.Data(a)
            e = d.floor()
            self.assertIsNone(d.floor(inplace=True))
            self.assertTrue(d.equals(e, verbose=2))
            self.assertEqual(d.shape, c.shape)
            self.assertTrue((d.array == c).all())

    def test_Data_trunc(self):
        """Test the `trunc` Data method."""
        for x in (1, -1):
            a = 0.9 * x * self.a
            c = np.trunc(a)

            d = cf.Data(a)
            e = d.trunc()
            self.assertIsNone(d.trunc(inplace=True))
            self.assertTrue(d.equals(e, verbose=2))
            self.assertEqual(d.shape, c.shape)
            self.assertTrue((d.array == c).all())

    def test_Data_rint(self):
        """Test the `rint` Data method."""
        for x in (1, -1):
            a = 0.9 * x * self.a
            c = np.rint(a)

            d = cf.Data(a)
            d0 = d.copy()
            e = d.rint()
            x = e.array

            self.assertTrue((x == c).all())
            self.assertTrue(d.equals(d0, verbose=2))
            self.assertIsNone(d.rint(inplace=True))
            self.assertTrue(d.equals(e, verbose=2))
            self.assertEqual(d.shape, c.shape)
            self.assertTrue((d.array == c).all())

    def test_Data_round(self):
        """Test the `round` Data method."""
        for decimals in range(-8, 8):
            a = self.a + 0.34567
            c = np.round(a, decimals=decimals)

            d = cf.Data(a)
            e = d.round(decimals=decimals)

            self.assertIsNone(d.round(decimals=decimals, inplace=True))

            self.assertTrue(d.equals(e, verbose=2))
            self.assertEqual(d.shape, c.shape)
            self.assertTrue((d.array == c).all())

    def test_Data_datum(self):
        """Test the `datum` Data method."""
        d = cf.Data(5, "metre")
        self.assertEqual(d.datum(), 5)
        self.assertEqual(d.datum(0), 5)
        self.assertEqual(d.datum(-1), 5)

        for d in [
            cf.Data([4, 5, 6, 1, 2, 3], "metre"),
            cf.Data([[4, 5, 6], [1, 2, 3]], "metre"),
        ]:
            self.assertEqual(d.datum(0), 4)
            self.assertEqual(d.datum(-1), 3)
            for index in d.ndindex():
                self.assertEqual(d.datum(index), d.array[index].item())
                self.assertEqual(d.datum(*index), d.array[index].item())

        d = cf.Data(5, "metre")
        d[()] = cf.masked
        self.assertIs(d.datum(), cf.masked)
        self.assertIs(d.datum(0), cf.masked)
        self.assertIs(d.datum(-1), cf.masked)

        d = cf.Data([[5]], "metre")
        d[0, 0] = cf.masked
        self.assertIs(d.datum(), cf.masked)
        self.assertIs(d.datum(0), cf.masked)
        self.assertIs(d.datum(-1), cf.masked)
        self.assertIs(d.datum(0, 0), cf.masked)
        self.assertIs(d.datum(-1, 0), cf.masked)
        self.assertIs(d.datum((0, 0)), cf.masked)
        self.assertIs(d.datum([0, -1]), cf.masked)
        self.assertIs(d.datum(-1, -1), cf.masked)

        d = cf.Data([1, 2])
        with self.assertRaises(ValueError):
            d.datum()

        with self.assertRaises(ValueError):
            d.datum(3)

        with self.assertRaises(ValueError):
            d.datum(0, 0)

        d = cf.Data([[1, 2]])
        with self.assertRaises(ValueError):
            d.datum((0,))

    def test_Data_flip(self):
        """Test the `flip` Data method."""
        array = np.arange(24000).reshape(120, 200)
        d = cf.Data(array.copy(), "metre")

        for axes, indices in zip(
            (0, 1, [0, 1]),
            (
                (slice(None, None, -1), slice(None)),
                (slice(None), slice(None, None, -1)),
                (slice(None, None, -1), slice(None, None, -1)),
            ),
        ):
            array = array[indices]
            d.flip(axes, inplace=True)

        self.assertTrue((d.array == array).all())

        array = np.arange(3 * 4 * 5).reshape(3, 4, 5) + 1
        d = cf.Data(array.copy(), "metre", chunks=-1)

        self.assertEqual(d[0].shape, (1, 4, 5))
        self.assertEqual(d[-1].shape, (1, 4, 5))
        self.assertEqual(d[0].max().array, 4 * 5)
        self.assertEqual(d[-1].max().array, 3 * 4 * 5)

        for i in (2, 1):
            e = d.flip(i)
            self.assertEqual(e[0].shape, (1, 4, 5))
            self.assertEqual(e[-1].shape, (1, 4, 5))
            self.assertEqual(e[0].max().array, 4 * 5)
            self.assertEqual(e[-1].max().array, 3 * 4 * 5)

        i = 0
        e = d.flip(i)
        self.assertEqual(e[0].shape, (1, 4, 5))
        self.assertEqual(e[-1].shape, (1, 4, 5))
        self.assertEqual(e[0].max().array, 3 * 4 * 5)
        self.assertEqual(e[-1].max().array, 4 * 5)

    def test_Data_ndindex(self):
        """Test the `ndindex` Data method."""
        for d in (
            cf.Data(5, "metre"),
            cf.Data([4, 5, 6, 1, 2, 3], "metre"),
            cf.Data([[4, 5, 6], [1, 2, 3]], "metre"),
        ):
            for i, j in zip(d.ndindex(), np.ndindex(d.shape)):
                self.assertEqual(i, j)

    def test_Data_roll(self):
        """Test the `roll` Data method."""
        a = np.arange(10 * 15 * 19).reshape(10, 1, 15, 19)

        d = cf.Data(a.copy())

        e = d.roll(0, 4)
        e.roll(2, 120, inplace=True)
        e.roll(3, -77, inplace=True)

        a = np.roll(a, 4, 0)
        a = np.roll(a, 120, 2)
        a = np.roll(a, -77, 3)

        self.assertEqual(e.shape, a.shape)
        self.assertTrue((a == e.array).all())

        f = e.roll(3, 77)
        f.roll(2, -120, inplace=True)
        f.roll(0, -4, inplace=True)

        self.assertEqual(f.shape, d.shape)
        self.assertTrue(f.equals(d, verbose=2))

    def test_Data_swapaxes(self):
        """Test the `swapaxes` Data method."""
        a = np.ma.arange(24).reshape(2, 3, 4)
        a[1, 1] = np.ma.masked
        d = cf.Data(a, chunks=(-1, -1, 2))

        for i in range(-a.ndim, a.ndim):
            for j in range(-a.ndim, a.ndim):
                b = np.swapaxes(a, i, j)
                e = d.swapaxes(i, j)
                self.assertEqual(b.shape, e.shape)
                self.assertTrue((b == e.array).all())

        # Bad axes
        with self.assertRaises(IndexError):
            d.swapaxes(3, -3)

    def test_Data_transpose(self):
        """Test the `transpose` Data method."""
        a = np.arange(10 * 15 * 19).reshape(10, 1, 15, 19)

        d = cf.Data(a.copy())

        for indices in (range(a.ndim), range(-a.ndim, 0)):
            for axes in itertools.permutations(indices):
                a = np.transpose(a, axes)
                d.transpose(axes, inplace=True)
                self.assertEqual(d.shape, a.shape)
                self.assertTrue((d.array == a).all())

    def test_Data_unique(self):
        """Test the `unique` Data method."""
        for chunks in ((-1, -1), (2, 1), (1, 2)):
            # No masked points
            a = np.ma.array([[4, 2, 1], [1, 2, 3]])
            b = np.unique(a)
            d = cf.Data(a, "metre", chunks=chunks)
            e = d.unique()
            self.assertEqual(e.shape, b.shape)
            self.assertTrue((e.array == b).all())
            self.assertEqual(e.Units, cf.Units("m"))

            # Some masked points
            a[0, -1] = np.ma.masked
            a[1, 0] = np.ma.masked
            b = np.unique(a)
            d = cf.Data(a, "metre", chunks=chunks)
            e = d.unique().array
            self.assertTrue((e == b).all())
            self.assertTrue((e.mask == b.mask).all())

            # All masked points
            a[...] = np.ma.masked
            d = cf.Data(a, "metre", chunks=chunks)
            b = np.unique(a)
            e = d.unique().array
            self.assertEqual(e.size, 1)
            self.assertTrue((e.mask == b.mask).all())

        # Scalar
        a = np.ma.array(9)
        b = np.unique(a)
        d = cf.Data(a, "metre")
        e = d.unique().array
        self.assertEqual(e.shape, b.shape)
        self.assertTrue((e == b).all())

        a = np.ma.array(9, mask=True)
        b = np.unique(a)
        d = cf.Data(a, "metre")
        e = d.unique().array
        self.assertTrue((e.mask == b.mask).all())

        # Data types
        for dtype in "fibUS":
            a = np.array([1, 2], dtype=dtype)
            d = cf.Data(a)
            self.assertTrue((d.unique().array == np.unique(a)).all())

    def test_Data_year_month_day_hour_minute_second(self):
        """Test the datetime component Data properties e.g. `day`."""
        d = cf.Data([[1.901, 5.101]], "days since 2000-12-29")
        self.assertTrue(d.year.equals(cf.Data([[2000, 2001]])))
        self.assertTrue(d.month.equals(cf.Data([[12, 1]])))
        self.assertTrue(d.day.equals(cf.Data([[30, 3]])))
        self.assertTrue(d.hour.equals(cf.Data([[21, 2]])))
        self.assertTrue(d.minute.equals(cf.Data([[37, 25]])))
        self.assertTrue(d.second.equals(cf.Data([[26, 26]])))

        d = cf.Data(
            [[1.901, 5.101]], cf.Units("days since 2000-12-29", "360_day")
        )
        self.assertTrue(d.year.equals(cf.Data([[2000, 2001]])))
        self.assertTrue(d.month.equals(cf.Data([[12, 1]])))
        self.assertTrue(d.day.equals(cf.Data([[30, 4]])))
        self.assertTrue(d.hour.equals(cf.Data([[21, 2]])))
        self.assertTrue(d.minute.equals(cf.Data([[37, 25]])))
        self.assertTrue(d.second.equals(cf.Data([[26, 26]])))

        # Can't get year from data with non-reference time units
        with self.assertRaises(ValueError):
            cf.Data([[1, 2]], units="m").year

    def test_Data_BINARY_AND_UNARY_OPERATORS(self):
        """Test arithmetic, logical and comparison operators on Data."""
        array = np.arange(3 * 4 * 5).reshape(3, 4, 5) + 1

        arrays = (
            np.arange(3 * 4 * 5).reshape(3, 4, 5) + 1.0,
            np.arange(3 * 4 * 5).reshape(3, 4, 5) + 1,
        )

        for a0 in arrays:
            for a1 in arrays[::-1]:
                d = cf.Data(a0[(slice(None, None, -1),) * a0.ndim], "metre")
                d.flip(inplace=True)
                x = cf.Data(a1, "metre")

                message = "Failed in {!r}+{!r}".format(d, x)
                self.assertTrue(
                    (d + x).equals(cf.Data(a0 + a1, "m"), verbose=1), message
                )
                message = "Failed in {!r}*{!r}".format(d, x)
                self.assertTrue(
                    (d * x).equals(cf.Data(a0 * a1, "m2"), verbose=1), message
                )
                message = "Failed in {!r}/{!r}".format(d, x)
                self.assertTrue(
                    (d / x).equals(cf.Data(a0 / a1, "1"), verbose=1), message
                )
                message = "Failed in {!r}-{!r}".format(d, x)
                self.assertTrue(
                    (d - x).equals(cf.Data(a0 - a1, "m"), verbose=1), message
                )
                message = "Failed in {!r}//{!r}".format(d, x)
                self.assertTrue(
                    (d // x).equals(cf.Data(a0 // a1, "1"), verbose=1), message
                )

                message = "Failed in {!r}.__truediv__//{!r}".format(d, x)
                self.assertTrue(
                    d.__truediv__(x).equals(
                        cf.Data(array.__truediv__(array), "1"), verbose=1
                    ),
                    message,
                )

                message = "Failed in {!r}__rtruediv__{!r}".format(d, x)
                self.assertTrue(
                    d.__rtruediv__(x).equals(
                        cf.Data(array.__rtruediv__(array), "1"), verbose=1
                    ),
                    message,
                )

                try:
                    d**x
                except Exception:
                    pass
                else:
                    message = "Failed in {!r}**{!r}".format(d, x)
                    self.assertTrue((d**x).all(), message)
        # --- End: for

        for a0 in arrays:
            d = cf.Data(a0, "metre")
            for x in (2, 2.0):
                message = "Failed in {!r}+{}".format(d, x)
                self.assertTrue(
                    (d + x).equals(cf.Data(a0 + x, "m"), verbose=1), message
                )
                message = "Failed in {!r}*{}".format(d, x)
                self.assertTrue(
                    (d * x).equals(cf.Data(a0 * x, "m"), verbose=1), message
                )
                message = "Failed in {!r}/{}".format(d, x)
                self.assertTrue(
                    (d / x).equals(cf.Data(a0 / x, "m"), verbose=1), message
                )
                message = "Failed in {!r}-{}".format(d, x)
                self.assertTrue(
                    (d - x).equals(cf.Data(a0 - x, "m"), verbose=1), message
                )
                message = "Failed in {!r}//{}".format(d, x)
                self.assertTrue(
                    (d // x).equals(cf.Data(a0 // x, "m"), verbose=1), message
                )
                message = "Failed in {!r}**{}".format(d, x)
                self.assertTrue(
                    (d**x).equals(cf.Data(a0**x, "m2"), verbose=1), message
                )
                message = "Failed in {!r}.__truediv__{}".format(d, x)
                self.assertTrue(
                    d.__truediv__(x).equals(
                        cf.Data(a0.__truediv__(x), "m"), verbose=1
                    ),
                    message,
                )
                message = "Failed in {!r}.__rtruediv__{}".format(d, x)
                self.assertTrue(
                    d.__rtruediv__(x).equals(
                        cf.Data(a0.__rtruediv__(x), "m-1"), verbose=1
                    ),
                    message,
                )

                message = "Failed in {}+{!r}".format(x, d)
                self.assertTrue(
                    (x + d).equals(cf.Data(x + a0, "m"), verbose=1), message
                )
                message = "Failed in {}*{!r}".format(x, d)
                self.assertTrue(
                    (x * d).equals(cf.Data(x * a0, "m"), verbose=1), message
                )
                message = "Failed in {}/{!r}".format(x, d)
                self.assertTrue(
                    (x / d).equals(cf.Data(x / a0, "m-1"), verbose=1), message
                )
                message = "Failed in {}-{!r}".format(x, d)
                self.assertTrue(
                    (x - d).equals(cf.Data(x - a0, "m"), verbose=1), message
                )
                message = "Failed in {}//{!r}\n{!r}\n{!r}".format(
                    x, d, x // d, x // a0
                )
                self.assertTrue(
                    (x // d).equals(cf.Data(x // a0, "m-1"), verbose=1),
                    message,
                )

                try:
                    x**d
                except Exception:
                    pass
                else:
                    message = "Failed in {}**{!r}".format(x, d)
                    self.assertTrue((x**d).all(), message)

                a = a0.copy()
                try:
                    a += x
                except TypeError:
                    pass
                else:
                    e = d.copy()
                    e += x
                    message = "Failed in {!r}+={}".format(d, x)
                    self.assertTrue(
                        e.equals(cf.Data(a, "m"), verbose=1), message
                    )

                a = a0.copy()
                try:
                    a *= x
                except TypeError:
                    pass
                else:
                    e = d.copy()
                    e *= x
                    message = "Failed in {!r}*={}".format(d, x)
                    self.assertTrue(
                        e.equals(cf.Data(a, "m"), verbose=1), message
                    )

                a = a0.copy()
                try:
                    a /= x
                except TypeError:
                    pass
                else:
                    e = d.copy()
                    e /= x
                    message = "Failed in {!r}/={}".format(d, x)
                    self.assertTrue(
                        e.equals(cf.Data(a, "m"), verbose=1), message
                    )

                a = a0.copy()
                try:
                    a -= x
                except TypeError:
                    pass
                else:
                    e = d.copy()
                    e -= x
                    message = "Failed in {!r}-={}".format(d, x)
                    self.assertTrue(
                        e.equals(cf.Data(a, "m"), verbose=1), message
                    )

                a = a0.copy()
                try:
                    a //= x
                except TypeError:
                    pass
                else:
                    e = d.copy()
                    e //= x
                    message = "Failed in {!r}//={}".format(d, x)
                    self.assertTrue(
                        e.equals(cf.Data(a, "m"), verbose=1), message
                    )

                # TODO: this test fails due to casting issues. It is actually
                # testing against expected behaviour with contradicts that of
                # NumPy so we might want to change the logic: see Issue 435,
                # github.com/NCAS-CMS/cf-python/issues/435. Skip for now.
                # a = a0.copy()
                # try:
                #     a **= x
                # except TypeError:
                #     pass
                # else:
                #     e = d.copy()
                #     e **= x
                #     message = "Failed in {!r}**={}".format(d, x)
                #     self.assertTrue(
                #         e.equals(cf.Data(a, "m2"), verbose=1), message
                #     )

                a = a0.copy()
                try:
                    a.__itruediv__(x)
                except TypeError:
                    pass
                else:
                    e = d.copy()
                    e.__itruediv__(x)
                    message = "Failed in {!r}.__itruediv__({})".format(d, x)
                    self.assertTrue(
                        e.equals(cf.Data(a, "m"), verbose=1), message
                    )
            # --- End: for

            for x in (cf.Data(2, "metre"), cf.Data(2.0, "metre")):
                self.assertTrue(
                    (d + x).equals(cf.Data(a0 + x.datum(), "m"), verbose=1)
                )
                self.assertTrue(
                    (d * x).equals(cf.Data(a0 * x.datum(), "m2"), verbose=1)
                )
                self.assertTrue(
                    (d / x).equals(cf.Data(a0 / x.datum(), "1"), verbose=1)
                )
                self.assertTrue(
                    (d - x).equals(cf.Data(a0 - x.datum(), "m"), verbose=1)
                )
                self.assertTrue(
                    (d // x).equals(cf.Data(a0 // x.datum(), "1"), verbose=1)
                )

                try:
                    d**x
                except Exception:
                    pass
                else:
                    self.assertTrue(
                        (x**d).all(), "{}**{}".format(x, repr(d))
                    )

                self.assertTrue(
                    d.__truediv__(x).equals(
                        cf.Data(a0.__truediv__(x.datum()), ""), verbose=1
                    )
                )

    def test_Data_BROADCASTING(self):
        """Test broadcasting of arrays in binary Data operations."""
        A = [
            np.array(3),
            np.array([3]),
            np.array([3]).reshape(1, 1),
            np.array([3]).reshape(1, 1, 1),
            np.arange(5).reshape(5, 1),
            np.arange(5).reshape(1, 5),
            np.arange(5).reshape(1, 5, 1),
            np.arange(5).reshape(5, 1, 1),
            np.arange(5).reshape(1, 1, 5),
            np.arange(25).reshape(1, 5, 5),
            np.arange(25).reshape(5, 1, 5),
            np.arange(25).reshape(5, 5, 1),
            np.arange(125).reshape(5, 5, 5),
        ]

        for a in A:
            for b in A:
                d = cf.Data(a)
                e = cf.Data(b)
                ab = a * b
                de = d * e
                self.assertEqual(de.shape, ab.shape)
                self.assertTrue((de.array == ab).all())

        # Test setting of _axes during broadcasting
        d = cf.Data([8, 9])
        e = d.reshape(1, 2)
        self.assertEqual(len((d * e)._axes), 2)
        self.assertEqual(len((e * d)._axes), 2)

        d = cf.Data(8)
        e = d.reshape(1, 1)
        self.assertEqual(len((d * e)._axes), 2)
        self.assertEqual(len((e * d)._axes), 2)

    def test_Data__len__(self):
        """Test the `__len__` Data method."""
        self.assertEqual(3, len(cf.Data([1, 2, 3])))
        self.assertEqual(2, len(cf.Data([[1, 2, 3], [4, 5, 6]])))
        self.assertEqual(1, len(cf.Data([[1, 2, 3]])))

        # len() of unsized object
        with self.assertRaises(TypeError):
            len(cf.Data(1))

    def test_Data__float__(self):
        """Test the `__float__` Data method."""
        for x in (-1.9, -1.5, -1.4, -1, 0, 1, 1.0, 1.4, 1.9):
            self.assertEqual(float(cf.Data(x)), float(x))
            self.assertEqual(float(cf.Data(x)), float(x))

        with self.assertRaises(TypeError):
            float(cf.Data([1, 2]))

    def test_Data__int__(self):
        """Test the `__int__` Data method."""
        for x in (-1.9, -1.5, -1.4, -1, 0, 1, 1.0, 1.4, 1.9):
            self.assertEqual(int(cf.Data(x)), int(x))
            self.assertEqual(int(cf.Data(x)), int(x))

        with self.assertRaises(Exception):
            _ = int(cf.Data([1, 2]))

    def test_Data_argmax(self):
        """Test the `argmax` Data method."""
        d = cf.Data(np.arange(120).reshape(4, 5, 6))

        self.assertEqual(d.argmax().array, 119)

        index = d.argmax(unravel=True)
        self.assertEqual(index, (3, 4, 5))
        self.assertEqual(d[index].array, 119)

        e = d.argmax(axis=1)
        self.assertEqual(e.shape, (4, 6))
        self.assertTrue(
            e.equals(cf.Data.full(shape=(4, 6), fill_value=4, dtype=int))
        )

        self.assertEqual(d[d.argmax(unravel=True)].array, 119)

        d = cf.Data([0, 4, 2, 3, 4])
        self.assertEqual(d.argmax().array, 1)

        # Bad axis
        with self.assertRaises(Exception):
            d.argmax(axis=d.ndim)

    def test_Data_percentile_median(self):
        """Test the `percentile` and `median` Data methods."""
        # ranks: a sequence of percentile rank inputs. NOTE: must
        # include 50 as the last input so that cf.Data.median is also
        # tested correctly.
        ranks = ([30, 60, 90], [90, 30], [20])
        ranks = ranks + (50,)

        d = cf.Data(self.a, chunks=(2, 2, 3, 5))

        for axis in [None] + self.axes_combinations:
            for keepdims in (True, False):
                for q in ranks:
                    a1 = np.percentile(d, q, axis=axis, keepdims=keepdims)
                    b1 = d.percentile(q, axes=axis, squeeze=not keepdims)
                    self.assertEqual(b1.shape, a1.shape)
                    self.assertTrue((b1.array == a1).all())

                    # Check that the _axes attribute has been updated
                    # for the new rank dimension, where appropriate.
                    if keepdims:
                        if isinstance(q, list):
                            self.assertEqual(len(b1._axes), len(d._axes) + 1)
                        else:
                            self.assertEqual(len(b1._axes), len(d._axes))

        # Masked data
        a = self.ma
        filled = np.ma.filled(a, np.nan)
        d = cf.Data(self.ma, chunks=(2, 2, 3, 5))

        with np.testing.suppress_warnings() as sup:
            sup.filter(
                category=RuntimeWarning,
                message=".*All-NaN slice encountered.*",
            )
            sup.filter(
                category=UserWarning,
                message="Warning: 'partition' will ignore the 'mask' of the MaskedArray.*",
            )
            for axis in [None] + self.axes_combinations:
                for keepdims in (True, False):
                    for q in ranks:
                        a1 = np.nanpercentile(
                            filled, q, axis=axis, keepdims=keepdims
                        )
                        mask = np.isnan(a1)
                        if mask.any():
                            a1 = np.ma.masked_where(mask, a1, copy=False)

                        b1 = d.percentile(q, axes=axis, squeeze=not keepdims)
                        self.assertEqual(b1.shape, a1.shape)
                        self.assertTrue((b1.array == a1).all())

        # Test scalar input (not masked)
        a = np.array(9)
        d = cf.Data(a)
        for keepdims in (True, False):
            for q in ranks:
                a1 = np.nanpercentile(a, q, keepdims=keepdims)
                b1 = d.percentile(q, squeeze=not keepdims)
                self.assertEqual(b1.shape, a1.shape)
                self.assertTrue((b1.array == a1).all())

        # Test scalar input (masked)
        a = np.ma.array(9, mask=True)
        filled = np.ma.filled(a.astype(float), np.nan)
        d = cf.Data(a)

        with np.testing.suppress_warnings() as sup:
            sup.filter(
                category=RuntimeWarning,
                message=".*All-NaN slice encountered.*",
            )
            sup.filter(
                category=UserWarning,
                message="Warning: 'partition' will ignore the 'mask' of the MaskedArray.*",
            )
            for keepdims in (True, False):
                for q in ranks:
                    a1 = np.nanpercentile(filled, q, keepdims=keepdims)
                    mask = np.isnan(a1)
                    if mask.any():
                        a1 = np.ma.masked_where(mask, a1, copy=False)

                    b1 = d.percentile(q, squeeze=not keepdims)
                    self.assertEqual(b1.shape, a1.shape)
                    self.assertTrue(
                        (b1.array == a1).all() in (True, np.ma.masked)
                    )

        # Test mtol=1
        d = cf.Data(self.a)
        d[...] = cf.masked  # All masked
        for axis in [None] + self.axes_combinations:
            for q in ranks:
                e = d.percentile(q, axes=axis, mtol=1)
                self.assertFalse(np.ma.count(e.array, keepdims=True).any())

        a = np.ma.arange(12).reshape(3, 4)
        d = cf.Data(a)
        d[1, -1] = cf.masked  # 1 value masked
        for q in ranks:
            e = d.percentile(q, mtol=1)
            self.assertTrue(np.ma.count(e.array, keepdims=True).all())

        # Test mtol=0
        for q in ranks:
            e = d.percentile(q, mtol=0)
            self.assertFalse(np.ma.count(e.array, keepdims=True).any())

        # Test mtol=0.1
        for q in ranks:
            e = d.percentile(q, axes=0, mtol=0.1)
            self.assertEqual(np.ma.count(e.array), 3 * e.shape[0])

        for q in ranks[:-1]:  # axis=1: exclude the non-sequence rank
            e = d.percentile(q, axes=1, mtol=0.1)
            self.assertEqual(np.ma.count(e.array), 2 * e.shape[0])

        q = ranks[-1]  # axis=1: test the non-sequence rank
        e = d.percentile(q, axes=1, mtol=0.1)
        self.assertEqual(np.ma.count(e.array), e.shape[0] - 1)

        # Check invalid ranks (those not in [0, 100])
        for q in (-9, [999], [50, 999], [999, 50]):
            with self.assertRaises(ValueError):
                d.percentile(q).array

    def test_Data_section(self):
        """Test the `section` Data method."""
        d = cf.Data(np.arange(24).reshape(2, 3, 4))

        e = d.section(-1)
        self.assertIsInstance(e, dict)
        self.assertEqual(len(e), 6)

        e = d.section([0, 2], min_step=2)
        self.assertEqual(len(e), 2)
        f = e[(None, 0, None)]
        self.assertEqual(f.shape, (2, 2, 4))
        f = e[(None, 2, None)]
        self.assertEqual(f.shape, (2, 1, 4))

        e = d.section([0, 1, 2])
        self.assertEqual(len(e), 1)
        key, value = e.popitem()
        self.assertEqual(key, (None, None, None))
        self.assertTrue(value.equals(d))

    def test_Data_count(self):
        """Test the `count` Data method."""
        d = cf.Data(np.arange(24).reshape(2, 3, 4))
        self.assertEqual(d.count().array, 24)
        for axis, c in enumerate(d.shape):
            self.assertTrue((d.count(axis=axis).array == c).all())

        self.assertTrue((d.count(axis=[0, 1]).array == 6).all())

        d[0, 0, 0] = np.ma.masked
        self.assertEqual(d.count().array, 23)
        for axis, c in enumerate(d.shape):
            self.assertEqual(d.count(axis=axis).datum(0), c - 1)

    def test_Data_count_masked(self):
        """Test the `count_masked` Data method."""
        d = cf.Data(np.arange(24).reshape(2, 3, 4))
        self.assertEqual(d.count_masked().array, 0)

        d[0, 0, 0] = np.ma.masked
        self.assertEqual(d.count_masked().array, 1)

    def test_Data_exp(self):
        """Test the `exp` Data method."""
        for x in (1, -1):
            a = 0.9 * x * self.ma
            c = np.ma.exp(a)

            d = cf.Data(a)
            e = d.exp()
            self.assertIsNone(d.exp(inplace=True))
            self.assertTrue(d.equals(e, verbose=2))
            self.assertEqual(d.shape, c.shape)
            # The CI at one point gave a failure due to
            # precision with:
            # self.assertTrue((d.array==c).all()) so need a
            # check which accounts for floating point calcs:
            np.testing.assert_allclose(d.array, c)

        d = cf.Data(a, "m")
        with self.assertRaises(Exception):
            _ = d.exp()

    def test_Data_func(self):
        """Test the `func` Data method."""
        a = np.array([[np.e, np.e**2, np.e**3.5], [0, 1, np.e**-1]])

        # Using sine as an example function to apply
        b = np.sin(a)
        c = cf.Data(a, "s")
        d = c.func(np.sin)
        self.assertTrue((d.array == b).all())
        self.assertEqual(d.shape, b.shape)
        e = c.func(np.cos)
        self.assertFalse((e.array == b).all())

        # Using log2 as an example function to apply
        b = np.log2(a)
        c = cf.Data(a, "s")
        d = c.func(np.log2)
        self.assertTrue((d.array == b).all())
        self.assertEqual(d.shape, b.shape)
        e = c.func(np.log10)
        self.assertFalse((e.array == b).all())

        # Test in-place operation via inplace kwarg
        d = c.func(np.log2, inplace=True)
        self.assertIsNone(d)
        self.assertTrue((c.array == b).all())
        self.assertEqual(c.shape, b.shape)

        # Test the preserve_invalid keyword with function that has a
        # restricted domain and an input that lies outside of the domain.
        a = np.ma.array(
            [0, 0.5, 1, 1.5],  # note arcsin has domain [1, -1]
            mask=[1, 0, 0, 0],
        )
        b = np.arcsin(a)
        c = cf.Data(a, "s")
        d = c.func(np.arcsin)
        self.assertIs(d.array[3], np.ma.masked)
        self.assertTrue((d.array == b).all())
        self.assertEqual(d.shape, b.shape)
        e = c.func(np.arcsin, preserve_invalid=True)
        self.assertIsNot(e.array[3], np.ma.masked)
        self.assertTrue(np.isnan(e[3]))
        self.assertIs(e.array[0], np.ma.masked)

    def test_Data_log(self):
        """Test the `log` Data method."""
        # Test natural log, base e
        a = np.array([[np.e, np.e**2, np.e**3.5], [0, 1, np.e**-1]])
        b = np.log(a)
        c = cf.Data(a, "s")
        d = c.log()
        self.assertTrue((d.array == b).all())
        self.assertEqual(d.shape, b.shape)

        # Test in-place operation via inplace kwarg
        d = c.log(inplace=True)
        self.assertIsNone(d)
        self.assertTrue((c.array == b).all())
        self.assertEqual(c.shape, b.shape)

        # Test another base, using 10 as an example (special managed case)
        a = np.array([[10, 100, 10**3.5], [0, 1, 0.1]])
        b = np.log10(a)
        c = cf.Data(a, "s")
        d = c.log(base=10)
        self.assertTrue((d.array == b).all())
        self.assertEqual(d.shape, b.shape)

        # Test an arbitrary base, using 4 (not a special managed case like 10)
        a = np.array([[4, 16, 4**3.5], [0, 1, 0.25]])
        b = np.log(a) / np.log(4)  # the numpy way, using log rules from school
        c = cf.Data(a, "s")
        d = c.log(base=4)
        self.assertTrue((d.array == b).all())
        self.assertEqual(d.shape, b.shape)

        # Check units for general case
        self.assertEqual(d.Units, cf.Units("1"))

        # Text values outside of the restricted domain for a logarithm
        a = np.array([0, -1, -2])
        b = np.log(a)
        c = cf.Data(a)
        d = c.log()
        # Requires assertion form below to test on expected NaN and inf's
        np.testing.assert_equal(d.array, b)
        self.assertEqual(d.shape, b.shape)

    def test_Data_trigonometric_hyperbolic(self):
        """Test the trigonometric and hyperbolic Data methods."""
        # Construct all trig. and hyperbolic method names from the 3 roots:
        trig_methods_root = ["sin", "cos", "tan"]
        trig_methods = trig_methods_root + [
            "arc" + method for method in trig_methods_root
        ]
        trig_and_hyperbolic_methods = trig_methods + [
            method + "h" for method in trig_methods
        ]

        for method in trig_and_hyperbolic_methods:
            for x in (1, -1):
                a = 0.9 * x * self.ma

                # Use more appropriate data for testing for inverse methods;
                # apply some trig operation to convert it to valid range:
                if method.startswith("arc"):
                    if method == "arccosh":  # has unusual domain (x >= 1)
                        a = np.cosh(a.data)  # convert non-masked x to >= 1
                    else:  # convert non-masked values x to range |x| < 1
                        a = np.sin(a.data)

                c = getattr(np.ma, method)(a)
                for units in (None, "", "1", "radians", "m"):
                    d = cf.Data(a, units=units)
                    # Suppress warnings that some values are
                    # invalid (NaN, +/- inf) or there is
                    # attempted division by zero, as this is
                    # expected with inverse trig:
                    with np.errstate(invalid="ignore", divide="ignore"):
                        e = getattr(d, method)()
                        self.assertIsNone(getattr(d, method)(inplace=True))

                    self.assertTrue(
                        d.equals(e, verbose=2), "{}".format(method)
                    )
                    self.assertEqual(d.shape, c.shape)
                    self.assertTrue(
                        (d.array == c).all(),
                        "{}, {}, {}, {}".format(method, units, d.array, c),
                    )
                    self.assertTrue(
                        (d.mask.array == c.mask).all(),
                        "{}, {}, {}, {}".format(method, units, d.array, c),
                    )
        # --- End: for

        # Also test masking behaviour: masking of invalid data occurs for
        # np.ma module by default but we don't want that so there is logic
        # to workaround it. So check that invalid values do emerge.
        inverse_methods = [
            method
            for method in trig_and_hyperbolic_methods
            if method.startswith("arc")
        ]

        d = cf.Data([2, 1.5, 1, 0.5, 0], mask=[1, 0, 0, 0, 1])
        for method in inverse_methods:
            with np.errstate(invalid="ignore", divide="ignore"):
                e = getattr(d, method)()
            self.assertTrue(
                (e.mask.array == d.mask.array).all(),
                "{}, {}, {}".format(method, e.array, d),
            )

        # In addition, test that 'nan', inf' and '-inf' emerge distinctly
        f = cf.Data([-2, -1, 1, 2], mask=[0, 0, 0, 1])
        with np.errstate(invalid="ignore", divide="ignore"):
            g = f.arctanh().array  # expect [ nan, -inf,  inf,  --]

        self.assertTrue(np.isnan(g[0]))
        self.assertTrue(np.isneginf(g[1]))
        self.assertTrue(np.isposinf(g[2]))
        self.assertIs(g[3], cf.masked)

        # AT2
        #
        # # Treat arctan2 separately (as is a class method & takes two inputs)
        # for x in (1, -1):
        #     a1 = 0.9 * x * self.ma
        #     a2 = 0.5 * x * self.a
        #     # Transform data for 'a' into range more appropriate for inverse:
        #     a1 = np.sin(a1.data)
        #     a2 = np.cos(a2.data)

        #     c = np.ma.arctan2(a1, a2)
        #     for units in (None, '', '1', 'radians', 'K'):
        #         d1 = cf.Data(a1, units=units)
        #         d2 = cf.Data(a2, units=units)
        #         e = cf.Data.arctan2(d1, d2)
        #         # Note: no inplace arg for arctan2 (operates on 2 arrays)
        #         self.assertEqual(d1.shape, c.shape)
        #         self.assertTrue((e.array == c).all())
        #         self.assertTrue((d1.mask.array == c.mask).all())

    def test_Data_filled(self):
        """Test the `filled` Data method."""
        d = cf.Data([[1, 2, 3]])
        self.assertTrue((d.filled().array == [[1, 2, 3]]).all())

        d[0, 0] = cf.masked
        self.assertTrue(
            (d.filled().array == [[-9223372036854775806, 2, 3]]).all()
        )

        d.set_fill_value(-99)
        self.assertTrue((d.filled().array == [[-99, 2, 3]]).all())

        self.assertTrue((d.filled(1e10).array == [[1e10, 2, 3]]).all())

        d = cf.Data(["a", "b", "c"], mask=[1, 0, 0])
        self.assertTrue((d.filled().array == ["", "b", "c"]).all())

    def test_Data_del_units(self):
        """Test the `del_units` Data method."""
        d = cf.Data(1)
        with self.assertRaises(ValueError):
            d.del_units()

        d = cf.Data(1, "m")
        self.assertEqual(d.del_units(), "m")
        with self.assertRaises(ValueError):
            d.del_units()

        d = cf.Data(1, "days since 2000-1-1")
        self.assertEqual(d.del_units(), "days since 2000-1-1")
        with self.assertRaises(ValueError):
            d.del_units()

        d = cf.Data(1, "days since 2000-1-1", calendar="noleap")
        self.assertEqual(d.del_units(), "days since 2000-1-1")
        self.assertEqual(d.Units, cf.Units(None, "noleap"))
        with self.assertRaises(ValueError):
            d.del_units()

    def test_Data_del_calendar(self):
        """Test the `del_calendar` Data method."""
        for units in (None, "", "m", "days since 2000-1-1"):
            d = cf.Data(1, units)
            with self.assertRaises(ValueError):
                d.del_calendar()

        d = cf.Data(1, "days since 2000-1-1", calendar="noleap")
        self.assertEqual(d.del_calendar(), "noleap")
        with self.assertRaises(ValueError):
            d.del_calendar()

    def test_Data_get_calendar(self):
        """Test the `get_calendar` Data method."""
        for units in (None, "", "m", "days since 2000-1-1"):
            d = cf.Data(1, units)
            with self.assertRaises(ValueError):
                d.get_calendar()

        d = cf.Data(1, "days since 2000-1-1", calendar="noleap")
        self.assertTrue(d.get_calendar(), "noleap")

    def test_Data_has_units(self):
        """Test the `has_units` Data method."""
        d = cf.Data(1, "")
        self.assertTrue(d.has_units())
        d = cf.Data(1, "m")
        self.assertTrue(d.has_units())

        d = cf.Data(1)
        self.assertFalse(d.has_units())
        d = cf.Data(1, calendar="noleap")
        self.assertFalse(d.has_units())

    def test_Data_has_calendar(self):
        """Test the `has_calendar` Data method."""
        d = cf.Data(1, "days since 2000-1-1", calendar="noleap")
        self.assertTrue(d.has_calendar())

        for units in (None, "", "m", "days since 2000-1-1"):
            d = cf.Data(1, units)
            self.assertFalse(d.has_calendar())

    def test_Data_where(self):
        """Test the `where` Data method."""
        a = np.arange(10)
        d = cf.Data(a)
        b = np.where(a < 5, a, 10 * a)
        e = d.where(a < 5, d, 10 * a)
        self.assertTrue(e.shape == b.shape)
        self.assertTrue((e.array == b).all())

        d = cf.Data(a, "km")
        b = np.where(a < 5, 10 * a, a)
        e = d.where(a < 5, cf.Data(10000 * a, "metre"))
        self.assertTrue(e.shape == b.shape)
        self.assertTrue((e.array == b).all())

        a = np.array([[1, 2], [3, 4]])
        d = cf.Data(a)
        b = np.where([[True, False], [True, True]], a, [[9, 8], [7, 6]])
        e = d.where([[True, False], [True, True]], d, [[9, 8], [7, 6]])
        self.assertTrue(e.shape == b.shape)
        self.assertTrue((e.array == b).all())

        b = np.where([[True, False], [True, True]], [[9, 8], [7, 6]], a)
        e = d.where([[True, False], [True, True]], [[9, 8], [7, 6]])
        self.assertTrue(e.shape == b.shape)
        self.assertTrue((e.array == b).all())

        b = np.where([True, False], [9, 8], a)
        e = d.where([True, False], [9, 8])
        self.assertTrue(e.shape == b.shape)
        self.assertTrue((e.array == b).all())

        a = np.array([[0, 1, 2], [0, 2, 4], [0, 3, 6]])
        d = cf.Data(a)
        b = np.where(a < 4, a, -1)
        e = d.where(a < 4, d, -1)
        self.assertTrue(e.shape == b.shape)
        self.assertTrue((e.array == b).all())

        x, y = np.ogrid[:3, :4]
        d = cf.Data(x)
        with self.assertRaises(ValueError):
            # Can't change shape
            d.where(x < y, d, 10 + y)

        with self.assertRaises(ValueError):
            # Can't change shape
            d.where(False, d, 10 + y)

        a = np.ma.arange(9, dtype=int).reshape(3, 3)
        d = cf.Data(a, mask=[[0, 0, 0], [1, 0, 0], [0, 0, 0]])
        e = d.where(a > 5, None, -999)
        self.assertTrue(e.shape == d.shape)
        self.assertTrue((e.array.mask == d.array.mask).all())
        self.assertTrue(
            (e.array == [[-999, -999, -999], [5, -999, -999], [6, 7, 8]]).all()
        )

        d.hardmask = False
        e = d.where(a > 5, None, -999)
        self.assertTrue(e.shape == d.shape)
        self.assertTrue((e.array.mask == False).all())
        self.assertTrue(
            (
                e.array == [[-999, -999, -999], [-999, -999, -999], [6, 7, 8]]
            ).all()
        )

        a = np.arange(10)
        d = cf.Data(a)
        e = d.where(a < 5, cf.masked)
        self.assertTrue((e.array.mask == [1, 1, 1, 1, 1, 0, 0, 0, 0, 0]).all())
        self.assertTrue((e.array == a).all())

        d = cf.Data(np.arange(12).reshape(3, 4))
        for condition in (True, 3, [True], [[1]], [[[1]]], [[[1, 1, 1, 1]]]):
            e = d.where(condition, -9)
            self.assertEqual(e.shape, d.shape)
            self.assertTrue((e.array == -9).all())

    def test_Data__init__compression(self):
        """Test Data initialised from compressed data sources."""
        import cfdm

        # Ragged
        for f in cfdm.read("DSG_timeSeries_contiguous.nc"):
            f = f.data
            d = cf.Data(cf.RaggedContiguousArray(source=f.source()))
            self.assertTrue((d.array == f.array).all())

        for f in cfdm.read("DSG_timeSeries_indexed.nc"):
            f = f.data
            d = cf.Data(cf.RaggedIndexedArray(source=f.source()))
            self.assertTrue((d.array == f.array).all())

        for f in cfdm.read("DSG_timeSeriesProfile_indexed_contiguous.nc"):
            f = f.data
            d = cf.Data(cf.RaggedIndexedContiguousArray(source=f.source()))
            self.assertTrue((d.array == f.array).all())

        # Ragged bounds
        f = cfdm.read("DSG_timeSeriesProfile_indexed_contiguous.nc")[0]
        f = f.construct("long_name=height above mean sea level").bounds.data
        d = cf.Data(cf.RaggedIndexedContiguousArray(source=f.source()))
        self.assertTrue((d.array == f.array).all())

        # Gathered
        for f in cfdm.read("gathered.nc"):
            f = f.data
            d = cf.Data(cf.GatheredArray(source=f.source()))
            self.assertTrue((d.array == f.array).all())

        # Subsampled
        f = cfdm.read("subsampled_2.nc")[-3]
        f = f.construct("longitude").data
        d = cf.Data(cf.SubsampledArray(source=f.source()))
        self.assertTrue((d.array == f.array).all())

    def test_Data_empty(self):
        """Test the `empty` Data method."""
        for shape, dtype_in, dtype_out in zip(
            [(), (3,), (4, 5)], [None, int, bool], [float, int, bool]
        ):
            d = cf.Data.empty(shape, dtype=dtype_in, chunks=-1)
            self.assertEqual(d.shape, shape)
            self.assertEqual(d.dtype, dtype_out)

    def test_Data_full(self):
        """Test the `full` Data method."""
        fill_value = 999
        for shape, dtype_in, dtype_out in zip(
            [(), (2,), (4, 5)], [None, float, bool], [int, float, bool]
        ):
            d = cf.Data.full(shape, fill_value, dtype=dtype_in, chunks=-1)
            self.assertEqual(d.shape, shape)
            self.assertEqual(d.dtype, dtype_out)
            self.assertTrue(
                (d.array == np.full(shape, fill_value, dtype=dtype_in)).all()
            )

    def test_Data_ones(self):
        """Test the `ones` Data method."""
        for shape, dtype_in, dtype_out in zip(
            [(), (3,), (4, 5)], [None, int, bool], [float, int, bool]
        ):
            d = cf.Data.ones(shape, dtype=dtype_in, chunks=-1)
            self.assertEqual(d.shape, shape)
            self.assertEqual(d.dtype, dtype_out)
            self.assertTrue((d.array == np.ones(shape, dtype=dtype_in)).all())

    def test_Data_zeros(self):
        """Test the `zeros` Data method."""
        for shape, dtype_in, dtype_out in zip(
            [(), (3,), (4, 5)], [None, int, bool], [float, int, bool]
        ):
            d = cf.Data.zeros(shape, dtype=dtype_in, chunks=-1)
            self.assertEqual(d.shape, shape)
            self.assertEqual(d.dtype, dtype_out)
            self.assertTrue((d.array == np.zeros(shape, dtype=dtype_in)).all())

    def test_Data__iter__(self):
        """Test the `__iter__` Data method."""
        for d in (
            cf.Data([1, 2, 3], "metres"),
            cf.Data([[1, 2], [3, 4]], "metres"),
        ):
            d.__keepdims_indexing__ = False
            for i, e in enumerate(d):
                self.assertTrue(e.equals(d[i]))

        for d in (
            cf.Data([1, 2, 3], "metres"),
            cf.Data([[1, 2], [3, 4]], "metres"),
        ):
            d.__keepdims_indexing__ = True
            for i, e in enumerate(d):
                out = d[i]
                self.assertTrue(e.equals(out.reshape(out.shape[1:])))

        # iteration over a 0-d Data
        with self.assertRaises(TypeError):
            list(cf.Data(99, "metres"))

    def test_Data__bool__(self):
        """Test the `__bool__` Data method."""
        for x in (1, 1.5, True, "x"):
            self.assertTrue(bool(cf.Data(x)))
            self.assertTrue(bool(cf.Data([[x]])))

        for x in (0, 0.0, False, ""):
            self.assertFalse(bool(cf.Data(x)))
            self.assertFalse(bool(cf.Data([[x]])))

        with self.assertRaises(ValueError):
            bool(cf.Data([]))

        with self.assertRaises(ValueError):
            bool(cf.Data([1, 2]))

    def test_Data_compute(self):
        """Test the `compute` Data method."""
        # Scalar numeric array
        d = cf.Data(9, "km")
        a = d.compute()
        self.assertIsInstance(a, np.ndarray)
        self.assertEqual(a.shape, ())
        self.assertEqual(a, np.array(9))
        d[...] = cf.masked
        a = d.compute()
        self.assertEqual(a.shape, ())
        self.assertIs(a[()], np.ma.masked)

        # Non-scalar numeric array
        b = np.arange(24).reshape(2, 1, 3, 4)
        d = cf.Data(b, "km", fill_value=-123)
        a = d.compute()
        self.assertTrue((a == b).all())

        # Fill value
        d[0, 0, 0, 0] = cf.masked
        self.assertEqual(d.compute().fill_value, d.fill_value)

        # Date-time array
        d = cf.Data([["2000-12-3 12:00"]], "days since 2000-12-01", dt=True)
        self.assertEqual(d.compute(), 2.5)

    def test_Data_persist(self):
        """Test the `persist` Data method."""
        d = cf.Data(9, "km")
        self.assertIsNone(d.persist(inplace=True))

        # Scalar numeric array
        d = cf.Data([1, 2, 3.0, 4], "km", mask=[0, 1, 0, 0], chunks=2)
        e = d.persist()
        self.assertIsInstance(e, cf.Data)
        self.assertTrue(e.equals(d))

    def test_Data_cyclic(self):
        """Test the `cyclic` Data method."""
        d = cf.Data(np.arange(12).reshape(3, 4))
        self.assertEqual(d.cyclic(), set())
        self.assertEqual(d.cyclic(0), set())
        self.assertEqual(d.cyclic(), {0})
        self.assertEqual(d.cyclic(1), {0})
        self.assertEqual(d.cyclic(), {0, 1})
        self.assertEqual(d.cyclic(0, iscyclic=False), {0, 1})
        self.assertEqual(d.cyclic(), {1})
        self.assertEqual(d.cyclic(1, iscyclic=False), {1})
        self.assertEqual(d.cyclic(), set())
        self.assertEqual(d.cyclic([0, 1]), set())
        self.assertEqual(d.cyclic(), {0, 1})
        self.assertEqual(d.cyclic([0, 1], iscyclic=False), {0, 1})
        self.assertEqual(d.cyclic(), set())

        # Invalid axis
        with self.assertRaises(ValueError):
            d.cyclic(2)

        # Scalar data
        d = cf.Data(9)
        self.assertEqual(d.cyclic(), set())

        # Scalar data invalid axis
        with self.assertRaises(ValueError):
            d.cyclic(0)

    def test_Data_change_calendar(self):
        """Test the `change_calendar` Data method."""
        d = cf.Data(
            [0, 1, 2, 3, 4], "days since 2004-02-27", calendar="standard"
        )
        e = d.change_calendar("360_day")
        self.assertTrue(np.allclose(e.array, [0, 1, 2, 4, 5]))
        self.assertEqual(e.Units, cf.Units("days since 2004-02-27", "360_day"))

        # An Exception should be raised when a date is stored that is
        # invalid to the calendar (e.g. 29th of February in the noleap
        # calendar).
        with self.assertRaises(ValueError):
            e = d.change_calendar("noleap").array

    def test_Data_chunks(self):
        """Test the `chunks` Data property."""
        dx = da.ones((4, 5), chunks=(2, 4))
        d = cf.Data.ones((4, 5), chunks=(2, 4))
        self.assertEqual(d.chunks, dx.chunks)

    def test_Data_rechunk(self):
        """Test the `rechunk` Data method."""
        dx = da.ones((4, 5), chunks=(2, 4)).rechunk(-1)
        d = cf.Data.ones((4, 5), chunks=(2, 4)).rechunk(-1)
        self.assertEqual(d.chunks, dx.chunks)

        d = cf.Data.ones((4, 5), chunks=(2, 4))
        e = d.copy()
        self.assertIsNone(e.rechunk(-1, inplace=True))
        self.assertEqual(e.chunks, ((4,), (5,)))
        self.assertTrue(e.equals(d))

    def test_Data_reshape(self):
        """Test the `reshape` Data method."""
        a = np.arange(12).reshape(3, 4)
        d = cf.Data(a)
        self.assertIsNone(d.reshape(*d.shape, inplace=True))
        self.assertEqual(d.shape, a.shape)

        for original_shape, new_shape, chunks in (
            ((10,), (10,), (3, 3, 4)),
            ((10,), (10, 1, 1), 5),
            ((10,), (1, 10), 5),
            ((24,), (2, 3, 4), 12),
            ((1, 24), (2, 3, 4), 12),
            ((2, 3, 4), (24,), (1, 3, 4)),
            ((2, 3, 4), (24,), 4),
            ((2, 3, 4), (24, 1), 4),
            ((2, 3, 4), (1, 24), 4),
            ((4, 4, 1), (4, 4), 2),
            ((4, 4), (4, 4, 1), 2),
            ((1, 4, 4), (4, 4), 2),
            ((1, 4, 4), (4, 4, 1), 2),
            ((1, 4, 4), (1, 1, 4, 4), 2),
            ((4, 4), (1, 4, 4, 1), 2),
            ((4, 4), (1, 4, 4), 2),
            ((2, 3), (2, 3), (1, 2)),
            ((2, 3), (3, 2), 3),
            ((4, 2, 3), (4, 6), 4),
            ((3, 4, 5, 6), (3, 4, 5, 6), (2, 3, 4, 5)),
            ((), (1,), 1),
            ((1,), (), 1),
            ((24,), (3, 8), 24),
            ((24,), (4, 6), 6),
            ((24,), (4, 3, 2), 6),
            ((24,), (4, 6, 1), 6),
            ((24,), (4, 6), (6, 12, 6)),
            ((64, 4), (8, 8, 4), (16, 2)),
            ((4, 64), (4, 8, 4, 2), (2, 16)),
            ((4, 8, 4, 2), (2, 1, 2, 32, 2), (2, 4, 2, 2)),
            ((4, 1, 4), (4, 4), (2, 1, 2)),
            ((0, 10), (0, 5, 2), (5, 5)),
            ((5, 0, 2), (0, 10), (5, 2, 2)),
            ((0,), (2, 0, 2), (4,)),
            ((2, 0, 2), (0,), (4, 4, 4)),
            ((2, 3, 4), -1, -1),
        ):
            a = np.random.randint(10, size=original_shape)
            d = cf.Data(a, chunks=chunks)

            a = a.reshape(new_shape)
            d = d.reshape(new_shape)

            self.assertEqual(d.shape, a.shape)
            self.assertTrue((d.array == a).all())

        # Test setting of _axes
        d = cf.Data(8)
        self.assertEqual(len(d.reshape(1, 1)._axes), 2)

        d = cf.Data([8, 9])
        self.assertEqual(len(d.reshape(1, 2)._axes), 2)

    def test_Data_square(self):
        """Test the `square` Data method."""
        a = self.ma.astype(float)
        asquare = np.square(a)

        d = cf.Data(a)
        self.assertIsNone(d.square(inplace=True))
        self.assertTrue((d.array == asquare).all())
        self.assertEqual(d.Units, cf.Units())

        d = cf.Data(a, "m")
        e = d.square()
        self.assertEqual(e.dtype, asquare.dtype)
        self.assertTrue((e.array == asquare).all())
        self.assertEqual(e.Units, cf.Units("m2"))

        asquare = np.square(a, dtype="float32")
        e = d.square(dtype="float32")
        self.assertEqual(e.dtype, asquare.dtype)
        self.assertTrue((e.array == asquare).all())

    def test_Data_sqrt(self):
        """Test the `sqrt` Data method."""
        a = self.ma.astype(float)
        asqrt = np.sqrt(a)

        d = cf.Data(a)
        self.assertIsNone(d.sqrt(inplace=True))
        self.assertTrue((d.array == asqrt).all())
        self.assertEqual(d.Units, cf.Units())

        d = cf.Data(a, "m2")
        e = d.sqrt()
        self.assertEqual(e.dtype, asqrt.dtype)
        self.assertTrue((e.array == asqrt).all())
        self.assertEqual(e.Units, cf.Units("m"))

        asqrt = np.sqrt(a, dtype="float32")
        e = d.sqrt(dtype="float32")
        self.assertEqual(e.dtype, asqrt.dtype)
        self.assertTrue((e.array == asqrt).all())

        # Incompatible units
        d = cf.Data(a, "m")
        with self.assertRaises(ValueError):
            d.sqrt()

    def test_Data_integral(self):
        """Test the `integral` Data method."""
        # Masked array, non-masked weights
        a = self.ma
        weights = self.w
        d = cf.Data(a, "m", chunks=(2, 3, 2, 5))

        for axis in axis_combinations(a):
            b = reshape_array(a, axis)
            w = reshape_array(weights, axis)
            b = np.sum(b * w, axis=-1)
            b = np.ma.asanyarray(b)

            e = d.integral(axes=axis, weights=weights, squeeze=True)
            e = np.ma.array(e.array)

            self.assertTrue((e.mask == b.mask).all())
            self.assertTrue(np.allclose(e, b))

    def test_Data_max(self):
        """Test the `max` Data method."""
        # Masked array
        a = self.ma
        d = cf.Data(a, "m", chunks=(2, 3, 2, 5))

        for axis in axis_combinations(a):
            b = reshape_array(a, axis)
            b = np.max(b, axis=-1)
            b = np.ma.asanyarray(b)

            e = d.max(axes=axis, squeeze=True)
            e = np.ma.array(e.array)

            self.assertTrue((e.mask == b.mask).all())
            self.assertTrue(np.allclose(e, b))

    def test_Data_maximum_absolute_value(self):
        """Test the `maximum_absolute_value` Data method."""
        # Masked array
        a = self.ma
        d = cf.Data(a, "m", chunks=(2, 3, 2, 5))

        for axis in axis_combinations(a):
            b = reshape_array(a, axis)
            b = np.max(abs(b), axis=-1)
            b = np.ma.asanyarray(b)

            e = d.maximum_absolute_value(axes=axis, squeeze=True)
            e = np.ma.array(e.array)

            self.assertTrue((e.mask == b.mask).all())
            self.assertTrue(np.allclose(e, b))

    def test_Data_mean(self):
        """Test the `mean` Data method."""
        # Masked array, non-masked weights
        a = self.ma
        weights = self.w
        d = cf.Data(a, "m", chunks=(2, 3, 2, 5))

        for axis in axis_combinations(a):
            b = reshape_array(a, axis)
            w = reshape_array(weights, axis)
            b = np.ma.average(b, axis=-1, weights=w)
            b = np.ma.asanyarray(b)

            e = d.mean(axes=axis, weights=weights, squeeze=True)
            e = np.ma.array(e.array)

            self.assertTrue((e.mask == b.mask).all())
            self.assertTrue(np.allclose(e, b))

    def test_Data_mean_absolute_value(self):
        """Test the `mean_absolute_value` Data method."""
        # Masked array, non-masked weights
        a = self.ma
        weights = self.w
        d = cf.Data(a, "m", chunks=(2, 3, 2, 5))

        for axis in axis_combinations(a):
            b = reshape_array(a, axis)
            w = reshape_array(weights, axis)
            b = np.ma.average(abs(b), axis=-1, weights=w)
            b = np.ma.asanyarray(b)

            e = d.mean_absolute_value(axes=axis, weights=weights, squeeze=True)
            e = np.ma.array(e.array)

            self.assertTrue((e.mask == b.mask).all())
            self.assertTrue(np.allclose(e, b))

    def test_Data_mid_range(self):
        """Test the `mid_range` Data method."""
        # Masked array, non-masked weights
        a = self.ma
        d = cf.Data(a, "m", chunks=(2, 3, 2, 5))

        for axis in axis_combinations(a):
            b = reshape_array(a, axis)
            b = (np.max(b, axis=-1) + np.min(b, axis=-1)) / 2.0
            b = np.ma.asanyarray(b)

            e = d.mid_range(axes=axis, squeeze=True)
            e = np.ma.array(e.array)

            self.assertTrue((e.mask == b.mask).all())
            self.assertTrue(np.allclose(e, b))

        with self.assertRaises(TypeError):
            cf.Data([0, 1], dtype=bool).mid_range()

    def test_Data_min(self):
        """Test the `min` Data method."""
        # Masked array
        a = self.ma
        d = cf.Data(a, "m", chunks=(2, 3, 2, 5))

        for axis in axis_combinations(a):
            b = reshape_array(a, axis)
            b = np.min(b, axis=-1)
            b = np.ma.asanyarray(b)

            e = d.min(axes=axis, squeeze=True)
            e = np.ma.array(e.array)

            self.assertTrue((e.mask == b.mask).all())
            self.assertTrue(np.allclose(e, b))

    def test_Data_minimum_absolute_value(self):
        """Test the `minimum_absolute_value` Data method."""
        # Masked array
        a = self.ma
        d = cf.Data(a, "m", chunks=(2, 3, 2, 5))

        for axis in axis_combinations(a):
            b = reshape_array(a, axis)
            b = np.min(abs(b), axis=-1)
            b = np.ma.asanyarray(b)

            e = d.minimum_absolute_value(axes=axis, squeeze=True)
            e = np.ma.array(e.array)

            self.assertTrue((e.mask == b.mask).all())
            self.assertTrue(np.allclose(e, b))

    def test_Data_range(self):
        """Test the `range` Data method."""
        # Masked array
        a = self.ma

        d = cf.Data(a, "m", chunks=(2, 3, 2, 5))

        for axis in axis_combinations(a):
            b = reshape_array(a, axis)
            b = np.max(b, axis=-1) - np.min(b, axis=-1)
            b = np.ma.asanyarray(b)

            e = d.range(axes=axis, squeeze=True)
            e = np.ma.array(e.array)

            self.assertTrue((e.mask == b.mask).all())
            self.assertTrue(np.allclose(e, b))

        with self.assertRaises(TypeError):
            cf.Data([0, 1], dtype=bool).range()

    def test_Data_root_mean_square(self):
        """Test the `root_mean_square` Data method."""
        # Masked array, non-masked weights
        a = self.ma
        weights = self.w
        d = cf.Data(a, "m", chunks=(2, 3, 2, 5))

        for axis in axis_combinations(a):
            b = reshape_array(a, axis)
            w = reshape_array(weights, axis)
            b = np.ma.average(b * b, axis=-1, weights=w) ** 0.5
            b = np.ma.asanyarray(b)

            e = d.root_mean_square(axes=axis, weights=weights, squeeze=True)
            e = np.ma.array(e.array)

            self.assertTrue((e.mask == b.mask).all())
            self.assertTrue(np.allclose(e, b))

    def test_Data_sample_size(self):
        """Test the `sample_size` Data method."""
        # Masked array
        a = self.ma
        d = cf.Data(a, "m", chunks=(2, 3, 2, 5))

        for axis in axis_combinations(a):
            b = reshape_array(a, axis)
            b = np.sum(np.ones_like(b), axis=-1)
            b = np.ma.asanyarray(b)

            e = d.sample_size(axes=axis, squeeze=True)
            e = np.ma.array(e.array)

            self.assertTrue((e.mask == b.mask).all())
            self.assertTrue(np.allclose(e, b))

        # Non-masked array
        a = self.a
        d = cf.Data(a, "m", chunks=(2, 3, 2, 5))

        for axis in axis_combinations(a):
            b = reshape_array(a, axis)
            b = np.sum(np.ones_like(b), axis=-1)
            b = np.asanyarray(b)

            e = d.sample_size(axes=axis, squeeze=True)
            e = np.array(e.array)

            self.assertTrue(np.allclose(e, b))

    def test_Data_std(self):
        """Test the `std` Data method."""
        # Masked array, non-masked weights
        a = self.ma
        weights = self.w
        d = cf.Data(a, "m", chunks=(2, 3, 2, 5))

        std = d.std(weights=weights, ddof=1)
        var = d.var(weights=weights, ddof=1)

        self.assertTrue(std.equals(var.sqrt()))

    def test_Data_sum(self):
        """Test the `sum` Data method."""
        # Masked array, non-masked weights
        a = self.ma
        weights = self.w
        d = cf.Data(a, "m", chunks=(2, 3, 2, 5))

        for axis in axis_combinations(a):
            b = reshape_array(a, axis)
            w = reshape_array(weights, axis)
            b = np.sum(b * w, axis=-1)
            b = np.ma.asanyarray(b)

            e = d.sum(axes=axis, weights=weights, squeeze=True)
            e = np.ma.array(e.array)

            self.assertTrue((e.mask == b.mask).all())
            self.assertTrue(np.allclose(e, b))

    def test_Data_sum_of_squares(self):
        """Test the `sum_of_squares` Data method."""
        # Masked array, non-masked weights
        a = self.ma
        weights = self.w
        d = cf.Data(a, "m", chunks=(2, 3, 2, 5))

        for axis in axis_combinations(a):
            b = reshape_array(a, axis)
            w = reshape_array(weights, axis)
            b = np.sum(b * b * w, axis=-1)
            b = np.ma.asanyarray(b)

            e = d.sum_of_squares(axes=axis, weights=weights, squeeze=True)
            e = np.ma.array(e.array)

            self.assertTrue((e.mask == b.mask).all())
            self.assertTrue(np.allclose(e, b))

    def test_Data_sum_of_weights(self):
        """Test the `sum_of_weights` Data method."""
        # Masked array, non-masked weights
        a = self.ma
        weights = self.w
        d = cf.Data(a, "m", chunks=(2, 3, 2, 5))

        # Weights=None
        for axis in axis_combinations(a):
            b = reshape_array(a, axis)
            b = np.sum(np.ones_like(b), axis=-1)
            b = np.ma.asanyarray(b)

            e = d.sum_of_weights(axes=axis, squeeze=True)
            e = np.ma.array(e.array)

            self.assertTrue((e.mask == b.mask).all())
            self.assertTrue(np.allclose(e, b))

        for axis in axis_combinations(a):
            b = reshape_array(a, axis)
            w = reshape_array(weights, axis)
            w = np.ma.masked_where(b.mask, w)
            b = np.sum(w, axis=-1)
            b = np.ma.asanyarray(b)

            e = d.sum_of_weights(axes=axis, weights=weights, squeeze=True)
            e = np.ma.array(e.array)

            self.assertTrue((e.mask == b.mask).all())
            self.assertTrue(np.allclose(e, b))

    def test_Data_sum_of_weights2(self):
        """Test the `sum_of_weights2` Data method."""
        # Masked array, non-masked weights
        a = self.ma
        weights = self.w
        d = cf.Data(a, "m", chunks=(2, 3, 2, 5))

        # Weights=None
        for axis in axis_combinations(a):
            e = d.sum_of_weights2(axes=axis)
            f = d.sum_of_weights(axes=axis)
            self.assertTrue(e.equals(f))

        for axis in axis_combinations(a):
            b = reshape_array(a, axis)
            w = reshape_array(weights, axis)
            w = np.ma.masked_where(b.mask, w)
            b = np.sum(w * w, axis=-1)
            b = np.ma.asanyarray(b)

            e = d.sum_of_weights2(axes=axis, weights=weights, squeeze=True)
            e = np.ma.array(e.array)

            self.assertTrue((e.mask == b.mask).all())
            self.assertTrue(np.allclose(e, b))

    def test_Data_var(self):
        """Test the `var` Data method."""
        # Masked array, non-masked weights
        a = self.ma
        weights = self.w
        d = cf.Data(a, "m", chunks=(2, 3, 2, 5))

        # Weighted ddof = 0
        for axis in axis_combinations(a):
            b = reshape_array(a, axis)
            w = reshape_array(weights, axis)
            mu, V1 = np.ma.average(b, axis=-1, weights=w, returned=True)
            mu = mu.reshape(mu.shape + (1,))
            w = np.ma.masked_where(b.mask, w)

            b = np.sum(w * (b - mu) ** 2, axis=-1)
            b = b / V1
            b = np.ma.asanyarray(b)

            e = d.var(axes=axis, weights=weights, squeeze=True)
            e = np.ma.array(e.array)

            self.assertTrue((e.mask == b.mask).all())
            self.assertTrue(np.allclose(e, b), f"e={e}\nb={b}\ne-b={e-b}")

        #  Weighted ddof = 1
        for axis in axis_combinations(a):
            b = reshape_array(a, axis)
            w = reshape_array(weights, axis)
            mu, V1 = np.ma.average(b, axis=-1, weights=w, returned=True)
            mu = mu.reshape(mu.shape + (1,))
            w = np.ma.masked_where(b.mask, w)
            V2 = np.sum(w * w, axis=-1)

            b = np.sum(w * (b - mu) ** 2, axis=-1)
            b = b / (V1 - (V2 / V1))
            b = np.ma.asanyarray(b)

            e = d.var(axes=axis, weights=weights, ddof=1, squeeze=True)
            e = np.ma.array(e.array)

            self.assertTrue((e.mask == b.mask).all())
            self.assertTrue(np.allclose(e, b))

        # Unweighted ddof = 1
        for axis in axis_combinations(a):
            b = reshape_array(a, axis)
            mu, V1 = np.ma.average(b, axis=-1, returned=True)
            mu = mu.reshape(mu.shape + (1,))

            b = np.sum((b - mu) ** 2, axis=-1)
            b = b / (V1 - 1)
            b = np.ma.asanyarray(b)

            e = d.var(axes=axis, ddof=1, squeeze=True)
            e = np.ma.array(e.array)

            self.assertTrue((e.mask == b.mask).all())
            self.assertTrue(np.allclose(e, b))

    def test_Data_mean_of_upper_decile(self):
        """Test the `mean_of_upper_decile` Data method."""
        # Masked array, non-masked weights
        a = self.ma
        weights = self.w
        d = cf.Data(a, "m", chunks=(2, 3, 2, 5))

        for axis in axis_combinations(a):
            b = reshape_array(a, axis)
            w = reshape_array(weights, axis)
            b = np.ma.filled(b, np.nan)
            with np.testing.suppress_warnings() as sup:
                sup.filter(
                    category=RuntimeWarning,
                    message=".*All-NaN slice encountered.*",
                )
                sup.filter(
                    category=UserWarning,
                    message="Warning: 'partition' will ignore the 'mask' of the MaskedArray.*",
                )
                p = np.nanpercentile(b, 90, axis=-1, keepdims=True)

            b = np.ma.masked_where(np.isnan(b), b, copy=False)
            p = np.where(np.isnan(p), b.max() + 1, p)

            with np.testing.suppress_warnings() as sup:
                sup.filter(
                    category=UserWarning,
                    message="Warning: 'partition' will ignore the 'mask' of the MaskedArray.*",
                )
                b = np.ma.where(b < p, np.ma.masked, b)

            b = np.ma.average(b, axis=-1, weights=w)
            b = np.ma.asanyarray(b)

            e = d.mean_of_upper_decile(
                axes=axis, weights=weights, squeeze=True
            )
            with np.testing.suppress_warnings() as sup:
                sup.filter(
                    category=UserWarning,
                    message="Warning: 'partition' will ignore the 'mask' of the MaskedArray.*",
                )
                e = e.array

            self.assertTrue(
                (np.ma.getmaskarray(e) == np.ma.getmaskarray(b)).all()
            )
            self.assertTrue(np.allclose(e, b))

        # mtol
        a[0, 0] = cf.masked
        d = cf.Data(a, "m", chunks=3)
        e = d.mean_of_upper_decile(mtol=0)
        self.assertEqual(e.array.mask, True)

        # Inplace
        self.assertIsNone(d.mean_of_upper_decile(inplace=True))

    def test_Data_collapse_mtol(self):
        """Test the `mtol` keyword to the collapse Data methods."""
        # Data with exactly half of its elements masked
        d = cf.Data(np.arange(6), "m", mask=[0, 1, 0, 1, 0, 1], chunks=2)

        for func in (
            d.integral,
            d.mean,
            d.mean_absolute_value,
            d.median,
            d.min,
            d.mid_range,
            d.minimum_absolute_value,
            d.max,
            d.maximum_absolute_value,
            d.range,
            d.root_mean_square,
            d.sample_size,
            d.std,
            d.sum,
            d.sum_of_squares,
            d.sum_of_weights,
            d.sum_of_weights2,
            d.var,
        ):
            self.assertTrue(func(mtol=0.4).array.mask)
            self.assertFalse(func(mtol=0.5).array.mask)

    def test_Data_collapse_units(self):
        """Test the `Units` property after collapse Data methods."""
        d = cf.Data([1, 2], "m")

        self.assertEqual(d.sample_size().Units, cf.Units())

        for func in (
            d.integral,
            d.mean,
            d.mean_absolute_value,
            d.median,
            d.min,
            d.mid_range,
            d.minimum_absolute_value,
            d.max,
            d.maximum_absolute_value,
            d.range,
            d.root_mean_square,
            d.std,
            d.sum,
            d.mean_of_upper_decile,
        ):
            self.assertEqual(func().Units, d.Units)

        for func in (d.sum_of_squares, d.var):
            self.assertEqual(func().Units, d.Units**2)

        for func in (d.sum_of_weights, d.sum_of_weights2):
            self.assertEqual(func().Units, cf.Units())

        # Weighted
        w = cf.Data(1, "m")
        self.assertEqual(d.integral(weights=w).Units, d.Units * w.Units)
        self.assertEqual(d.sum_of_weights(weights=w).Units, w.Units)
        self.assertEqual(d.sum_of_weights2(weights=w).Units, w.Units**2)

        # Dimensionless data
        d = cf.Data([1, 2])
        self.assertEqual(d.integral(weights=w).Units, w.Units)

        for func in (d.sum_of_squares, d.var):
            self.assertEqual(func().Units, cf.Units())

    def test_Data_collapse_keepdims(self):
        """Test the dimensions of outputs of collapse Data methods."""
        d = cf.Data(np.arange(6).reshape(2, 3))

        for func in (
            d.integral,
            d.mean,
            d.mean_absolute_value,
            d.median,
            d.min,
            d.mid_range,
            d.minimum_absolute_value,
            d.max,
            d.maximum_absolute_value,
            d.range,
            d.root_mean_square,
            d.sample_size,
            d.std,
            d.sum,
            d.sum_of_squares,
            d.sum_of_weights,
            d.sum_of_weights2,
            d.var,
            d.mean_of_upper_decile,
        ):
            for axis in axis_combinations(d):
                e = func(axes=axis, squeeze=False)
                s = [1 if i in axis else n for i, n in enumerate(d.shape)]
                self.assertEqual(e.shape, tuple(s))

            for axis in axis_combinations(d):
                e = func(axes=axis, squeeze=True)
                s = [n for i, n in enumerate(d.shape) if i not in axis]
                self.assertEqual(e.shape, tuple(s))

    def test_Data_collapse_dtype(self):
        """Test the `dtype` property after collapse Data methods."""
        d = cf.Data([1, 2, 3, 4], dtype="i4", chunks=2)
        e = cf.Data([1.0, 2, 3, 4], dtype="f4", chunks=2)
        self.assertTrue(d.dtype, "i4")
        self.assertTrue(e.dtype, "f4")

        # Cases for which both d and e collapse to a result of the
        # same data type
        for x, r in zip((d, e), ("i4", "f4")):
            for func in (
                x.min,
                x.minimum_absolute_value,
                x.max,
                x.maximum_absolute_value,
                x.range,
            ):
                self.assertEqual(func().dtype, r)

        # Cases for which both d and e collapse to a result of the
        # double of same data type
        for x, r in zip((d, e), ("i8", "f8")):
            for func in (x.integral, x.sum, x.sum_of_squares):
                self.assertEqual(func().dtype, r)

        # Cases for which both d and e collapse to a result of double
        # float data type
        for x, r in zip((d, e), ("f8", "f8")):
            for func in (
                x.mean,
                x.mean_absolute_value,
                x.median,
                x.mid_range,
                x.root_mean_square,
                x.std,
                x.var,
                x.mean_of_upper_decile,
            ):
                self.assertEqual(func().dtype, r)

        x = d
        for func in (x.sum_of_weights, x.sum_of_weights2):
            self.assertEqual(func().dtype, "i8")

        # Weights
        w_int = cf.Data(1, dtype="i4")
        w_float = cf.Data(1.0, dtype="f4")
        for w, r in zip((w_int, w_float), ("i8", "f8")):
            for func in (
                d.integral,
                d.sum,
                d.sum_of_squares,
                d.sum_of_weights,
                d.sum_of_weights2,
            ):
                self.assertTrue(func(weights=w).dtype, r)

    def test_Data_get_units(self):
        """Test the `get_units` Data method."""
        for units in ("", "m", "days since 2000-01-01"):
            d = cf.Data(1, units)
            self.assertEqual(d.get_units(), units)

        d = cf.Data(1)
        with self.assertRaises(ValueError):
            d.get_units()

    def test_Data_set_calendar(self):
        """Test the `set_calendar` Data method."""
        d = cf.Data(1, "days since 2000-01-01")
        d.set_calendar("standard")

        with self.assertRaises(ValueError):
            d.set_calendar("noleap")

        d = cf.Data(1, "m")
        d.set_calendar("noleap")
        self.assertEqual(d.Units, cf.Units("m"))

    def test_Data_set_units(self):
        """Test the `set_units` Data method."""
        for units in (None, "", "m", "days since 2000-01-01"):
            d = cf.Data(1, units)
            self.assertEqual(d.Units, cf.Units(units))

        d = cf.Data(1, "m")
        d.set_units("km")
        self.assertEqual(d.array, 0.001)

        d = cf.Data(1, "days since 2000-01-01", calendar="noleap")
        d.set_units("days since 1999-12-31")
        self.assertEqual(d.array, 2)

        # Can't set to Units that are not equivalent
        with self.assertRaises(ValueError):
            d.set_units("km")

    def test_Data_allclose(self):
        """Test the `allclose` Data method."""
        d = cf.Data(1, "m")
        for x in (1, [1], np.array([[1]]), da.from_array(1), cf.Data(1)):
            self.assertTrue(d.allclose(x).array)

        d = cf.Data([1000, 2500], "metre")
        e = cf.Data([1, 2.5], "km")
        self.assertTrue(d.allclose(e))

        e = cf.Data([1, 999], "km")
        self.assertFalse(d.allclose(e))

        d = cf.Data([[1000, 2500], [1000, 2500]], "metre")
        e = cf.Data([1, 2.5], "km")
        self.assertTrue(d.allclose(e))

        d = cf.Data(["ab", "cdef"])
        e = [[["ab", "cdef"]]]
        self.assertTrue(d.allclose(e))

        d = cf.Data([1, 1, 1], "s")
        e = 1
        self.assertTrue(d.allclose(e))

        # Incompatible units
        with self.assertRaises(ValueError):
            d.allclose(cf.Data([1, 1, 1], "m"))

        # Not broadcastable
        with self.assertRaises(ValueError):
            d.allclose([1, 2])

        # Incompatible units
        d = cf.Data([[1000, 2500]], "m")
        e = cf.Data([1, 2.5], "s")
        with self.assertRaises(ValueError):
            d.allclose(e)

    def test_Data_isclose(self):
        """Test the `isclose` Data method."""
        d = cf.Data(1, "m")
        for x in (1, [1], np.array([[1]]), da.from_array(1), cf.Data(1)):
            self.assertTrue(d.isclose(x).array)

        self.assertFalse(d.isclose(1.1))

        d = cf.Data([[1000, 2500]], "m")
        e = cf.Data([1, 2.5], "km")
        f = d.isclose(e)
        self.assertEqual(f.shape, d.shape)
        self.assertTrue((f.array == True).all())

        e = cf.Data([99, 99], "km")
        f = d.isclose(e)
        self.assertEqual(f.shape, d.shape)
        self.assertTrue((f.array == False).all())

        d = cf.Data(1, "days since 2000-01-01")
        e = cf.Data(0, "days since 2000-01-02")
        self.assertTrue(d.isclose(e).array)

        # Strings
        d = cf.Data(["foo", "bar"])
        self.assertTrue((d.isclose(["foo", "bar"]).array == True).all())

        # Incompatible units
        d = cf.Data([[1000, 2500]], "m")
        e = cf.Data([1, 2.5], "s")
        with self.assertRaises(ValueError):
            d.isclose(e)

    def test_Data_to_dask_array(self):
        """Test the `to_dask_array` Data method."""
        d = cf.Data([1, 2, 3, 4], "m")
        d.Units = cf.Units("km")
        dx = d.to_dask_array()
        self.assertIsInstance(dx, da.Array)
        self.assertTrue((d.array == dx.compute()).all())
        self.assertIs(da.asanyarray(d), dx)

    def test_Data_flat(self):
        """Test the `flat` Data method."""
        d = cf.Data([[1, 2], [3, 4]], mask=[[0, 1], [0, 0]])
        self.assertEqual(list(d.flat()), [1, 3, 4])
        self.assertEqual(
            list(d.flat(ignore_masked=False)), [1, np.ma.masked, 3, 4]
        )

    def test_Data_tolist(self):
        """Test the `tolist` Data method."""
        for x in (1, [1, 2], [[1, 2], [3, 4]]):
            d = cf.Data(x)
            e = d.tolist()
            self.assertEqual(e, np.array(x).tolist())
            self.assertTrue(d.equals(cf.Data(e)))

    def test_Data_masked_invalid(self):
        """Test the `masked_invalid` Data method."""
        a = np.array([0, 1, 2])
        b = np.array([0, 2, 0])
        with warnings.catch_warnings():
            warnings.simplefilter("ignore", category=RuntimeWarning)
            i = a / b

        d = cf.Data(i, "m")
        e = d.masked_invalid().array
        c = np.ma.masked_invalid(i)

        self.assertTrue((e.mask == c.mask).all())
        self.assertTrue((e == c).all())

        self.assertIsNone(d.masked_invalid(inplace=True))

    def test_Data_uncompress(self):
        """Test the `uncompress` Data method."""
        import cfdm

        f = cfdm.read("DSG_timeSeries_contiguous.nc")[0]
        a = f.data.array
        d = cf.Data(cf.RaggedContiguousArray(source=f.data.source()))

        self.assertTrue(d.get_compression_type())
        self.assertTrue((d.array == a).all())

        self.assertIsNone(d.uncompress(inplace=True))
        self.assertFalse(d.get_compression_type())
        self.assertTrue((d.array == a).all())

    def test_Data_data(self):
        """Test the `data` Data property."""
        for d in [
            cf.Data(1),
            cf.Data([1, 2], fill_value=0),
            cf.Data([1, 2], "m"),
            cf.Data([1, 2], mask=[1, 0], units="m"),
            cf.Data([[0, 1, 2], [3, 4, 5]], chunks=2),
        ]:
            self.assertIs(d.data, d)

    def test_Data_dump(self):
        """Test the `dump` Data method."""
        d = cf.Data([1, 2], "m")
        x = (
            "Data.shape = (2,)\nData.first_datum = 1\nData.last_datum  = 2\n"
            "Data.fill_value = None\nData.Units = <Units: m>"
        )
        self.assertEqual(d.dump(display=False), x)

    def test_Data_fill_value(self):
        """Test the `fill_value` Data property."""
        d = cf.Data([1, 2], "m")
        self.assertIsNone(d.fill_value)
        d.fill_value = 999
        self.assertEqual(d.fill_value, 999)
        del d.fill_value
        self.assertIsNone(d.fill_value)

    def test_Data_override_units(self):
        """Test the `override_units` Data method."""
        d = cf.Data(1012, "hPa")
        e = d.override_units("km")
        self.assertEqual(e.Units, cf.Units("km"))
        self.assertEqual(e.datum(), d.datum())

        self.assertIsNone(d.override_units(cf.Units("watts"), inplace=True))

    def test_Data_override_calendar(self):
        """Test the `override_calendar` Data method."""
        d = cf.Data(1, "days since 2020-02-28")
        e = d.override_calendar("noleap")
        self.assertEqual(e.Units, cf.Units("days since 2020-02-28", "noleap"))
        self.assertEqual(e.datum(), d.datum())

        self.assertIsNone(d.override_calendar("all_leap", inplace=True))

    def test_Data_masked_all(self):
        """Test the `masked_all` Data method."""
        # shape
        for shape in ((), (2,), (2, 3)):
            a = np.ma.masked_all(shape)
            d = cf.Data.masked_all(shape)
            self.assertEqual(d.shape, a.shape)
            self.assertTrue((d.array.mask == a.mask).all())

        # dtype
        for dtype in "fibUS":
            a = np.ma.masked_all((), dtype=dtype)
            d = cf.Data.masked_all((), dtype=dtype)
            self.assertEqual(d.dtype, a.dtype)

    def test_Data_atol(self):
        """Test the `_atol` Data property."""
        d = cf.Data(1)
        self.assertEqual(d._atol, cf.atol())
        cf.atol(0.001)
        self.assertEqual(d._atol, 0.001)

    def test_Data_rtol(self):
        """Test the `_rtol` Data property."""
        d = cf.Data(1)
        self.assertEqual(d._rtol, cf.rtol())
        cf.rtol(0.001)
        self.assertEqual(d._rtol, 0.001)

    def test_Data_hardmask(self):
        """Test the `hardmask` Data property."""
        d = cf.Data([1, 2, 3])
        d.hardmask = True
        self.assertTrue(d.hardmask)
        self.assertEqual(len(d.to_dask_array().dask.layers), 1)

        d[0] = cf.masked
        self.assertTrue((d.array.mask == [True, False, False]).all())
        d[...] = 999
        self.assertTrue((d.array.mask == [True, False, False]).all())
        d.hardmask = False
        self.assertFalse(d.hardmask)
        d[...] = -1
        self.assertTrue((d.array.mask == [False, False, False]).all())

    def test_Data_harden_mask(self):
        """Test the `harden_mask` Data method."""
        d = cf.Data([1, 2, 3], hardmask=False)
        d.harden_mask()
        self.assertTrue(d.hardmask)
        self.assertEqual(len(d.to_dask_array().dask.layers), 2)

    def test_Data_soften_mask(self):
        """Test the `soften_mask` Data method."""
        d = cf.Data([1, 2, 3], hardmask=True)
        d.soften_mask()
        self.assertFalse(d.hardmask)
        self.assertEqual(len(d.to_dask_array().dask.layers), 2)

    def test_Data_compressed_array(self):
        """Test the `compressed_array` Data property."""
        import cfdm

        f = cfdm.read("DSG_timeSeries_contiguous.nc")[0]
        f = f.data
        d = cf.Data(cf.RaggedContiguousArray(source=f.source()))
        self.assertTrue((d.compressed_array == f.compressed_array).all())

        d = cf.Data([1, 2, 3], "m")
        with self.assertRaises(ValueError):
            d.compressed_array

    def test_Data_inspect(self):
        """Test the `inspect` Data method."""
        d = cf.Data([9], "m")

        f = io.StringIO()
        with contextlib.redirect_stdout(f):
            self.assertIsNone(d.inspect())

    def test_Data_fits_in_memory(self):
        """Test the `fits_in_memory` Data method."""
        size = int(0.1 * cf.free_memory() / 8)
        d = cf.Data.empty((size,), dtype=float)
        self.assertTrue(d.fits_in_memory())

        size = int(2 * cf.free_memory() / 8)
        d = cf.Data.empty((size,), dtype=float)
        self.assertFalse(d.fits_in_memory())

    def test_Data_get_compressed(self):
        """Test the Data methods which get compression properties."""
        import cfdm

        # Compressed
        f = cfdm.read("DSG_timeSeries_contiguous.nc")[0]
        f = f.data
        d = cf.Data(cf.RaggedContiguousArray(source=f.source()))

        self.assertEqual(d.get_compressed_axes(), f.get_compressed_axes())
        self.assertEqual(d.get_compression_type(), f.get_compression_type())
        self.assertEqual(
            d.get_compressed_dimension(), f.get_compressed_dimension()
        )

        # Uncompressed
        d = cf.Data(9)

        self.assertEqual(d.get_compressed_axes(), [])
        self.assertEqual(d.get_compression_type(), "")

        with self.assertRaises(ValueError):
            d.get_compressed_dimension()

    def test_Data_Units(self):
        """Test the `Units` Data property."""
        d = cf.Data(100, "m")
        self.assertEqual(d.Units, cf.Units("m"))

        d.Units = cf.Units("km")
        self.assertEqual(d.Units, cf.Units("km"))
        self.assertEqual(d.array, 0.1)

        # Assign units when none were set
        d = cf.Data(100)
        d.Units = cf.Units("km")
        self.assertEqual(d.Units, cf.Units("km"))

        d = cf.Data(100, "")
        with self.assertRaises(ValueError):
            d.Units = cf.Units("km")

        # Assign non-equivalent units
        with self.assertRaises(ValueError):
            d.Units = cf.Units("watt")

        # Delete units
        with self.assertRaises(ValueError):
            del d.Units

    def test_Data_get_data(self):
        """Test the `get_data` Data method."""
        d = cf.Data(9)
        self.assertIs(d, d.get_data())

    def test_Data_get_count(self):
        """Test the `get_count` Data method."""
        import cfdm

        f = cfdm.read("DSG_timeSeries_contiguous.nc")[0]
        f = f.data
        d = cf.Data(cf.RaggedContiguousArray(source=f.source()))
        self.assertIsInstance(d.get_count(), cfdm.Count)

        d = cf.Data(9, "m")
        with self.assertRaises(ValueError):
            d.get_count()

    def test_Data_get_index(self):
        """Test the `get_index` Data method."""
        import cfdm

        f = cfdm.read("DSG_timeSeries_indexed.nc")[0]
        f = f.data
        d = cf.Data(cf.RaggedIndexedArray(source=f.source()))
        self.assertIsInstance(d.get_index(), cfdm.Index)

        d = cf.Data(9, "m")
        with self.assertRaises(ValueError):
            d.get_index()

    def test_Data_get_list(self):
        """Test the `get_list` Data method."""
        import cfdm

        f = cfdm.read("gathered.nc")[0]
        f = f.data
        d = cf.Data(cf.GatheredArray(source=f.source()))
        self.assertIsInstance(d.get_list(), cfdm.List)

        d = cf.Data(9, "m")
        with self.assertRaises(ValueError):
            d.get_list()

    def test_Data__init__datetime(self):
        """Test `Data.__init__` for datetime objects."""
        dt = cf.dt(2000, 1, 1)
        for a in (dt, [dt], [[dt]]):
            d = cf.Data(a)
            self.assertEqual(d.array, 0)

        dt = [dt, cf.dt(2000, 2, 1)]
        d = cf.Data(dt)
        self.assertTrue((d.array == [0, 31]).all())

        q = cf.wi(cf.dt(1999, 9, 1), cf.dt(2001, 11, 16, 12))
        self.assertTrue((q == d).array.all())
        self.assertTrue((d == q).array.all())

        dt = np.ma.array(dt, mask=[True, False])
        d = cf.Data(dt)
        self.assertTrue((d.array == [-999, 0]).all())

        self.assertTrue((q == d).array.all())
        self.assertTrue((d == q).array.all())

<<<<<<< HEAD
    def test_Data_get_filenames(self):
        """Test `Data.get_filenames`."""
        d = cf.Data.full((5, 8), 1, chunks=4)
        self.assertEqual(d.get_filenames(), set())

        f = cf.example_field(0)
        cf.write(f, file_A)
        cf.write(f, file_B)

        a = cf.read(file_A, chunks=4)[0].data
        b = cf.read(file_B, chunks=4)[0].data
        b += 999
        c = cf.Data(b.array, units=b.Units, chunks=4)

        d = cf.Data.concatenate([a, a + 999, b, c], axis=1)
        self.assertEqual(d.shape, (5, 32))

        self.assertEqual(d.get_filenames(), set([file_A, file_B]))
        self.assertEqual(d[:, 2:7].get_filenames(), set([file_A]))
        self.assertEqual(d[:, 2:14].get_filenames(), set([file_A]))
        self.assertEqual(d[:, 2:20].get_filenames(), set([file_A, file_B]))
        self.assertEqual(d[:, 2:30].get_filenames(), set([file_A, file_B]))
        self.assertEqual(d[:, 29:30].get_filenames(), set())

        d[2, 3] = -99
        self.assertEqual(d[2, 3].get_filenames(), set([file_A]))
=======
    def test_Data__str__(self):
        """Test `Data.__str__`"""
        elements0 = ("first_element", "last_element", "second_element")
        for array in ([1], [1, 2], [1, 2, 3]):
            elements = elements0[: len(array)]

            d = cf.Data(array)
            for element in elements:
                self.assertNotIn(element, d._custom)

            self.assertEqual(str(d), str(array))
            for element in elements:
                self.assertIn(element, d._custom)

            d[0] = 1
            for element in elements:
                self.assertNotIn(element, d._custom)

            self.assertEqual(str(d), str(array))
            for element in elements:
                self.assertIn(element, d._custom)

            d += 0
            for element in elements:
                self.assertNotIn(element, d._custom)

            self.assertEqual(str(d), str(array))
            for element in elements:
                self.assertIn(element, d._custom)

        # Test when size > 3, i.e. second element is not there.
        d = cf.Data([1, 2, 3, 4])
        for element in elements0:
            self.assertNotIn(element, d._custom)

        self.assertEqual(str(d), "[1, ..., 4]")
        self.assertNotIn("second_element", d._custom)
        for element in elements0[:2]:
            self.assertIn(element, d._custom)

        d[0] = 1
        for element in elements0:
            self.assertNotIn(element, d._custom)
>>>>>>> 090811f9


if __name__ == "__main__":
    print("Run date:", datetime.datetime.now())
    cf.environment()
    print()
    unittest.main(verbosity=2)<|MERGE_RESOLUTION|>--- conflicted
+++ resolved
@@ -4338,7 +4338,6 @@
         self.assertTrue((q == d).array.all())
         self.assertTrue((d == q).array.all())
 
-<<<<<<< HEAD
     def test_Data_get_filenames(self):
         """Test `Data.get_filenames`."""
         d = cf.Data.full((5, 8), 1, chunks=4)
@@ -4365,7 +4364,7 @@
 
         d[2, 3] = -99
         self.assertEqual(d[2, 3].get_filenames(), set([file_A]))
-=======
+
     def test_Data__str__(self):
         """Test `Data.__str__`"""
         elements0 = ("first_element", "last_element", "second_element")
@@ -4409,7 +4408,6 @@
         d[0] = 1
         for element in elements0:
             self.assertNotIn(element, d._custom)
->>>>>>> 090811f9
 
 
 if __name__ == "__main__":
