import datetime
import faulthandler
import inspect
import itertools
import os
import unittest
import warnings
from functools import reduce
from operator import mul

import dask.array as da
import numpy as np

SCIPY_AVAILABLE = False
try:
    from scipy.ndimage import convolve1d

    SCIPY_AVAILABLE = True
# not 'except ImportError' as that can hide nested errors, catch anything:
except Exception:
    pass  # test with this dependency will then be skipped by unittest

faulthandler.enable()  # to debug seg faults and timeouts

import cf

# To facilitate the testing of logging outputs (see comment tag 'Logging note')
logger = cf.logging.getLogger(__name__)


# Variables for _collapse
a = np.arange(-100, 200.0, dtype=float).reshape(3, 4, 5, 5)

w = np.arange(1, 301.0, dtype=float).reshape(a.shape)
w[-1, -1, ...] = w[-1, -1, ...] * 2
w /= w.min()

ones = np.ones(a.shape, dtype=float)

ma = np.ma.arange(-100, 200.0, dtype=float).reshape(3, 4, 5, 5)
ma[:, 1, 4, 4] = np.ma.masked
ma[0, :, 2, 3] = np.ma.masked
ma[0, 3, :, 3] = np.ma.masked
ma[1, 2, 3, :] = np.ma.masked


# If True, all tests that will not pass temporarily due to the LAMA-to-Dask
# migration will be skipped. These skips will be incrementally removed as the
# migration progresses. TODODASK: ensure all skips are removed once complete.
TEST_DASKIFIED_ONLY = True


def reshape_array(a, axes):
    new_order = [i for i in range(a.ndim) if i not in axes]
    new_order.extend(axes)
    b = np.transpose(a, new_order)
    new_shape = b.shape[: b.ndim - len(axes)]
    new_shape += (reduce(mul, b.shape[b.ndim - len(axes) :]),)
    b = b.reshape(new_shape)
    return b


class DataTest(unittest.TestCase):

    axes_combinations = [
        axes
        for n in range(1, a.ndim + 1)
        for axes in itertools.combinations(range(a.ndim), n)
    ]

    filename = os.path.join(
        os.path.dirname(os.path.abspath(__file__)), "test_file.nc"
    )

    tempdir = os.path.dirname(os.path.abspath(__file__))

    filename6 = os.path.join(
        os.path.dirname(os.path.abspath(__file__)), "test_file2.nc"
    )

    a = a
    w = w
    ma = ma
    ones = ones

    test_only = []

    def setUp(self):
        # Suppress the warning output for some specific warnings which are
        # expected due to the nature of the tests being performed.
        expexted_warning_msgs = [
            "divide by zero encountered in arctanh",
            "invalid value encountered in arctanh",
            "divide by zero encountered in log",
            "invalid value encountered in log",
            "invalid value encountered in arcsin",
        ]
        for expected_warning in expexted_warning_msgs:
            warnings.filterwarnings(
                "ignore",
                category=RuntimeWarning,
                message=expected_warning,
            )

    def test_Data_equals(self):
        if self.test_only and inspect.stack()[0][3] not in self.test_only:
            return

        shape = 3, 4
        chunksize = 2, 6
        a = np.arange(12).reshape(*shape)

        d = cf.Data(a, "m", chunks=chunksize)
        self.assertTrue(d.equals(d))  # check equal to self
        self.assertTrue(d.equals(d.copy()))  # also do self-equality checks!

        # Different but equivalent datatype, which should *fail* the equality
        # test (i.e. equals return False) because we want equals to check
        # for strict equality, including equality of data type.
        d2 = cf.Data(a.astype(np.float32), "m", chunks=chunksize)
        self.assertTrue(d2.equals(d2.copy()))
        with self.assertLogs(level=30) as catch:
            self.assertFalse(d2.equals(d, verbose=2))
            self.assertTrue(
                any(
                    "Data: Different data types: float32 != int64" in log_msg
                    for log_msg in catch.output
                )
            )

        e = cf.Data(a, "s", chunks=chunksize)  # different units to d
        self.assertTrue(e.equals(e.copy()))
        with self.assertLogs(level=cf.log_level().value) as catch:
            self.assertFalse(e.equals(d, verbose=2))
            self.assertTrue(
                any(
                    "Data: Different Units (<Units: s>, <Units: m>)" in log_msg
                    for log_msg in catch.output
                )
            )

        f = cf.Data(np.arange(12), "m", chunks=(6,))  # different shape to d
        self.assertTrue(f.equals(f.copy()))
        with self.assertLogs(level=cf.log_level().value) as catch:
            self.assertFalse(f.equals(d, verbose=2))
            self.assertTrue(
                any(
                    "Data: Different shapes: (12,) != (3, 4)" in log_msg
                    for log_msg in catch.output
                )
            )

        g = cf.Data(
            np.ones(shape, dtype="int64"), "m", chunks=chunksize
        )  # different values
        self.assertTrue(g.equals(g.copy()))
        with self.assertLogs(level=cf.log_level().value) as catch:
            self.assertFalse(g.equals(d, verbose=2))
            self.assertTrue(
                any(
                    "Data: Different array values" in log_msg
                    for log_msg in catch.output
                )
            )

        # Test NaN values
        d3 = cf.Data(a.astype(np.float64), "m", chunks=chunksize)
        h = cf.Data(np.full(shape, np.nan), "m", chunks=chunksize)
        # TODODASK: implement and test equal_nan kwarg to configure NaN eq.
        self.assertFalse(h.equals(h.copy()))
        with self.assertLogs(level=cf.log_level().value) as catch:
            # Compare to d3 not d since np.nan has dtype float64 (IEEE 754)
            self.assertFalse(h.equals(d3, verbose=2))
            self.assertTrue(
                any(
                    "Data: Different array values" in log_msg
                    for log_msg in catch.output
                )
            )

        # Test inf values
        i = cf.Data(np.full(shape, np.inf), "m", chunks=chunksize)
        self.assertTrue(i.equals(i.copy()))
        with self.assertLogs(level=cf.log_level().value) as catch:
            # np.inf is also of dtype float64 (see comment on NaN tests above)
            self.assertFalse(i.equals(d3, verbose=2))
            self.assertTrue(
                any(
                    "Data: Different array values" in log_msg
                    for log_msg in catch.output
                )
            )
        with self.assertLogs(level=cf.log_level().value) as catch:
            self.assertFalse(h.equals(i, verbose=2))
            self.assertTrue(
                any(
                    "Data: Different array values" in log_msg
                    for log_msg in catch.output
                )
            )

        # Test masked arrays
        # 1. Example case where the masks differ only (data is identical)
        mask_test_chunksize = (2, 1)
        j1 = cf.Data(
            np.ma.array([1.0, 2.0, 3.0], mask=[1, 0, 0]),
            "m",
            chunks=mask_test_chunksize,
        )
        self.assertTrue(j1.equals(j1.copy()))
        j2 = cf.Data(
            np.ma.array([1.0, 2.0, 3.0], mask=[0, 1, 0]),
            "m",
            chunks=mask_test_chunksize,
        )
        self.assertTrue(j2.equals(j2.copy()))
        with self.assertLogs(level=cf.log_level().value) as catch:
            self.assertFalse(j1.equals(j2, verbose=2))
            self.assertTrue(
                any(
                    "Data: Different array values" in log_msg
                    for log_msg in catch.output
                )
            )
        # 2. Example case where the data differs only (masks are identical)
        j3 = cf.Data(
            np.ma.array([1.0, 2.0, 100.0], mask=[1, 0, 0]),
            "m",
            chunks=mask_test_chunksize,
        )
        self.assertTrue(j3.equals(j3.copy()))
        with self.assertLogs(level=cf.log_level().value) as catch:
            self.assertFalse(j1.equals(j3, verbose=2))
            self.assertTrue(
                any(
                    "Data: Different array values" in log_msg
                    for log_msg in catch.output
                )
            )

        # 3. Trivial case of data that is fully masked
        j4 = cf.Data(
            np.ma.masked_all(shape, dtype="int"), "m", chunks=chunksize
        )
        self.assertTrue(j4.equals(j4.copy()))
        with self.assertLogs(level=cf.log_level().value) as catch:
            self.assertFalse(j4.equals(d, verbose=2))
            self.assertTrue(
                any(
                    "Data: Different array values" in log_msg
                    for log_msg in catch.output
                )
            )
        # 4. Case where all the unmasked data is 'allclose' to other data but
        # the data is not 'allclose' to it where it is masked, i.e. the data
        # on its own (namely without considering the mask) is not equal to the
        # other data on its own (e.g. note the 0-th element in below examples).
        # This differs to case (2): there data differs *only where unmasked*.
        # Note these *should* be considered equal inside cf.Data, and indeed
        # np.ma.allclose and our own _da_ma_allclose methods also hold
        # these to be 'allclose'.
        j5 = cf.Data(
            np.ma.array([1.0, 2.0, 3.0], mask=[1, 0, 0]),
            "m",
            chunks=mask_test_chunksize,
        )
        self.assertTrue(j5.equals(j5.copy()))
        j6 = cf.Data(
            np.ma.array([10.0, 2.0, 3.0], mask=[1, 0, 0]),
            "m",
            chunks=mask_test_chunksize,
        )
        self.assertTrue(j6.equals(j6.copy()))
        self.assertTrue(j5.equals(j6))

        # Test non-numeric dtype arrays
        sa1 = cf.Data(
            np.array(["one", "two", "three"], dtype="S5"), "m", chunks=(3,)
        )
        self.assertTrue(sa1.equals(sa1.copy()))
        sa2_data = np.array(["one", "two", "four"], dtype="S4")
        sa2 = cf.Data(sa2_data, "m", chunks=(3,))
        self.assertTrue(sa2.equals(sa2.copy()))
        # Unlike for numeric types, for string-like data as long as the data
        # is the same consider the arrays equal, even if the dtype differs.
        # TODO DASK: this behaviour will be added via cfdm, test fails for now
        # ## self.assertTrue(sa1.equals(sa2))
        sa3_data = sa2_data.astype("S5")
        sa3 = cf.Data(sa3_data, "m", chunks=mask_test_chunksize)
        self.assertTrue(sa3.equals(sa3.copy()))
        with self.assertLogs(level=cf.log_level().value) as catch:
            self.assertFalse(sa1.equals(sa3, verbose=2))
            self.assertTrue(
                any(
                    "Data: Different array values" in log_msg
                    for log_msg in catch.output
                )
            )
        # ...including masked string arrays
        sa4 = cf.Data(
            np.ma.array(
                ["one", "two", "three"],
                mask=[0, 0, 1],
                dtype="S5",
            ),
            "m",
            chunks=mask_test_chunksize,
        )
        self.assertTrue(sa4.equals(sa4.copy()))
        sa5 = cf.Data(
            np.ma.array(
                ["one", "two", "three"],
                mask=[0, 1, 0],
                dtype="S5",
            ),
            "m",
            chunks=mask_test_chunksize,
        )
        self.assertTrue(sa5.equals(sa5.copy()))
        with self.assertLogs(level=cf.log_level().value) as catch:
            self.assertFalse(sa4.equals(sa5, verbose=2))
            self.assertTrue(
                any(
                    "Data: Different array values" in log_msg
                    for log_msg in catch.output
                )
            )

        # Test where inputs are scalars
        scalar_test_chunksize = (10,)
        s1 = cf.Data(1, chunks=scalar_test_chunksize)
        self.assertTrue(s1.equals(s1.copy()))
        s2 = cf.Data(10, chunks=scalar_test_chunksize)
        self.assertTrue(s2.equals(s2.copy()))
        s3 = cf.Data("a_string", chunks=scalar_test_chunksize)
        self.assertTrue(s3.equals(s3.copy()))
        # 1. both are scalars
        with self.assertLogs(level=cf.log_level().value) as catch:
            self.assertFalse(s1.equals(s2, verbose=2))
            self.assertTrue(
                any(
                    "Data: Different array values" in log_msg
                    for log_msg in catch.output
                )
            )
        with self.assertLogs(level=cf.log_level().value) as catch:
            self.assertFalse(s1.equals(s3, verbose=2))
            self.assertTrue(
                any(
                    "Data: Different data types: int64 != <U8" in log_msg
                    for log_msg in catch.output
                )
            )
        # 2. only one is a scalar
        with self.assertLogs(level=cf.log_level().value) as catch:
            self.assertFalse(s1.equals(d, verbose=2))
            self.assertTrue(
                any(
                    "Data: Different shapes: () != (3, 4)" in log_msg
                    for log_msg in catch.output
                )
            )

        # Test rtol and atol parameters
        tol_check_chunksize = 1, 1
        k1 = cf.Data(np.array([10.0, 20.0]), chunks=tol_check_chunksize)
        self.assertTrue(k1.equals(k1.copy()))
        k2 = cf.Data(np.array([10.01, 20.01]), chunks=tol_check_chunksize)
        self.assertTrue(k2.equals(k2.copy()))
        # Only one log check is sufficient here
        with self.assertLogs(level=cf.log_level().value) as catch:
            self.assertFalse(k1.equals(k2, atol=0.005, rtol=0, verbose=2))
            self.assertTrue(
                any(
                    "Data: Different array values (atol=0.005, rtol=0)"
                    in log_msg
                    for log_msg in catch.output
                )
            )
        self.assertTrue(k1.equals(k2, atol=0.02, rtol=0))
        self.assertFalse(k1.equals(k2, atol=0, rtol=0.0005))
        self.assertTrue(k1.equals(k2, atol=0, rtol=0.002))

        # Test ignore_fill_value parameter
        m1 = cf.Data(1, fill_value=1000, chunks=scalar_test_chunksize)
        self.assertTrue(m1.equals(m1.copy()))
        m2 = cf.Data(1, fill_value=2000, chunks=scalar_test_chunksize)
        self.assertTrue(m2.equals(m2.copy()))
        with self.assertLogs(level=cf.log_level().value) as catch:
            self.assertFalse(m1.equals(m2, verbose=2))
            self.assertTrue(
                any(
                    "Data: Different fill value: 1000 != 2000" in log_msg
                    for log_msg in catch.output
                )
            )
            self.assertTrue(m1.equals(m2, ignore_fill_value=True))

        # Test verbose parameter: 1/'INFO' level is behaviour change boundary
        for checks in [(1, False), (2, True)]:
            verbosity_level, expect_to_see_msg = checks
            with self.assertLogs(level=cf.log_level().value) as catch:
                # Logging note: want to assert in the former case (verbosity=1)
                # that nothing is logged, but need to use workaround to prevent
                # AssertionError on fact that nothing is logged here. When at
                # Python =>3.10 this can be replaced by 'assertNoLogs' method.
                logger.warning(
                    "Log warning to prevent test error on empty log."
                )

                self.assertFalse(d2.equals(d, verbose=verbosity_level))
                self.assertIs(
                    any(
                        "Data: Different data types: float32 != int64"
                        in log_msg
                        for log_msg in catch.output
                    ),
                    expect_to_see_msg,
                )

        # Test ignore_data_type parameter
        self.assertTrue(d2.equals(d, ignore_data_type=True))

        # Test all possible chunk combinations
        for j, i in itertools.product([1, 2], [1, 2, 3]):
            d = cf.Data(np.arange(6).reshape(2, 3), "m", chunks=(j, i))
            for j, i in itertools.product([1, 2], [1, 2, 3]):
                e = cf.Data(np.arange(6).reshape(2, 3), "m", chunks=(j, i))
                self.assertTrue(d.equals(e))

    def test_Data_halo(self):
        if self.test_only and inspect.stack()[0][3] not in self.test_only:
            return

        d = cf.Data(np.arange(12).reshape(3, 4), "m", chunks=-1)
        d[-1, -1] = cf.masked
        d[1, 1] = cf.masked

        e = d.copy()
        self.assertIsNone(e.halo(1, inplace=True))

        e = d.halo(0)
        self.assertTrue(d.equals(e, verbose=2))

        shape = d.shape
        for i in (1, 2):
            e = d.halo(i)

            self.assertEqual(e.shape, (shape[0] + i * 2, shape[1] + i * 2))

            # Body
            self.assertTrue(d.equals(e[i:-i, i:-i]))

            # Corners
            self.assertTrue(e[:i, :i].equals(d[:i, :i], verbose=2))
            self.assertTrue(e[:i, -i:].equals(d[:i, -i:], verbose=2))
            self.assertTrue(e[-i:, :i].equals(d[-i:, :i], verbose=2))
            self.assertTrue(e[-i:, -i:].equals(d[-i:, -i:], verbose=2))

        for i in (1, 2):
            e = d.halo(i, axes=0)

            self.assertEqual(e.shape, (shape[0] + i * 2, shape[1]))
            self.assertTrue(d.equals(e[i:-i, :], verbose=2))

        for j, i in zip([1, 1, 2, 2], [1, 2, 1, 2]):
            e = d.halo({0: j, 1: i})

            self.assertEqual(e.shape, (shape[0] + j * 2, shape[1] + i * 2))

            # Body
            self.assertTrue(d.equals(e[j:-j, i:-i], verbose=2))

            # Corners
            self.assertTrue(e[:j, :i].equals(d[:j, :i], verbose=2))
            self.assertTrue(e[:j, -i:].equals(d[:j, -i:], verbose=2))
            self.assertTrue(e[-j:, :i].equals(d[-j:, :i], verbose=2))
            self.assertTrue(e[-j:, -i:].equals(d[-j:, -i:], verbose=2))

        # Tripolar
        for i in (1, 2):
            e = d.halo(i)

            t = d.halo(i, tripolar={"X": 1, "Y": 0})
            self.assertTrue(t[-i:].equals(e[-i:, ::-1], verbose=2))

            t = d.halo(i, tripolar={"X": 1, "Y": 0}, fold_index=0)
            self.assertTrue(t[:i].equals(e[:i, ::-1], verbose=2))

        # Depth too large for axis size
        with self.assertRaises(ValueError):
            d.halo(4)

    def test_Data_mask(self):
        if self.test_only and inspect.stack()[0][3] not in self.test_only:
            return

        # TODODASK: once test_Data_apply_masking is passing after daskification
        # of apply_masking, might make sense to combine this test with that?

        # Test for a masked Data object (having some masked points)
        a = self.ma
        d = cf.Data(a, units="m")
        self.assertTrue((a == d.array).all())
        self.assertTrue((a.mask == d.mask.array).all())
        self.assertEqual(d.mask.shape, d.shape)
        self.assertEqual(d.mask.dtype, bool)
        self.assertEqual(d.mask.Units, cf.Units(None))
        self.assertTrue(d.mask.hardmask)
        self.assertIn(True, d.mask.array)

        # Test for a non-masked Data object
        a2 = np.arange(-100, 200.0, dtype=float).reshape(3, 4, 5, 5)
        d2 = cf.Data(a2, units="m")
        d2[...] = a2
        self.assertTrue((a2 == d2.array).all())
        self.assertEqual(d2.shape, d2.mask.shape)
        self.assertEqual(d2.mask.dtype, bool)
        self.assertEqual(d2.mask.Units, cf.Units(None))
        self.assertTrue(d2.mask.hardmask)
        self.assertNotIn(True, d2.mask.array)

        # Test for a masked Data object of string type, including chunking
        a3 = np.ma.array(["one", "two", "four"], dtype="S4")
        a3[1] = np.ma.masked
        d3 = cf.Data(a3, "m", chunks=(3,))
        self.assertTrue((a3 == d3.array).all())
        self.assertEqual(d3.shape, d3.mask.shape)
        self.assertEqual(d3.mask.dtype, bool)
        self.assertEqual(d3.mask.Units, cf.Units(None))
        self.assertTrue(d3.mask.hardmask)
        self.assertTrue(d3.mask.array[1], True)

    @unittest.skipIf(TEST_DASKIFIED_ONLY, "no attr. 'partition_configuration'")
    def test_Data_apply_masking(self):
        if self.test_only and inspect.stack()[0][3] not in self.test_only:
            return

        a = self.ma
        d = cf.Data(a, units="m")

        b = a.copy()
        e = d.apply_masking()
        self.assertTrue((b == e.array).all())
        self.assertTrue((b.mask == e.mask.array).all())

        b = np.ma.where(a == 0, np.ma.masked, a)
        e = d.apply_masking(fill_values=[0])
        self.assertTrue((b == e.array).all())
        self.assertTrue((b.mask == e.mask.array).all())

        b = np.ma.where((a == 0) | (a == 11), np.ma.masked, a)
        e = d.apply_masking(fill_values=[0, 11])
        self.assertTrue((b == e.array).all())
        self.assertTrue((b.mask == e.mask.array).all())

        b = np.ma.where(a < 30, np.ma.masked, a)
        e = d.apply_masking(valid_min=30)
        self.assertTrue((b == e.array).all())
        self.assertTrue((b.mask == e.mask.array).all())

        b = np.ma.where(a > -60, np.ma.masked, a)
        e = d.apply_masking(valid_max=-60)
        self.assertTrue((b == e.array).all())
        self.assertTrue((b.mask == e.mask.array).all())

        b = np.ma.where((a < -20) | (a > 80), np.ma.masked, a)
        e = d.apply_masking(valid_range=[-20, 80])
        self.assertTrue((b == e.array).all())
        self.assertTrue((b.mask == e.mask.array).all())

        d.set_fill_value(70)

        b = np.ma.where(a == 70, np.ma.masked, a)
        e = d.apply_masking(fill_values=True)
        self.assertTrue((b == e.array).all())
        self.assertTrue((b.mask == e.mask.array).all())

        b = np.ma.where((a == 70) | (a < 20) | (a > 80), np.ma.masked, a)
        e = d.apply_masking(fill_values=True, valid_range=[20, 80])
        self.assertTrue((b == e.array).all())
        self.assertTrue((b.mask == e.mask.array).all())

    def test_Data_convolution_filter(self):
        if self.test_only and inspect.stack()[0][3] not in self.test_only:
            return

        #        raise unittest.SkipTest("GSASL has no PLAIN support")
        if not SCIPY_AVAILABLE:
            raise unittest.SkipTest("SciPy must be installed for this test.")

        d = cf.Data(self.ma, units="m", chunks=(2, 4, 5, 3))

        window = [0.1, 0.15, 0.5, 0.15, 0.1]

        e = d.convolution_filter(window=window, axis=-1, inplace=True)
        self.assertIsNone(e)

        d = cf.Data(self.ma, units="m")

        for axis in (0, 1):
            # Test  weights in different modes
            for mode in ("reflect", "constant", "nearest", "wrap"):
                b = convolve1d(self.ma, window, axis=axis, mode=mode)
                e = d.convolution_filter(
                    window, axis=axis, mode=mode, cval=0.0
                )
                self.assertTrue((e.array == b).all())

        for dtype in ("int", "int32", "float", "float32"):
            a = np.ma.array([1, 2, 3, 4, 5, 6, 7, 8, 9], dtype=dtype)
            a[2] = np.ma.masked
            d = cf.Data(a, chunks=(4, 4, 1))
            a = a.astype(float).filled(np.nan)

            for window in ((1, 2, 1), (1, 2, 2, 1), (1, 2, 3, 2, 1)):
                for cval in (0, np.nan):
                    for origin in (-1, 0, 1):
                        b = convolve1d(
                            a,
                            window,
                            axis=0,
                            cval=cval,
                            origin=origin,
                            mode="constant",
                        )
                        e = d.convolution_filter(
                            window,
                            axis=0,
                            cval=cval,
                            origin=origin,
                            mode="constant",
                        )
                        self.assertTrue((e.array == b).all())

    def test_Data_diff(self):
        if self.test_only and inspect.stack()[0][3] not in self.test_only:
            return

        a = np.ma.arange(12.0).reshape(3, 4)
        a[1, 1] = 4.5
        a[2, 2] = 10.5
        a[1, 2] = np.ma.masked

        d = cf.Data(a)

        self.assertTrue((d.array == a).all())

        e = d.copy()
        self.assertIsNone(e.diff(inplace=True))
        self.assertTrue(e.equals(d.diff()))

        for n in (0, 1, 2):
            for axis in (0, 1, -1, -2):
                a_diff = np.diff(a, n=n, axis=axis)
                d_diff = d.diff(n=n, axis=axis)

                self.assertTrue((a_diff == d_diff).all())
                self.assertTrue((a_diff.mask == d_diff.mask).all())

                e = d.copy()
                x = e.diff(n=n, axis=axis, inplace=True)
                self.assertIsNone(x)
                self.assertTrue(e.equals(d_diff))

        d = cf.Data(self.ma, "km")
        for n in (0, 1, 2):
            for axis in (0, 1, 2, 3):
                a_diff = np.diff(self.ma, n=n, axis=axis)
                d_diff = d.diff(n=n, axis=axis)
                self.assertTrue((a_diff == d_diff).all())
                self.assertTrue((a_diff.mask == d_diff.mask).all())

    @unittest.skipIf(TEST_DASKIFIED_ONLY, "no attribute '_ndim'")
    def test_Data_compressed(self):
        if self.test_only and inspect.stack()[0][3] not in self.test_only:
            return

        a = np.ma.arange(12).reshape(3, 4)

        d = cf.Data(a)
        self.assertTrue((d.array == a).all())
        self.assertTrue((a.compressed() == d.compressed()).all())

        e = d.copy()
        x = e.compressed(inplace=True)
        self.assertIsNone(x)
        self.assertTrue(e.equals(d.compressed()))

        a[1, 1] = np.ma.masked
        a[2, 3] = np.ma.masked

        d = cf.Data(a)
        self.assertTrue((d.array == a).all())
        self.assertTrue((d.mask.array == a.mask).all())
        self.assertTrue((a.compressed() == d.compressed()).all())

        e = d.copy()
        x = e.compressed(inplace=True)
        self.assertIsNone(x)
        self.assertTrue(e.equals(d.compressed()))

        d = cf.Data(self.a, "km")
        self.assertTrue((self.a.flatten() == d.compressed()).all())

        d = cf.Data(self.ma, "km")
        self.assertTrue((self.ma.compressed() == d.compressed()).all())

    @unittest.skipIf(TEST_DASKIFIED_ONLY, "no attribute '_shape'")
    def test_Data_stats(self):
        if self.test_only and inspect.stack()[0][3] not in self.test_only:
            return

        d = cf.Data([[0, 1, 2], [3, -99, 5]], mask=[[0, 0, 0], [0, 1, 0]])

        self.assertIsInstance(d.stats(), dict)
        _ = d.stats(all=True)
        _ = d.stats(mean_of_upper_decile=True, range=False)

    @unittest.skipIf(TEST_DASKIFIED_ONLY, "no attribute '_shape'")
    def test_Data__init__dtype_mask(self):
        if self.test_only and inspect.stack()[0][3] not in self.test_only:
            return

        for m in (1, 20, True):
            d = cf.Data([[1, 2, 3], [4, 5, 6]], mask=m)
            self.assertFalse(d.count())
            self.assertEqual(d.shape, (2, 3))

        for m in (0, False):
            d = cf.Data([[1, 2, 3], [4, 5, 6]], mask=m)
            self.assertEqual(d.count(), d.size)
            self.assertEqual(d.shape, (2, 3))

        d = cf.Data([[1, 2, 3], [4, 5, 6]], mask=[[0], [1]])
        self.assertEqual(d.count(), 3)
        self.assertEqual(d.shape, (2, 3))

        d = cf.Data([[1, 2, 3], [4, 5, 6]], mask=[0, 1, 1])
        self.assertEqual(d.count(), 2)
        self.assertEqual(d.shape, (2, 3))

        d = cf.Data([[1, 2, 3], [4, 5, 6]], mask=[[0, 1, 0], [1, 0, 1]])
        self.assertEqual(d.count(), 3)
        self.assertEqual(d.shape, (2, 3))

        a = np.ma.array(
            [[280.0, -99, -99, -99], [281.0, 279.0, 278.0, 279.0]],
            dtype=float,
            mask=[[0, 1, 1, 1], [0, 0, 0, 0]],
        )

        d = cf.Data([[280, -99, -99, -99], [281, 279, 278, 279]])
        self.assertEqual(d.dtype, np.dtype(int))

        d = cf.Data(
            [[280, -99, -99, -99], [281, 279, 278, 279]],
            dtype=float,
            mask=[[0, 1, 1, 1], [0, 0, 0, 0]],
        )

        self.assertEqual(d.dtype, a.dtype)
        self.assertEqual(d.mask.shape, a.mask.shape)
        self.assertTrue((d.array == a).all())
        self.assertTrue((d.mask.array == np.ma.getmaskarray(a)).all())

        a = np.array(
            [[280.0, -99, -99, -99], [281.0, 279.0, 278.0, 279.0]], dtype=float
        )
        mask = np.ma.masked_all(a.shape).mask

        d = cf.Data([[280, -99, -99, -99], [281, 279, 278, 279]], dtype=float)

        self.assertEqual(d.dtype, a.dtype)
        self.assertEqual(d.mask.shape, mask.shape)
        self.assertTrue((d.array == a).all())
        self.assertTrue((d.mask.array == np.ma.getmaskarray(a)).all())

        # Mask broadcasting
        a = np.ma.array(
            [[280.0, -99, -99, -99], [281.0, 279.0, 278.0, 279.0]],
            dtype=float,
            mask=[[0, 1, 1, 0], [0, 1, 1, 0]],
        )

        d = cf.Data(
            [[280, -99, -99, -99], [281, 279, 278, 279]],
            dtype=float,
            mask=[0, 1, 1, 0],
        )

        self.assertEqual(d.dtype, a.dtype)
        self.assertEqual(d.mask.shape, a.mask.shape)
        self.assertTrue((d.array == a).all())
        self.assertTrue((d.mask.array == np.ma.getmaskarray(a)).all())

    def test_Data_digitize(self):
        if self.test_only and inspect.stack()[0][3] not in self.test_only:
            return

        for a in [
            np.arange(120).reshape(3, 2, 20),
            np.ma.arange(120).reshape(3, 2, 20),
        ]:

            if np.ma.isMA(a):
                a[0, 1, [2, 5, 6, 7, 8]] = np.ma.masked
                a[2, 0, [12, 14, 17]] = np.ma.masked

            d = cf.Data(a, "km")

            for upper in (False, True):
                for bins in (
                    [2, 6, 10, 50, 100],
                    [[2, 6], [6, 10], [10, 50], [50, 100]],
                ):
                    e = d.digitize(bins, upper=upper, open_ends=True)
                    b = np.digitize(a, [2, 6, 10, 50, 100], right=upper)

                    self.assertTrue((e.array == b).all())
                    self.assertTrue(
                        (np.ma.getmask(e.array) == np.ma.getmask(b)).all()
                    )

                    # TODODASK: Reinstate the following test when
                    #           __sub__, minimum, and maximum have
                    #           been daskified

        #                    e.where(
        #                        cf.set([e.minimum(), e.maximum()]),
        #                        cf.masked,
        #                        e - 1,
        #                        inplace=True,
        #                    )
        #                    f = d.digitize(bins, upper=upper)
        #                    self.assertTrue(e.equals(f, verbose=2))

        # Check returned bins
        bins = [2, 6, 10, 50, 100]
        e, b = d.digitize(bins, return_bins=True)
        self.assertTrue(
            (b.array == [[2, 6], [6, 10], [10, 50], [50, 100]]).all()
        )
        self.assertTrue(b.Units == d.Units)

        # Check digitized units
        self.assertTrue(e.Units == cf.Units(None))

        # Check inplace
        self.assertIsNone(d.digitize(bins, inplace=True))
        self.assertTrue(d.equals(e))

    def test_Data_cumsum(self):
        if self.test_only and inspect.stack()[0][3] not in self.test_only:
            return

        d = cf.Data(self.a)
        e = d.copy()
        f = d.cumsum(axis=0)
        self.assertIsNone(e.cumsum(axis=0, inplace=True))
        self.assertTrue(e.equals(f, verbose=2))

        d = cf.Data(self.a, chunks=3)

        for i in [None] + list(range(d.ndim)):
            b = np.cumsum(self.a, axis=i)
            e = d.cumsum(axis=i)
            self.assertTrue((e.array == b).all())

        d = cf.Data(self.ma, chunks=3)

        for i in [None] + list(range(d.ndim)):
            b = np.cumsum(self.ma, axis=i)
            e = d.cumsum(axis=i)
            self.assertTrue(cf.functions._numpy_allclose(e.array, b))

    def test_Data_flatten(self):
        if self.test_only and inspect.stack()[0][3] not in self.test_only:
            return

        d = cf.Data(self.ma.copy())
        self.assertTrue(d.equals(d.flatten([]), verbose=2))
        self.assertIsNone(d.flatten(inplace=True))

        d = cf.Data(self.ma.copy())

        b = self.ma.flatten()
        for axes in (None, list(range(d.ndim))):
            e = d.flatten(axes)
            self.assertEqual(e.ndim, 1)
            self.assertEqual(e.shape, b.shape)
            self.assertTrue(cf.functions._numpy_allclose(e.array, b))

        for axes in self.axes_combinations:
            e = d.flatten(axes)

            if len(axes) <= 1:
                shape = d.shape
            else:
                shape = [n for i, n in enumerate(d.shape) if i not in axes]
                shape.insert(
                    sorted(axes)[0],
                    np.prod([n for i, n in enumerate(d.shape) if i in axes]),
                )

            self.assertEqual(e.shape, tuple(shape))
            self.assertEqual(e.ndim, d.ndim - len(axes) + 1)
            self.assertEqual(e.size, d.size)

    @unittest.skipIf(TEST_DASKIFIED_ONLY, "no attribute 'partitions'")
    def test_Data_CachedArray(self):
        if self.test_only and inspect.stack()[0][3] not in self.test_only:
            return

        factor = 0.99999999999999

        cf.tempdir(self.tempdir)

        original_FMF = cf.free_memory_factor(1 - factor)
        d = cf.Data(np.arange(100))
        cf.free_memory_factor(factor)
        _ = d.array

        for partition in d.partitions.flat:
            self.assertTrue(partition.in_cached_file)

        _ = np.arange(1000000).reshape(100, 10000)

        cf.free_memory_factor(1 - factor)
        d = cf.Data(np.arange(10000).reshape(100, 100))
        cf.free_memory_factor(factor)

        _ = d.array

        for partition in d.partitions.flat:
            self.assertTrue(partition.in_cached_file)

        cf.free_memory_factor(original_FMF)

    @unittest.skipIf(TEST_DASKIFIED_ONLY, "no attr. 'partition_configuration'")
    def test_Data_cached_arithmetic_units(self):
        if self.test_only and inspect.stack()[0][3] not in self.test_only:
            return

        d = cf.Data(self.a, "m")
        e = cf.Data(self.a, "s")

        f = d / e
        self.assertEqual(f.Units, cf.Units("m s-1"))

        d = cf.Data(self.a, "days since 2000-01-02")
        e = cf.Data(self.a, "days since 1999-01-02")

        f = d - e
        self.assertEqual(f.Units, cf.Units("days"))

        # Repeat with caching partitions to disk
        fmt = cf.constants.CONSTANTS["FM_THRESHOLD"]
        cf.constants.CONSTANTS["FM_THRESHOLD"] = cf.total_memory()

        d = cf.Data(self.a, "m")
        e = cf.Data(self.a, "s")

        f = d / e
        self.assertEqual(f.Units, cf.Units("m s-1"))

        d = cf.Data(self.a, "days since 2000-01-02")
        e = cf.Data(self.a, "days since 1999-01-02")

        f = d - e
        self.assertEqual(f.Units, cf.Units("days"))

        # Reset
        cf.constants.CONSTANTS["FM_THRESHOLD"] = fmt

    @unittest.skipIf(TEST_DASKIFIED_ONLY, "no attribute '_auxiliary_mask'")
    def test_Data_AUXILIARY_MASK(self):
        if self.test_only and inspect.stack()[0][3] not in self.test_only:
            return

        d = cf.Data()
        self.assertIsNone(d._auxiliary_mask)
        self.assertIsNone(d._auxiliary_mask_return())

        d = cf.Data.empty((90, 60))
        m = np.full(d.shape, fill_value=False, dtype=bool)

        self.assertIsNone(d._auxiliary_mask)
        self.assertEqual(d._auxiliary_mask_return().shape, m.shape)
        self.assertTrue((d._auxiliary_mask_return() == m).all())
        self.assertIsNone(d._auxiliary_mask)

        m[[0, 2, 80], [0, 40, 20]] = True

        d._auxiliary_mask_add_component(cf.Data(m))
        self.assertEqual(len(d._auxiliary_mask), 1)
        self.assertEqual(d._auxiliary_mask_return().shape, m.shape)
        self.assertTrue((d._auxiliary_mask_return() == m).all())

        d = cf.Data.empty((90, 60))
        m = np.full(d.shape, fill_value=False, dtype=bool)

        d = cf.Data.empty((90, 60))
        d._auxiliary_mask_add_component(cf.Data(m[0:1, :]))
        self.assertEqual(len(d._auxiliary_mask), 1)
        self.assertTrue((d._auxiliary_mask_return() == m).all())

        d = cf.Data.empty((90, 60))
        d._auxiliary_mask_add_component(cf.Data(m[:, 0:1]))
        self.assertEqual(len(d._auxiliary_mask), 1)
        self.assertTrue((d._auxiliary_mask_return() == m).all())

        d = cf.Data.empty((90, 60))
        d._auxiliary_mask_add_component(cf.Data(m[:, 0:1]))
        d._auxiliary_mask_add_component(cf.Data(m[0:1, :]))
        self.assertEqual(len(d._auxiliary_mask), 2)
        self.assertEqual(d._auxiliary_mask_return().shape, m.shape)
        self.assertTrue((d._auxiliary_mask_return() == m).all())

        # --------------------------------------------------------
        d = cf.Data(np.arange(120).reshape(30, 4))
        e = cf.Data(np.arange(120, 280).reshape(40, 4))

        fm = cf.Data.full((70, 4), fill_value=False, dtype=bool)

        fm[0, 0] = True
        fm[10, 2] = True
        fm[20, 1] = True

        dm = fm[:30]
        d._auxiliary_mask = [dm]

        f = cf.Data.concatenate([d, e], axis=0)
        self.assertEqual(f.shape, fm.shape)
        self.assertTrue((f._auxiliary_mask_return().array == fm).all())

        # --------------------------------------------------------
        d = cf.Data(np.arange(120).reshape(30, 4))
        e = cf.Data(np.arange(120, 280).reshape(40, 4))

        fm = cf.Data.full((70, 4), False, bool)
        fm[50, 0] = True
        fm[60, 2] = True
        fm[65, 1] = True

        em = fm[30:]
        e._auxiliary_mask = [em]

        f = cf.Data.concatenate([d, e], axis=0)
        self.assertEqual(f.shape, fm.shape)
        self.assertTrue((f._auxiliary_mask_return().array == fm).all())

        # --------------------------------------------------------
        d = cf.Data(np.arange(120).reshape(30, 4))
        e = cf.Data(np.arange(120, 280).reshape(40, 4))

        fm = cf.Data.full((70, 4), False, bool)
        fm[0, 0] = True
        fm[10, 2] = True
        fm[20, 1] = True
        fm[50, 0] = True
        fm[60, 2] = True
        fm[65, 1] = True

        dm = fm[:30]
        d._auxiliary_mask = [dm]
        em = fm[30:]
        e._auxiliary_mask = [em]

        f = cf.Data.concatenate([d, e], axis=0)
        self.assertEqual(f.shape, fm.shape)
        self.assertTrue((f._auxiliary_mask_return().array == fm).all())

    def test_Data__contains__(self):
        if self.test_only and inspect.stack()[0][3] not in self.test_only:
            return

        d = cf.Data([[0, 1, 2], [3, 4, 5]], units="m", chunks=2)

        for value in (
            4,
            4.0,
            cf.Data(3),
            cf.Data(0.005, "km"),
            np.array(2),
            da.from_array(2),
        ):
            self.assertIn(value, d)

        for value in (
            99,
            np.array(99),
            da.from_array(99),
            cf.Data(99, "km"),
            cf.Data(2, "seconds"),
        ):
            self.assertNotIn(value, d)

        for value in (
            [1],
            [[1]],
            [1, 2],
            [[1, 2]],
            np.array([1]),
            np.array([[1]]),
            np.array([1, 2]),
            np.array([[1, 2]]),
            da.from_array([1]),
            da.from_array([[1]]),
            da.from_array([1, 2]),
            da.from_array([[1, 2]]),
            cf.Data([1]),
            cf.Data([[1]]),
            cf.Data([1, 2]),
            cf.Data([[1, 2]]),
            cf.Data([0.005], "km"),
        ):
            with self.assertRaises(TypeError):
                value in d

        # Strings
        d = cf.Data(["foo", "bar"])
        self.assertIn("foo", d)
        self.assertNotIn("xyz", d)

        with self.assertRaises(TypeError):
            ["foo"] in d

    def test_Data_asdata(self):
        if self.test_only and inspect.stack()[0][3] not in self.test_only:
            return

        d = cf.Data(self.ma)

        self.assertIs(d.asdata(d), d)
        self.assertIs(cf.Data.asdata(d), d)
        self.assertIs(d.asdata(d, dtype=d.dtype), d)
        self.assertIs(cf.Data.asdata(d, dtype=d.dtype), d)

        self.assertIsNot(d.asdata(d, dtype="float32"), d)
        self.assertIsNot(cf.Data.asdata(d, dtype="float32"), d)
        self.assertIsNot(d.asdata(d, dtype=d.dtype, copy=True), d)
        self.assertIsNot(cf.Data.asdata(d, dtype=d.dtype, copy=True), d)

        self.assertTrue(
            cf.Data.asdata(cf.Data([1, 2, 3]), dtype=float, copy=True).equals(
                cf.Data([1.0, 2, 3]), verbose=2
            )
        )

        self.assertTrue(
            cf.Data.asdata([1, 2, 3]).equals(cf.Data([1, 2, 3]), verbose=2)
        )
        self.assertTrue(
            cf.Data.asdata([1, 2, 3], dtype=float).equals(
                cf.Data([1.0, 2, 3]), verbose=2
            )
        )

    @unittest.skipIf(TEST_DASKIFIED_ONLY, "no attribute '_ndim'")
    def test_Data_squeeze_insert_dimension(self):
        if self.test_only and inspect.stack()[0][3] not in self.test_only:
            return

        d = cf.Data([list(range(1000))])
        self.assertEqual(d.shape, (1, 1000))
        e = d.squeeze()
        self.assertEqual(e.shape, (1000,))
        self.assertIsNone(d.squeeze(inplace=True))
        self.assertEqual(d.shape, (1000,))

        d = cf.Data([list(range(1000))])
        d.transpose(inplace=True)
        self.assertEqual(d.shape, (1000, 1))
        e = d.squeeze()
        self.assertEqual(e.shape, (1000,))
        self.assertIsNone(d.squeeze(inplace=True))
        self.assertEqual(d.shape, (1000,))

        d.insert_dimension(0, inplace=True)
        d.insert_dimension(-1, inplace=True)
        self.assertEqual(d.shape, (1, 1000, 1))
        e = d.squeeze()
        self.assertEqual(e.shape, (1000,))
        e = d.squeeze(-1)
        self.assertEqual(e.shape, (1, 1000))
        self.assertIsNone(e.squeeze(0, inplace=True))
        self.assertEqual(e.shape, (1000,))

        d = e
        d.insert_dimension(0, inplace=True)
        d.insert_dimension(-1, inplace=True)
        d.insert_dimension(-1, inplace=True)
        self.assertEqual(d.shape, (1, 1000, 1, 1))
        e = d.squeeze([0, 2])
        self.assertEqual(e.shape, (1000, 1))

        array = np.arange(1000).reshape(1, 100, 10)
        d = cf.Data(array)
        e = d.squeeze()
        f = e.insert_dimension(0)
        a = f.array
        self.assertTrue(np.allclose(a, array))

    def test_Data__getitem__(self):
        if self.test_only and inspect.stack()[0][3] not in self.test_only:
            return

        d = cf.Data(np.ma.arange(450).reshape(9, 10, 5), chunks=(4, 5, 1))

        for indices in (
            Ellipsis,
            (slice(None), slice(None)),
            (slice(None), Ellipsis),
            (Ellipsis, slice(None)),
            (Ellipsis, slice(None), Ellipsis),
        ):
            self.assertEqual(d[indices].shape, d.shape)

        for indices in (
            ([1, 3, 4], slice(None), [2, -1]),
            (slice(0, 6, 2), slice(None), [2, -1]),
            (slice(0, 6, 2), slice(None), slice(2, 5, 2)),
            (slice(0, 6, 2), list(range(10)), slice(2, 5, 2)),
        ):
            self.assertEqual(d[indices].shape, (3, 10, 2))

        for indices in (
            (slice(0, 6, 2), -2, [2, -1]),
            (slice(0, 6, 2), -2, slice(2, 5, 2)),
        ):
            self.assertEqual(d[indices].shape, (3, 1, 2))

        for indices in (
            ([1, 3, 4], -2, [2, -1]),
            ([4, 3, 1], -2, [2, -1]),
            ([1, 4, 3], -2, [2, -1]),
            ([4, 1, 4], -2, [2, -1]),
        ):
            e = d[indices]
            self.assertEqual(e.shape, (3, 1, 2))
            self.assertEqual(e._axes, d._axes)

        d.__keepdims_indexing__ = False
        self.assertFalse(d.__keepdims_indexing__)
        for indices in (
            ([1, 3, 4], -2, [2, -1]),
            (slice(0, 6, 2), -2, [2, -1]),
            (slice(0, 6, 2), -2, slice(2, 5, 2)),
            ([1, 4, 3], -2, [2, -1]),
            ([4, 3, 4], -2, [2, -1]),
            ([1, 4, 4], -2, [2, -1]),
        ):
            e = d[indices]
            self.assertFalse(e.__keepdims_indexing__)
            self.assertEqual(e.shape, (3, 2))
            self.assertEqual(e._axes, d._axes[0::2])

        self.assertFalse(d.__keepdims_indexing__)
        d.__keepdims_indexing__ = True
        self.assertTrue(d.__keepdims_indexing__)

        d = cf.Data(np.ma.arange(24).reshape(3, 8))
        e = d[0, 2:4]

        # Cyclic slices
        d = cf.Data(np.ma.arange(24).reshape(3, 8))
        d.cyclic(1)
        self.assertTrue((d[0, :6].array == [[0, 1, 2, 3, 4, 5]]).all())
        e = d[0, -2:4]
        self.assertEqual(e._axes, d._axes)
        self.assertEqual(e.shape, (1, 6))
        self.assertTrue((e[0].array == [[6, 7, 0, 1, 2, 3]]).all())
        self.assertFalse(e.cyclic())

        d.__keepdims_indexing__ = False
        e = d[:, 4]
        self.assertEqual(e.shape, (3,))
        self.assertFalse(e.cyclic())
        self.assertEqual(e._axes, d._axes[0:1])
        d.__keepdims_indexing__ = True

        e = d[0, -2:6]
        self.assertEqual(e.shape, (1, 8))
        self.assertTrue((e[0].array == [[6, 7, 0, 1, 2, 3, 4, 5]]).all())
        self.assertTrue(e.cyclic(), set([1]))

        with self.assertRaises(IndexError):
            # Cyclic slice of non-cyclic axis
            e = d[-1:1]

        d.cyclic(0)
        e = d[-1:1, -2:-4]
        self.assertEqual(e.shape, (2, 6))
        self.assertTrue((e[:, 0].array == [[22], [6]]).all())
        self.assertTrue((e[0].array == [[22, 23, 16, 17, 18, 19]]).all())
        self.assertFalse(e.cyclic())

        e = d[-1:2, -2:4]
        self.assertEqual(e.shape, (3, 6))
        self.assertEqual(e.cyclic(), set([0]))
        e = d[-1:1, -2:6]
        self.assertEqual(e.shape, (2, 8))
        self.assertEqual(e.cyclic(), set([1]))
        e = d[-1:2, -2:6]
        self.assertEqual(e.shape, (3, 8))
        self.assertEqual(e.cyclic(), set([0, 1]))

        d.cyclic(0, False)
        d.__keepdims_indexing__ = False
        e = d[0, :6]
        self.assertFalse(e.__keepdims_indexing__)
        self.assertEqual(e.shape, (6,))
        self.assertTrue((e.array == [0, 1, 2, 3, 4, 5]).all())
        e = d[0, -2:4]
        self.assertEqual(e.shape, (6,))
        self.assertTrue((e.array == [6, 7, 0, 1, 2, 3]).all())
        self.assertFalse(e.cyclic())
        d.__keepdims_indexing__ = True

        # Keepdims indexing
        d = cf.Data([[1, 2, 3], [4, 5, 6]])
        self.assertEqual(d[0].shape, (1, 3))
        self.assertEqual(d[:, 1].shape, (2, 1))
        self.assertEqual(d[0, 1].shape, (1, 1))
        d.__keepdims_indexing__ = False
        self.assertEqual(d[0].shape, (3,))
        self.assertEqual(d[:, 1].shape, (2,))
        self.assertEqual(d[0, 1].shape, ())
        d.__keepdims_indexing__ = True

        # Orthogonal indexing
        self.assertEqual(d[[0], [0, 2]].shape, (1, 2))
        self.assertEqual(d[[0, 1], [0, 2]].shape, (2, 2))
        self.assertEqual(d[[0, 1], [2]].shape, (2, 1))

        # Ancillary masks
        #
        # TODODASK: Test __getitem__ with ancillary masks. Can only do
        #           this when cf.Data.where has been daskified

    def test_Data__setitem__(self):
        if self.test_only and inspect.stack()[0][3] not in self.test_only:
            return

        for hardmask in (False, True):
            a = np.ma.arange(90).reshape(9, 10)
            if hardmask:
                a.harden_mask()
            else:
                a.soften_mask()

            d = cf.Data(a.copy(), "metres", hardmask=hardmask, chunks=(3, 5))

            a[:, 1] = np.ma.masked
            d[:, 1] = cf.masked

            a[0, 2] = -6
            d[0, 2] = -6

            a[0:3, 1] = -1
            d[0:3, 1] = -1

            a[0:2, 3] = -1
            d[0:2, 3] = -1

            a[3, 4:6] = -2
            d[3, 4:6] = -2

            a[0:2, 1:4] = -3
            d[0:2, 1:4] = -3

            a[5:7, [3, 5, 6]] = -4
            d[5:7, [3, 5, 6]] = -4

            a[8, [8, 6, 5]] = -5
            d[8, [8, 6, 5]] = -5

            a[...] = -a
            d[...] = -d

            a[0] = a[2]
            d[0] = d[2]

            self.assertTrue((d.array == a).all())
            self.assertTrue((d.array.mask == a.mask).all())

        # Units
        a = np.ma.arange(90).reshape(9, 10)
        d = cf.Data(a, "metres")
        d[...] = cf.Data(a * 100, "cm")
        self.assertTrue((d.array == a).all())
        self.assertTrue((d.array.mask == a.mask).all())

        # Cyclic axes
        d.cyclic(1)
        self.assertTrue((d[0].array == [0, 1, 2, 3, 4, 5, 6, 7, 8, 9]).all())
        d[0, -1:1] = [-99, -1]
        self.assertTrue(
            (d[0].array == [-1, 1, 2, 3, 4, 5, 6, 7, 8, -99]).all()
        )
        self.assertEqual(d.cyclic(), set([1]))

        # Multiple list/1-d array indices
        with self.assertRaises(NotImplementedError):
            d[[1, 2], [0, 4, 1]] = 9

        with self.assertRaises(NotImplementedError):
            d[[1], [0, 4, 1]] = 9

    @unittest.skipIf(TEST_DASKIFIED_ONLY, "no attr. 'partition_configuration'")
    def test_Data_outerproduct(self):
        if self.test_only and inspect.stack()[0][3] not in self.test_only:
            return

        d = cf.Data(np.arange(1200).reshape(40, 30))

        e = cf.Data(np.arange(5))
        f = d.outerproduct(e)
        self.assertEqual(f.shape, (40, 30, 5))

        e = cf.Data(np.arange(5).reshape(5, 1))
        f = d.outerproduct(e)
        self.assertEqual(f.shape, (40, 30, 5, 1))

        e = cf.Data(np.arange(30).reshape(6, 5))
        f = d.outerproduct(e)
        self.assertEqual(f.shape, (40, 30, 6, 5))

        e = cf.Data(7)
        f = d.outerproduct(e)
        self.assertEqual(f.shape, (40, 30), f.shape)

        e = cf.Data(np.arange(5))
        self.assertIsNone(d.outerproduct(e, inplace=True))
        self.assertEqual(d.shape, (40, 30, 5), d.shape)

    @unittest.skipIf(TEST_DASKIFIED_ONLY, "no attr. 'partition_configuration'")
    def test_Data_all(self):
        if self.test_only and inspect.stack()[0][3] not in self.test_only:
            return

        d = cf.Data(np.array([[0] * 1000]))
        self.assertTrue(not d.all())
        d[-1, -1] = 1
        self.assertFalse(d.all())
        d[...] = 1
        self.assertTrue(d.all())
        d[...] = cf.masked
        self.assertTrue(d.all())

    @unittest.skipIf(TEST_DASKIFIED_ONLY, "no attr. 'partition_configuration'")
    def test_Data_any(self):
        if self.test_only and inspect.stack()[0][3] not in self.test_only:
            return

        d = cf.Data(np.array([[0] * 1000]))
        self.assertFalse(d.any())
        d[-1, -1] = 1
        self.assertTrue(d.any())
        d[...] = 1
        self.assertTrue(d.any())
        d[...] = cf.masked
        self.assertFalse(d.any())

    def test_Data_array(self):
        if self.test_only and inspect.stack()[0][3] not in self.test_only:
            return

        # Scalar numeric array
        d = cf.Data(9, "km")
        a = d.array
        self.assertEqual(a.shape, ())
        self.assertEqual(a, np.array(9))
        d[...] = cf.masked
        a = d.array
        self.assertEqual(a.shape, ())
        self.assertIs(a[()], np.ma.masked)

        # Non-scalar numeric array
        b = np.arange(24).reshape(2, 1, 3, 4)
        d = cf.Data(b, "km", fill_value=-123)
        a = d.array
        a[0, 0, 0, 0] = -999
        a2 = d.array
        self.assertTrue((a2 == b).all())
        self.assertFalse((a2 == a).all())

        # Fill value
        d[0, 0, 0, 0] = cf.masked
        self.assertEqual(d.array.fill_value, d.fill_value)

        # Date-time array
        d = cf.Data([["2000-12-3 12:00"]], "days since 2000-12-01", dt=True)
        self.assertEqual(d.array, 2.5)

    @unittest.skipIf(TEST_DASKIFIED_ONLY, "no attr. 'partition_configuration'")
    def test_Data_binary_mask(self):
        if self.test_only and inspect.stack()[0][3] not in self.test_only:
            return

        a = np.ma.ones((1000,), dtype="int32")
        a[[1, 900]] = np.ma.masked
        a[[0, 10, 910]] = 0

        d = cf.Data(np.arange(1000.0), "radians")
        d[[1, 900]] = cf.masked
        d[[10, 910]] = 0

        b = d.binary_mask

        self.assertEqual(b.Units, cf.Units("1"))
        self.assertEqual(b.dtype, np.dtype("int32"))
        self.assertTrue((b.array == a).all())

    @unittest.skipIf(TEST_DASKIFIED_ONLY, "no attr. 'partition_configuration'")
    def test_Data_clip(self):
        if self.test_only and inspect.stack()[0][3] not in self.test_only:
            return

        c0 = -53.234
        c1 = 34.345456567

        a = self.a + 0.34567
        ac = np.clip(a, c0, c1)

        d = cf.Data(a, "km")
        self.assertIsNotNone(d.clip(c0, c1))
        self.assertIsNone(d.clip(c0, c1, inplace=True))

        d = cf.Data(a, "km")
        e = d.clip(c0, c1)
        self.assertTrue((e.array == ac).all())

        e = d.clip(c0 * 1000, c1 * 1000, units="m")
        self.assertTrue((e.array == ac).all())

        d.clip(c0 * 100, c1 * 100, units="10m", inplace=True)
        self.assertTrue(d.allclose(ac, rtol=1e-05, atol=1e-08))

    @unittest.skipIf(TEST_DASKIFIED_ONLY, "no attr. 'partition_configuration'")
    def test_Data_months_years(self):
        if self.test_only and inspect.stack()[0][3] not in self.test_only:
            return

        calendar = "360_day"
        d = cf.Data(
            [1.0, 2],
            units=cf.Units("months since 2000-1-1", calendar=calendar),
        )
        self.assertTrue((d.array == np.array([1.0, 2])).all())
        a = np.array(
            [
                cf.dt(2000, 2, 1, 10, 29, 3, 831223, calendar=calendar),
                cf.dt(2000, 3, 1, 20, 58, 7, 662446, calendar=calendar),
            ]
        )

        self.assertTrue(
            (d.datetime_array == a).all(), "{}, {}".format(d.datetime_array, a)
        )

        calendar = "standard"
        d = cf.Data(
            [1.0, 2],
            units=cf.Units("months since 2000-1-1", calendar=calendar),
        )
        self.assertTrue((d.array == np.array([1.0, 2])).all())
        a = np.array(
            [
                cf.dt(2000, 1, 31, 10, 29, 3, 831223, calendar=calendar),
                cf.dt(2000, 3, 1, 20, 58, 7, 662446, calendar=calendar),
            ]
        )
        self.assertTrue(
            (d.datetime_array == a).all(), "{}, {}".format(d.datetime_array, a)
        )

        calendar = "360_day"
        d = cf.Data(
            [1.0, 2], units=cf.Units("years since 2000-1-1", calendar=calendar)
        )
        self.assertTrue((d.array == np.array([1.0, 2])).all())
        a = np.array(
            [
                cf.dt(2001, 1, 6, 5, 48, 45, 974678, calendar=calendar),
                cf.dt(2002, 1, 11, 11, 37, 31, 949357, calendar=calendar),
            ]
        )
        self.assertTrue(
            (d.datetime_array == a).all(), "{}, {}".format(d.datetime_array, a)
        )

        calendar = "standard"
        d = cf.Data(
            [1.0, 2], units=cf.Units("years since 2000-1-1", calendar=calendar)
        )
        self.assertTrue((d.array == np.array([1.0, 2])).all())
        a = np.array(
            [
                cf.dt(2000, 12, 31, 5, 48, 45, 974678, calendar=calendar),
                cf.dt(2001, 12, 31, 11, 37, 31, 949357, calendar=calendar),
            ]
        )
        self.assertTrue(
            (d.datetime_array == a).all(), "{}, {}".format(d.datetime_array, a)
        )

        d = cf.Data(
            [1.0, 2],
            units=cf.Units("years since 2000-1-1", calendar="360_day"),
        )
        d *= 31

    def test_Data_datetime_array(self):
        if self.test_only and inspect.stack()[0][3] not in self.test_only:
            return

        # Scalar array
        for d, x in zip(
            [
                cf.Data(11292.5, "days since 1970-1-1"),
                cf.Data("2000-12-1 12:00", dt=True),
            ],
            [11292.5, 0],
        ):
            a = d.datetime_array
            self.assertEqual(a.shape, ())
            self.assertEqual(
                a, np.array(cf.dt("2000-12-1 12:00", calendar="standard"))
            )

            a = d.array
            self.assertEqual(a.shape, ())
            self.assertEqual(a, x)

        # Non-scalar array
        for d, x in zip(
            [
                cf.Data([[11292.5, 11293.5]], "days since 1970-1-1"),
                cf.Data([["2000-12-1 12:00", "2000-12-2 12:00"]], dt=True),
            ],
            ([[11292.5, 11293.5]], [[0, 1]]),
        ):
            a = d.datetime_array
            self.assertTrue(
                (
                    a
                    == np.array(
                        [
                            [
                                cf.dt("2000-12-1 12:00", calendar="standard"),
                                cf.dt("2000-12-2 12:00", calendar="standard"),
                            ]
                        ]
                    )
                ).all()
            )

            a = d.array
            self.assertTrue((a == x).all())

    def test_Data_asdatetime_asreftime_isdatetime(self):
        if self.test_only and inspect.stack()[0][3] not in self.test_only:
            return

        d = cf.Data([[1.93, 5.17]], "days since 2000-12-29")
        self.assertFalse(d._isdatetime())
        self.assertIsNone(d._asreftime(inplace=True))
        self.assertFalse(d._isdatetime())

        e = d._asdatetime()
        self.assertTrue(e._isdatetime())
        self.assertEqual(e.dtype, np.dtype(object))
        self.assertIsNone(e._asdatetime(inplace=True))
        self.assertTrue(e._isdatetime())

        # Round trip
        f = e._asreftime()
        self.assertTrue(f.equals(d))

    def test_Data_ceil(self):
        if self.test_only and inspect.stack()[0][3] not in self.test_only:
            return

        for x in (1, -1):
            a = 0.9 * x * self.a
            c = np.ceil(a)

            d = cf.Data(a)
            e = d.ceil()
            self.assertIsNone(d.ceil(inplace=True))
            self.assertTrue(d.equals(e, verbose=2))
            self.assertEqual(d.shape, c.shape)
            self.assertTrue((d.array == c).all())

    def test_Data_floor(self):
        if self.test_only and inspect.stack()[0][3] not in self.test_only:
            return

        for x in (1, -1):
            a = 0.9 * x * self.a
            c = np.floor(a)

            d = cf.Data(a)
            e = d.floor()
            self.assertIsNone(d.floor(inplace=True))
            self.assertTrue(d.equals(e, verbose=2))
            self.assertEqual(d.shape, c.shape)
            self.assertTrue((d.array == c).all())

    def test_Data_trunc(self):
        if self.test_only and inspect.stack()[0][3] not in self.test_only:
            return

        for x in (1, -1):
            a = 0.9 * x * self.a
            c = np.trunc(a)

            d = cf.Data(a)
            e = d.trunc()
            self.assertIsNone(d.trunc(inplace=True))
            self.assertTrue(d.equals(e, verbose=2))
            self.assertEqual(d.shape, c.shape)
            self.assertTrue((d.array == c).all())

    def test_Data_rint(self):
        if self.test_only and inspect.stack()[0][3] not in self.test_only:
            return

        for x in (1, -1):
            a = 0.9 * x * self.a
            c = np.rint(a)

            d = cf.Data(a)
            d0 = d.copy()
            e = d.rint()
            x = e.array

            self.assertTrue((x == c).all())
            self.assertTrue(d.equals(d0, verbose=2))
            self.assertIsNone(d.rint(inplace=True))
            self.assertTrue(d.equals(e, verbose=2))
            self.assertEqual(d.shape, c.shape)
            self.assertTrue((d.array == c).all())

    def test_Data_round(self):
        if self.test_only and inspect.stack()[0][3] not in self.test_only:
            return

        for decimals in range(-8, 8):
            a = self.a + 0.34567
            c = np.round(a, decimals=decimals)

            d = cf.Data(a)
            e = d.round(decimals=decimals)

            self.assertIsNone(d.round(decimals=decimals, inplace=True))

            self.assertTrue(d.equals(e, verbose=2))
            self.assertEqual(d.shape, c.shape)
            self.assertTrue((d.array == c).all())

    def test_Data_datum(self):
        if self.test_only and inspect.stack()[0][3] not in self.test_only:
            return

        d = cf.Data(5, "metre")
        self.assertEqual(d.datum(), 5)
        self.assertEqual(d.datum(0), 5)
        self.assertEqual(d.datum(-1), 5)

        for d in [
            cf.Data([4, 5, 6, 1, 2, 3], "metre"),
            cf.Data([[4, 5, 6], [1, 2, 3]], "metre"),
        ]:
            self.assertEqual(d.datum(0), 4)
            self.assertEqual(d.datum(-1), 3)
            for index in d.ndindex():
                self.assertEqual(d.datum(index), d.array[index].item())
                self.assertEqual(d.datum(*index), d.array[index].item())

        d = cf.Data(5, "metre")
        d[()] = cf.masked
        self.assertIs(d.datum(), cf.masked)
        self.assertIs(d.datum(0), cf.masked)
        self.assertIs(d.datum(-1), cf.masked)

        d = cf.Data([[5]], "metre")
        d[0, 0] = cf.masked
        self.assertIs(d.datum(), cf.masked)
        self.assertIs(d.datum(0), cf.masked)
        self.assertIs(d.datum(-1), cf.masked)
        self.assertIs(d.datum(0, 0), cf.masked)
        self.assertIs(d.datum(-1, 0), cf.masked)
        self.assertIs(d.datum((0, 0)), cf.masked)
        self.assertIs(d.datum([0, -1]), cf.masked)
        self.assertIs(d.datum(-1, -1), cf.masked)

        d = cf.Data([1, 2])
        with self.assertRaises(ValueError):
            d.datum()

        with self.assertRaises(ValueError):
            d.datum(3)

        with self.assertRaises(ValueError):
            d.datum(0, 0)

        d = cf.Data([[1, 2]])
        with self.assertRaises(ValueError):
            d.datum((0,))

    def test_Data_flip(self):
        if self.test_only and inspect.stack()[0][3] not in self.test_only:
            return

        array = np.arange(24000).reshape(120, 200)
        d = cf.Data(array.copy(), "metre")

        for axes, indices in zip(
            (0, 1, [0, 1]),
            (
                (slice(None, None, -1), slice(None)),
                (slice(None), slice(None, None, -1)),
                (slice(None, None, -1), slice(None, None, -1)),
            ),
        ):
            array = array[indices]
            d.flip(axes, inplace=True)

        self.assertTrue((d.array == array).all())

        array = np.arange(3 * 4 * 5).reshape(3, 4, 5) + 1
        d = cf.Data(array.copy(), "metre", chunks=-1)

        self.assertEqual(d[0].shape, (1, 4, 5))
        self.assertEqual(d[-1].shape, (1, 4, 5))
        self.assertEqual(d[0].maximum(), 4 * 5)
        self.assertEqual(d[-1].maximum(), 3 * 4 * 5)

        for i in (2, 1):
            e = d.flip(i)
            self.assertEqual(e[0].shape, (1, 4, 5))
            self.assertEqual(e[-1].shape, (1, 4, 5))
            self.assertEqual(e[0].maximum(), 4 * 5)
            self.assertEqual(e[-1].maximum(), 3 * 4 * 5)

        i = 0
        e = d.flip(i)
        self.assertEqual(e[0].shape, (1, 4, 5))
        self.assertEqual(e[-1].shape, (1, 4, 5))
        self.assertEqual(e[0].maximum(), 3 * 4 * 5)
        self.assertEqual(e[-1].maximum(), 4 * 5)

    @unittest.skipIf(TEST_DASKIFIED_ONLY, "no attribute 'datum'")
    def test_Data_max(self):
        if self.test_only and inspect.stack()[0][3] not in self.test_only:
            return

        for pp in (False, True):
            d = cf.Data([[4, 5, 6], [1, 2, 3]], "metre")
            self.assertEqual(
                d.maximum(_preserve_partitions=pp), cf.Data(6, "metre")
            )
            self.assertEqual(d.maximum(_preserve_partitions=pp).datum(), 6)
            d[0, 2] = cf.masked
            self.assertEqual(d.maximum(_preserve_partitions=pp), 5)
            self.assertEqual(d.maximum(_preserve_partitions=pp).datum(), 5)
            self.assertEqual(
                d.maximum(_preserve_partitions=pp), cf.Data(0.005, "km")
            )

    @unittest.skipIf(TEST_DASKIFIED_ONLY, "no attribute '_ndim'")
    def test_Data_min(self):
        if self.test_only and inspect.stack()[0][3] not in self.test_only:
            return

        for pp in (False, True):
            d = cf.Data([[4, 5, 6], [1, 2, 3]], "metre")
            self.assertEqual(
                d.minimum(_preserve_partitions=pp), cf.Data(1, "metre")
            )
            self.assertEqual(d.minimum(_preserve_partitions=pp).datum(), 1)
            d[1, 0] = cf.masked
            self.assertEqual(d.minimum(_preserve_partitions=pp), 2)
            self.assertEqual(d.minimum(_preserve_partitions=pp).datum(), 2)
            self.assertEqual(
                d.minimum(_preserve_partitions=pp), cf.Data(0.002, "km")
            )

    def test_Data_ndindex(self):
        if self.test_only and inspect.stack()[0][3] not in self.test_only:
            return

        for d in (
            cf.Data(5, "metre"),
            cf.Data([4, 5, 6, 1, 2, 3], "metre"),
            cf.Data([[4, 5, 6], [1, 2, 3]], "metre"),
        ):
            for i, j in zip(d.ndindex(), np.ndindex(d.shape)):
                self.assertEqual(i, j)

    def test_Data_roll(self):
        if self.test_only and inspect.stack()[0][3] not in self.test_only:
            return

        a = np.arange(10 * 15 * 19).reshape(10, 1, 15, 19)

        d = cf.Data(a.copy())

        e = d.roll(0, 4)
        e.roll(2, 120, inplace=True)
        e.roll(3, -77, inplace=True)

        a = np.roll(a, 4, 0)
        a = np.roll(a, 120, 2)
        a = np.roll(a, -77, 3)

        self.assertEqual(e.shape, a.shape)
        self.assertTrue((a == e.array).all())

        f = e.roll(3, 77)
        f.roll(2, -120, inplace=True)
        f.roll(0, -4, inplace=True)

        self.assertEqual(f.shape, d.shape)
        self.assertTrue(f.equals(d, verbose=2))

    def test_Data_swapaxes(self):
        a = np.ma.arange(24).reshape(2, 3, 4)
        a[1, 1] = np.ma.masked
        d = cf.Data(a, chunks=(-1, -1, 2))

        for i in range(-a.ndim, a.ndim):
            for j in range(-a.ndim, a.ndim):
                b = np.swapaxes(a, i, j)
                e = d.swapaxes(i, j)
                self.assertEqual(b.shape, e.shape)
                self.assertTrue((b == e.array).all())

        # Bad axes
        with self.assertRaises(IndexError):
            d.swapaxes(3, -3)

    def test_Data_transpose(self):
        if self.test_only and inspect.stack()[0][3] not in self.test_only:
            return

        a = np.arange(10 * 15 * 19).reshape(10, 1, 15, 19)

        d = cf.Data(a.copy())

        for indices in (range(a.ndim), range(-a.ndim, 0)):
            for axes in itertools.permutations(indices):
                a = np.transpose(a, axes)
                d.transpose(axes, inplace=True)
                self.assertEqual(d.shape, a.shape)
                self.assertTrue((d.array == a).all())

    @unittest.skipIf(TEST_DASKIFIED_ONLY, "no attr. 'partition_configuration'")
    def test_Data_unique(self):
        if self.test_only and inspect.stack()[0][3] not in self.test_only:
            return

        d = cf.Data([[4, 2, 1], [1, 2, 3]], "metre")
        self.assertTrue((d.unique() == cf.Data([1, 2, 3, 4], "metre")).all())
        d[1, -1] = cf.masked
        self.assertTrue((d.unique() == cf.Data([1, 2, 4], "metre")).all())

    def test_Data_year_month_day_hour_minute_second(self):
        if self.test_only and inspect.stack()[0][3] not in self.test_only:
            return

        d = cf.Data([[1.901, 5.101]], "days since 2000-12-29")
        self.assertTrue(d.year.equals(cf.Data([[2000, 2001]])))
        self.assertTrue(d.month.equals(cf.Data([[12, 1]])))
        self.assertTrue(d.day.equals(cf.Data([[30, 3]])))
        self.assertTrue(d.hour.equals(cf.Data([[21, 2]])))
        self.assertTrue(d.minute.equals(cf.Data([[37, 25]])))
        self.assertTrue(d.second.equals(cf.Data([[26, 26]])))

        d = cf.Data(
            [[1.901, 5.101]], cf.Units("days since 2000-12-29", "360_day")
        )
        self.assertTrue(d.year.equals(cf.Data([[2000, 2001]])))
        self.assertTrue(d.month.equals(cf.Data([[12, 1]])))
        self.assertTrue(d.day.equals(cf.Data([[30, 4]])))
        self.assertTrue(d.hour.equals(cf.Data([[21, 2]])))
        self.assertTrue(d.minute.equals(cf.Data([[37, 25]])))
        self.assertTrue(d.second.equals(cf.Data([[26, 26]])))

        # Can't get year from data with non-reference time units
        with self.assertRaises(ValueError):
            cf.Data([[1, 2]], units="m").year

    @unittest.skipIf(TEST_DASKIFIED_ONLY, "'NoneType' is not iterable")
    def test_Data_BINARY_AND_UNARY_OPERATORS(self):
        if self.test_only and inspect.stack()[0][3] not in self.test_only:
            return

        array = np.arange(3 * 4 * 5).reshape(3, 4, 5) + 1

        arrays = (
            np.arange(3 * 4 * 5).reshape(3, 4, 5) + 1.0,
            np.arange(3 * 4 * 5).reshape(3, 4, 5) + 1,
        )

        for a0 in arrays:
            for a1 in arrays[::-1]:
                d = cf.Data(a0[(slice(None, None, -1),) * a0.ndim], "metre")
                d.flip(inplace=True)
                x = cf.Data(a1, "metre")

                message = "Failed in {!r}+{!r}".format(d, x)
                self.assertTrue(
                    (d + x).equals(cf.Data(a0 + a1, "m"), verbose=1), message
                )
                message = "Failed in {!r}*{!r}".format(d, x)
                self.assertTrue(
                    (d * x).equals(cf.Data(a0 * a1, "m2"), verbose=1), message
                )
                message = "Failed in {!r}/{!r}".format(d, x)
                self.assertTrue(
                    (d / x).equals(cf.Data(a0 / a1, "1"), verbose=1), message
                )
                message = "Failed in {!r}-{!r}".format(d, x)
                self.assertTrue(
                    (d - x).equals(cf.Data(a0 - a1, "m"), verbose=1), message
                )
                message = "Failed in {!r}//{!r}".format(d, x)
                self.assertTrue(
                    (d // x).equals(cf.Data(a0 // a1, "1"), verbose=1), message
                )

                message = "Failed in {!r}.__truediv__//{!r}".format(d, x)
                self.assertTrue(
                    d.__truediv__(x).equals(
                        cf.Data(array.__truediv__(array), "1"), verbose=1
                    ),
                    message,
                )

                message = "Failed in {!r}__rtruediv__{!r}".format(d, x)
                self.assertTrue(
                    d.__rtruediv__(x).equals(
                        cf.Data(array.__rtruediv__(array), "1"), verbose=1
                    ),
                    message,
                )

                try:
                    d ** x
                except Exception:
                    pass
                else:
                    message = "Failed in {!r}**{!r}".format(d, x)
                    self.assertTrue((d ** x).all(), message)
        # --- End: for

        for a0 in arrays:
            d = cf.Data(a0, "metre")
            for x in (2, 2.0):
                message = "Failed in {!r}+{}".format(d, x)
                self.assertTrue(
                    (d + x).equals(cf.Data(a0 + x, "m"), verbose=1), message
                )
                message = "Failed in {!r}*{}".format(d, x)
                self.assertTrue(
                    (d * x).equals(cf.Data(a0 * x, "m"), verbose=1), message
                )
                message = "Failed in {!r}/{}".format(d, x)
                self.assertTrue(
                    (d / x).equals(cf.Data(a0 / x, "m"), verbose=1), message
                )
                message = "Failed in {!r}-{}".format(d, x)
                self.assertTrue(
                    (d - x).equals(cf.Data(a0 - x, "m"), verbose=1), message
                )
                message = "Failed in {!r}//{}".format(d, x)
                self.assertTrue(
                    (d // x).equals(cf.Data(a0 // x, "m"), verbose=1), message
                )
                message = "Failed in {!r}**{}".format(d, x)
                self.assertTrue(
                    (d ** x).equals(cf.Data(a0 ** x, "m2"), verbose=1), message
                )
                message = "Failed in {!r}.__truediv__{}".format(d, x)
                self.assertTrue(
                    d.__truediv__(x).equals(
                        cf.Data(a0.__truediv__(x), "m"), verbose=1
                    ),
                    message,
                )
                message = "Failed in {!r}.__rtruediv__{}".format(d, x)
                self.assertTrue(
                    d.__rtruediv__(x).equals(
                        cf.Data(a0.__rtruediv__(x), "m-1"), verbose=1
                    ),
                    message,
                )

                message = "Failed in {}+{!r}".format(x, d)
                self.assertTrue(
                    (x + d).equals(cf.Data(x + a0, "m"), verbose=1), message
                )
                message = "Failed in {}*{!r}".format(x, d)
                self.assertTrue(
                    (x * d).equals(cf.Data(x * a0, "m"), verbose=1), message
                )
                message = "Failed in {}/{!r}".format(x, d)
                self.assertTrue(
                    (x / d).equals(cf.Data(x / a0, "m-1"), verbose=1), message
                )
                message = "Failed in {}-{!r}".format(x, d)
                self.assertTrue(
                    (x - d).equals(cf.Data(x - a0, "m"), verbose=1), message
                )
                message = "Failed in {}//{!r}\n{!r}\n{!r}".format(
                    x, d, x // d, x // a0
                )
                self.assertTrue(
                    (x // d).equals(cf.Data(x // a0, "m-1"), verbose=1),
                    message,
                )

                try:
                    x ** d
                except Exception:
                    pass
                else:
                    message = "Failed in {}**{!r}".format(x, d)
                    self.assertTrue((x ** d).all(), message)

                a = a0.copy()
                try:
                    a += x
                except TypeError:
                    pass
                else:
                    e = d.copy()
                    e += x
                    message = "Failed in {!r}+={}".format(d, x)
                    self.assertTrue(
                        e.equals(cf.Data(a, "m"), verbose=1), message
                    )

                a = a0.copy()
                try:
                    a *= x
                except TypeError:
                    pass
                else:
                    e = d.copy()
                    e *= x
                    message = "Failed in {!r}*={}".format(d, x)
                    self.assertTrue(
                        e.equals(cf.Data(a, "m"), verbose=1), message
                    )

                a = a0.copy()
                try:
                    a /= x
                except TypeError:
                    pass
                else:
                    e = d.copy()
                    e /= x
                    message = "Failed in {!r}/={}".format(d, x)
                    self.assertTrue(
                        e.equals(cf.Data(a, "m"), verbose=1), message
                    )

                a = a0.copy()
                try:
                    a -= x
                except TypeError:
                    pass
                else:
                    e = d.copy()
                    e -= x
                    message = "Failed in {!r}-={}".format(d, x)
                    self.assertTrue(
                        e.equals(cf.Data(a, "m"), verbose=1), message
                    )

                a = a0.copy()
                try:
                    a //= x
                except TypeError:
                    pass
                else:
                    e = d.copy()
                    e //= x
                    message = "Failed in {!r}//={}".format(d, x)
                    self.assertTrue(
                        e.equals(cf.Data(a, "m"), verbose=1), message
                    )

                a = a0.copy()
                try:
                    a **= x
                except TypeError:
                    pass
                else:
                    e = d.copy()
                    e **= x
                    message = "Failed in {!r}**={}".format(d, x)
                    self.assertTrue(
                        e.equals(cf.Data(a, "m2"), verbose=1), message
                    )

                a = a0.copy()
                try:
                    a.__itruediv__(x)
                except TypeError:
                    pass
                else:
                    e = d.copy()
                    e.__itruediv__(x)
                    message = "Failed in {!r}.__itruediv__({})".format(d, x)
                    self.assertTrue(
                        e.equals(cf.Data(a, "m"), verbose=1), message
                    )
            # --- End: for

            for x in (cf.Data(2, "metre"), cf.Data(2.0, "metre")):
                self.assertTrue(
                    (d + x).equals(cf.Data(a0 + x.datum(), "m"), verbose=1)
                )
                self.assertTrue(
                    (d * x).equals(cf.Data(a0 * x.datum(), "m2"), verbose=1)
                )
                self.assertTrue(
                    (d / x).equals(cf.Data(a0 / x.datum(), "1"), verbose=1)
                )
                self.assertTrue(
                    (d - x).equals(cf.Data(a0 - x.datum(), "m"), verbose=1)
                )
                self.assertTrue(
                    (d // x).equals(cf.Data(a0 // x.datum(), "1"), verbose=1)
                )

                try:
                    d ** x
                except Exception:
                    pass
                else:
                    self.assertTrue(
                        (x ** d).all(), "{}**{}".format(x, repr(d))
                    )

                self.assertTrue(
                    d.__truediv__(x).equals(
                        cf.Data(a0.__truediv__(x.datum()), ""), verbose=1
                    )
                )

    @unittest.skipIf(TEST_DASKIFIED_ONLY, "no attr. 'partition_configuration'")
    def test_Data_BROADCASTING(self):
        if self.test_only and inspect.stack()[0][3] not in self.test_only:
            return

        A = [
            np.array(3),
            np.array([3]),
            np.array([3]).reshape(1, 1),
            np.array([3]).reshape(1, 1, 1),
            np.arange(5).reshape(5, 1),
            np.arange(5).reshape(1, 5),
            np.arange(5).reshape(1, 5, 1),
            np.arange(5).reshape(5, 1, 1),
            np.arange(5).reshape(1, 1, 5),
            np.arange(25).reshape(1, 5, 5),
            np.arange(25).reshape(5, 1, 5),
            np.arange(25).reshape(5, 5, 1),
            np.arange(125).reshape(5, 5, 5),
        ]

        for a in A:
            for b in A:
                d = cf.Data(a)
                e = cf.Data(b)
                ab = a * b
                de = d * e
                self.assertEqual(de.shape, ab.shape)
                self.assertTrue((de.array == ab).all())

    def test_Data_ERROR(self):
        if self.test_only and inspect.stack()[0][3] not in self.test_only:
            return

        return  # !!!!!!

        d = cf.Data([0.0, 1])
        e = cf.Data([1.0, 2])

        oldm = cf.Data.mask_fpe(False)
        olds = cf.Data.seterr("raise")

        with self.assertRaises(FloatingPointError):
            _ = e / d

        with self.assertRaises(FloatingPointError):
            _ = e ** 123456

        cf.Data.mask_fpe(True)
        cf.Data.seterr(all="raise")

        g = cf.Data([-99, 2.0])
        g[0] = cf.masked
        f = e / d
        self.assertTrue(f.equals(g, verbose=2))

        g = cf.Data([1.0, -99])
        g[1] = cf.masked
        f = e ** 123456
        self.assertTrue(f.equals(g, verbose=2))

        cf.Data.mask_fpe(True)
        cf.Data.seterr(all="ignore")
        f = e / d
        f = e ** 123456

        cf.Data.mask_fpe(oldm)
        cf.Data.seterr(**olds)

    def test_Data__len__(self):
        if self.test_only and inspect.stack()[0][3] not in self.test_only:
            return

        self.assertEqual(3, len(cf.Data([1, 2, 3])))
        self.assertEqual(2, len(cf.Data([[1, 2, 3], [4, 5, 6]])))
        self.assertEqual(1, len(cf.Data([[1, 2, 3]])))

        # len() of unsized object
        with self.assertRaises(TypeError):
            len(cf.Data(1))

    def test_Data__float__(self):
        if self.test_only and inspect.stack()[0][3] not in self.test_only:
            return

        for x in (-1.9, -1.5, -1.4, -1, 0, 1, 1.0, 1.4, 1.9):
            self.assertEqual(float(cf.Data(x)), float(x))
            self.assertEqual(float(cf.Data(x)), float(x))

        with self.assertRaises(TypeError):
            float(cf.Data([1, 2]))

    def test_Data__int__(self):
        if self.test_only and inspect.stack()[0][3] not in self.test_only:
            return

        for x in (-1.9, -1.5, -1.4, -1, 0, 1, 1.0, 1.4, 1.9):
            self.assertEqual(int(cf.Data(x)), int(x))
            self.assertEqual(int(cf.Data(x)), int(x))

        with self.assertRaises(Exception):
            _ = int(cf.Data([1, 2]))

    def test_Data__round__(self):
        if self.test_only and inspect.stack()[0][3] not in self.test_only:
            return

        for ndigits in ([], [0], [1], [2], [3]):
            for x in (
                -1.9123,
                -1.5789,
                -1.4123,
                -1.789,
                0,
                1.123,
                1.0234,
                1.412,
                1.9345,
            ):
                self.assertEqual(
                    round(cf.Data(x), *ndigits), round(x, *ndigits)
                )
                self.assertEqual(
                    round(cf.Data(x), *ndigits), round(x, *ndigits)
                )

        with self.assertRaises(Exception):
            _ = round(cf.Data([1, 2]))

    def test_Data_argmax(self):
        if self.test_only and inspect.stack()[0][3] not in self.test_only:
            return

        d = cf.Data(np.arange(120).reshape(4, 5, 6))

        self.assertEqual(d.argmax().array, 119)

        index = d.argmax(unravel=True)
        self.assertEqual(index, (3, 4, 5))
        self.assertEqual(d[index].array, 119)

        e = d.argmax(axis=1)
        self.assertEqual(e.shape, (4, 6))
        self.assertTrue(
            e.equals(cf.Data.full(shape=(4, 6), fill_value=4, dtype=int))
        )

        self.assertEqual(d[d.argmax(unravel=True)].array, 119)

        d = cf.Data([0, 4, 2, 3, 4])
        self.assertEqual(d.argmax().array, 1)

        # Bad axis
        with self.assertRaises(Exception):
            d.argmax(axis=d.ndim)

    @unittest.skipIf(TEST_DASKIFIED_ONLY, "hits 'NoneType' is not iterable")
    def test_Data__collapse_SHAPE(self):
        if self.test_only and inspect.stack()[0][3] not in self.test_only:
            return

        a = np.arange(-100, 200.0, dtype=float).reshape(3, 4, 5, 5)

        for h in (
            "sample_size",
            "sum",
            "min",
            "max",
            "mean",
            "var",
            "sd",
            "mid_range",
            "range",
            "integral",
            "maximum_absolute_value",
            "minimum_absolute_value",
            "sum_of_squares",
            "root_mean_square",
            "mean_absolute_value",
            "median",
            "mean_of_upper_decile",
            "sum_of_weights",
            "sum_of_weights2",
        ):

            d = cf.Data(a[(slice(None, None, -1),) * a.ndim].copy())
            d.flip(inplace=True)
            _ = cf.Data(self.w.copy())

            shape = list(d.shape)

            for axes in self.axes_combinations:
                e = getattr(d, h)(
                    axes=axes, squeeze=False, _preserve_partitions=False
                )

                shape = list(d.shape)
                for i in axes:
                    shape[i] = 1

                shape = tuple(shape)
                self.assertEqual(
                    e.shape,
                    shape,
                    "{}, axes={}, not squeezed bad shape: {} != {}".format(
                        h, axes, e.shape, shape
                    ),
                )

            for axes in self.axes_combinations:
                e = getattr(d, h)(
                    axes=axes, squeeze=True, _preserve_partitions=False
                )
                shape = list(d.shape)
                for i in sorted(axes, reverse=True):
                    shape.pop(i)

                shape = tuple(shape)
                self.assertEqual(
                    e.shape,
                    shape,
                    "{}, axes={}, squeezed bad shape: {} != {}".format(
                        h, axes, e.shape, shape
                    ),
                )

            e = getattr(d, h)(squeeze=True, _preserve_partitions=False)
            shape = ()
            self.assertEqual(
                e.shape,
                shape,
                "{}, axes={}, squeezed bad shape: {} != {}".format(
                    h, None, e.shape, shape
                ),
            )

            e = getattr(d, h)(squeeze=False, _preserve_partitions=False)
            shape = (1,) * d.ndim
            self.assertEqual(
                e.shape,
                shape,
                "{}, axes={}, not squeezed bad shape: {} != {}".format(
                    h, None, e.shape, shape
                ),
            )
        # --- End: for

    @unittest.skipIf(TEST_DASKIFIED_ONLY, "no attribute '_ndim'")
    def test_Data_max_min_sum_sum_of_squares(self):
        if self.test_only and inspect.stack()[0][3] not in self.test_only:
            return

        for pp in (True, False):
            # unweighted, unmasked
            d = cf.Data(self.a)
            for _np, h in zip(
                (np.sum, np.amin, np.amax, np.sum),
                ("sum", "min", "max", "sum_of_squares"),
            ):
                for axes in self.axes_combinations:
                    b = reshape_array(self.a, axes)
                    if h == "sum_of_squares":
                        b = b ** 2

                    b = _np(b, axis=-1)
                    e = getattr(d, h)(
                        axes=axes, squeeze=True, _preserve_partitions=pp
                    )
                    self.assertTrue(
                        e.allclose(b, rtol=1e-05, atol=1e-08),
                        "{}, axis={}, unweighted, unmasked "
                        "\ne={}, \nb={}".format(h, axes, e.array, b),
                    )

            # unweighted, masked
            d = cf.Data(self.ma)
            for _np, h in zip(
                (np.ma.sum, np.ma.amin, np.ma.amax, np.ma.sum),
                ("sum", "min", "max", "sum_of_squares"),
            ):
                for axes in self.axes_combinations:
                    b = reshape_array(self.ma, axes)
                    if h == "sum_of_squares":
                        b = b ** 2

                    b = _np(b, axis=-1)
                    b = np.ma.asanyarray(b)
                    e = getattr(d, h)(
                        axes=axes, squeeze=True, _preserve_partitions=pp
                    )

                    self.assertTrue(
                        (e.mask.array == b.mask).all(),
                        "{}, axis={}, \ne.mask={}, \nb.mask={}".format(
                            h, axes, e.mask.array, b.mask
                        ),
                    )

                    self.assertTrue(
                        e.allclose(b, rtol=1e-05, atol=1e-08),
                        "{}, axis={}, unweighted, masked "
                        "\ne={}, \nb={}".format(h, axes, e.array, b),
                    )

    def test_Data_percentile_median(self):
        if self.test_only and inspect.stack()[0][3] not in self.test_only:
            return

        # ranks: a sequence of percentile rank inputs. NOTE: must
        # include 50 as the last input so that cf.Data.median is also
        # tested correctly.
        ranks = ([30, 60, 90], [90, 30], [20])
        ranks = ranks + (50,)

        d = cf.Data(self.a, chunks=(2, 2, 3, 5))

        for axis in [None] + self.axes_combinations:
            for keepdims in (True, False):
                for q in ranks:
                    a1 = np.percentile(d, q, axis=axis, keepdims=keepdims)
                    b1 = d.percentile(q, axes=axis, squeeze=not keepdims)
                    self.assertEqual(b1.shape, a1.shape)
                    self.assertTrue((b1.array == a1).all())

        # Masked data
        a = self.ma
        filled = np.ma.filled(a, np.nan)
        d = cf.Data(self.ma, chunks=(2, 2, 3, 5))

        with np.testing.suppress_warnings() as sup:
            sup.filter(
                category=RuntimeWarning,
                message=".*All-NaN slice encountered.*",
            )
            sup.filter(
                category=UserWarning,
                message="Warning: 'partition' will ignore the 'mask' of the MaskedArray.*",
            )
            for axis in [None] + self.axes_combinations:
                for keepdims in (True, False):
                    for q in ranks:
                        a1 = np.nanpercentile(
                            filled, q, axis=axis, keepdims=keepdims
                        )
                        mask = np.isnan(a1)
                        if mask.any():
                            a1 = np.ma.masked_where(mask, a1, copy=False)

                        b1 = d.percentile(q, axes=axis, squeeze=not keepdims)
                        self.assertEqual(b1.shape, a1.shape)
                        self.assertTrue((b1.array == a1).all())

        # Test scalar input (not masked)
        a = np.array(9)
        d = cf.Data(a)
        for keepdims in (True, False):
            for q in ranks:
                a1 = np.nanpercentile(a, q, keepdims=keepdims)
                b1 = d.percentile(q, squeeze=not keepdims)
                self.assertEqual(b1.shape, a1.shape)
                self.assertTrue((b1.array == a1).all())

        # Test scalar input (masked)
        a = np.ma.array(9, mask=True)
        filled = np.ma.filled(a.astype(float), np.nan)
        d = cf.Data(a)

        with np.testing.suppress_warnings() as sup:
            sup.filter(
                category=RuntimeWarning,
                message=".*All-NaN slice encountered.*",
            )
            sup.filter(
                category=UserWarning,
                message="Warning: 'partition' will ignore the 'mask' of the MaskedArray.*",
            )
            for keepdims in (True, False):
                for q in ranks:
                    a1 = np.nanpercentile(filled, q, keepdims=keepdims)
                    mask = np.isnan(a1)
                    if mask.any():
                        a1 = np.ma.masked_where(mask, a1, copy=False)

                    b1 = d.percentile(q, squeeze=not keepdims)
                    self.assertEqual(b1.shape, a1.shape)
                    self.assertTrue(
                        (b1.array == a1).all() in (True, np.ma.masked)
                    )

        # Test mtol=1
        d = cf.Data(self.a)
        d[...] = cf.masked  # All masked
        for axis in [None] + self.axes_combinations:
            for q in ranks:
                e = d.percentile(q, axes=axis, mtol=1)
                self.assertFalse(np.ma.count(e.array, keepdims=True).any())

        a = np.ma.arange(12).reshape(3, 4)
        d = cf.Data(a)
        d[1, -1] = cf.masked  # 1 value masked
        for q in ranks:
            e = d.percentile(q, mtol=1)
            self.assertTrue(np.ma.count(e.array, keepdims=True).all())

        # Test mtol=0
        for q in ranks:
            e = d.percentile(q, mtol=0)
            self.assertFalse(np.ma.count(e.array, keepdims=True).any())

        # Test mtol=0.1
        for q in ranks:
            e = d.percentile(q, axes=0, mtol=0.1)
            self.assertEqual(np.ma.count(e.array), 3 * e.shape[0])

        for q in ranks[:-1]:  # axis=1: exclude the non-sequence rank
            e = d.percentile(q, axes=1, mtol=0.1)
            self.assertEqual(np.ma.count(e.array), 2 * e.shape[0])

        q = ranks[-1]  # axis=1: test the non-sequence rank
        e = d.percentile(q, axes=1, mtol=0.1)
        self.assertEqual(np.ma.count(e.array), e.shape[0] - 1)

        # Check invalid ranks (those not in [0, 100])
        for q in (-9, [999], [50, 999], [999, 50]):
            with self.assertRaises(ValueError):
                d.percentile(q).array

    @unittest.skipIf(TEST_DASKIFIED_ONLY, "no attr. 'partition_configuration'")
    def test_Data_mean_of_upper_decile(self):
        if self.test_only and inspect.stack()[0][3] not in self.test_only:
            return

        for pp in (True, False):
            # unweighted, unmasked
            d = cf.Data(self.a)
            for axes in self.axes_combinations:
                b = reshape_array(self.a, axes)
                p = np.percentile(b, 90, axis=-1, keepdims=True)
                b = np.ma.where(b < p, np.ma.masked, b)
                b = np.average(b, axis=-1)

                e = d.mean_of_upper_decile(
                    axes=axes, squeeze=True, _preserve_partitions=pp
                )

                self.assertTrue(
                    e.allclose(b, rtol=1e-05, atol=1e-08),
                    "mean_of_upper_decile, axis={}, unweighted, "
                    "unmasked \ne={}, \nb={}".format(axes, e.array, b),
                )

            # unweighted, masked
            d = cf.Data(self.ma)
            for axes in self.axes_combinations:
                b = reshape_array(self.ma, axes)
                b = np.ma.filled(b, np.nan)
                with np.testing.suppress_warnings() as sup:
                    sup.filter(
                        RuntimeWarning, message=".*All-NaN slice encountered"
                    )
                    p = np.nanpercentile(b, 90, axis=-1, keepdims=True)

                b = np.ma.masked_where(np.isnan(b), b, copy=False)

                p = np.where(np.isnan(p), b.max() + 1, p)

                with np.testing.suppress_warnings() as sup:
                    sup.filter(
                        RuntimeWarning,
                        message=".*invalid value encountered in less",
                    )
                    b = np.ma.where(b < p, np.ma.masked, b)

                b = np.ma.average(b, axis=-1)
                b = np.ma.asanyarray(b)

                e = d.mean_of_upper_decile(
                    axes=axes, squeeze=True, _preserve_partitions=pp
                )

                self.assertTrue(
                    (e.mask.array == b.mask).all(),
                    "mean_of_upper_decile, axis={}, \ne.mask={}, "
                    "\nb.mask={}".format(axes, e.mask.array, b.mask),
                )
                self.assertTrue(
                    e.allclose(b, rtol=1e-05, atol=1e-08),
                    "mean_of_upper_decile, axis={}, "
                    "unweighted, masked "
                    "\ne={}, \nb={}".format(axes, e.array, b),
                )

    @unittest.skipIf(TEST_DASKIFIED_ONLY, "no attribute '_ndim'")
    def test_Data_range_mid_range(self):
        if self.test_only and inspect.stack()[0][3] not in self.test_only:
            return

        for pp in (True, False):
            # unweighted, unmasked
            d = cf.Data(self.a)
            for h in ("range", "mid_range"):
                for axes in self.axes_combinations:
                    b = reshape_array(self.a, axes)
                    mn = np.amin(b, axis=-1)
                    mx = np.amax(b, axis=-1)
                    if h == "range":
                        b = mx - mn
                    elif h == "mid_range":
                        b = (mx + mn) * 0.5

                    e = getattr(d, h)(
                        axes=axes, squeeze=True, _preserve_partitions=pp
                    )
                    self.assertTrue(
                        e.allclose(b, rtol=1e-05, atol=1e-08),
                        "{}, axis={}, unweighted, unmasked "
                        "\ne={}, \nb={}".format(h, axes, e.array, b),
                    )

            # unweighted, masked
            d = cf.Data(self.ma)
            for h in ("range", "mid_range"):
                for axes in self.axes_combinations:
                    b = reshape_array(self.ma, axes)
                    mn = np.amin(b, axis=-1)
                    mx = np.amax(b, axis=-1)
                    if h == "range":
                        b = mx - mn
                    elif h == "mid_range":
                        b = (mx + mn) * 0.5

                    b = np.ma.asanyarray(b)

                    e = getattr(d, h)(
                        axes=axes, squeeze=True, _preserve_partitions=pp
                    )

                    self.assertTrue(
                        (e.mask.array == b.mask).all(),
                        "{}, axis={}, \ne.mask={}, "
                        "\nb.mask={}".format(h, axes, e.mask.array, b.mask),
                    )

                    self.assertTrue(
                        e.allclose(b, rtol=1e-05, atol=1e-08),
                        "{}, axis={}, unweighted, masked "
                        "\ne={}, \nb={}".format(h, axes, e.array, b),
                    )

    @unittest.skipIf(TEST_DASKIFIED_ONLY, "no attribute 'w' for DataTest")
    def test_Data_integral(self):
        if self.test_only and inspect.stack()[0][3] not in self.test_only:
            return

        for pp in (True, False):
            # unmasked
            d = cf.Data(self.a)
            x = cf.Data(self.w)
            for axes in self.axes_combinations:
                b = reshape_array(self.a, axes)
                v = reshape_array(self.w, axes)
                b = np.sum(b * v, axis=-1)

                e = d.integral(
                    axes=axes, squeeze=True, weights=x, _preserve_partitions=pp
                )

                self.assertTrue(
                    e.allclose(b, rtol=1e-05, atol=1e-08),
                    "axis={}, unmasked \ne={}, \nb={}".format(
                        axes, e.array, b
                    ),
                )

            # masked
            d = cf.Data(self.ma)
            for axes in self.axes_combinations:
                b = reshape_array(self.ma, axes)
                v = reshape_array(self.w, axes)
                b = np.sum(b * v, axis=-1)
                b = np.ma.asanyarray(b)

                e = d.integral(
                    axes=axes, squeeze=True, weights=x, _preserve_partitions=pp
                )

                self.assertTrue(
                    (e.mask.array == b.mask).all(),
                    "axis={} masked, \ne.mask={}, "
                    "\nb.mask={}".format(axes, e.mask.array, b.mask),
                )

                self.assertTrue(
                    e.allclose(b, rtol=1e-05, atol=1e-08),
                    "axis={}, masked \ne={}, \nb={}".format(axes, e.array, b),
                )

    @unittest.skipIf(TEST_DASKIFIED_ONLY, "no attribute '_ndim'")
    def test_Data_sum_of_weights_sum_of_weights2(self):
        if self.test_only and inspect.stack()[0][3] not in self.test_only:
            return

        for pp in (True, False):
            # unweighted, unmasked
            d = cf.Data(self.a)
            for h in ("sum_of_weights", "sum_of_weights2"):
                for axes in self.axes_combinations:
                    b = reshape_array(self.ones, axes)
                    b = b.sum(axis=-1)
                    e = getattr(d, h)(
                        axes=axes, squeeze=True, _preserve_partitions=pp
                    )

                    self.assertTrue(
                        e.allclose(b, rtol=1e-05, atol=1e-08),
                        "{}, axis={}, unweighted, unmasked, pp={}, "
                        "\ne={}, \nb={}".format(h, axes, pp, e.array, b),
                    )
            # --- End: for

            # unweighted, masked
            d = cf.Data(self.ma)
            for a, h in zip(
                (self.mones, self.mones), ("sum_of_weights", "sum_of_weights2")
            ):
                for axes in self.axes_combinations:
                    b = reshape_array(a, axes)
                    b = np.ma.asanyarray(b.sum(axis=-1))
                    e = getattr(d, h)(
                        axes=axes, squeeze=True, _preserve_partitions=pp
                    )

                    self.assertTrue(
                        (e.mask.array == b.mask).all(),
                        "{}, axis={}, unweighted, masked, pp={}, "
                        "\ne.mask={}, \nb.mask={}".format(
                            h, axes, pp, e.mask.array, b.mask
                        ),
                    )
                    self.assertTrue(
                        e.allclose(b, rtol=1e-05, atol=1e-08),
                        "{}, axis={}, unweighted, masked, pp={}, "
                        "\ne={}, \nb={}".format(h, axes, pp, e.array, b),
                    )
            # --- End: for

            # weighted, masked
            d = cf.Data(self.ma)
            x = cf.Data(self.w)
            for a, h in zip(
                (self.mw, self.mw * self.mw),
                ("sum_of_weights", "sum_of_weights2"),
            ):
                for axes in self.axes_combinations:
                    a = a.copy()
                    a.mask = self.ma.mask
                    b = reshape_array(a, axes)
                    b = np.ma.asanyarray(b.sum(axis=-1))
                    e = getattr(d, h)(
                        axes=axes,
                        weights=x,
                        squeeze=True,
                        _preserve_partitions=pp,
                    )
                    self.assertTrue(
                        (e.mask.array == b.mask).all(),
                        "{}, axis={}, \ne.mask={}, "
                        "\nb.mask={}".format(h, axes, e.mask.array, b.mask),
                    )

                    self.assertTrue(
                        e.allclose(b, rtol=1e-05, atol=1e-08),
                        "{}, axis={}, \ne={}, \nb={}".format(
                            h, axes, e.array, b
                        ),
                    )
            # --- End: for

            # weighted, unmasked
            d = cf.Data(self.a)
            for a, h in zip(
                (self.w, self.w * self.w),
                ("sum_of_weights", "sum_of_weights2"),
            ):
                for axes in self.axes_combinations:
                    b = reshape_array(a, axes)
                    b = b.sum(axis=-1)
                    e = getattr(d, h)(
                        axes=axes,
                        weights=x,
                        squeeze=True,
                        _preserve_partitions=pp,
                    )
                    self.assertTrue(
                        e.allclose(b, rtol=1e-05, atol=1e-08),
                        "{}, axis={}, \ne={}, \nb={}".format(
                            h, axes, e.array, b
                        ),
                    )

    @unittest.skipIf(TEST_DASKIFIED_ONLY, "no attribute '_ndim'")
    def test_Data_mean_mean_absolute_value(self):
        if self.test_only and inspect.stack()[0][3] not in self.test_only:
            return

        for absolute in (False, True):
            a = self.a
            ma = self.ma
            method = "mean"
            if absolute:
                a = np.absolute(a)
                ma = np.absolute(ma)
                method = "mean_absolute_value"

            # unweighted, unmasked
            d = cf.Data(self.a)
            for axes in self.axes_combinations:
                b = reshape_array(a, axes)
                b = np.mean(b, axis=-1)
                e = getattr(d, method)(axes=axes, squeeze=True)

                self.assertTrue(
                    e.allclose(b, rtol=1e-05, atol=1e-08),
                    "{} axis={}, unweighted, unmasked \ne={}, "
                    "\nb={}".format(method, axes, e.array, b),
                )
            # --- End: for

            # weighted, unmasked
            x = cf.Data(self.w)
            for axes in self.axes_combinations:
                b = reshape_array(a, axes)
                v = reshape_array(self.w, axes)
                b = np.average(b, axis=-1, weights=v)

                e = getattr(d, method)(axes=axes, weights=x, squeeze=True)

                self.assertTrue(
                    e.allclose(b, rtol=1e-05, atol=1e-08),
                    "{} weighted, unmasked axis={}, \ne={}, "
                    "\nb={}".format(method, axes, e.array, b),
                )
            # --- End: for

            # unweighted, masked
            d = cf.Data(self.ma)
            for axes in self.axes_combinations:
                b = reshape_array(ma, axes)
                b = np.ma.average(b, axis=-1)
                b = np.ma.asanyarray(b)

                e = getattr(d, method)(axes=axes, squeeze=True)

                self.assertTrue(
                    (e.mask.array == b.mask).all(),
                    "{} unweighted, masked axis={}, \ne.mask={}, "
                    "\nb.mask={}".format(method, axes, e.mask.array, b.mask),
                )
                self.assertTrue(
                    e.allclose(b, rtol=1e-05, atol=1e-08),
                    "{} unweighted, masked axis={}, \ne={}, "
                    "\nb={}, ".format(method, axes, e.array, b),
                )
            # --- End: for

            # weighted, masked
            for axes in self.axes_combinations:
                b = reshape_array(ma, axes)
                v = reshape_array(self.mw, axes)
                b = np.ma.average(b, axis=-1, weights=v)
                b = np.ma.asanyarray(b)

                e = getattr(d, method)(axes=axes, weights=x, squeeze=True)

                self.assertTrue(
                    (e.mask.array == b.mask).all(),
                    "{} weighted, masked axis={}, \ne.mask={}, "
                    "\nb.mask={}".format(method, axes, e.mask.array, b.mask),
                )

                self.assertTrue(
                    e.allclose(b, rtol=1e-05, atol=1e-08),
                    "{} weighted, masked axis={}, \ne={}, "
                    "\nb={}, ".format(method, axes, e.array, b),
                )
        # --- End: for

    @unittest.skipIf(TEST_DASKIFIED_ONLY, "no attribute '_ndim'")
    def test_Data_root_mean_square(self):
        if self.test_only and inspect.stack()[0][3] not in self.test_only:
            return

        # unweighted, unmasked
        d = cf.Data(self.a)
        for axes in self.axes_combinations:
            b = reshape_array(self.a, axes) ** 2
            b = np.mean(b, axis=-1) ** 0.5
            e = d.root_mean_square(axes=axes, squeeze=True)
            self.assertTrue(
                e.allclose(b, rtol=1e-05, atol=1e-08),
                "axis={}, unweighted, unmasked \ne={}, "
                "\nb={}".format(axes, e.array, b),
            )
        # --- End: for

        # weighted, unmasked
        x = cf.Data(self.w)
        for axes in self.axes_combinations:
            b = reshape_array(self.a, axes) ** 2
            v = reshape_array(self.w, axes)
            b = np.average(b, axis=-1, weights=v) ** 0.5

            e = d.root_mean_square(axes=axes, weights=x, squeeze=True)

            self.assertTrue(
                e.allclose(b, rtol=1e-05, atol=1e-08),
                "axis={}, weighted, unmasked \ne={}, "
                "\nb={}".format(axes, e.array, b),
            )
        # --- End: for

        # unweighted, masked
        d = cf.Data(self.ma)
        for axes in self.axes_combinations:
            b = reshape_array(self.ma, axes) ** 2
            b = np.ma.average(b, axis=-1)
            b = np.ma.asanyarray(b) ** 0.5

            e = d.root_mean_square(axes=axes, squeeze=True)

            self.assertTrue(
                (e.mask.array == b.mask).all(),
                "axis={}, unweighted, masked \ne.mask={}, "
                "\nb.mask={}, ".format(axes, e.mask.array, b.mask),
            )
            self.assertTrue(
                e.allclose(b, rtol=1e-05, atol=1e-08),
                "axis={}, unweighted, masked \ne={}, "
                "\nb={}, ".format(axes, e.array, b),
            )
        # --- End: for

        # weighted, masked
        for axes in self.axes_combinations:
            b = reshape_array(self.ma, axes) ** 2
            v = reshape_array(self.mw, axes)
            b = np.ma.average(b, axis=-1, weights=v)
            b = np.ma.asanyarray(b) ** 0.5

            e = d.root_mean_square(axes=axes, weights=x, squeeze=True)

            self.assertTrue(
                (e.mask.array == b.mask).all(),
                "axis={}, weighted, masked \ne.mask={}, "
                "\nb.mask={}, ".format(axes, e.mask.array, b.mask),
            )
            self.assertTrue(
                e.allclose(b, rtol=1e-05, atol=1e-08),
                "axis={}, weighted, masked \ne={}, \nb={}, ".format(
                    axes, e.array, b
                ),
            )

    @unittest.skipIf(TEST_DASKIFIED_ONLY, "no attribute '_ndim'")
    def test_Data_sample_size(self):
        if self.test_only and inspect.stack()[0][3] not in self.test_only:
            return

        # unmasked
        d = cf.Data(self.a)
        for axes in self.axes_combinations:
            b = reshape_array(self.ones, axes)
            b = b.sum(axis=-1)
            e = d.sample_size(axes=axes, squeeze=True)

            self.assertTrue(
                e.allclose(b, rtol=1e-05, atol=1e-08),
                "axis={}, \ne={}, \nb={}".format(axes, e.array, b),
            )
        # --- End: for

        # masked
        d = cf.Data(self.ma)
        for axes in self.axes_combinations:
            b = reshape_array(self.mones, axes)
            b = b.sum(axis=-1)
            e = d.sample_size(axes=axes, squeeze=True)

            self.assertTrue(
                e.allclose(b, rtol=1e-05, atol=1e-08),
                "axis={}, \ne={}, \nb={}".format(axes, e.array, b),
            )

    @unittest.skipIf(TEST_DASKIFIED_ONLY, "no attr. 'axes_combinations'")
    def test_Data_sd_var(self):
        if self.test_only and inspect.stack()[0][3] not in self.test_only:
            return

        ddofs = (0, 1)

        for pp in (False, True):
            # unweighted, unmasked
            d = cf.Data(self.a, units="K")
            for _np, h in zip((np.var, np.std), ("var", "sd")):
                for ddof in ddofs:
                    for axes in self.axes_combinations:
                        b = reshape_array(self.a, axes)
                        b = _np(b, axis=-1, ddof=ddof)
                        e = getattr(d, h)(
                            axes=axes,
                            squeeze=True,
                            ddof=ddof,
                            _preserve_partitions=pp,
                        )
                        self.assertTrue(
                            e.allclose(b, rtol=1e-05, atol=1e-08),
                            "{}, axis={}, unweighted, unmasked pp={}, "
                            "\ne={}, \nb={}".format(h, axes, pp, e.array, b),
                        )
            # --- End: for

            # unweighted, masked
            d = cf.Data(self.ma, units="K")
            for _np, h in zip((np.ma.var, np.ma.std), ("var", "sd")):
                for ddof in ddofs:
                    for axes in self.axes_combinations:
                        b = reshape_array(self.ma, axes)
                        b = _np(b, axis=-1, ddof=ddof)
                        e = getattr(d, h)(
                            axes=axes,
                            squeeze=True,
                            ddof=ddof,
                            _preserve_partitions=pp,
                        )
                        self.assertTrue(
                            e.allclose(b, rtol=1e-05, atol=1e-08),
                            "{}, axis={}, unweighted, masked, pp={}, "
                            "\ne={}, \nb={}".format(h, axes, pp, e.array, b),
                        )
            # --- End: for

            # weighted, unmasked
            d = cf.Data(self.a, units="K")
            x = cf.Data(self.w)
            for h in ("var", "sd"):
                for axes in self.axes_combinations:
                    for ddof in (0, 1):
                        b = reshape_array(self.a, axes)
                        v = reshape_array(self.w, axes)

                        avg = np.average(b, axis=-1, weights=v)
                        if np.ndim(avg) < b.ndim:
                            avg = np.expand_dims(avg, -1)

                        b, V1 = np.average(
                            (b - avg) ** 2, axis=-1, weights=v, returned=True
                        )

                        if ddof == 1:
                            # Calculate the weighted unbiased
                            # variance. The unbiased variance
                            # weighted with _reliability_ weights
                            # is [V1**2/(V1**2-V2)]*var.
                            V2 = np.asanyarray((v * v).sum(axis=-1))
                            b *= V1 * V1 / (V1 * V1 - V2)
                        elif ddof == 0:
                            pass

                        if h == "sd":
                            b **= 0.5

                        b = np.ma.asanyarray(b)

                        e = getattr(d, h)(
                            axes=axes,
                            weights=x,
                            squeeze=True,
                            ddof=ddof,
                            _preserve_partitions=pp,
                        )

                        self.assertTrue(
                            e.allclose(b, rtol=1e-05, atol=1e-08),
                            "{}, axis={}, weighted, unmasked, pp={}, "
                            "ddof={}, \ne={}, \nb={}".format(
                                h, axes, pp, ddof, e.array, b
                            ),
                        )
            # --- End: for

            # weighted, masked
            d = cf.Data(self.ma, units="K")
            x = cf.Data(self.w)
            for h in ("var", "sd"):
                for axes in self.axes_combinations:
                    for ddof in (0, 1):
                        b = reshape_array(self.ma, axes)
                        v = reshape_array(self.mw, axes)

                        not_enough_data = np.ma.count(b, axis=-1) <= ddof

                        avg = np.ma.average(b, axis=-1, weights=v)
                        if np.ndim(avg) < b.ndim:
                            avg = np.expand_dims(avg, -1)

                        b, V1 = np.ma.average(
                            (b - avg) ** 2, axis=-1, weights=v, returned=True
                        )

                        b = np.ma.where(not_enough_data, np.ma.masked, b)

                        if ddof == 1:
                            # Calculate the weighted unbiased
                            # variance. The unbiased variance
                            # weighted with _reliability_ weights
                            # is [V1**2/(V1**2-V2)]*var.
                            V2 = np.asanyarray((v * v).sum(axis=-1))
                            b *= V1 * V1 / (V1 * V1 - V2)
                        elif ddof == 0:
                            pass

                        if h == "sd":
                            b **= 0.5

                        e = getattr(d, h)(
                            axes=axes,
                            weights=x,
                            squeeze=True,
                            ddof=ddof,
                            _preserve_partitions=pp,
                        )

                        if h == "sd":
                            self.assertEqual(e.Units, d.Units)
                        else:
                            self.assertEqual(e.Units, d.Units ** 2)

                        self.assertTrue(
                            (e.mask.array == b.mask).all(),
                            "{}, axis={}, \ne.mask={}, "
                            "\nb.mask={}, ".format(
                                h, axes, e.mask.array, b.mask
                            ),
                        )
                        self.assertTrue(
                            e.allclose(b, rtol=1e-05, atol=1e-08),
                            "{}, axis={}, weighted, masked, pp={}, "
                            "ddof={}, \ne={}, \nb={}".format(
                                h, axes, pp, ddof, e.array, b
                            ),
                        )
        # --- End: for

    @unittest.skipIf(TEST_DASKIFIED_ONLY, "hits unexpected kwarg 'select'")
    def test_Data_dumpd_loadd_dumps(self):
        if self.test_only and inspect.stack()[0][3] not in self.test_only:
            return

        d = cf.read(self.filename)[0].data

        dumpd = d.dumpd()
        self.assertTrue(d.equals(cf.Data(loadd=dumpd), verbose=2))
        self.assertTrue(d.equals(cf.Data(loadd=dumpd), verbose=2))

        d.to_disk()
        self.assertTrue(d.equals(cf.Data(loadd=dumpd), verbose=2))

    @unittest.skipIf(TEST_DASKIFIED_ONLY, "hits unexpected kwarg 'select'")
    def test_Data_section(self):
        if self.test_only and inspect.stack()[0][3] not in self.test_only:
            return

        f = cf.read(self.filename6)[0]
        self.assertEqual(
            list(sorted(f.data.section((1, 2)).keys())),
            [(x, None, None) for x in range(1800)],
        )
        d = cf.Data(np.arange(120).reshape(2, 3, 4, 5))
        x = d.section([1, 3])
        self.assertEqual(len(x), 8)
        e = cf.Data.reconstruct_sectioned_data(x)
        self.assertTrue(e.equals(d))

    @unittest.skipIf(TEST_DASKIFIED_ONLY, "no attr. 'partition_configuration'")
    def test_Data_count(self):
        if self.test_only and inspect.stack()[0][3] not in self.test_only:
            return

        d = cf.Data(ma)
        self.assertEqual(d.count(), 284, d.count())
        self.assertEqual(d.count_masked(), d.size - 284, d.count_masked())

        d = cf.Data(a)
        self.assertEqual(d.count(), d.size)
        self.assertEqual(d.count_masked(), 0)

    def test_Data_exp(self):
        if self.test_only and inspect.stack()[0][3] not in self.test_only:
            return

        for x in (1, -1):
            a = 0.9 * x * self.ma
            c = np.ma.exp(a)

            d = cf.Data(a)
            e = d.exp()
            self.assertIsNone(d.exp(inplace=True))
            self.assertTrue(d.equals(e, verbose=2))
            self.assertEqual(d.shape, c.shape)
            # The CI at one point gave a failure due to
            # precision with:
            # self.assertTrue((d.array==c).all()) so need a
            # check which accounts for floating point calcs:
            np.testing.assert_allclose(d.array, c)
        # --- End: for

        d = cf.Data(a, "m")
        with self.assertRaises(Exception):
            _ = d.exp()

    def test_Data_func(self):
        if self.test_only and inspect.stack()[0][3] not in self.test_only:
            return

        a = np.array([[np.e, np.e ** 2, np.e ** 3.5], [0, 1, np.e ** -1]])

        # Using sine as an example function to apply
        b = np.sin(a)
        c = cf.Data(a, "s")
        d = c.func(np.sin)
        self.assertTrue((d.array == b).all())
        self.assertEqual(d.shape, b.shape)
        e = c.func(np.cos)
        self.assertFalse((e.array == b).all())

        # Using log2 as an example function to apply
        b = np.log2(a)
        c = cf.Data(a, "s")
        d = c.func(np.log2)
        self.assertTrue((d.array == b).all())
        self.assertEqual(d.shape, b.shape)
        e = c.func(np.log10)
        self.assertFalse((e.array == b).all())

        # Test in-place operation via inplace kwarg
        d = c.func(np.log2, inplace=True)
        self.assertIsNone(d)
        self.assertTrue((c.array == b).all())
        self.assertEqual(c.shape, b.shape)

        # Test the preserve_invalid keyword with function that has a
        # restricted domain and an input that lies outside of the domain.
        a = np.ma.array(
            [0, 0.5, 1, 1.5],  # note arcsin has domain [1, -1]
            mask=[1, 0, 0, 0],
        )
        b = np.arcsin(a)
        c = cf.Data(a, "s")
        d = c.func(np.arcsin)
        self.assertIs(d.array[3], np.ma.masked)
        self.assertTrue((d.array == b).all())
        self.assertEqual(d.shape, b.shape)
        e = c.func(np.arcsin, preserve_invalid=True)
        self.assertIsNot(e.array[3], np.ma.masked)
        self.assertTrue(np.isnan(e[3]))
        self.assertIs(e.array[0], np.ma.masked)

    def test_Data_log(self):
        if self.test_only and inspect.stack()[0][3] not in self.test_only:
            return

        # Test natural log, base e
        a = np.array([[np.e, np.e ** 2, np.e ** 3.5], [0, 1, np.e ** -1]])
        b = np.log(a)
        c = cf.Data(a, "s")
        d = c.log()
        self.assertTrue((d.array == b).all())
        self.assertEqual(d.shape, b.shape)

        # Test in-place operation via inplace kwarg
        d = c.log(inplace=True)
        self.assertIsNone(d)
        self.assertTrue((c.array == b).all())
        self.assertEqual(c.shape, b.shape)

        # Test another base, using 10 as an example (special managed case)
        a = np.array([[10, 100, 10 ** 3.5], [0, 1, 0.1]])
        b = np.log10(a)
        c = cf.Data(a, "s")
        d = c.log(base=10)
        self.assertTrue((d.array == b).all())
        self.assertEqual(d.shape, b.shape)

        # Test an arbitrary base, using 4 (not a special managed case like 10)
        a = np.array([[4, 16, 4 ** 3.5], [0, 1, 0.25]])
        b = np.log(a) / np.log(4)  # the numpy way, using log rules from school
        c = cf.Data(a, "s")
        d = c.log(base=4)
        self.assertTrue((d.array == b).all())
        self.assertEqual(d.shape, b.shape)

        # Check units for general case
        self.assertEqual(d.Units, cf.Units("1"))

        # Text values outside of the restricted domain for a logarithm
        a = np.array([0, -1, -2])
        b = np.log(a)
        c = cf.Data(a)
        d = c.log()
        # Requires assertion form below to test on expected NaN and inf's
        np.testing.assert_equal(d.array, b)
        self.assertEqual(d.shape, b.shape)

    def test_Data_trigonometric_hyperbolic(self):
        if self.test_only and inspect.stack()[0][3] not in self.test_only:
            return

        # Construct all trig. and hyperbolic method names from the 3 roots:
        trig_methods_root = ["sin", "cos", "tan"]
        trig_methods = trig_methods_root + [
            "arc" + method for method in trig_methods_root
        ]
        trig_and_hyperbolic_methods = trig_methods + [
            method + "h" for method in trig_methods
        ]

        for method in trig_and_hyperbolic_methods:
            for x in (1, -1):
                a = 0.9 * x * self.ma

                # Use more appropriate data for testing for inverse methods;
                # apply some trig operation to convert it to valid range:
                if method.startswith("arc"):
                    if method == "arccosh":  # has unusual domain (x >= 1)
                        a = np.cosh(a.data)  # convert non-masked x to >= 1
                    else:  # convert non-masked values x to range |x| < 1
                        a = np.sin(a.data)

                c = getattr(np.ma, method)(a)
                for units in (None, "", "1", "radians", "K"):
                    d = cf.Data(a, units=units)
                    # Suppress warnings that some values are
                    # invalid (NaN, +/- inf) or there is
                    # attempted division by zero, as this is
                    # expected with inverse trig:
                    with np.errstate(invalid="ignore", divide="ignore"):
                        e = getattr(d, method)()
                        self.assertIsNone(getattr(d, method)(inplace=True))

                    self.assertTrue(
                        d.equals(e, verbose=2), "{}".format(method)
                    )
                    self.assertEqual(d.shape, c.shape)
                    self.assertTrue(
                        (d.array == c).all(),
                        "{}, {}, {}, {}".format(method, units, d.array, c),
                    )
                    self.assertTrue(
                        (d.mask.array == c.mask).all(),
                        "{}, {}, {}, {}".format(method, units, d.array, c),
                    )
        # --- End: for

        # Also test masking behaviour: masking of invalid data occurs for
        # np.ma module by default but we don't want that so there is logic
        # to workaround it. So check that invalid values do emerge.
        inverse_methods = [
            method
            for method in trig_and_hyperbolic_methods
            if method.startswith("arc")
        ]

        d = cf.Data([2, 1.5, 1, 0.5, 0], mask=[1, 0, 0, 0, 1])
        for method in inverse_methods:
            with np.errstate(invalid="ignore", divide="ignore"):
                e = getattr(d, method)()
            self.assertTrue(
                (e.mask.array == d.mask.array).all(),
                "{}, {}, {}".format(method, e.array, d),
            )

        # In addition, test that 'nan', inf' and '-inf' emerge distinctly
        f = cf.Data([-2, -1, 1, 2], mask=[0, 0, 0, 1])
        with np.errstate(invalid="ignore", divide="ignore"):
            g = f.arctanh().array  # expect [ nan, -inf,  inf,  --]

        self.assertTrue(np.isnan(g[0]))
        self.assertTrue(np.isneginf(g[1]))
        self.assertTrue(np.isposinf(g[2]))
        self.assertIs(g[3], cf.masked)

        # AT2
        #
        # # Treat arctan2 separately (as is a class method & takes two inputs)
        # for x in (1, -1):
        #     a1 = 0.9 * x * self.ma
        #     a2 = 0.5 * x * self.a
        #     # Transform data for 'a' into range more appropriate for inverse:
        #     a1 = np.sin(a1.data)
        #     a2 = np.cos(a2.data)

        #     c = np.ma.arctan2(a1, a2)
        #     for units in (None, '', '1', 'radians', 'K'):
        #         d1 = cf.Data(a1, units=units)
        #         d2 = cf.Data(a2, units=units)
        #         e = cf.Data.arctan2(d1, d2)
        #         # Note: no inplace arg for arctan2 (operates on 2 arrays)
        #         self.assertEqual(d1.shape, c.shape)
        #         self.assertTrue((e.array == c).all())
        #         self.assertTrue((d1.mask.array == c.mask).all())

    def test_Data_filled(self):
        if self.test_only and inspect.stack()[0][3] not in self.test_only:
            return

        d = cf.Data([[1, 2, 3]])
        self.assertTrue((d.filled().array == [[1, 2, 3]]).all())

        d[0, 0] = cf.masked
        self.assertTrue(
            (d.filled().array == [[-9223372036854775806, 2, 3]]).all()
        )

        d.set_fill_value(-99)
        self.assertTrue((d.filled().array == [[-99, 2, 3]]).all())

        self.assertTrue((d.filled(1e10).array == [[1e10, 2, 3]]).all())

        d = cf.Data(["a", "b", "c"], mask=[1, 0, 0])
        self.assertTrue((d.filled().array == ["", "b", "c"]).all())

    def test_Data_del_units(self):
        d = cf.Data(1)
        with self.assertRaises(ValueError):
            d.del_units()

        d = cf.Data(1, "m")
        self.assertEqual(d.del_units(), "m")
        with self.assertRaises(ValueError):
            d.del_units()

        d = cf.Data(1, "days since 2000-1-1")
        self.assertEqual(d.del_units(), "days since 2000-1-1")
        with self.assertRaises(ValueError):
            d.del_units()

        d = cf.Data(1, "days since 2000-1-1", calendar="noleap")
        self.assertEqual(d.del_units(), "days since 2000-1-1")
        self.assertEqual(d.Units, cf.Units(None, "noleap"))
        with self.assertRaises(ValueError):
            d.del_units()

    def test_Data_del_calendar(self):
        for units in (None, "", "m", "days since 2000-1-1"):
            d = cf.Data(1, units)
            with self.assertRaises(ValueError):
                d.del_calendar()

        d = cf.Data(1, "days since 2000-1-1", calendar="noleap")
        self.assertEqual(d.del_calendar(), "noleap")
        with self.assertRaises(ValueError):
            d.del_calendar()

    def test_Data_get_calendar(self):
        for units in (None, "", "m", "days since 2000-1-1"):
            d = cf.Data(1, units)
            with self.assertRaises(ValueError):
                d.get_calendar()

        d = cf.Data(1, "days since 2000-1-1", calendar="noleap")
        self.assertTrue(d.get_calendar(), "noleap")

    def test_Data_has_units(self):
        d = cf.Data(1, "")
        self.assertTrue(d.has_units())
        d = cf.Data(1, "m")
        self.assertTrue(d.has_units())

        d = cf.Data(1)
        self.assertFalse(d.has_units())
        d = cf.Data(1, calendar="noleap")
        self.assertFalse(d.has_units())

    def test_Data_has_calendar(self):
        d = cf.Data(1, "days since 2000-1-1", calendar="noleap")
        self.assertTrue(d.has_calendar())

        for units in (None, "", "m", "days since 2000-1-1"):
            d = cf.Data(1, units)
            self.assertFalse(d.has_calendar())

    def test_Data_where(self):
        a = np.arange(10)
        d = cf.Data(a)
        b = np.where(a < 5, a, 10 * a)
        e = d.where(a < 5, d, 10 * a)
        self.assertTrue(e.shape == b.shape)
        self.assertTrue((e.array == b).all())

        d = cf.Data(a, "km")
        b = np.where(a < 5, 10 * a, a)
        e = d.where(a < 5, cf.Data(10000 * a, "metre"))
        self.assertTrue(e.shape == b.shape)
        self.assertTrue((e.array == b).all())

        a = np.array([[1, 2], [3, 4]])
        d = cf.Data(a)
        b = np.where([[True, False], [True, True]], a, [[9, 8], [7, 6]])
        e = d.where([[True, False], [True, True]], d, [[9, 8], [7, 6]])
        self.assertTrue(e.shape == b.shape)
        self.assertTrue((e.array == b).all())

        b = np.where([[True, False], [True, True]], [[9, 8], [7, 6]], a)
        e = d.where([[True, False], [True, True]], [[9, 8], [7, 6]])
        self.assertTrue(e.shape == b.shape)
        self.assertTrue((e.array == b).all())

        b = np.where([True, False], [9, 8], a)
        e = d.where([True, False], [9, 8])
        self.assertTrue(e.shape == b.shape)
        self.assertTrue((e.array == b).all())

        a = np.array([[0, 1, 2], [0, 2, 4], [0, 3, 6]])
        d = cf.Data(a)
        b = np.where(a < 4, a, -1)
        e = d.where(a < 4, d, -1)
        self.assertTrue(e.shape == b.shape)
        self.assertTrue((e.array == b).all())

        x, y = np.ogrid[:3, :4]
        d = cf.Data(x)
        with self.assertRaises(ValueError):
            # Can't change shape
            d.where(x < y, d, 10 + y)

        with self.assertRaises(ValueError):
            # Can't change shape
            d.where(False, d, 10 + y)

        a = np.ma.arange(9, dtype=int).reshape(3, 3)
        d = cf.Data(a, mask=[[0, 0, 0], [1, 0, 0], [0, 0, 0]])
        e = d.where(a > 5, None, -999)
        self.assertTrue(e.shape == d.shape)
        self.assertTrue((e.array.mask == d.array.mask).all())
        self.assertTrue(
            (e.array == [[-999, -999, -999], [5, -999, -999], [6, 7, 8]]).all()
        )

        d.soften_mask()
        e = d.where(a > 5, None, -999)
        self.assertTrue(e.shape == d.shape)
        self.assertTrue((e.array.mask == False).all())
        self.assertTrue(
            (
                e.array == [[-999, -999, -999], [-999, -999, -999], [6, 7, 8]]
            ).all()
        )

        a = np.arange(10)
        d = cf.Data(a)
        e = d.where(a < 5, cf.masked)
        self.assertTrue((e.array.mask == [1, 1, 1, 1, 1, 0, 0, 0, 0, 0]).all())
        self.assertTrue((e.array == a).all())

    def test_Data_empty(self):
        for shape, dtype_in, dtype_out in zip(
            [(), (3,), (4, 5)], [None, int, bool], [float, int, bool]
        ):
            d = cf.Data.empty(shape, dtype=dtype_in, chunks=-1)
            self.assertEqual(d.shape, shape)
            self.assertEqual(d.dtype, dtype_out)

    def test_Data_full(self):
        fill_value = 999
        for shape, dtype_in, dtype_out in zip(
            [(), (2,), (4, 5)], [None, float, bool], [int, float, bool]
        ):
            d = cf.Data.full(shape, fill_value, dtype=dtype_in, chunks=-1)
            self.assertEqual(d.shape, shape)
            self.assertEqual(d.dtype, dtype_out)
            self.assertTrue(
                (d.array == np.full(shape, fill_value, dtype=dtype_in)).all()
            )

    def test_Data_ones(self):
        for shape, dtype_in, dtype_out in zip(
            [(), (3,), (4, 5)], [None, int, bool], [float, int, bool]
        ):
            d = cf.Data.ones(shape, dtype=dtype_in, chunks=-1)
            self.assertEqual(d.shape, shape)
            self.assertEqual(d.dtype, dtype_out)
            self.assertTrue((d.array == np.ones(shape, dtype=dtype_in)).all())

    def test_Data_zeros(self):
        for shape, dtype_in, dtype_out in zip(
            [(), (3,), (4, 5)], [None, int, bool], [float, int, bool]
        ):
            d = cf.Data.zeros(shape, dtype=dtype_in, chunks=-1)
            self.assertEqual(d.shape, shape)
            self.assertEqual(d.dtype, dtype_out)
            self.assertTrue((d.array == np.zeros(shape, dtype=dtype_in)).all())

    def test_Data__iter__(self):
        for d in (
            cf.Data([1, 2, 3], "metres"),
            cf.Data([[1, 2], [3, 4]], "metres"),
        ):
            for i, e in enumerate(d):
                self.assertTrue(e.equals(d[i]))

        # iteration over a 0-d Data
        with self.assertRaises(TypeError):
            list(cf.Data(99, "metres"))

    def test_Data__bool__(self):
        for x in (1, 1.5, True, "x"):
            self.assertTrue(bool(cf.Data(x)))
            self.assertTrue(bool(cf.Data([[x]])))

        for x in (0, 0.0, False, ""):
            self.assertFalse(bool(cf.Data(x)))
            self.assertFalse(bool(cf.Data([[x]])))

        with self.assertRaises(ValueError):
            bool(cf.Data([]))

        with self.assertRaises(ValueError):
            bool(cf.Data([1, 2]))

    def test_Data_compute(self):
        if self.test_only and inspect.stack()[0][3] not in self.test_only:
            return

        # Scalar numeric array
        d = cf.Data(9, "km")
        a = d.compute()
        self.assertIsInstance(a, np.ndarray)
        self.assertEqual(a.shape, ())
        self.assertEqual(a, np.array(9))
        d[...] = cf.masked
        a = d.compute()
        self.assertEqual(a.shape, ())
        self.assertIs(a[()], np.ma.masked)

        # Non-scalar numeric array
        b = np.arange(24).reshape(2, 1, 3, 4)
        d = cf.Data(b, "km", fill_value=-123)
        a = d.compute()
        self.assertTrue((a == b).all())

        # Fill value
        d[0, 0, 0, 0] = cf.masked
        self.assertEqual(d.compute().fill_value, d.fill_value)

        # Date-time array
        d = cf.Data([["2000-12-3 12:00"]], "days since 2000-12-01", dt=True)
        self.assertEqual(d.compute(), 2.5)

    def test_Data_persist(self):
        if self.test_only and inspect.stack()[0][3] not in self.test_only:
            return

        d = cf.Data(9, "km")
        self.assertIsNone(d.persist(inplace=True))

        # Scalar numeric array
        d = cf.Data([1, 2, 3.0, 4], "km", mask=[0, 1, 0, 0], chunks=2)
        e = d.persist()
        self.assertIsInstance(e, cf.Data)
        self.assertTrue(e.equals(d))

    def test_Data_cyclic(self):
        d = cf.Data(np.arange(12).reshape(3, 4))
        self.assertEqual(d.cyclic(), set())
        self.assertEqual(d.cyclic(0), set())
        self.assertEqual(d.cyclic(), {0})
        self.assertEqual(d.cyclic(1), {0})
        self.assertEqual(d.cyclic(), {0, 1})
        self.assertEqual(d.cyclic(0, iscyclic=False), {0, 1})
        self.assertEqual(d.cyclic(), {1})
        self.assertEqual(d.cyclic(1, iscyclic=False), {1})
        self.assertEqual(d.cyclic(), set())
        self.assertEqual(d.cyclic([0, 1]), set())
        self.assertEqual(d.cyclic(), {0, 1})
        self.assertEqual(d.cyclic([0, 1], iscyclic=False), {0, 1})
        self.assertEqual(d.cyclic(), set())

        # Invalid axis
        with self.assertRaises(ValueError):
            d.cyclic(2)

        # Scalar data
        d = cf.Data(9)
        self.assertEqual(d.cyclic(), set())

        # Scalar data invalid axis
        with self.assertRaises(ValueError):
            d.cyclic(0)

    def test_Data_change_calendar(self):
        d = cf.Data(
            [0, 1, 2, 3, 4], "days since 2004-02-27", calendar="standard"
        )
        e = d.change_calendar("360_day")
        self.assertTrue(np.allclose(e.array, [0, 1, 2, 4, 5]))
        self.assertEqual(e.Units, cf.Units("days since 2004-02-27", "360_day"))

        # An Exception should be raised when a date is stored that is
        # invalid to the calendar (e.g. 29th of February in the noleap
        # calendar).
        with self.assertRaises(ValueError):
            e = d.change_calendar("noleap").array

    def test_Data_chunks(self):
        dx = da.ones((4, 5), chunks=(2, 4))
        d = cf.Data.ones((4, 5), chunks=(2, 4))
        self.assertEqual(d.chunks, dx.chunks)

    def test_Data_rechunk(self):
        dx = da.ones((4, 5), chunks=(2, 4)).rechunk(-1)
        d = cf.Data.ones((4, 5), chunks=(2, 4)).rechunk(-1)
        self.assertEqual(d.chunks, dx.chunks)

        d = cf.Data.ones((4, 5), chunks=(2, 4))
        e = d.copy()
        self.assertIsNone(e.rechunk(-1, inplace=True))
        self.assertEqual(e.chunks, ((4,), (5,)))
        self.assertTrue(e.equals(d))

    def test_Data_get_units(self):
        for units in ("", "m", "days since 2000-01-01"):
            d = cf.Data(1, units)
            self.assertEqual(d.get_units(), units)

        d = cf.Data(1)
        with self.assertRaises(ValueError):
            d.get_units()

    def test_Data_set_calendar(self):
        d = cf.Data(1, "days since 2000-01-01")
        d.set_calendar("standard")

        with self.assertRaises(ValueError):
            d.set_calendar("noleap")

        d = cf.Data(1, "m")
        d.set_calendar("noleap")
        self.assertEqual(d.Units, cf.Units("m"))

    def test_Data_set_units(self):
        for units in (None, "", "m", "days since 2000-01-01"):
            d = cf.Data(1, units)
            self.assertEqual(d.Units, cf.Units(units))

        d = cf.Data(1, "m")
        d.set_units("km")
        self.assertEqual(d.array, 0.001)

        d = cf.Data(1, "days since 2000-01-01", calendar="noleap")
        d.set_units("days since 1999-12-31")
        self.assertEqual(d.array, 2)

        # Can't set to Units that are not equivalent
        with self.assertRaises(ValueError):
            d.set_units("km")

<<<<<<< HEAD
    @unittest.skipIf(TEST_DASKIFIED_ONLY, "Needs updated NetCDFArray to test")
    def test_Data_get_filenames(self):
        pass
=======
    def test_Data_tolist(self):
        for x in (1, [1, 2], [[1, 2], [3, 4]]):
            d = cf.Data(x)
            e = d.tolist()
            self.assertEqual(e, np.array(x).tolist())
            self.assertTrue(d.equals(cf.Data(e)))
>>>>>>> d4411e96


if __name__ == "__main__":
    print("Run date:", datetime.datetime.now())
    cf.environment()
    print()
    unittest.main(verbosity=2)<|MERGE_RESOLUTION|>--- conflicted
+++ resolved
@@ -3922,18 +3922,16 @@
         with self.assertRaises(ValueError):
             d.set_units("km")
 
-<<<<<<< HEAD
     @unittest.skipIf(TEST_DASKIFIED_ONLY, "Needs updated NetCDFArray to test")
     def test_Data_get_filenames(self):
         pass
-=======
+
     def test_Data_tolist(self):
         for x in (1, [1, 2], [[1, 2], [3, 4]]):
             d = cf.Data(x)
             e = d.tolist()
             self.assertEqual(e, np.array(x).tolist())
             self.assertTrue(d.equals(cf.Data(e)))
->>>>>>> d4411e96
 
 
 if __name__ == "__main__":
