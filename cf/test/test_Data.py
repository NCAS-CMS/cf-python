import datetime
import faulthandler
import inspect
import itertools
import os
import unittest
import warnings
from functools import reduce
from operator import mul

import dask.array as da
import numpy as np

SCIPY_AVAILABLE = False
try:
    from scipy.ndimage import convolve1d

    SCIPY_AVAILABLE = True
# not 'except ImportError' as that can hide nested errors, catch anything:
except Exception:
    pass  # test with this dependency will then be skipped by unittest

faulthandler.enable()  # to debug seg faults and timeouts

import cf

# To facilitate the testing of logging outputs (see comment tag 'Logging note')
logger = cf.logging.getLogger(__name__)


# Variables for _collapse
a = np.arange(-100, 200.0, dtype=float).reshape(3, 4, 5, 5)

w = np.arange(1, 301.0, dtype=float).reshape(a.shape)
w[-1, -1, ...] = w[-1, -1, ...] * 2
w /= w.min()

ones = np.ones(a.shape, dtype=float)

ma = np.ma.arange(-100, 200.0, dtype=float).reshape(3, 4, 5, 5)
ma[:, 1, 4, 4] = np.ma.masked
ma[0, :, 2, 3] = np.ma.masked
ma[0, 3, :, 3] = np.ma.masked
ma[1, 2, 3, :] = np.ma.masked

mw = np.ma.array(w, mask=ma.mask)

# If True, all tests that will not pass temporarily due to the LAMA-to-Dask
# migration will be skipped. These skips will be incrementally removed as the
# migration progresses. TODODASK: ensure all skips are removed once complete.
TEST_DASKIFIED_ONLY = True


def reshape_array(a, axes):
    new_order = [i for i in range(a.ndim) if i not in axes]
    new_order.extend(axes)
    b = np.transpose(a, new_order)
    new_shape = b.shape[: b.ndim - len(axes)]
    new_shape += (reduce(mul, b.shape[b.ndim - len(axes) :]),)
    b = b.reshape(new_shape)
    return b


def axis_combinations(a):
    return [
        axes
        for n in range(1, a.ndim + 1)
        for axes in itertools.combinations(range(a.ndim), n)
    ]


class DataTest(unittest.TestCase):

    axes_combinations = axis_combinations(a)
    # [
    #    axes
    #    for n in range(1, a.ndim + 1)
    #    for axes in itertools.combinations(range(a.ndim), n)
    # ]

    filename = os.path.join(
        os.path.dirname(os.path.abspath(__file__)), "test_file.nc"
    )

    tempdir = os.path.dirname(os.path.abspath(__file__))

    filename6 = os.path.join(
        os.path.dirname(os.path.abspath(__file__)), "test_file2.nc"
    )

    a = a
    w = w
    ma = ma
    mw = mw
    ones = ones

    test_only = []

    def setUp(self):
        # Suppress the warning output for some specific warnings which are
        # expected due to the nature of the tests being performed.
        expexted_warning_msgs = [
            "divide by zero encountered in arctanh",
            "invalid value encountered in arctanh",
            "divide by zero encountered in log",
            "invalid value encountered in log",
            "invalid value encountered in arcsin",
        ]
        for expected_warning in expexted_warning_msgs:
            warnings.filterwarnings(
                "ignore",
                category=RuntimeWarning,
                message=expected_warning,
            )

    def test_Data_equals(self):
        if self.test_only and inspect.stack()[0][3] not in self.test_only:
            return

        shape = 3, 4
        chunksize = 2, 6
        a = np.arange(12).reshape(*shape)

        d = cf.Data(a, "m", chunks=chunksize)
        self.assertTrue(d.equals(d))  # check equal to self
        self.assertTrue(d.equals(d.copy()))  # also do self-equality checks!

        # Different but equivalent datatype, which should *fail* the equality
        # test (i.e. equals return False) because we want equals to check
        # for strict equality, including equality of data type.
        d2 = cf.Data(a.astype(np.float32), "m", chunks=chunksize)
        self.assertTrue(d2.equals(d2.copy()))
        with self.assertLogs(level=30) as catch:
            self.assertFalse(d2.equals(d, verbose=2))
            self.assertTrue(
                any(
                    "Data: Different data types: float32 != int64" in log_msg
                    for log_msg in catch.output
                )
            )

        e = cf.Data(a, "s", chunks=chunksize)  # different units to d
        self.assertTrue(e.equals(e.copy()))
        with self.assertLogs(level=cf.log_level().value) as catch:
            self.assertFalse(e.equals(d, verbose=2))
            self.assertTrue(
                any(
                    "Data: Different Units (<Units: s>, <Units: m>)" in log_msg
                    for log_msg in catch.output
                )
            )

        f = cf.Data(np.arange(12), "m", chunks=(6,))  # different shape to d
        self.assertTrue(f.equals(f.copy()))
        with self.assertLogs(level=cf.log_level().value) as catch:
            self.assertFalse(f.equals(d, verbose=2))
            self.assertTrue(
                any(
                    "Data: Different shapes: (12,) != (3, 4)" in log_msg
                    for log_msg in catch.output
                )
            )

        g = cf.Data(
            np.ones(shape, dtype="int64"), "m", chunks=chunksize
        )  # different values
        self.assertTrue(g.equals(g.copy()))
        with self.assertLogs(level=cf.log_level().value) as catch:
            self.assertFalse(g.equals(d, verbose=2))
            self.assertTrue(
                any(
                    "Data: Different array values" in log_msg
                    for log_msg in catch.output
                )
            )

        # Test NaN values
        d3 = cf.Data(a.astype(np.float64), "m", chunks=chunksize)
        h = cf.Data(np.full(shape, np.nan), "m", chunks=chunksize)
        # TODODASK: implement and test equal_nan kwarg to configure NaN eq.
        self.assertFalse(h.equals(h.copy()))
        with self.assertLogs(level=cf.log_level().value) as catch:
            # Compare to d3 not d since np.nan has dtype float64 (IEEE 754)
            self.assertFalse(h.equals(d3, verbose=2))
            self.assertTrue(
                any(
                    "Data: Different array values" in log_msg
                    for log_msg in catch.output
                )
            )

        # Test inf values
        i = cf.Data(np.full(shape, np.inf), "m", chunks=chunksize)
        self.assertTrue(i.equals(i.copy()))
        with self.assertLogs(level=cf.log_level().value) as catch:
            # np.inf is also of dtype float64 (see comment on NaN tests above)
            self.assertFalse(i.equals(d3, verbose=2))
            self.assertTrue(
                any(
                    "Data: Different array values" in log_msg
                    for log_msg in catch.output
                )
            )
        with self.assertLogs(level=cf.log_level().value) as catch:
            self.assertFalse(h.equals(i, verbose=2))
            self.assertTrue(
                any(
                    "Data: Different array values" in log_msg
                    for log_msg in catch.output
                )
            )

        # Test masked arrays
        # 1. Example case where the masks differ only (data is identical)
        mask_test_chunksize = (2, 1)
        j1 = cf.Data(
            np.ma.array([1.0, 2.0, 3.0], mask=[1, 0, 0]),
            "m",
            chunks=mask_test_chunksize,
        )
        self.assertTrue(j1.equals(j1.copy()))
        j2 = cf.Data(
            np.ma.array([1.0, 2.0, 3.0], mask=[0, 1, 0]),
            "m",
            chunks=mask_test_chunksize,
        )
        self.assertTrue(j2.equals(j2.copy()))
        with self.assertLogs(level=cf.log_level().value) as catch:
            self.assertFalse(j1.equals(j2, verbose=2))
            self.assertTrue(
                any(
                    "Data: Different array values" in log_msg
                    for log_msg in catch.output
                )
            )
        # 2. Example case where the data differs only (masks are identical)
        j3 = cf.Data(
            np.ma.array([1.0, 2.0, 100.0], mask=[1, 0, 0]),
            "m",
            chunks=mask_test_chunksize,
        )
        self.assertTrue(j3.equals(j3.copy()))
        with self.assertLogs(level=cf.log_level().value) as catch:
            self.assertFalse(j1.equals(j3, verbose=2))
            self.assertTrue(
                any(
                    "Data: Different array values" in log_msg
                    for log_msg in catch.output
                )
            )

        # 3. Trivial case of data that is fully masked
        j4 = cf.Data(
            np.ma.masked_all(shape, dtype="int"), "m", chunks=chunksize
        )
        self.assertTrue(j4.equals(j4.copy()))
        with self.assertLogs(level=cf.log_level().value) as catch:
            self.assertFalse(j4.equals(d, verbose=2))
            self.assertTrue(
                any(
                    "Data: Different array values" in log_msg
                    for log_msg in catch.output
                )
            )
        # 4. Case where all the unmasked data is 'allclose' to other data but
        # the data is not 'allclose' to it where it is masked, i.e. the data
        # on its own (namely without considering the mask) is not equal to the
        # other data on its own (e.g. note the 0-th element in below examples).
        # This differs to case (2): there data differs *only where unmasked*.
        # Note these *should* be considered equal inside cf.Data, and indeed
        # np.ma.allclose and our own _da_ma_allclose methods also hold
        # these to be 'allclose'.
        j5 = cf.Data(
            np.ma.array([1.0, 2.0, 3.0], mask=[1, 0, 0]),
            "m",
            chunks=mask_test_chunksize,
        )
        self.assertTrue(j5.equals(j5.copy()))
        j6 = cf.Data(
            np.ma.array([10.0, 2.0, 3.0], mask=[1, 0, 0]),
            "m",
            chunks=mask_test_chunksize,
        )
        self.assertTrue(j6.equals(j6.copy()))
        self.assertTrue(j5.equals(j6))

        # Test non-numeric dtype arrays
        sa1 = cf.Data(
            np.array(["one", "two", "three"], dtype="S5"), "m", chunks=(3,)
        )
        self.assertTrue(sa1.equals(sa1.copy()))
        sa2_data = np.array(["one", "two", "four"], dtype="S4")
        sa2 = cf.Data(sa2_data, "m", chunks=(3,))
        self.assertTrue(sa2.equals(sa2.copy()))
        # Unlike for numeric types, for string-like data as long as the data
        # is the same consider the arrays equal, even if the dtype differs.
        # TODO DASK: this behaviour will be added via cfdm, test fails for now
        # ## self.assertTrue(sa1.equals(sa2))
        sa3_data = sa2_data.astype("S5")
        sa3 = cf.Data(sa3_data, "m", chunks=mask_test_chunksize)
        self.assertTrue(sa3.equals(sa3.copy()))
        with self.assertLogs(level=cf.log_level().value) as catch:
            self.assertFalse(sa1.equals(sa3, verbose=2))
            self.assertTrue(
                any(
                    "Data: Different array values" in log_msg
                    for log_msg in catch.output
                )
            )
        # ...including masked string arrays
        sa4 = cf.Data(
            np.ma.array(
                ["one", "two", "three"],
                mask=[0, 0, 1],
                dtype="S5",
            ),
            "m",
            chunks=mask_test_chunksize,
        )
        self.assertTrue(sa4.equals(sa4.copy()))
        sa5 = cf.Data(
            np.ma.array(
                ["one", "two", "three"],
                mask=[0, 1, 0],
                dtype="S5",
            ),
            "m",
            chunks=mask_test_chunksize,
        )
        self.assertTrue(sa5.equals(sa5.copy()))
        with self.assertLogs(level=cf.log_level().value) as catch:
            self.assertFalse(sa4.equals(sa5, verbose=2))
            self.assertTrue(
                any(
                    "Data: Different array values" in log_msg
                    for log_msg in catch.output
                )
            )

        # Test where inputs are scalars
        scalar_test_chunksize = (10,)
        s1 = cf.Data(1, chunks=scalar_test_chunksize)
        self.assertTrue(s1.equals(s1.copy()))
        s2 = cf.Data(10, chunks=scalar_test_chunksize)
        self.assertTrue(s2.equals(s2.copy()))
        s3 = cf.Data("a_string", chunks=scalar_test_chunksize)
        self.assertTrue(s3.equals(s3.copy()))
        # 1. both are scalars
        with self.assertLogs(level=cf.log_level().value) as catch:
            self.assertFalse(s1.equals(s2, verbose=2))
            self.assertTrue(
                any(
                    "Data: Different array values" in log_msg
                    for log_msg in catch.output
                )
            )
        with self.assertLogs(level=cf.log_level().value) as catch:
            self.assertFalse(s1.equals(s3, verbose=2))
            self.assertTrue(
                any(
                    "Data: Different data types: int64 != <U8" in log_msg
                    for log_msg in catch.output
                )
            )
        # 2. only one is a scalar
        with self.assertLogs(level=cf.log_level().value) as catch:
            self.assertFalse(s1.equals(d, verbose=2))
            self.assertTrue(
                any(
                    "Data: Different shapes: () != (3, 4)" in log_msg
                    for log_msg in catch.output
                )
            )

        # Test rtol and atol parameters
        tol_check_chunksize = 1, 1
        k1 = cf.Data(np.array([10.0, 20.0]), chunks=tol_check_chunksize)
        self.assertTrue(k1.equals(k1.copy()))
        k2 = cf.Data(np.array([10.01, 20.01]), chunks=tol_check_chunksize)
        self.assertTrue(k2.equals(k2.copy()))
        # Only one log check is sufficient here
        with self.assertLogs(level=cf.log_level().value) as catch:
            self.assertFalse(k1.equals(k2, atol=0.005, rtol=0, verbose=2))
            self.assertTrue(
                any(
                    "Data: Different array values (atol=0.005, rtol=0)"
                    in log_msg
                    for log_msg in catch.output
                )
            )
        self.assertTrue(k1.equals(k2, atol=0.02, rtol=0))
        self.assertFalse(k1.equals(k2, atol=0, rtol=0.0005))
        self.assertTrue(k1.equals(k2, atol=0, rtol=0.002))

        # Test ignore_fill_value parameter
        m1 = cf.Data(1, fill_value=1000, chunks=scalar_test_chunksize)
        self.assertTrue(m1.equals(m1.copy()))
        m2 = cf.Data(1, fill_value=2000, chunks=scalar_test_chunksize)
        self.assertTrue(m2.equals(m2.copy()))
        with self.assertLogs(level=cf.log_level().value) as catch:
            self.assertFalse(m1.equals(m2, verbose=2))
            self.assertTrue(
                any(
                    "Data: Different fill value: 1000 != 2000" in log_msg
                    for log_msg in catch.output
                )
            )
            self.assertTrue(m1.equals(m2, ignore_fill_value=True))

        # Test verbose parameter: 1/'INFO' level is behaviour change boundary
        for checks in [(1, False), (2, True)]:
            verbosity_level, expect_to_see_msg = checks
            with self.assertLogs(level=cf.log_level().value) as catch:
                # Logging note: want to assert in the former case (verbosity=1)
                # that nothing is logged, but need to use workaround to prevent
                # AssertionError on fact that nothing is logged here. When at
                # Python =>3.10 this can be replaced by 'assertNoLogs' method.
                logger.warning(
                    "Log warning to prevent test error on empty log."
                )

                self.assertFalse(d2.equals(d, verbose=verbosity_level))
                self.assertIs(
                    any(
                        "Data: Different data types: float32 != int64"
                        in log_msg
                        for log_msg in catch.output
                    ),
                    expect_to_see_msg,
                )

        # Test ignore_data_type parameter
        self.assertTrue(d2.equals(d, ignore_data_type=True))

        # Test all possible chunk combinations
        for j, i in itertools.product([1, 2], [1, 2, 3]):
            d = cf.Data(np.arange(6).reshape(2, 3), "m", chunks=(j, i))
            for j, i in itertools.product([1, 2], [1, 2, 3]):
                e = cf.Data(np.arange(6).reshape(2, 3), "m", chunks=(j, i))
                self.assertTrue(d.equals(e))

    def test_Data_halo(self):
        if self.test_only and inspect.stack()[0][3] not in self.test_only:
            return

        d = cf.Data(np.arange(12).reshape(3, 4), "m", chunks=-1)
        d[-1, -1] = cf.masked
        d[1, 1] = cf.masked

        e = d.copy()
        self.assertIsNone(e.halo(1, inplace=True))

        e = d.halo(0)
        self.assertTrue(d.equals(e, verbose=2))

        shape = d.shape
        for i in (1, 2):
            e = d.halo(i)

            self.assertEqual(e.shape, (shape[0] + i * 2, shape[1] + i * 2))

            # Body
            self.assertTrue(d.equals(e[i:-i, i:-i]))

            # Corners
            self.assertTrue(e[:i, :i].equals(d[:i, :i], verbose=2))
            self.assertTrue(e[:i, -i:].equals(d[:i, -i:], verbose=2))
            self.assertTrue(e[-i:, :i].equals(d[-i:, :i], verbose=2))
            self.assertTrue(e[-i:, -i:].equals(d[-i:, -i:], verbose=2))

        for i in (1, 2):
            e = d.halo(i, axes=0)

            self.assertEqual(e.shape, (shape[0] + i * 2, shape[1]))
            self.assertTrue(d.equals(e[i:-i, :], verbose=2))

        for j, i in zip([1, 1, 2, 2], [1, 2, 1, 2]):
            e = d.halo({0: j, 1: i})

            self.assertEqual(e.shape, (shape[0] + j * 2, shape[1] + i * 2))

            # Body
            self.assertTrue(d.equals(e[j:-j, i:-i], verbose=2))

            # Corners
            self.assertTrue(e[:j, :i].equals(d[:j, :i], verbose=2))
            self.assertTrue(e[:j, -i:].equals(d[:j, -i:], verbose=2))
            self.assertTrue(e[-j:, :i].equals(d[-j:, :i], verbose=2))
            self.assertTrue(e[-j:, -i:].equals(d[-j:, -i:], verbose=2))

        # Tripolar
        for i in (1, 2):
            e = d.halo(i)

            t = d.halo(i, tripolar={"X": 1, "Y": 0})
            self.assertTrue(t[-i:].equals(e[-i:, ::-1], verbose=2))

            t = d.halo(i, tripolar={"X": 1, "Y": 0}, fold_index=0)
            self.assertTrue(t[:i].equals(e[:i, ::-1], verbose=2))

        # Depth too large for axis size
        with self.assertRaises(ValueError):
            d.halo(4)

    def test_Data_mask(self):
        # Test for a masked Data object (having some masked points)
        a = self.ma
        d = cf.Data(a, units="m")
        self.assertTrue((a == d.array).all())
        self.assertTrue((a.mask == d.mask.array).all())
        self.assertEqual(d.mask.shape, d.shape)
        self.assertEqual(d.mask.dtype, bool)
        self.assertEqual(d.mask.Units, cf.Units(None))
        self.assertTrue(d.mask.hardmask)
        self.assertIn(True, d.mask.array)

        # Test for a non-masked Data object
        a2 = np.arange(-100, 200.0, dtype=float).reshape(3, 4, 5, 5)
        d2 = cf.Data(a2, units="m")
        d2[...] = a2
        self.assertTrue((a2 == d2.array).all())
        self.assertEqual(d2.shape, d2.mask.shape)
        self.assertEqual(d2.mask.dtype, bool)
        self.assertEqual(d2.mask.Units, cf.Units(None))
        self.assertTrue(d2.mask.hardmask)
        self.assertNotIn(True, d2.mask.array)

        # Test for a masked Data object of string type, including chunking
        a3 = np.ma.array(["one", "two", "four"], dtype="S4")
        a3[1] = np.ma.masked
        d3 = cf.Data(a3, "m", chunks=(3,))
        self.assertTrue((a3 == d3.array).all())
        self.assertEqual(d3.shape, d3.mask.shape)
        self.assertEqual(d3.mask.dtype, bool)
        self.assertEqual(d3.mask.Units, cf.Units(None))
        self.assertTrue(d3.mask.hardmask)
        self.assertTrue(d3.mask.array[1], True)

    def test_Data_apply_masking(self):
        a = np.ma.arange(12).reshape(3, 4)
        a[1, 1] = np.ma.masked
        d = cf.Data(a, units="m", chunks=2)

        self.assertIsNone(d.apply_masking(inplace=True))

        b = a
        e = d.apply_masking()
        self.assertTrue((b == e.array).all())
        self.assertTrue((b.mask == e.mask.array).all())

        b = np.ma.masked_where(a == 0, a)
        e = d.apply_masking(fill_values=[0])
        self.assertTrue((b == e.array).all())
        self.assertTrue((b.mask == e.mask.array).all())

        b = np.ma.masked_where((a == 0) | (a == 11), a)
        e = d.apply_masking(fill_values=[0, 11])
        self.assertTrue((b == e.array).all())
        self.assertTrue((b.mask == e.mask.array).all())

        b = np.ma.masked_where(a < 3, a)
        e = d.apply_masking(valid_min=3)
        self.assertTrue((b == e.array).all())
        self.assertTrue((b.mask == e.mask.array).all())

        b = np.ma.masked_where(a > 8, a)
        e = d.apply_masking(valid_max=8)
        self.assertTrue((b == e.array).all())
        self.assertTrue((b.mask == e.mask.array).all())

        b = np.ma.masked_where((a < 2) | (a > 8), a)
        e = d.apply_masking(valid_range=[2, 8])
        self.assertTrue((b == e.array).all())
        self.assertTrue((b.mask == e.mask.array).all())

        d.set_fill_value(7)

        b = np.ma.masked_where(a == 7, a)
        e = d.apply_masking(fill_values=True)
        self.assertTrue((b == e.array).all())
        self.assertTrue((b.mask == e.mask.array).all())

        b = np.ma.masked_where((a == 7) | (a < 2) | (a > 8), a)
        e = d.apply_masking(fill_values=True, valid_range=[2, 8])
        self.assertTrue((b == e.array).all())
        self.assertTrue((b.mask == e.mask.array).all())

    def test_Data_convolution_filter(self):
        if self.test_only and inspect.stack()[0][3] not in self.test_only:
            return

        #        raise unittest.SkipTest("GSASL has no PLAIN support")
        if not SCIPY_AVAILABLE:
            raise unittest.SkipTest("SciPy must be installed for this test.")

        d = cf.Data(self.ma, units="m", chunks=(2, 4, 5, 3))

        window = [0.1, 0.15, 0.5, 0.15, 0.1]

        e = d.convolution_filter(window=window, axis=-1, inplace=True)
        self.assertIsNone(e)

        d = cf.Data(self.ma, units="m")

        for axis in (0, 1):
            # Test  weights in different modes
            for mode in ("reflect", "constant", "nearest", "wrap"):
                b = convolve1d(self.ma, window, axis=axis, mode=mode)
                e = d.convolution_filter(
                    window, axis=axis, mode=mode, cval=0.0
                )
                self.assertTrue((e.array == b).all())

        for dtype in ("int", "int32", "float", "float32"):
            a = np.ma.array([1, 2, 3, 4, 5, 6, 7, 8, 9], dtype=dtype)
            a[2] = np.ma.masked
            d = cf.Data(a, chunks=(4, 4, 1))
            a = a.astype(float).filled(np.nan)

            for window in ((1, 2, 1), (1, 2, 2, 1), (1, 2, 3, 2, 1)):
                for cval in (0, np.nan):
                    for origin in (-1, 0, 1):
                        b = convolve1d(
                            a,
                            window,
                            axis=0,
                            cval=cval,
                            origin=origin,
                            mode="constant",
                        )
                        e = d.convolution_filter(
                            window,
                            axis=0,
                            cval=cval,
                            origin=origin,
                            mode="constant",
                        )
                        self.assertTrue((e.array == b).all())

    def test_Data_diff(self):
        if self.test_only and inspect.stack()[0][3] not in self.test_only:
            return

        a = np.ma.arange(12.0).reshape(3, 4)
        a[1, 1] = 4.5
        a[2, 2] = 10.5
        a[1, 2] = np.ma.masked

        d = cf.Data(a)

        self.assertTrue((d.array == a).all())

        e = d.copy()
        self.assertIsNone(e.diff(inplace=True))
        self.assertTrue(e.equals(d.diff()))

        for n in (0, 1, 2):
            for axis in (0, 1, -1, -2):
                a_diff = np.diff(a, n=n, axis=axis)
                d_diff = d.diff(n=n, axis=axis)

                self.assertTrue((a_diff == d_diff).all())
                self.assertTrue((a_diff.mask == d_diff.mask).all())

                e = d.copy()
                x = e.diff(n=n, axis=axis, inplace=True)
                self.assertIsNone(x)
                self.assertTrue(e.equals(d_diff))

        d = cf.Data(self.ma, "km")
        for n in (0, 1, 2):
            for axis in (0, 1, 2, 3):
                a_diff = np.diff(self.ma, n=n, axis=axis)
                d_diff = d.diff(n=n, axis=axis)
                self.assertTrue((a_diff == d_diff).all())
                self.assertTrue((a_diff.mask == d_diff.mask).all())

    def test_Data_compressed(self):
        a = np.ma.arange(12).reshape(3, 4)
        d = cf.Data(a, "m", chunks=2)
        self.assertIsNone(d.compressed(inplace=True))
        self.assertEqual(d.shape, (a.size,))
        self.assertEqual(d.Units, cf.Units("m"))
        self.assertEqual(d.dtype, a.dtype)

        d = cf.Data(a, "m", chunks=2)
        self.assertTrue((d.compressed().array == a.compressed()).all())

        a[2] = np.ma.masked
        d = cf.Data(a, "m", chunks=2)
        self.assertTrue((d.compressed().array == a.compressed()).all())

        a[...] = np.ma.masked
        d = cf.Data(a, "m", chunks=2)
        e = d.compressed()
        self.assertEqual(e.shape, (0,))
        self.assertTrue((e.array == a.compressed()).all())

        # Scalar arrays
        a = np.ma.array(9)
        d = cf.Data(a, "m")
        e = d.compressed()
        self.assertEqual(e.shape, (1,))
        self.assertTrue((e.array == a.compressed()).all())

        a = np.ma.array(9, mask=True)
        d = cf.Data(a, "m")
        e = d.compressed()
        self.assertEqual(e.shape, (0,))
        self.assertTrue((e.array == a.compressed()).all())

    @unittest.skipIf(TEST_DASKIFIED_ONLY, "Needs __eq__")
    def test_Data_stats(self):
        d = cf.Data([1, 1])

        self.assertEqual(
            d.stats(sum=True, weights=1),
            {
                "minimum": 1,
                "mean": 1.0,
                "median": 1.0,
                "maximum": 1,
                "range": 0,
                "mid_range": 1.0,
                "standard_deviation": 0.0,
                "root_mean_square": 1.0,
                "sum": 2,
                "sample_size": 2,
            },
        )

    @unittest.skipIf(TEST_DASKIFIED_ONLY, "no attribute '_shape'")
    def test_Data__init__dtype_mask(self):
        if self.test_only and inspect.stack()[0][3] not in self.test_only:
            return

        for m in (1, 20, True):
            d = cf.Data([[1, 2, 3], [4, 5, 6]], mask=m)
            self.assertFalse(d.count())
            self.assertEqual(d.shape, (2, 3))

        for m in (0, False):
            d = cf.Data([[1, 2, 3], [4, 5, 6]], mask=m)
            self.assertEqual(d.count(), d.size)
            self.assertEqual(d.shape, (2, 3))

        d = cf.Data([[1, 2, 3], [4, 5, 6]], mask=[[0], [1]])
        self.assertEqual(d.count(), 3)
        self.assertEqual(d.shape, (2, 3))

        d = cf.Data([[1, 2, 3], [4, 5, 6]], mask=[0, 1, 1])
        self.assertEqual(d.count(), 2)
        self.assertEqual(d.shape, (2, 3))

        d = cf.Data([[1, 2, 3], [4, 5, 6]], mask=[[0, 1, 0], [1, 0, 1]])
        self.assertEqual(d.count(), 3)
        self.assertEqual(d.shape, (2, 3))

        a = np.ma.array(
            [[280.0, -99, -99, -99], [281.0, 279.0, 278.0, 279.0]],
            dtype=float,
            mask=[[0, 1, 1, 1], [0, 0, 0, 0]],
        )

        d = cf.Data([[280, -99, -99, -99], [281, 279, 278, 279]])
        self.assertEqual(d.dtype, np.dtype(int))

        d = cf.Data(
            [[280, -99, -99, -99], [281, 279, 278, 279]],
            dtype=float,
            mask=[[0, 1, 1, 1], [0, 0, 0, 0]],
        )

        self.assertEqual(d.dtype, a.dtype)
        self.assertEqual(d.mask.shape, a.mask.shape)
        self.assertTrue((d.array == a).all())
        self.assertTrue((d.mask.array == np.ma.getmaskarray(a)).all())

        a = np.array(
            [[280.0, -99, -99, -99], [281.0, 279.0, 278.0, 279.0]], dtype=float
        )
        mask = np.ma.masked_all(a.shape).mask

        d = cf.Data([[280, -99, -99, -99], [281, 279, 278, 279]], dtype=float)

        self.assertEqual(d.dtype, a.dtype)
        self.assertEqual(d.mask.shape, mask.shape)
        self.assertTrue((d.array == a).all())
        self.assertTrue((d.mask.array == np.ma.getmaskarray(a)).all())

        # Mask broadcasting
        a = np.ma.array(
            [[280.0, -99, -99, -99], [281.0, 279.0, 278.0, 279.0]],
            dtype=float,
            mask=[[0, 1, 1, 0], [0, 1, 1, 0]],
        )

        d = cf.Data(
            [[280, -99, -99, -99], [281, 279, 278, 279]],
            dtype=float,
            mask=[0, 1, 1, 0],
        )

        self.assertEqual(d.dtype, a.dtype)
        self.assertEqual(d.mask.shape, a.mask.shape)
        self.assertTrue((d.array == a).all())
        self.assertTrue((d.mask.array == np.ma.getmaskarray(a)).all())

    def test_Data_digitize(self):
        if self.test_only and inspect.stack()[0][3] not in self.test_only:
            return

        for a in [
            np.arange(120).reshape(3, 2, 20),
            np.ma.arange(120).reshape(3, 2, 20),
        ]:

            if np.ma.isMA(a):
                a[0, 1, [2, 5, 6, 7, 8]] = np.ma.masked
                a[2, 0, [12, 14, 17]] = np.ma.masked

            d = cf.Data(a, "km")

            for upper in (False, True):
                for bins in (
                    [2, 6, 10, 50, 100],
                    [[2, 6], [6, 10], [10, 50], [50, 100]],
                ):
                    e = d.digitize(bins, upper=upper, open_ends=True)
                    b = np.digitize(a, [2, 6, 10, 50, 100], right=upper)

                    self.assertTrue((e.array == b).all())
                    self.assertTrue(
                        (np.ma.getmask(e.array) == np.ma.getmask(b)).all()
                    )

                    # TODODASK: Reinstate the following test when
                    #           __sub__, minimum, and maximum have
                    #           been daskified

        #                    e.where(
        #                        cf.set([e.minimum(), e.maximum()]),
        #                        cf.masked,
        #                        e - 1,
        #                        inplace=True,
        #                    )
        #                    f = d.digitize(bins, upper=upper)
        #                    self.assertTrue(e.equals(f, verbose=2))

        # Check returned bins
        bins = [2, 6, 10, 50, 100]
        e, b = d.digitize(bins, return_bins=True)
        self.assertTrue(
            (b.array == [[2, 6], [6, 10], [10, 50], [50, 100]]).all()
        )
        self.assertTrue(b.Units == d.Units)

        # Check digitized units
        self.assertTrue(e.Units == cf.Units(None))

        # Check inplace
        self.assertIsNone(d.digitize(bins, inplace=True))
        self.assertTrue(d.equals(e))

    def test_Data_cumsum(self):
        if self.test_only and inspect.stack()[0][3] not in self.test_only:
            return

        d = cf.Data(self.a)
        e = d.copy()
        f = d.cumsum(axis=0)
        self.assertIsNone(e.cumsum(axis=0, inplace=True))
        self.assertTrue(e.equals(f, verbose=2))

        d = cf.Data(self.a, chunks=3)

        for i in [None] + list(range(d.ndim)):
            b = np.cumsum(self.a, axis=i)
            e = d.cumsum(axis=i)
            self.assertTrue((e.array == b).all())

        d = cf.Data(self.ma, chunks=3)

        for i in [None] + list(range(d.ndim)):
            b = np.cumsum(self.ma, axis=i)
            e = d.cumsum(axis=i)
            self.assertTrue(cf.functions._numpy_allclose(e.array, b))

    def test_Data_flatten(self):
        if self.test_only and inspect.stack()[0][3] not in self.test_only:
            return

        d = cf.Data(self.ma.copy())
        self.assertTrue(d.equals(d.flatten([]), verbose=2))
        self.assertIsNone(d.flatten(inplace=True))

        d = cf.Data(self.ma.copy())

        b = self.ma.flatten()
        for axes in (None, list(range(d.ndim))):
            e = d.flatten(axes)
            self.assertEqual(e.ndim, 1)
            self.assertEqual(e.shape, b.shape)
            self.assertTrue(cf.functions._numpy_allclose(e.array, b))

        for axes in self.axes_combinations:
            e = d.flatten(axes)

            if len(axes) <= 1:
                shape = d.shape
            else:
                shape = [n for i, n in enumerate(d.shape) if i not in axes]
                shape.insert(
                    sorted(axes)[0],
                    np.prod([n for i, n in enumerate(d.shape) if i in axes]),
                )

            self.assertEqual(e.shape, tuple(shape))
            self.assertEqual(e.ndim, d.ndim - len(axes) + 1)
            self.assertEqual(e.size, d.size)

    @unittest.skipIf(TEST_DASKIFIED_ONLY, "no attribute 'partitions'")
    def test_Data_CachedArray(self):
        if self.test_only and inspect.stack()[0][3] not in self.test_only:
            return

        factor = 0.99999999999999

        cf.tempdir(self.tempdir)

        original_FMF = cf.free_memory_factor(1 - factor)
        d = cf.Data(np.arange(100))
        cf.free_memory_factor(factor)
        _ = d.array

        for partition in d.partitions.flat:
            self.assertTrue(partition.in_cached_file)

        _ = np.arange(1000000).reshape(100, 10000)

        cf.free_memory_factor(1 - factor)
        d = cf.Data(np.arange(10000).reshape(100, 100))
        cf.free_memory_factor(factor)

        _ = d.array

        for partition in d.partitions.flat:
            self.assertTrue(partition.in_cached_file)

        cf.free_memory_factor(original_FMF)

    @unittest.skipIf(TEST_DASKIFIED_ONLY, "no attr. 'partition_configuration'")
    def test_Data_cached_arithmetic_units(self):
        if self.test_only and inspect.stack()[0][3] not in self.test_only:
            return

        d = cf.Data(self.a, "m")
        e = cf.Data(self.a, "s")

        f = d / e
        self.assertEqual(f.Units, cf.Units("m s-1"))

        d = cf.Data(self.a, "days since 2000-01-02")
        e = cf.Data(self.a, "days since 1999-01-02")

        f = d - e
        self.assertEqual(f.Units, cf.Units("days"))

        # Repeat with caching partitions to disk
        fmt = cf.constants.CONSTANTS["FM_THRESHOLD"]
        cf.constants.CONSTANTS["FM_THRESHOLD"] = cf.total_memory()

        d = cf.Data(self.a, "m")
        e = cf.Data(self.a, "s")

        f = d / e
        self.assertEqual(f.Units, cf.Units("m s-1"))

        d = cf.Data(self.a, "days since 2000-01-02")
        e = cf.Data(self.a, "days since 1999-01-02")

        f = d - e
        self.assertEqual(f.Units, cf.Units("days"))

        # Reset
        cf.constants.CONSTANTS["FM_THRESHOLD"] = fmt

    @unittest.skipIf(TEST_DASKIFIED_ONLY, "no attribute '_auxiliary_mask'")
    def test_Data_AUXILIARY_MASK(self):
        if self.test_only and inspect.stack()[0][3] not in self.test_only:
            return

        d = cf.Data()
        self.assertIsNone(d._auxiliary_mask)
        self.assertIsNone(d._auxiliary_mask_return())

        d = cf.Data.empty((90, 60))
        m = np.full(d.shape, fill_value=False, dtype=bool)

        self.assertIsNone(d._auxiliary_mask)
        self.assertEqual(d._auxiliary_mask_return().shape, m.shape)
        self.assertTrue((d._auxiliary_mask_return() == m).all())
        self.assertIsNone(d._auxiliary_mask)

        m[[0, 2, 80], [0, 40, 20]] = True

        d._auxiliary_mask_add_component(cf.Data(m))
        self.assertEqual(len(d._auxiliary_mask), 1)
        self.assertEqual(d._auxiliary_mask_return().shape, m.shape)
        self.assertTrue((d._auxiliary_mask_return() == m).all())

        d = cf.Data.empty((90, 60))
        m = np.full(d.shape, fill_value=False, dtype=bool)

        d = cf.Data.empty((90, 60))
        d._auxiliary_mask_add_component(cf.Data(m[0:1, :]))
        self.assertEqual(len(d._auxiliary_mask), 1)
        self.assertTrue((d._auxiliary_mask_return() == m).all())

        d = cf.Data.empty((90, 60))
        d._auxiliary_mask_add_component(cf.Data(m[:, 0:1]))
        self.assertEqual(len(d._auxiliary_mask), 1)
        self.assertTrue((d._auxiliary_mask_return() == m).all())

        d = cf.Data.empty((90, 60))
        d._auxiliary_mask_add_component(cf.Data(m[:, 0:1]))
        d._auxiliary_mask_add_component(cf.Data(m[0:1, :]))
        self.assertEqual(len(d._auxiliary_mask), 2)
        self.assertEqual(d._auxiliary_mask_return().shape, m.shape)
        self.assertTrue((d._auxiliary_mask_return() == m).all())

        # --------------------------------------------------------
        d = cf.Data(np.arange(120).reshape(30, 4))
        e = cf.Data(np.arange(120, 280).reshape(40, 4))

        fm = cf.Data.full((70, 4), fill_value=False, dtype=bool)

        fm[0, 0] = True
        fm[10, 2] = True
        fm[20, 1] = True

        dm = fm[:30]
        d._auxiliary_mask = [dm]

        f = cf.Data.concatenate([d, e], axis=0)
        self.assertEqual(f.shape, fm.shape)
        self.assertTrue((f._auxiliary_mask_return().array == fm).all())

        # --------------------------------------------------------
        d = cf.Data(np.arange(120).reshape(30, 4))
        e = cf.Data(np.arange(120, 280).reshape(40, 4))

        fm = cf.Data.full((70, 4), False, bool)
        fm[50, 0] = True
        fm[60, 2] = True
        fm[65, 1] = True

        em = fm[30:]
        e._auxiliary_mask = [em]

        f = cf.Data.concatenate([d, e], axis=0)
        self.assertEqual(f.shape, fm.shape)
        self.assertTrue((f._auxiliary_mask_return().array == fm).all())

        # --------------------------------------------------------
        d = cf.Data(np.arange(120).reshape(30, 4))
        e = cf.Data(np.arange(120, 280).reshape(40, 4))

        fm = cf.Data.full((70, 4), False, bool)
        fm[0, 0] = True
        fm[10, 2] = True
        fm[20, 1] = True
        fm[50, 0] = True
        fm[60, 2] = True
        fm[65, 1] = True

        dm = fm[:30]
        d._auxiliary_mask = [dm]
        em = fm[30:]
        e._auxiliary_mask = [em]

        f = cf.Data.concatenate([d, e], axis=0)
        self.assertEqual(f.shape, fm.shape)
        self.assertTrue((f._auxiliary_mask_return().array == fm).all())

    def test_Data__contains__(self):
        if self.test_only and inspect.stack()[0][3] not in self.test_only:
            return

        d = cf.Data([[0, 1, 2], [3, 4, 5]], units="m", chunks=2)

        for value in (
            4,
            4.0,
            cf.Data(3),
            cf.Data(0.005, "km"),
            np.array(2),
            da.from_array(2),
        ):
            self.assertIn(value, d)

        for value in (
            99,
            np.array(99),
            da.from_array(99),
            cf.Data(99, "km"),
            cf.Data(2, "seconds"),
        ):
            self.assertNotIn(value, d)

        for value in (
            [1],
            [[1]],
            [1, 2],
            [[1, 2]],
            np.array([1]),
            np.array([[1]]),
            np.array([1, 2]),
            np.array([[1, 2]]),
            da.from_array([1]),
            da.from_array([[1]]),
            da.from_array([1, 2]),
            da.from_array([[1, 2]]),
            cf.Data([1]),
            cf.Data([[1]]),
            cf.Data([1, 2]),
            cf.Data([[1, 2]]),
            cf.Data([0.005], "km"),
        ):
            with self.assertRaises(TypeError):
                value in d

        # Strings
        d = cf.Data(["foo", "bar"])
        self.assertIn("foo", d)
        self.assertNotIn("xyz", d)

        with self.assertRaises(TypeError):
            ["foo"] in d

    def test_Data_asdata(self):
        if self.test_only and inspect.stack()[0][3] not in self.test_only:
            return

        d = cf.Data(self.ma)

        self.assertIs(d.asdata(d), d)
        self.assertIs(cf.Data.asdata(d), d)
        self.assertIs(d.asdata(d, dtype=d.dtype), d)
        self.assertIs(cf.Data.asdata(d, dtype=d.dtype), d)

        self.assertIsNot(d.asdata(d, dtype="float32"), d)
        self.assertIsNot(cf.Data.asdata(d, dtype="float32"), d)
        self.assertIsNot(d.asdata(d, dtype=d.dtype, copy=True), d)
        self.assertIsNot(cf.Data.asdata(d, dtype=d.dtype, copy=True), d)

        self.assertTrue(
            cf.Data.asdata(cf.Data([1, 2, 3]), dtype=float, copy=True).equals(
                cf.Data([1.0, 2, 3]), verbose=2
            )
        )

        self.assertTrue(
            cf.Data.asdata([1, 2, 3]).equals(cf.Data([1, 2, 3]), verbose=2)
        )
        self.assertTrue(
            cf.Data.asdata([1, 2, 3], dtype=float).equals(
                cf.Data([1.0, 2, 3]), verbose=2
            )
        )

    @unittest.skipIf(TEST_DASKIFIED_ONLY, "no attribute '_ndim'")
    def test_Data_squeeze_insert_dimension(self):
        if self.test_only and inspect.stack()[0][3] not in self.test_only:
            return

        d = cf.Data([list(range(1000))])
        self.assertEqual(d.shape, (1, 1000))
        e = d.squeeze()
        self.assertEqual(e.shape, (1000,))
        self.assertIsNone(d.squeeze(inplace=True))
        self.assertEqual(d.shape, (1000,))

        d = cf.Data([list(range(1000))])
        d.transpose(inplace=True)
        self.assertEqual(d.shape, (1000, 1))
        e = d.squeeze()
        self.assertEqual(e.shape, (1000,))
        self.assertIsNone(d.squeeze(inplace=True))
        self.assertEqual(d.shape, (1000,))

        d.insert_dimension(0, inplace=True)
        d.insert_dimension(-1, inplace=True)
        self.assertEqual(d.shape, (1, 1000, 1))
        e = d.squeeze()
        self.assertEqual(e.shape, (1000,))
        e = d.squeeze(-1)
        self.assertEqual(e.shape, (1, 1000))
        self.assertIsNone(e.squeeze(0, inplace=True))
        self.assertEqual(e.shape, (1000,))

        d = e
        d.insert_dimension(0, inplace=True)
        d.insert_dimension(-1, inplace=True)
        d.insert_dimension(-1, inplace=True)
        self.assertEqual(d.shape, (1, 1000, 1, 1))
        e = d.squeeze([0, 2])
        self.assertEqual(e.shape, (1000, 1))

        array = np.arange(1000).reshape(1, 100, 10)
        d = cf.Data(array)
        e = d.squeeze()
        f = e.insert_dimension(0)
        a = f.array
        self.assertTrue(np.allclose(a, array))

    def test_Data__getitem__(self):
        if self.test_only and inspect.stack()[0][3] not in self.test_only:
            return

        d = cf.Data(np.ma.arange(450).reshape(9, 10, 5), chunks=(4, 5, 1))

        for indices in (
            Ellipsis,
            (slice(None), slice(None)),
            (slice(None), Ellipsis),
            (Ellipsis, slice(None)),
            (Ellipsis, slice(None), Ellipsis),
        ):
            self.assertEqual(d[indices].shape, d.shape)

        for indices in (
            ([1, 3, 4], slice(None), [2, -1]),
            (slice(0, 6, 2), slice(None), [2, -1]),
            (slice(0, 6, 2), slice(None), slice(2, 5, 2)),
            (slice(0, 6, 2), list(range(10)), slice(2, 5, 2)),
        ):
            self.assertEqual(d[indices].shape, (3, 10, 2))

        for indices in (
            (slice(0, 6, 2), -2, [2, -1]),
            (slice(0, 6, 2), -2, slice(2, 5, 2)),
        ):
            self.assertEqual(d[indices].shape, (3, 1, 2))

        for indices in (
            ([1, 3, 4], -2, [2, -1]),
            ([4, 3, 1], -2, [2, -1]),
            ([1, 4, 3], -2, [2, -1]),
            ([4, 1, 4], -2, [2, -1]),
        ):
            e = d[indices]
            self.assertEqual(e.shape, (3, 1, 2))
            self.assertEqual(e._axes, d._axes)

        d.__keepdims_indexing__ = False
        self.assertFalse(d.__keepdims_indexing__)
        for indices in (
            ([1, 3, 4], -2, [2, -1]),
            (slice(0, 6, 2), -2, [2, -1]),
            (slice(0, 6, 2), -2, slice(2, 5, 2)),
            ([1, 4, 3], -2, [2, -1]),
            ([4, 3, 4], -2, [2, -1]),
            ([1, 4, 4], -2, [2, -1]),
        ):
            e = d[indices]
            self.assertFalse(e.__keepdims_indexing__)
            self.assertEqual(e.shape, (3, 2))
            self.assertEqual(e._axes, d._axes[0::2])

        self.assertFalse(d.__keepdims_indexing__)
        d.__keepdims_indexing__ = True
        self.assertTrue(d.__keepdims_indexing__)

        d = cf.Data(np.ma.arange(24).reshape(3, 8))
        e = d[0, 2:4]

        # Cyclic slices
        d = cf.Data(np.ma.arange(24).reshape(3, 8))
        d.cyclic(1)
        self.assertTrue((d[0, :6].array == [[0, 1, 2, 3, 4, 5]]).all())
        e = d[0, -2:4]
        self.assertEqual(e._axes, d._axes)
        self.assertEqual(e.shape, (1, 6))
        self.assertTrue((e[0].array == [[6, 7, 0, 1, 2, 3]]).all())
        self.assertFalse(e.cyclic())

        d.__keepdims_indexing__ = False
        e = d[:, 4]
        self.assertEqual(e.shape, (3,))
        self.assertFalse(e.cyclic())
        self.assertEqual(e._axes, d._axes[0:1])
        d.__keepdims_indexing__ = True

        e = d[0, -2:6]
        self.assertEqual(e.shape, (1, 8))
        self.assertTrue((e[0].array == [[6, 7, 0, 1, 2, 3, 4, 5]]).all())
        self.assertTrue(e.cyclic(), set([1]))

        with self.assertRaises(IndexError):
            # Cyclic slice of non-cyclic axis
            e = d[-1:1]

        d.cyclic(0)
        e = d[-1:1, -2:-4]
        self.assertEqual(e.shape, (2, 6))
        self.assertTrue((e[:, 0].array == [[22], [6]]).all())
        self.assertTrue((e[0].array == [[22, 23, 16, 17, 18, 19]]).all())
        self.assertFalse(e.cyclic())

        e = d[-1:2, -2:4]
        self.assertEqual(e.shape, (3, 6))
        self.assertEqual(e.cyclic(), set([0]))
        e = d[-1:1, -2:6]
        self.assertEqual(e.shape, (2, 8))
        self.assertEqual(e.cyclic(), set([1]))
        e = d[-1:2, -2:6]
        self.assertEqual(e.shape, (3, 8))
        self.assertEqual(e.cyclic(), set([0, 1]))

        d.cyclic(0, False)
        d.__keepdims_indexing__ = False
        e = d[0, :6]
        self.assertFalse(e.__keepdims_indexing__)
        self.assertEqual(e.shape, (6,))
        self.assertTrue((e.array == [0, 1, 2, 3, 4, 5]).all())
        e = d[0, -2:4]
        self.assertEqual(e.shape, (6,))
        self.assertTrue((e.array == [6, 7, 0, 1, 2, 3]).all())
        self.assertFalse(e.cyclic())
        d.__keepdims_indexing__ = True

        # Keepdims indexing
        d = cf.Data([[1, 2, 3], [4, 5, 6]])
        self.assertEqual(d[0].shape, (1, 3))
        self.assertEqual(d[:, 1].shape, (2, 1))
        self.assertEqual(d[0, 1].shape, (1, 1))
        d.__keepdims_indexing__ = False
        self.assertEqual(d[0].shape, (3,))
        self.assertEqual(d[:, 1].shape, (2,))
        self.assertEqual(d[0, 1].shape, ())
        d.__keepdims_indexing__ = True

        # Orthogonal indexing
        self.assertEqual(d[[0], [0, 2]].shape, (1, 2))
        self.assertEqual(d[[0, 1], [0, 2]].shape, (2, 2))
        self.assertEqual(d[[0, 1], [2]].shape, (2, 1))

        # Ancillary masks
        #
        # TODODASK: Test __getitem__ with ancillary masks. Can only do
        #           this when cf.Data.where has been daskified

    def test_Data__setitem__(self):
        if self.test_only and inspect.stack()[0][3] not in self.test_only:
            return

        for hardmask in (False, True):
            a = np.ma.arange(90).reshape(9, 10)
            if hardmask:
                a.harden_mask()
            else:
                a.soften_mask()

            d = cf.Data(a.copy(), "metres", hardmask=hardmask, chunks=(3, 5))

            a[:, 1] = np.ma.masked
            d[:, 1] = cf.masked

            a[0, 2] = -6
            d[0, 2] = -6

            a[0:3, 1] = -1
            d[0:3, 1] = -1

            a[0:2, 3] = -1
            d[0:2, 3] = -1

            a[3, 4:6] = -2
            d[3, 4:6] = -2

            a[0:2, 1:4] = -3
            d[0:2, 1:4] = -3

            a[5:7, [3, 5, 6]] = -4
            d[5:7, [3, 5, 6]] = -4

            a[8, [8, 6, 5]] = -5
            d[8, [8, 6, 5]] = -5

            a[...] = -a
            d[...] = -d

            a[0] = a[2]
            d[0] = d[2]

            self.assertTrue((d.array == a).all())
            self.assertTrue((d.array.mask == a.mask).all())

        # Units
        a = np.ma.arange(90).reshape(9, 10)
        d = cf.Data(a, "metres")
        d[...] = cf.Data(a * 100, "cm")
        self.assertTrue((d.array == a).all())
        self.assertTrue((d.array.mask == a.mask).all())

        # Cyclic axes
        d.cyclic(1)
        self.assertTrue((d[0].array == [0, 1, 2, 3, 4, 5, 6, 7, 8, 9]).all())
        d[0, -1:1] = [-99, -1]
        self.assertTrue(
            (d[0].array == [-1, 1, 2, 3, 4, 5, 6, 7, 8, -99]).all()
        )
        self.assertEqual(d.cyclic(), set([1]))

        # Multiple list/1-d array indices
        with self.assertRaises(NotImplementedError):
            d[[1, 2], [0, 4, 1]] = 9

        with self.assertRaises(NotImplementedError):
            d[[1], [0, 4, 1]] = 9

    @unittest.skipIf(TEST_DASKIFIED_ONLY, "no attr. 'partition_configuration'")
    def test_Data_outerproduct(self):
        if self.test_only and inspect.stack()[0][3] not in self.test_only:
            return

        d = cf.Data(np.arange(1200).reshape(40, 30))

        e = cf.Data(np.arange(5))
        f = d.outerproduct(e)
        self.assertEqual(f.shape, (40, 30, 5))

        e = cf.Data(np.arange(5).reshape(5, 1))
        f = d.outerproduct(e)
        self.assertEqual(f.shape, (40, 30, 5, 1))

        e = cf.Data(np.arange(30).reshape(6, 5))
        f = d.outerproduct(e)
        self.assertEqual(f.shape, (40, 30, 6, 5))

        e = cf.Data(7)
        f = d.outerproduct(e)
        self.assertEqual(f.shape, (40, 30), f.shape)

        e = cf.Data(np.arange(5))
        self.assertIsNone(d.outerproduct(e, inplace=True))
        self.assertEqual(d.shape, (40, 30, 5), d.shape)

    @unittest.skipIf(TEST_DASKIFIED_ONLY, "no attr. 'partition_configuration'")
    def test_Data_all(self):
        if self.test_only and inspect.stack()[0][3] not in self.test_only:
            return

        d = cf.Data(np.array([[0] * 1000]))
        self.assertTrue(not d.all())
        d[-1, -1] = 1
        self.assertFalse(d.all())
        d[...] = 1
        self.assertTrue(d.all())
        d[...] = cf.masked
        self.assertTrue(d.all())

    @unittest.skipIf(TEST_DASKIFIED_ONLY, "no attr. 'partition_configuration'")
    def test_Data_any(self):
        if self.test_only and inspect.stack()[0][3] not in self.test_only:
            return

        d = cf.Data(np.array([[0] * 1000]))
        self.assertFalse(d.any())
        d[-1, -1] = 1
        self.assertTrue(d.any())
        d[...] = 1
        self.assertTrue(d.any())
        d[...] = cf.masked
        self.assertFalse(d.any())

    def test_Data_array(self):
        if self.test_only and inspect.stack()[0][3] not in self.test_only:
            return

        # Scalar numeric array
        d = cf.Data(9, "km")
        a = d.array
        self.assertEqual(a.shape, ())
        self.assertEqual(a, np.array(9))
        d[...] = cf.masked
        a = d.array
        self.assertEqual(a.shape, ())
        self.assertIs(a[()], np.ma.masked)

        # Non-scalar numeric array
        b = np.arange(24).reshape(2, 1, 3, 4)
        d = cf.Data(b, "km", fill_value=-123)
        a = d.array
        a[0, 0, 0, 0] = -999
        a2 = d.array
        self.assertTrue((a2 == b).all())
        self.assertFalse((a2 == a).all())

        # Fill value
        d[0, 0, 0, 0] = cf.masked
        self.assertEqual(d.array.fill_value, d.fill_value)

        # Date-time array
        d = cf.Data([["2000-12-3 12:00"]], "days since 2000-12-01", dt=True)
        self.assertEqual(d.array, 2.5)

    def test_Data_binary_mask(self):
        d = cf.Data([[0, 1, 2, 3.0]], "m")
        m = d.binary_mask
        self.assertEqual(m.shape, d.shape)
        self.assertEqual(m.Units, cf.Units("1"))
        self.assertEqual(m.dtype, "int32")
        self.assertTrue((m.array == [[0, 0, 0, 0]]).all())

        d[0, 1] = cf.masked
        m = d.binary_mask
        self.assertTrue((d.binary_mask.array == [[0, 1, 0, 0]]).all())

    def test_Data_clip(self):
        a = np.arange(12).reshape(3, 4)
        d = cf.Data(a, "m", chunks=2)

        self.assertIsNone(d.clip(-1, 12, inplace=True))

        b = np.clip(a, 2, 10)
        e = d.clip(2, 10)
        self.assertTrue((e.array == b).all())

        b = np.clip(a, 3, 9)
        e = d.clip(0.003, 0.009, "km")
        self.assertTrue((e.array == b).all())

    @unittest.skipIf(TEST_DASKIFIED_ONLY, "no attr. 'partition_configuration'")
    def test_Data_months_years(self):
        if self.test_only and inspect.stack()[0][3] not in self.test_only:
            return

        calendar = "360_day"
        d = cf.Data(
            [1.0, 2],
            units=cf.Units("months since 2000-1-1", calendar=calendar),
        )
        self.assertTrue((d.array == np.array([1.0, 2])).all())
        a = np.array(
            [
                cf.dt(2000, 2, 1, 10, 29, 3, 831223, calendar=calendar),
                cf.dt(2000, 3, 1, 20, 58, 7, 662446, calendar=calendar),
            ]
        )

        self.assertTrue(
            (d.datetime_array == a).all(), "{}, {}".format(d.datetime_array, a)
        )

        calendar = "standard"
        d = cf.Data(
            [1.0, 2],
            units=cf.Units("months since 2000-1-1", calendar=calendar),
        )
        self.assertTrue((d.array == np.array([1.0, 2])).all())
        a = np.array(
            [
                cf.dt(2000, 1, 31, 10, 29, 3, 831223, calendar=calendar),
                cf.dt(2000, 3, 1, 20, 58, 7, 662446, calendar=calendar),
            ]
        )
        self.assertTrue(
            (d.datetime_array == a).all(), "{}, {}".format(d.datetime_array, a)
        )

        calendar = "360_day"
        d = cf.Data(
            [1.0, 2], units=cf.Units("years since 2000-1-1", calendar=calendar)
        )
        self.assertTrue((d.array == np.array([1.0, 2])).all())
        a = np.array(
            [
                cf.dt(2001, 1, 6, 5, 48, 45, 974678, calendar=calendar),
                cf.dt(2002, 1, 11, 11, 37, 31, 949357, calendar=calendar),
            ]
        )
        self.assertTrue(
            (d.datetime_array == a).all(), "{}, {}".format(d.datetime_array, a)
        )

        calendar = "standard"
        d = cf.Data(
            [1.0, 2], units=cf.Units("years since 2000-1-1", calendar=calendar)
        )
        self.assertTrue((d.array == np.array([1.0, 2])).all())
        a = np.array(
            [
                cf.dt(2000, 12, 31, 5, 48, 45, 974678, calendar=calendar),
                cf.dt(2001, 12, 31, 11, 37, 31, 949357, calendar=calendar),
            ]
        )
        self.assertTrue(
            (d.datetime_array == a).all(), "{}, {}".format(d.datetime_array, a)
        )

        d = cf.Data(
            [1.0, 2],
            units=cf.Units("years since 2000-1-1", calendar="360_day"),
        )
        d *= 31

    def test_Data_datetime_array(self):
        if self.test_only and inspect.stack()[0][3] not in self.test_only:
            return

        # Scalar array
        for d, x in zip(
            [
                cf.Data(11292.5, "days since 1970-1-1"),
                cf.Data("2000-12-1 12:00", dt=True),
            ],
            [11292.5, 0],
        ):
            a = d.datetime_array
            self.assertEqual(a.shape, ())
            self.assertEqual(
                a, np.array(cf.dt("2000-12-1 12:00", calendar="standard"))
            )

            a = d.array
            self.assertEqual(a.shape, ())
            self.assertEqual(a, x)

        # Non-scalar array
        for d, x in zip(
            [
                cf.Data([[11292.5, 11293.5]], "days since 1970-1-1"),
                cf.Data([["2000-12-1 12:00", "2000-12-2 12:00"]], dt=True),
            ],
            ([[11292.5, 11293.5]], [[0, 1]]),
        ):
            a = d.datetime_array
            self.assertTrue(
                (
                    a
                    == np.array(
                        [
                            [
                                cf.dt("2000-12-1 12:00", calendar="standard"),
                                cf.dt("2000-12-2 12:00", calendar="standard"),
                            ]
                        ]
                    )
                ).all()
            )

            a = d.array
            self.assertTrue((a == x).all())

    def test_Data_asdatetime_asreftime_isdatetime(self):
        if self.test_only and inspect.stack()[0][3] not in self.test_only:
            return

        d = cf.Data([[1.93, 5.17]], "days since 2000-12-29")
        self.assertFalse(d._isdatetime())
        self.assertIsNone(d._asreftime(inplace=True))
        self.assertFalse(d._isdatetime())

        e = d._asdatetime()
        self.assertTrue(e._isdatetime())
        self.assertEqual(e.dtype, np.dtype(object))
        self.assertIsNone(e._asdatetime(inplace=True))
        self.assertTrue(e._isdatetime())

        # Round trip
        f = e._asreftime()
        self.assertTrue(f.equals(d))

    def test_Data_ceil(self):
        if self.test_only and inspect.stack()[0][3] not in self.test_only:
            return

        for x in (1, -1):
            a = 0.9 * x * self.a
            c = np.ceil(a)

            d = cf.Data(a)
            e = d.ceil()
            self.assertIsNone(d.ceil(inplace=True))
            self.assertTrue(d.equals(e, verbose=2))
            self.assertEqual(d.shape, c.shape)
            self.assertTrue((d.array == c).all())

    def test_Data_floor(self):
        if self.test_only and inspect.stack()[0][3] not in self.test_only:
            return

        for x in (1, -1):
            a = 0.9 * x * self.a
            c = np.floor(a)

            d = cf.Data(a)
            e = d.floor()
            self.assertIsNone(d.floor(inplace=True))
            self.assertTrue(d.equals(e, verbose=2))
            self.assertEqual(d.shape, c.shape)
            self.assertTrue((d.array == c).all())

    def test_Data_trunc(self):
        if self.test_only and inspect.stack()[0][3] not in self.test_only:
            return

        for x in (1, -1):
            a = 0.9 * x * self.a
            c = np.trunc(a)

            d = cf.Data(a)
            e = d.trunc()
            self.assertIsNone(d.trunc(inplace=True))
            self.assertTrue(d.equals(e, verbose=2))
            self.assertEqual(d.shape, c.shape)
            self.assertTrue((d.array == c).all())

    def test_Data_rint(self):
        if self.test_only and inspect.stack()[0][3] not in self.test_only:
            return

        for x in (1, -1):
            a = 0.9 * x * self.a
            c = np.rint(a)

            d = cf.Data(a)
            d0 = d.copy()
            e = d.rint()
            x = e.array

            self.assertTrue((x == c).all())
            self.assertTrue(d.equals(d0, verbose=2))
            self.assertIsNone(d.rint(inplace=True))
            self.assertTrue(d.equals(e, verbose=2))
            self.assertEqual(d.shape, c.shape)
            self.assertTrue((d.array == c).all())

    def test_Data_round(self):
        if self.test_only and inspect.stack()[0][3] not in self.test_only:
            return

        for decimals in range(-8, 8):
            a = self.a + 0.34567
            c = np.round(a, decimals=decimals)

            d = cf.Data(a)
            e = d.round(decimals=decimals)

            self.assertIsNone(d.round(decimals=decimals, inplace=True))

            self.assertTrue(d.equals(e, verbose=2))
            self.assertEqual(d.shape, c.shape)
            self.assertTrue((d.array == c).all())

    def test_Data_datum(self):
        if self.test_only and inspect.stack()[0][3] not in self.test_only:
            return

        d = cf.Data(5, "metre")
        self.assertEqual(d.datum(), 5)
        self.assertEqual(d.datum(0), 5)
        self.assertEqual(d.datum(-1), 5)

        for d in [
            cf.Data([4, 5, 6, 1, 2, 3], "metre"),
            cf.Data([[4, 5, 6], [1, 2, 3]], "metre"),
        ]:
            self.assertEqual(d.datum(0), 4)
            self.assertEqual(d.datum(-1), 3)
            for index in d.ndindex():
                self.assertEqual(d.datum(index), d.array[index].item())
                self.assertEqual(d.datum(*index), d.array[index].item())

        d = cf.Data(5, "metre")
        d[()] = cf.masked
        self.assertIs(d.datum(), cf.masked)
        self.assertIs(d.datum(0), cf.masked)
        self.assertIs(d.datum(-1), cf.masked)

        d = cf.Data([[5]], "metre")
        d[0, 0] = cf.masked
        self.assertIs(d.datum(), cf.masked)
        self.assertIs(d.datum(0), cf.masked)
        self.assertIs(d.datum(-1), cf.masked)
        self.assertIs(d.datum(0, 0), cf.masked)
        self.assertIs(d.datum(-1, 0), cf.masked)
        self.assertIs(d.datum((0, 0)), cf.masked)
        self.assertIs(d.datum([0, -1]), cf.masked)
        self.assertIs(d.datum(-1, -1), cf.masked)

        d = cf.Data([1, 2])
        with self.assertRaises(ValueError):
            d.datum()

        with self.assertRaises(ValueError):
            d.datum(3)

        with self.assertRaises(ValueError):
            d.datum(0, 0)

        d = cf.Data([[1, 2]])
        with self.assertRaises(ValueError):
            d.datum((0,))

    def test_Data_flip(self):
        if self.test_only and inspect.stack()[0][3] not in self.test_only:
            return

        array = np.arange(24000).reshape(120, 200)
        d = cf.Data(array.copy(), "metre")

        for axes, indices in zip(
            (0, 1, [0, 1]),
            (
                (slice(None, None, -1), slice(None)),
                (slice(None), slice(None, None, -1)),
                (slice(None, None, -1), slice(None, None, -1)),
            ),
        ):
            array = array[indices]
            d.flip(axes, inplace=True)

        self.assertTrue((d.array == array).all())

        array = np.arange(3 * 4 * 5).reshape(3, 4, 5) + 1
        d = cf.Data(array.copy(), "metre", chunks=-1)

        self.assertEqual(d[0].shape, (1, 4, 5))
        self.assertEqual(d[-1].shape, (1, 4, 5))
        self.assertEqual(d[0].max().array, 4 * 5)
        self.assertEqual(d[-1].max().array, 3 * 4 * 5)

        for i in (2, 1):
            e = d.flip(i)
            self.assertEqual(e[0].shape, (1, 4, 5))
            self.assertEqual(e[-1].shape, (1, 4, 5))
            self.assertEqual(e[0].max().array, 4 * 5)
            self.assertEqual(e[-1].max().array, 3 * 4 * 5)

        i = 0
        e = d.flip(i)
        self.assertEqual(e[0].shape, (1, 4, 5))
        self.assertEqual(e[-1].shape, (1, 4, 5))
        self.assertEqual(e[0].max().array, 3 * 4 * 5)
        self.assertEqual(e[-1].max().array, 4 * 5)

    def test_Data_ndindex(self):
        if self.test_only and inspect.stack()[0][3] not in self.test_only:
            return

        for d in (
            cf.Data(5, "metre"),
            cf.Data([4, 5, 6, 1, 2, 3], "metre"),
            cf.Data([[4, 5, 6], [1, 2, 3]], "metre"),
        ):
            for i, j in zip(d.ndindex(), np.ndindex(d.shape)):
                self.assertEqual(i, j)

    def test_Data_roll(self):
        if self.test_only and inspect.stack()[0][3] not in self.test_only:
            return

        a = np.arange(10 * 15 * 19).reshape(10, 1, 15, 19)

        d = cf.Data(a.copy())

        e = d.roll(0, 4)
        e.roll(2, 120, inplace=True)
        e.roll(3, -77, inplace=True)

        a = np.roll(a, 4, 0)
        a = np.roll(a, 120, 2)
        a = np.roll(a, -77, 3)

        self.assertEqual(e.shape, a.shape)
        self.assertTrue((a == e.array).all())

        f = e.roll(3, 77)
        f.roll(2, -120, inplace=True)
        f.roll(0, -4, inplace=True)

        self.assertEqual(f.shape, d.shape)
        self.assertTrue(f.equals(d, verbose=2))

    def test_Data_swapaxes(self):
        a = np.ma.arange(24).reshape(2, 3, 4)
        a[1, 1] = np.ma.masked
        d = cf.Data(a, chunks=(-1, -1, 2))

        for i in range(-a.ndim, a.ndim):
            for j in range(-a.ndim, a.ndim):
                b = np.swapaxes(a, i, j)
                e = d.swapaxes(i, j)
                self.assertEqual(b.shape, e.shape)
                self.assertTrue((b == e.array).all())

        # Bad axes
        with self.assertRaises(IndexError):
            d.swapaxes(3, -3)

    def test_Data_transpose(self):
        if self.test_only and inspect.stack()[0][3] not in self.test_only:
            return

        a = np.arange(10 * 15 * 19).reshape(10, 1, 15, 19)

        d = cf.Data(a.copy())

        for indices in (range(a.ndim), range(-a.ndim, 0)):
            for axes in itertools.permutations(indices):
                a = np.transpose(a, axes)
                d.transpose(axes, inplace=True)
                self.assertEqual(d.shape, a.shape)
                self.assertTrue((d.array == a).all())

    @unittest.skipIf(TEST_DASKIFIED_ONLY, "no attr. 'partition_configuration'")
    def test_Data_unique(self):
        if self.test_only and inspect.stack()[0][3] not in self.test_only:
            return

        d = cf.Data([[4, 2, 1], [1, 2, 3]], "metre")
        self.assertTrue((d.unique() == cf.Data([1, 2, 3, 4], "metre")).all())
        d[1, -1] = cf.masked
        self.assertTrue((d.unique() == cf.Data([1, 2, 4], "metre")).all())

    def test_Data_year_month_day_hour_minute_second(self):
        if self.test_only and inspect.stack()[0][3] not in self.test_only:
            return

        d = cf.Data([[1.901, 5.101]], "days since 2000-12-29")
        self.assertTrue(d.year.equals(cf.Data([[2000, 2001]])))
        self.assertTrue(d.month.equals(cf.Data([[12, 1]])))
        self.assertTrue(d.day.equals(cf.Data([[30, 3]])))
        self.assertTrue(d.hour.equals(cf.Data([[21, 2]])))
        self.assertTrue(d.minute.equals(cf.Data([[37, 25]])))
        self.assertTrue(d.second.equals(cf.Data([[26, 26]])))

        d = cf.Data(
            [[1.901, 5.101]], cf.Units("days since 2000-12-29", "360_day")
        )
        self.assertTrue(d.year.equals(cf.Data([[2000, 2001]])))
        self.assertTrue(d.month.equals(cf.Data([[12, 1]])))
        self.assertTrue(d.day.equals(cf.Data([[30, 4]])))
        self.assertTrue(d.hour.equals(cf.Data([[21, 2]])))
        self.assertTrue(d.minute.equals(cf.Data([[37, 25]])))
        self.assertTrue(d.second.equals(cf.Data([[26, 26]])))

        # Can't get year from data with non-reference time units
        with self.assertRaises(ValueError):
            cf.Data([[1, 2]], units="m").year

    @unittest.skipIf(TEST_DASKIFIED_ONLY, "'NoneType' is not iterable")
    def test_Data_BINARY_AND_UNARY_OPERATORS(self):
        if self.test_only and inspect.stack()[0][3] not in self.test_only:
            return

        array = np.arange(3 * 4 * 5).reshape(3, 4, 5) + 1

        arrays = (
            np.arange(3 * 4 * 5).reshape(3, 4, 5) + 1.0,
            np.arange(3 * 4 * 5).reshape(3, 4, 5) + 1,
        )

        for a0 in arrays:
            for a1 in arrays[::-1]:
                d = cf.Data(a0[(slice(None, None, -1),) * a0.ndim], "metre")
                d.flip(inplace=True)
                x = cf.Data(a1, "metre")

                message = "Failed in {!r}+{!r}".format(d, x)
                self.assertTrue(
                    (d + x).equals(cf.Data(a0 + a1, "m"), verbose=1), message
                )
                message = "Failed in {!r}*{!r}".format(d, x)
                self.assertTrue(
                    (d * x).equals(cf.Data(a0 * a1, "m2"), verbose=1), message
                )
                message = "Failed in {!r}/{!r}".format(d, x)
                self.assertTrue(
                    (d / x).equals(cf.Data(a0 / a1, "1"), verbose=1), message
                )
                message = "Failed in {!r}-{!r}".format(d, x)
                self.assertTrue(
                    (d - x).equals(cf.Data(a0 - a1, "m"), verbose=1), message
                )
                message = "Failed in {!r}//{!r}".format(d, x)
                self.assertTrue(
                    (d // x).equals(cf.Data(a0 // a1, "1"), verbose=1), message
                )

                message = "Failed in {!r}.__truediv__//{!r}".format(d, x)
                self.assertTrue(
                    d.__truediv__(x).equals(
                        cf.Data(array.__truediv__(array), "1"), verbose=1
                    ),
                    message,
                )

                message = "Failed in {!r}__rtruediv__{!r}".format(d, x)
                self.assertTrue(
                    d.__rtruediv__(x).equals(
                        cf.Data(array.__rtruediv__(array), "1"), verbose=1
                    ),
                    message,
                )

                try:
                    d ** x
                except Exception:
                    pass
                else:
                    message = "Failed in {!r}**{!r}".format(d, x)
                    self.assertTrue((d ** x).all(), message)
        # --- End: for

        for a0 in arrays:
            d = cf.Data(a0, "metre")
            for x in (2, 2.0):
                message = "Failed in {!r}+{}".format(d, x)
                self.assertTrue(
                    (d + x).equals(cf.Data(a0 + x, "m"), verbose=1), message
                )
                message = "Failed in {!r}*{}".format(d, x)
                self.assertTrue(
                    (d * x).equals(cf.Data(a0 * x, "m"), verbose=1), message
                )
                message = "Failed in {!r}/{}".format(d, x)
                self.assertTrue(
                    (d / x).equals(cf.Data(a0 / x, "m"), verbose=1), message
                )
                message = "Failed in {!r}-{}".format(d, x)
                self.assertTrue(
                    (d - x).equals(cf.Data(a0 - x, "m"), verbose=1), message
                )
                message = "Failed in {!r}//{}".format(d, x)
                self.assertTrue(
                    (d // x).equals(cf.Data(a0 // x, "m"), verbose=1), message
                )
                message = "Failed in {!r}**{}".format(d, x)
                self.assertTrue(
                    (d ** x).equals(cf.Data(a0 ** x, "m2"), verbose=1), message
                )
                message = "Failed in {!r}.__truediv__{}".format(d, x)
                self.assertTrue(
                    d.__truediv__(x).equals(
                        cf.Data(a0.__truediv__(x), "m"), verbose=1
                    ),
                    message,
                )
                message = "Failed in {!r}.__rtruediv__{}".format(d, x)
                self.assertTrue(
                    d.__rtruediv__(x).equals(
                        cf.Data(a0.__rtruediv__(x), "m-1"), verbose=1
                    ),
                    message,
                )

                message = "Failed in {}+{!r}".format(x, d)
                self.assertTrue(
                    (x + d).equals(cf.Data(x + a0, "m"), verbose=1), message
                )
                message = "Failed in {}*{!r}".format(x, d)
                self.assertTrue(
                    (x * d).equals(cf.Data(x * a0, "m"), verbose=1), message
                )
                message = "Failed in {}/{!r}".format(x, d)
                self.assertTrue(
                    (x / d).equals(cf.Data(x / a0, "m-1"), verbose=1), message
                )
                message = "Failed in {}-{!r}".format(x, d)
                self.assertTrue(
                    (x - d).equals(cf.Data(x - a0, "m"), verbose=1), message
                )
                message = "Failed in {}//{!r}\n{!r}\n{!r}".format(
                    x, d, x // d, x // a0
                )
                self.assertTrue(
                    (x // d).equals(cf.Data(x // a0, "m-1"), verbose=1),
                    message,
                )

                try:
                    x ** d
                except Exception:
                    pass
                else:
                    message = "Failed in {}**{!r}".format(x, d)
                    self.assertTrue((x ** d).all(), message)

                a = a0.copy()
                try:
                    a += x
                except TypeError:
                    pass
                else:
                    e = d.copy()
                    e += x
                    message = "Failed in {!r}+={}".format(d, x)
                    self.assertTrue(
                        e.equals(cf.Data(a, "m"), verbose=1), message
                    )

                a = a0.copy()
                try:
                    a *= x
                except TypeError:
                    pass
                else:
                    e = d.copy()
                    e *= x
                    message = "Failed in {!r}*={}".format(d, x)
                    self.assertTrue(
                        e.equals(cf.Data(a, "m"), verbose=1), message
                    )

                a = a0.copy()
                try:
                    a /= x
                except TypeError:
                    pass
                else:
                    e = d.copy()
                    e /= x
                    message = "Failed in {!r}/={}".format(d, x)
                    self.assertTrue(
                        e.equals(cf.Data(a, "m"), verbose=1), message
                    )

                a = a0.copy()
                try:
                    a -= x
                except TypeError:
                    pass
                else:
                    e = d.copy()
                    e -= x
                    message = "Failed in {!r}-={}".format(d, x)
                    self.assertTrue(
                        e.equals(cf.Data(a, "m"), verbose=1), message
                    )

                a = a0.copy()
                try:
                    a //= x
                except TypeError:
                    pass
                else:
                    e = d.copy()
                    e //= x
                    message = "Failed in {!r}//={}".format(d, x)
                    self.assertTrue(
                        e.equals(cf.Data(a, "m"), verbose=1), message
                    )

                a = a0.copy()
                try:
                    a **= x
                except TypeError:
                    pass
                else:
                    e = d.copy()
                    e **= x
                    message = "Failed in {!r}**={}".format(d, x)
                    self.assertTrue(
                        e.equals(cf.Data(a, "m2"), verbose=1), message
                    )

                a = a0.copy()
                try:
                    a.__itruediv__(x)
                except TypeError:
                    pass
                else:
                    e = d.copy()
                    e.__itruediv__(x)
                    message = "Failed in {!r}.__itruediv__({})".format(d, x)
                    self.assertTrue(
                        e.equals(cf.Data(a, "m"), verbose=1), message
                    )
            # --- End: for

            for x in (cf.Data(2, "metre"), cf.Data(2.0, "metre")):
                self.assertTrue(
                    (d + x).equals(cf.Data(a0 + x.datum(), "m"), verbose=1)
                )
                self.assertTrue(
                    (d * x).equals(cf.Data(a0 * x.datum(), "m2"), verbose=1)
                )
                self.assertTrue(
                    (d / x).equals(cf.Data(a0 / x.datum(), "1"), verbose=1)
                )
                self.assertTrue(
                    (d - x).equals(cf.Data(a0 - x.datum(), "m"), verbose=1)
                )
                self.assertTrue(
                    (d // x).equals(cf.Data(a0 // x.datum(), "1"), verbose=1)
                )

                try:
                    d ** x
                except Exception:
                    pass
                else:
                    self.assertTrue(
                        (x ** d).all(), "{}**{}".format(x, repr(d))
                    )

                self.assertTrue(
                    d.__truediv__(x).equals(
                        cf.Data(a0.__truediv__(x.datum()), ""), verbose=1
                    )
                )

    @unittest.skipIf(TEST_DASKIFIED_ONLY, "no attr. 'partition_configuration'")
    def test_Data_BROADCASTING(self):
        if self.test_only and inspect.stack()[0][3] not in self.test_only:
            return

        A = [
            np.array(3),
            np.array([3]),
            np.array([3]).reshape(1, 1),
            np.array([3]).reshape(1, 1, 1),
            np.arange(5).reshape(5, 1),
            np.arange(5).reshape(1, 5),
            np.arange(5).reshape(1, 5, 1),
            np.arange(5).reshape(5, 1, 1),
            np.arange(5).reshape(1, 1, 5),
            np.arange(25).reshape(1, 5, 5),
            np.arange(25).reshape(5, 1, 5),
            np.arange(25).reshape(5, 5, 1),
            np.arange(125).reshape(5, 5, 5),
        ]

        for a in A:
            for b in A:
                d = cf.Data(a)
                e = cf.Data(b)
                ab = a * b
                de = d * e
                self.assertEqual(de.shape, ab.shape)
                self.assertTrue((de.array == ab).all())

    def test_Data__len__(self):
        if self.test_only and inspect.stack()[0][3] not in self.test_only:
            return

        self.assertEqual(3, len(cf.Data([1, 2, 3])))
        self.assertEqual(2, len(cf.Data([[1, 2, 3], [4, 5, 6]])))
        self.assertEqual(1, len(cf.Data([[1, 2, 3]])))

        # len() of unsized object
        with self.assertRaises(TypeError):
            len(cf.Data(1))

    def test_Data__float__(self):
        if self.test_only and inspect.stack()[0][3] not in self.test_only:
            return

        for x in (-1.9, -1.5, -1.4, -1, 0, 1, 1.0, 1.4, 1.9):
            self.assertEqual(float(cf.Data(x)), float(x))
            self.assertEqual(float(cf.Data(x)), float(x))

        with self.assertRaises(TypeError):
            float(cf.Data([1, 2]))

    def test_Data__int__(self):
        if self.test_only and inspect.stack()[0][3] not in self.test_only:
            return

        for x in (-1.9, -1.5, -1.4, -1, 0, 1, 1.0, 1.4, 1.9):
            self.assertEqual(int(cf.Data(x)), int(x))
            self.assertEqual(int(cf.Data(x)), int(x))

        with self.assertRaises(Exception):
            _ = int(cf.Data([1, 2]))

    def test_Data_argmax(self):
        if self.test_only and inspect.stack()[0][3] not in self.test_only:
            return

        d = cf.Data(np.arange(120).reshape(4, 5, 6))

        self.assertEqual(d.argmax().array, 119)

        index = d.argmax(unravel=True)
        self.assertEqual(index, (3, 4, 5))
        self.assertEqual(d[index].array, 119)

        e = d.argmax(axis=1)
        self.assertEqual(e.shape, (4, 6))
        self.assertTrue(
            e.equals(cf.Data.full(shape=(4, 6), fill_value=4, dtype=int))
        )

        self.assertEqual(d[d.argmax(unravel=True)].array, 119)

        d = cf.Data([0, 4, 2, 3, 4])
        self.assertEqual(d.argmax().array, 1)

        # Bad axis
        with self.assertRaises(Exception):
            d.argmax(axis=d.ndim)

    def test_Data_percentile_median(self):
        if self.test_only and inspect.stack()[0][3] not in self.test_only:
            return

        # ranks: a sequence of percentile rank inputs. NOTE: must
        # include 50 as the last input so that cf.Data.median is also
        # tested correctly.
        ranks = ([30, 60, 90], [90, 30], [20])
        ranks = ranks + (50,)

        d = cf.Data(self.a, chunks=(2, 2, 3, 5))

        for axis in [None] + self.axes_combinations:
            for keepdims in (True, False):
                for q in ranks:
                    a1 = np.percentile(d, q, axis=axis, keepdims=keepdims)
                    b1 = d.percentile(q, axes=axis, squeeze=not keepdims)
                    self.assertEqual(b1.shape, a1.shape)
                    self.assertTrue((b1.array == a1).all())

        # Masked data
        a = self.ma
        filled = np.ma.filled(a, np.nan)
        d = cf.Data(self.ma, chunks=(2, 2, 3, 5))

        with np.testing.suppress_warnings() as sup:
            sup.filter(
                category=RuntimeWarning,
                message=".*All-NaN slice encountered.*",
            )
            sup.filter(
                category=UserWarning,
                message="Warning: 'partition' will ignore the 'mask' of the MaskedArray.*",
            )
            for axis in [None] + self.axes_combinations:
                for keepdims in (True, False):
                    for q in ranks:
                        a1 = np.nanpercentile(
                            filled, q, axis=axis, keepdims=keepdims
                        )
                        mask = np.isnan(a1)
                        if mask.any():
                            a1 = np.ma.masked_where(mask, a1, copy=False)

                        b1 = d.percentile(q, axes=axis, squeeze=not keepdims)
                        self.assertEqual(b1.shape, a1.shape)
                        self.assertTrue((b1.array == a1).all())

        # Test scalar input (not masked)
        a = np.array(9)
        d = cf.Data(a)
        for keepdims in (True, False):
            for q in ranks:
                a1 = np.nanpercentile(a, q, keepdims=keepdims)
                b1 = d.percentile(q, squeeze=not keepdims)
                self.assertEqual(b1.shape, a1.shape)
                self.assertTrue((b1.array == a1).all())

        # Test scalar input (masked)
        a = np.ma.array(9, mask=True)
        filled = np.ma.filled(a.astype(float), np.nan)
        d = cf.Data(a)

        with np.testing.suppress_warnings() as sup:
            sup.filter(
                category=RuntimeWarning,
                message=".*All-NaN slice encountered.*",
            )
            sup.filter(
                category=UserWarning,
                message="Warning: 'partition' will ignore the 'mask' of the MaskedArray.*",
            )
            for keepdims in (True, False):
                for q in ranks:
                    a1 = np.nanpercentile(filled, q, keepdims=keepdims)
                    mask = np.isnan(a1)
                    if mask.any():
                        a1 = np.ma.masked_where(mask, a1, copy=False)

                    b1 = d.percentile(q, squeeze=not keepdims)
                    self.assertEqual(b1.shape, a1.shape)
                    self.assertTrue(
                        (b1.array == a1).all() in (True, np.ma.masked)
                    )

        # Test mtol=1
        d = cf.Data(self.a)
        d[...] = cf.masked  # All masked
        for axis in [None] + self.axes_combinations:
            for q in ranks:
                e = d.percentile(q, axes=axis, mtol=1)
                self.assertFalse(np.ma.count(e.array, keepdims=True).any())

        a = np.ma.arange(12).reshape(3, 4)
        d = cf.Data(a)
        d[1, -1] = cf.masked  # 1 value masked
        for q in ranks:
            e = d.percentile(q, mtol=1)
            self.assertTrue(np.ma.count(e.array, keepdims=True).all())

        # Test mtol=0
        for q in ranks:
            e = d.percentile(q, mtol=0)
            self.assertFalse(np.ma.count(e.array, keepdims=True).any())

        # Test mtol=0.1
        for q in ranks:
            e = d.percentile(q, axes=0, mtol=0.1)
            self.assertEqual(np.ma.count(e.array), 3 * e.shape[0])

        for q in ranks[:-1]:  # axis=1: exclude the non-sequence rank
            e = d.percentile(q, axes=1, mtol=0.1)
            self.assertEqual(np.ma.count(e.array), 2 * e.shape[0])

        q = ranks[-1]  # axis=1: test the non-sequence rank
        e = d.percentile(q, axes=1, mtol=0.1)
        self.assertEqual(np.ma.count(e.array), e.shape[0] - 1)

        # Check invalid ranks (those not in [0, 100])
        for q in (-9, [999], [50, 999], [999, 50]):
            with self.assertRaises(ValueError):
                d.percentile(q).array

    @unittest.skipIf(TEST_DASKIFIED_ONLY, "hits unexpected kwarg 'select'")
    def test_Data_dumpd_loadd_dumps(self):
        if self.test_only and inspect.stack()[0][3] not in self.test_only:
            return

        d = cf.read(self.filename)[0].data

        dumpd = d.dumpd()
        self.assertTrue(d.equals(cf.Data(loadd=dumpd), verbose=2))
        self.assertTrue(d.equals(cf.Data(loadd=dumpd), verbose=2))

        d.to_disk()
        self.assertTrue(d.equals(cf.Data(loadd=dumpd), verbose=2))

    def test_Data_section(self):
        d = cf.Data(np.arange(24).reshape(2, 3, 4))

        e = d.section(-1)
        self.assertIsInstance(e, dict)
        self.assertEqual(len(e), 6)

        e = d.section([0, 2], min_step=2)
        self.assertEqual(len(e), 2)
        f = e[(None, 0, None)]
        self.assertEqual(f.shape, (2, 2, 4))
        f = e[(None, 2, None)]
        self.assertEqual(f.shape, (2, 1, 4))

        e = d.section([0, 1, 2])
        self.assertEqual(len(e), 1)
        key, value = e.popitem()
        self.assertEqual(key, (None, None, None))
        self.assertTrue(value.equals(d))

    @unittest.skipIf(TEST_DASKIFIED_ONLY, "Needs reconstruct_sectioned_data")
    def test_Data_reconstruct_sectioned_data(self):
        if self.test_only and inspect.stack()[0][3] not in self.test_only:
            return

        # TODODASK: Write when Data.reconstruct_sectioned_data is
        #           daskified

    @unittest.skipIf(TEST_DASKIFIED_ONLY, "no attr. 'partition_configuration'")
    def test_Data_count(self):
        if self.test_only and inspect.stack()[0][3] not in self.test_only:
            return

        d = cf.Data(ma)
        self.assertEqual(d.count(), 284, d.count())
        self.assertEqual(d.count_masked(), d.size - 284, d.count_masked())

        d = cf.Data(a)
        self.assertEqual(d.count(), d.size)
        self.assertEqual(d.count_masked(), 0)

    def test_Data_exp(self):
        if self.test_only and inspect.stack()[0][3] not in self.test_only:
            return

        for x in (1, -1):
            a = 0.9 * x * self.ma
            c = np.ma.exp(a)

            d = cf.Data(a)
            e = d.exp()
            self.assertIsNone(d.exp(inplace=True))
            self.assertTrue(d.equals(e, verbose=2))
            self.assertEqual(d.shape, c.shape)
            # The CI at one point gave a failure due to
            # precision with:
            # self.assertTrue((d.array==c).all()) so need a
            # check which accounts for floating point calcs:
            np.testing.assert_allclose(d.array, c)
        # --- End: for

        d = cf.Data(a, "m")
        with self.assertRaises(Exception):
            _ = d.exp()

    def test_Data_func(self):
        if self.test_only and inspect.stack()[0][3] not in self.test_only:
            return

        a = np.array([[np.e, np.e ** 2, np.e ** 3.5], [0, 1, np.e ** -1]])

        # Using sine as an example function to apply
        b = np.sin(a)
        c = cf.Data(a, "s")
        d = c.func(np.sin)
        self.assertTrue((d.array == b).all())
        self.assertEqual(d.shape, b.shape)
        e = c.func(np.cos)
        self.assertFalse((e.array == b).all())

        # Using log2 as an example function to apply
        b = np.log2(a)
        c = cf.Data(a, "s")
        d = c.func(np.log2)
        self.assertTrue((d.array == b).all())
        self.assertEqual(d.shape, b.shape)
        e = c.func(np.log10)
        self.assertFalse((e.array == b).all())

        # Test in-place operation via inplace kwarg
        d = c.func(np.log2, inplace=True)
        self.assertIsNone(d)
        self.assertTrue((c.array == b).all())
        self.assertEqual(c.shape, b.shape)

        # Test the preserve_invalid keyword with function that has a
        # restricted domain and an input that lies outside of the domain.
        a = np.ma.array(
            [0, 0.5, 1, 1.5],  # note arcsin has domain [1, -1]
            mask=[1, 0, 0, 0],
        )
        b = np.arcsin(a)
        c = cf.Data(a, "s")
        d = c.func(np.arcsin)
        self.assertIs(d.array[3], np.ma.masked)
        self.assertTrue((d.array == b).all())
        self.assertEqual(d.shape, b.shape)
        e = c.func(np.arcsin, preserve_invalid=True)
        self.assertIsNot(e.array[3], np.ma.masked)
        self.assertTrue(np.isnan(e[3]))
        self.assertIs(e.array[0], np.ma.masked)

    def test_Data_log(self):
        if self.test_only and inspect.stack()[0][3] not in self.test_only:
            return

        # Test natural log, base e
        a = np.array([[np.e, np.e ** 2, np.e ** 3.5], [0, 1, np.e ** -1]])
        b = np.log(a)
        c = cf.Data(a, "s")
        d = c.log()
        self.assertTrue((d.array == b).all())
        self.assertEqual(d.shape, b.shape)

        # Test in-place operation via inplace kwarg
        d = c.log(inplace=True)
        self.assertIsNone(d)
        self.assertTrue((c.array == b).all())
        self.assertEqual(c.shape, b.shape)

        # Test another base, using 10 as an example (special managed case)
        a = np.array([[10, 100, 10 ** 3.5], [0, 1, 0.1]])
        b = np.log10(a)
        c = cf.Data(a, "s")
        d = c.log(base=10)
        self.assertTrue((d.array == b).all())
        self.assertEqual(d.shape, b.shape)

        # Test an arbitrary base, using 4 (not a special managed case like 10)
        a = np.array([[4, 16, 4 ** 3.5], [0, 1, 0.25]])
        b = np.log(a) / np.log(4)  # the numpy way, using log rules from school
        c = cf.Data(a, "s")
        d = c.log(base=4)
        self.assertTrue((d.array == b).all())
        self.assertEqual(d.shape, b.shape)

        # Check units for general case
        self.assertEqual(d.Units, cf.Units("1"))

        # Text values outside of the restricted domain for a logarithm
        a = np.array([0, -1, -2])
        b = np.log(a)
        c = cf.Data(a)
        d = c.log()
        # Requires assertion form below to test on expected NaN and inf's
        np.testing.assert_equal(d.array, b)
        self.assertEqual(d.shape, b.shape)

    def test_Data_trigonometric_hyperbolic(self):
        if self.test_only and inspect.stack()[0][3] not in self.test_only:
            return

        # Construct all trig. and hyperbolic method names from the 3 roots:
        trig_methods_root = ["sin", "cos", "tan"]
        trig_methods = trig_methods_root + [
            "arc" + method for method in trig_methods_root
        ]
        trig_and_hyperbolic_methods = trig_methods + [
            method + "h" for method in trig_methods
        ]

        for method in trig_and_hyperbolic_methods:
            for x in (1, -1):
                a = 0.9 * x * self.ma

                # Use more appropriate data for testing for inverse methods;
                # apply some trig operation to convert it to valid range:
                if method.startswith("arc"):
                    if method == "arccosh":  # has unusual domain (x >= 1)
                        a = np.cosh(a.data)  # convert non-masked x to >= 1
                    else:  # convert non-masked values x to range |x| < 1
                        a = np.sin(a.data)

                c = getattr(np.ma, method)(a)
                for units in (None, "", "1", "radians", "K"):
                    d = cf.Data(a, units=units)
                    # Suppress warnings that some values are
                    # invalid (NaN, +/- inf) or there is
                    # attempted division by zero, as this is
                    # expected with inverse trig:
                    with np.errstate(invalid="ignore", divide="ignore"):
                        e = getattr(d, method)()
                        self.assertIsNone(getattr(d, method)(inplace=True))

                    self.assertTrue(
                        d.equals(e, verbose=2), "{}".format(method)
                    )
                    self.assertEqual(d.shape, c.shape)
                    self.assertTrue(
                        (d.array == c).all(),
                        "{}, {}, {}, {}".format(method, units, d.array, c),
                    )
                    self.assertTrue(
                        (d.mask.array == c.mask).all(),
                        "{}, {}, {}, {}".format(method, units, d.array, c),
                    )
        # --- End: for

        # Also test masking behaviour: masking of invalid data occurs for
        # np.ma module by default but we don't want that so there is logic
        # to workaround it. So check that invalid values do emerge.
        inverse_methods = [
            method
            for method in trig_and_hyperbolic_methods
            if method.startswith("arc")
        ]

        d = cf.Data([2, 1.5, 1, 0.5, 0], mask=[1, 0, 0, 0, 1])
        for method in inverse_methods:
            with np.errstate(invalid="ignore", divide="ignore"):
                e = getattr(d, method)()
            self.assertTrue(
                (e.mask.array == d.mask.array).all(),
                "{}, {}, {}".format(method, e.array, d),
            )

        # In addition, test that 'nan', inf' and '-inf' emerge distinctly
        f = cf.Data([-2, -1, 1, 2], mask=[0, 0, 0, 1])
        with np.errstate(invalid="ignore", divide="ignore"):
            g = f.arctanh().array  # expect [ nan, -inf,  inf,  --]

        self.assertTrue(np.isnan(g[0]))
        self.assertTrue(np.isneginf(g[1]))
        self.assertTrue(np.isposinf(g[2]))
        self.assertIs(g[3], cf.masked)

        # AT2
        #
        # # Treat arctan2 separately (as is a class method & takes two inputs)
        # for x in (1, -1):
        #     a1 = 0.9 * x * self.ma
        #     a2 = 0.5 * x * self.a
        #     # Transform data for 'a' into range more appropriate for inverse:
        #     a1 = np.sin(a1.data)
        #     a2 = np.cos(a2.data)

        #     c = np.ma.arctan2(a1, a2)
        #     for units in (None, '', '1', 'radians', 'K'):
        #         d1 = cf.Data(a1, units=units)
        #         d2 = cf.Data(a2, units=units)
        #         e = cf.Data.arctan2(d1, d2)
        #         # Note: no inplace arg for arctan2 (operates on 2 arrays)
        #         self.assertEqual(d1.shape, c.shape)
        #         self.assertTrue((e.array == c).all())
        #         self.assertTrue((d1.mask.array == c.mask).all())

    def test_Data_filled(self):
        if self.test_only and inspect.stack()[0][3] not in self.test_only:
            return

        d = cf.Data([[1, 2, 3]])
        self.assertTrue((d.filled().array == [[1, 2, 3]]).all())

        d[0, 0] = cf.masked
        self.assertTrue(
            (d.filled().array == [[-9223372036854775806, 2, 3]]).all()
        )

        d.set_fill_value(-99)
        self.assertTrue((d.filled().array == [[-99, 2, 3]]).all())

        self.assertTrue((d.filled(1e10).array == [[1e10, 2, 3]]).all())

        d = cf.Data(["a", "b", "c"], mask=[1, 0, 0])
        self.assertTrue((d.filled().array == ["", "b", "c"]).all())

    def test_Data_del_units(self):
        d = cf.Data(1)
        with self.assertRaises(ValueError):
            d.del_units()

        d = cf.Data(1, "m")
        self.assertEqual(d.del_units(), "m")
        with self.assertRaises(ValueError):
            d.del_units()

        d = cf.Data(1, "days since 2000-1-1")
        self.assertEqual(d.del_units(), "days since 2000-1-1")
        with self.assertRaises(ValueError):
            d.del_units()

        d = cf.Data(1, "days since 2000-1-1", calendar="noleap")
        self.assertEqual(d.del_units(), "days since 2000-1-1")
        self.assertEqual(d.Units, cf.Units(None, "noleap"))
        with self.assertRaises(ValueError):
            d.del_units()

    def test_Data_del_calendar(self):
        for units in (None, "", "m", "days since 2000-1-1"):
            d = cf.Data(1, units)
            with self.assertRaises(ValueError):
                d.del_calendar()

        d = cf.Data(1, "days since 2000-1-1", calendar="noleap")
        self.assertEqual(d.del_calendar(), "noleap")
        with self.assertRaises(ValueError):
            d.del_calendar()

    def test_Data_get_calendar(self):
        for units in (None, "", "m", "days since 2000-1-1"):
            d = cf.Data(1, units)
            with self.assertRaises(ValueError):
                d.get_calendar()

        d = cf.Data(1, "days since 2000-1-1", calendar="noleap")
        self.assertTrue(d.get_calendar(), "noleap")

    def test_Data_has_units(self):
        d = cf.Data(1, "")
        self.assertTrue(d.has_units())
        d = cf.Data(1, "m")
        self.assertTrue(d.has_units())

        d = cf.Data(1)
        self.assertFalse(d.has_units())
        d = cf.Data(1, calendar="noleap")
        self.assertFalse(d.has_units())

    def test_Data_has_calendar(self):
        d = cf.Data(1, "days since 2000-1-1", calendar="noleap")
        self.assertTrue(d.has_calendar())

        for units in (None, "", "m", "days since 2000-1-1"):
            d = cf.Data(1, units)
            self.assertFalse(d.has_calendar())

    def test_Data_where(self):
        a = np.arange(10)
        d = cf.Data(a)
        b = np.where(a < 5, a, 10 * a)
        e = d.where(a < 5, d, 10 * a)
        self.assertTrue(e.shape == b.shape)
        self.assertTrue((e.array == b).all())

        d = cf.Data(a, "km")
        b = np.where(a < 5, 10 * a, a)
        e = d.where(a < 5, cf.Data(10000 * a, "metre"))
        self.assertTrue(e.shape == b.shape)
        self.assertTrue((e.array == b).all())

        a = np.array([[1, 2], [3, 4]])
        d = cf.Data(a)
        b = np.where([[True, False], [True, True]], a, [[9, 8], [7, 6]])
        e = d.where([[True, False], [True, True]], d, [[9, 8], [7, 6]])
        self.assertTrue(e.shape == b.shape)
        self.assertTrue((e.array == b).all())

        b = np.where([[True, False], [True, True]], [[9, 8], [7, 6]], a)
        e = d.where([[True, False], [True, True]], [[9, 8], [7, 6]])
        self.assertTrue(e.shape == b.shape)
        self.assertTrue((e.array == b).all())

        b = np.where([True, False], [9, 8], a)
        e = d.where([True, False], [9, 8])
        self.assertTrue(e.shape == b.shape)
        self.assertTrue((e.array == b).all())

        a = np.array([[0, 1, 2], [0, 2, 4], [0, 3, 6]])
        d = cf.Data(a)
        b = np.where(a < 4, a, -1)
        e = d.where(a < 4, d, -1)
        self.assertTrue(e.shape == b.shape)
        self.assertTrue((e.array == b).all())

        x, y = np.ogrid[:3, :4]
        d = cf.Data(x)
        with self.assertRaises(ValueError):
            # Can't change shape
            d.where(x < y, d, 10 + y)

        with self.assertRaises(ValueError):
            # Can't change shape
            d.where(False, d, 10 + y)

        a = np.ma.arange(9, dtype=int).reshape(3, 3)
        d = cf.Data(a, mask=[[0, 0, 0], [1, 0, 0], [0, 0, 0]])
        e = d.where(a > 5, None, -999)
        self.assertTrue(e.shape == d.shape)
        self.assertTrue((e.array.mask == d.array.mask).all())
        self.assertTrue(
            (e.array == [[-999, -999, -999], [5, -999, -999], [6, 7, 8]]).all()
        )

        d.soften_mask()
        e = d.where(a > 5, None, -999)
        self.assertTrue(e.shape == d.shape)
        self.assertTrue((e.array.mask == False).all())
        self.assertTrue(
            (
                e.array == [[-999, -999, -999], [-999, -999, -999], [6, 7, 8]]
            ).all()
        )

        a = np.arange(10)
        d = cf.Data(a)
        e = d.where(a < 5, cf.masked)
        self.assertTrue((e.array.mask == [1, 1, 1, 1, 1, 0, 0, 0, 0, 0]).all())
        self.assertTrue((e.array == a).all())

    def test_Data__init__compression(self):
        if self.test_only and inspect.stack()[0][3] not in self.test_only:
            return

        import cfdm

        # Ragged
        for f in cfdm.read("DSG_timeSeries_contiguous.nc"):
            f = f.data
            d = cf.Data(cf.RaggedContiguousArray(source=f.source()))
            self.assertTrue((d.array == f.array).all())

        for f in cfdm.read("DSG_timeSeries_indexed.nc"):
            f = f.data
            d = cf.Data(cf.RaggedIndexedArray(source=f.source()))
            self.assertTrue((d.array == f.array).all())

        for f in cfdm.read("DSG_timeSeriesProfile_indexed_contiguous.nc"):
            f = f.data
            d = cf.Data(cf.RaggedIndexedContiguousArray(source=f.source()))
            self.assertTrue((d.array == f.array).all())

        # Ragged bounds
        f = cfdm.read("DSG_timeSeriesProfile_indexed_contiguous.nc")[0]
        f = f.construct("long_name=height above mean sea level").bounds.data
        d = cf.Data(cf.RaggedIndexedContiguousArray(source=f.source()))
        self.assertTrue((d.array == f.array).all())

        # Gathered
        for f in cfdm.read("gathered.nc"):
            f = f.data
            d = cf.Data(cf.GatheredArray(source=f.source()))
            self.assertTrue((d.array == f.array).all())

        # Subsampled
        f = cfdm.read("subsampled_2.nc")[-3]
        f = f.construct("longitude").data
        d = cf.Data(cf.SubsampledArray(source=f.source()))
        self.assertTrue((d.array == f.array).all())

    def test_Data_empty(self):
        for shape, dtype_in, dtype_out in zip(
            [(), (3,), (4, 5)], [None, int, bool], [float, int, bool]
        ):
            d = cf.Data.empty(shape, dtype=dtype_in, chunks=-1)
            self.assertEqual(d.shape, shape)
            self.assertEqual(d.dtype, dtype_out)

    def test_Data_full(self):
        fill_value = 999
        for shape, dtype_in, dtype_out in zip(
            [(), (2,), (4, 5)], [None, float, bool], [int, float, bool]
        ):
            d = cf.Data.full(shape, fill_value, dtype=dtype_in, chunks=-1)
            self.assertEqual(d.shape, shape)
            self.assertEqual(d.dtype, dtype_out)
            self.assertTrue(
                (d.array == np.full(shape, fill_value, dtype=dtype_in)).all()
            )

    def test_Data_ones(self):
        for shape, dtype_in, dtype_out in zip(
            [(), (3,), (4, 5)], [None, int, bool], [float, int, bool]
        ):
            d = cf.Data.ones(shape, dtype=dtype_in, chunks=-1)
            self.assertEqual(d.shape, shape)
            self.assertEqual(d.dtype, dtype_out)
            self.assertTrue((d.array == np.ones(shape, dtype=dtype_in)).all())

    def test_Data_zeros(self):
        for shape, dtype_in, dtype_out in zip(
            [(), (3,), (4, 5)], [None, int, bool], [float, int, bool]
        ):
            d = cf.Data.zeros(shape, dtype=dtype_in, chunks=-1)
            self.assertEqual(d.shape, shape)
            self.assertEqual(d.dtype, dtype_out)
            self.assertTrue((d.array == np.zeros(shape, dtype=dtype_in)).all())

    def test_Data__iter__(self):
        for d in (
            cf.Data([1, 2, 3], "metres"),
            cf.Data([[1, 2], [3, 4]], "metres"),
        ):
            for i, e in enumerate(d):
                self.assertTrue(e.equals(d[i]))

        # iteration over a 0-d Data
        with self.assertRaises(TypeError):
            list(cf.Data(99, "metres"))

    def test_Data__bool__(self):
        for x in (1, 1.5, True, "x"):
            self.assertTrue(bool(cf.Data(x)))
            self.assertTrue(bool(cf.Data([[x]])))

        for x in (0, 0.0, False, ""):
            self.assertFalse(bool(cf.Data(x)))
            self.assertFalse(bool(cf.Data([[x]])))

        with self.assertRaises(ValueError):
            bool(cf.Data([]))

        with self.assertRaises(ValueError):
            bool(cf.Data([1, 2]))

    def test_Data_compute(self):
        if self.test_only and inspect.stack()[0][3] not in self.test_only:
            return

        # Scalar numeric array
        d = cf.Data(9, "km")
        a = d.compute()
        self.assertIsInstance(a, np.ndarray)
        self.assertEqual(a.shape, ())
        self.assertEqual(a, np.array(9))
        d[...] = cf.masked
        a = d.compute()
        self.assertEqual(a.shape, ())
        self.assertIs(a[()], np.ma.masked)

        # Non-scalar numeric array
        b = np.arange(24).reshape(2, 1, 3, 4)
        d = cf.Data(b, "km", fill_value=-123)
        a = d.compute()
        self.assertTrue((a == b).all())

        # Fill value
        d[0, 0, 0, 0] = cf.masked
        self.assertEqual(d.compute().fill_value, d.fill_value)

        # Date-time array
        d = cf.Data([["2000-12-3 12:00"]], "days since 2000-12-01", dt=True)
        self.assertEqual(d.compute(), 2.5)

    def test_Data_persist(self):
        if self.test_only and inspect.stack()[0][3] not in self.test_only:
            return

        d = cf.Data(9, "km")
        self.assertIsNone(d.persist(inplace=True))

        # Scalar numeric array
        d = cf.Data([1, 2, 3.0, 4], "km", mask=[0, 1, 0, 0], chunks=2)
        e = d.persist()
        self.assertIsInstance(e, cf.Data)
        self.assertTrue(e.equals(d))

    def test_Data_cyclic(self):
        d = cf.Data(np.arange(12).reshape(3, 4))
        self.assertEqual(d.cyclic(), set())
        self.assertEqual(d.cyclic(0), set())
        self.assertEqual(d.cyclic(), {0})
        self.assertEqual(d.cyclic(1), {0})
        self.assertEqual(d.cyclic(), {0, 1})
        self.assertEqual(d.cyclic(0, iscyclic=False), {0, 1})
        self.assertEqual(d.cyclic(), {1})
        self.assertEqual(d.cyclic(1, iscyclic=False), {1})
        self.assertEqual(d.cyclic(), set())
        self.assertEqual(d.cyclic([0, 1]), set())
        self.assertEqual(d.cyclic(), {0, 1})
        self.assertEqual(d.cyclic([0, 1], iscyclic=False), {0, 1})
        self.assertEqual(d.cyclic(), set())

        # Invalid axis
        with self.assertRaises(ValueError):
            d.cyclic(2)

        # Scalar data
        d = cf.Data(9)
        self.assertEqual(d.cyclic(), set())

        # Scalar data invalid axis
        with self.assertRaises(ValueError):
            d.cyclic(0)

    def test_Data_change_calendar(self):
        d = cf.Data(
            [0, 1, 2, 3, 4], "days since 2004-02-27", calendar="standard"
        )
        e = d.change_calendar("360_day")
        self.assertTrue(np.allclose(e.array, [0, 1, 2, 4, 5]))
        self.assertEqual(e.Units, cf.Units("days since 2004-02-27", "360_day"))

        # An Exception should be raised when a date is stored that is
        # invalid to the calendar (e.g. 29th of February in the noleap
        # calendar).
        with self.assertRaises(ValueError):
            e = d.change_calendar("noleap").array

    def test_Data_chunks(self):
        dx = da.ones((4, 5), chunks=(2, 4))
        d = cf.Data.ones((4, 5), chunks=(2, 4))
        self.assertEqual(d.chunks, dx.chunks)

    def test_Data_rechunk(self):
        dx = da.ones((4, 5), chunks=(2, 4)).rechunk(-1)
        d = cf.Data.ones((4, 5), chunks=(2, 4)).rechunk(-1)
        self.assertEqual(d.chunks, dx.chunks)

        d = cf.Data.ones((4, 5), chunks=(2, 4))
        e = d.copy()
        self.assertIsNone(e.rechunk(-1, inplace=True))
        self.assertEqual(e.chunks, ((4,), (5,)))
        self.assertTrue(e.equals(d))

    def test_Data_reshape(self):
        a = self.ma
        d = cf.Data(a)

        self.assertIsNone(d.reshape(*d.shape, inplace=True))
        self.assertEqual(d.shape, a.shape)

        for original_shape, new_shape, chunks in (
            ((10,), (10,), (3, 3, 4)),
            ((10,), (10, 1, 1), 5),
            ((10,), (1, 10), 5),
            ((24,), (2, 3, 4), 12),
            ((1, 24), (2, 3, 4), 12),
            ((2, 3, 4), (24,), (1, 3, 4)),
            ((2, 3, 4), (24,), 4),
            ((2, 3, 4), (24, 1), 4),
            ((2, 3, 4), (1, 24), 4),
            ((4, 4, 1), (4, 4), 2),
            ((4, 4), (4, 4, 1), 2),
            ((1, 4, 4), (4, 4), 2),
            ((1, 4, 4), (4, 4, 1), 2),
            ((1, 4, 4), (1, 1, 4, 4), 2),
            ((4, 4), (1, 4, 4, 1), 2),
            ((4, 4), (1, 4, 4), 2),
            ((2, 3), (2, 3), (1, 2)),
            ((2, 3), (3, 2), 3),
            ((4, 2, 3), (4, 6), 4),
            ((3, 4, 5, 6), (3, 4, 5, 6), (2, 3, 4, 5)),
            ((), (1,), 1),
            ((1,), (), 1),
            ((24,), (3, 8), 24),
            ((24,), (4, 6), 6),
            ((24,), (4, 3, 2), 6),
            ((24,), (4, 6, 1), 6),
            ((24,), (4, 6), (6, 12, 6)),
            ((64, 4), (8, 8, 4), (16, 2)),
            ((4, 64), (4, 8, 4, 2), (2, 16)),
            ((4, 8, 4, 2), (2, 1, 2, 32, 2), (2, 4, 2, 2)),
            ((4, 1, 4), (4, 4), (2, 1, 2)),
            ((0, 10), (0, 5, 2), (5, 5)),
            ((5, 0, 2), (0, 10), (5, 2, 2)),
            ((0,), (2, 0, 2), (4,)),
            ((2, 0, 2), (0,), (4, 4, 4)),
            ((2, 3, 4), -1, -1),
        ):
            a = np.random.randint(10, size=original_shape)
            d = cf.Data(a, chunks=chunks)

            a = a.reshape(new_shape)
            d = d.reshape(new_shape)

            self.assertEqual(d.shape, a.shape)
            self.assertTrue((d.array == a).all())

    def test_Data_square(self):
        a = self.ma.astype(float)
        asquare = np.square(a)

        d = cf.Data(a)
        self.assertIsNone(d.square(inplace=True))
        self.assertTrue((d.array == asquare).all())
        self.assertEqual(d.Units, cf.Units())

        d = cf.Data(a, "m")
        e = d.square()
        self.assertEqual(e.dtype, asquare.dtype)
        self.assertTrue((e.array == asquare).all())
        self.assertEqual(e.Units, cf.Units("m2"))

        asquare = np.square(a, dtype="float32")
        e = d.square(dtype="float32")
        self.assertEqual(e.dtype, asquare.dtype)
        self.assertTrue((e.array == asquare).all())

    def test_Data_sqrt(self):
        a = self.ma.astype(float)
        asqrt = np.sqrt(a)

        d = cf.Data(a)
        self.assertIsNone(d.sqrt(inplace=True))
        self.assertTrue((d.array == asqrt).all())
        self.assertEqual(d.Units, cf.Units())

        d = cf.Data(a, "m2")
        e = d.sqrt()
        self.assertEqual(e.dtype, asqrt.dtype)
        self.assertTrue((e.array == asqrt).all())
        self.assertEqual(e.Units, cf.Units("m"))

        asqrt = np.sqrt(a, dtype="float32")
        e = d.sqrt(dtype="float32")
        self.assertEqual(e.dtype, asqrt.dtype)
        self.assertTrue((e.array == asqrt).all())

        # Incompatible units
        d = cf.Data(a, "m")
        with self.assertRaises(ValueError):
            d.sqrt()

    def test_Data_integral(self):
        # Masked array, non-masked weights
        a = self.ma
        weights = self.w
        d = cf.Data(a, "K", chunks=(2, 3, 2, 5))

        for axis in axis_combinations(a):
            b = reshape_array(a, axis)
            w = reshape_array(weights, axis)
            b = np.sum(b * w, axis=-1)
            b = np.ma.asanyarray(b)

            e = d.integral(axes=axis, weights=weights, squeeze=True)
            e = np.ma.array(e.array)

            self.assertTrue((e.mask == b.mask).all())
            self.assertTrue(np.allclose(e, b))

    def test_Data_max(self):
        # Masked array
        a = self.ma
        d = cf.Data(a, "K", chunks=(2, 3, 2, 5))

        for axis in axis_combinations(a):
            b = reshape_array(a, axis)
            b = np.max(b, axis=-1)
            b = np.ma.asanyarray(b)

            e = d.max(axes=axis, squeeze=True)
            e = np.ma.array(e.array)

            self.assertTrue((e.mask == b.mask).all())
            self.assertTrue(np.allclose(e, b))

    def test_Data_maximum_absolute_value(self):
        # Masked array
        a = self.ma
        d = cf.Data(a, "K", chunks=(2, 3, 2, 5))

        for axis in axis_combinations(a):
            b = reshape_array(a, axis)
            b = np.max(abs(b), axis=-1)
            b = np.ma.asanyarray(b)

            e = d.maximum_absolute_value(axes=axis, squeeze=True)
            e = np.ma.array(e.array)

            self.assertTrue((e.mask == b.mask).all())
            self.assertTrue(np.allclose(e, b))

    def test_Data_mean(self):
        # Masked array, non-masked weights
        a = self.ma
        weights = self.w
        d = cf.Data(a, "K", chunks=(2, 3, 2, 5))

        for axis in axis_combinations(a):
            b = reshape_array(a, axis)
            w = reshape_array(weights, axis)
            b = np.ma.average(b, axis=-1, weights=w)
            b = np.ma.asanyarray(b)

            e = d.mean(axes=axis, weights=weights, squeeze=True)
            e = np.ma.array(e.array)

            self.assertTrue((e.mask == b.mask).all())
            self.assertTrue(np.allclose(e, b))

    def test_Data_mean_absolute_value(self):
        # Masked array, non-masked weights
        a = self.ma
        weights = self.w
        d = cf.Data(a, "K", chunks=(2, 3, 2, 5))

        for axis in axis_combinations(a):
            b = reshape_array(a, axis)
            w = reshape_array(weights, axis)
            b = np.ma.average(abs(b), axis=-1, weights=w)
            b = np.ma.asanyarray(b)

            e = d.mean_absolute_value(axes=axis, weights=weights, squeeze=True)
            e = np.ma.array(e.array)

            self.assertTrue((e.mask == b.mask).all())
            self.assertTrue(np.allclose(e, b))

    def test_Data_mid_range(self):
        # Masked array, non-masked weights
        a = self.ma
        d = cf.Data(a, "K", chunks=(2, 3, 2, 5))

        for axis in axis_combinations(a):
            b = reshape_array(a, axis)
            b = (np.max(b, axis=-1) + np.min(b, axis=-1)) / 2.0
            b = np.ma.asanyarray(b)

            e = d.mid_range(axes=axis, squeeze=True)
            e = np.ma.array(e.array)

            self.assertTrue((e.mask == b.mask).all())
            self.assertTrue(np.allclose(e, b))

        with self.assertRaises(TypeError):
            cf.Data([0, 1], dtype=bool).mid_range()

    def test_Data_min(self):
        # Masked array
        a = self.ma
        d = cf.Data(a, "K", chunks=(2, 3, 2, 5))

        for axis in axis_combinations(a):
            b = reshape_array(a, axis)
            b = np.min(b, axis=-1)
            b = np.ma.asanyarray(b)

            e = d.min(axes=axis, squeeze=True)
            e = np.ma.array(e.array)

            self.assertTrue((e.mask == b.mask).all())
            self.assertTrue(np.allclose(e, b))

    def test_Data_minimum_absolute_value(self):
        # Masked array
        a = self.ma
        d = cf.Data(a, "K", chunks=(2, 3, 2, 5))

        for axis in axis_combinations(a):
            b = reshape_array(a, axis)
            b = np.min(abs(b), axis=-1)
            b = np.ma.asanyarray(b)

            e = d.minimum_absolute_value(axes=axis, squeeze=True)
            e = np.ma.array(e.array)

            self.assertTrue((e.mask == b.mask).all())
            self.assertTrue(np.allclose(e, b))

    def test_Data_range(self):
        # Masked array
        a = self.ma

        d = cf.Data(a, "K", chunks=(2, 3, 2, 5))

        for axis in axis_combinations(a):
            b = reshape_array(a, axis)
            b = np.max(b, axis=-1) - np.min(b, axis=-1)
            b = np.ma.asanyarray(b)

            e = d.range(axes=axis, squeeze=True)
            e = np.ma.array(e.array)

            self.assertTrue((e.mask == b.mask).all())
            self.assertTrue(np.allclose(e, b))

        with self.assertRaises(TypeError):
            cf.Data([0, 1], dtype=bool).range()

    def test_Data_root_mean_square(self):
        # Masked array, non-masked weights
        a = self.ma
        weights = self.w
        d = cf.Data(a, "K", chunks=(2, 3, 2, 5))

        for axis in axis_combinations(a):
            b = reshape_array(a, axis)
            w = reshape_array(weights, axis)
            b = np.ma.average(b * b, axis=-1, weights=w) ** 0.5
            b = np.ma.asanyarray(b)

            e = d.root_mean_square(axes=axis, weights=weights, squeeze=True)
            e = np.ma.array(e.array)

            self.assertTrue((e.mask == b.mask).all())
            self.assertTrue(np.allclose(e, b))

    def test_Data_sample_size(self):
        # Masked array
        a = self.ma
        d = cf.Data(a, "K", chunks=(2, 3, 2, 5))

        for axis in axis_combinations(a):
            b = reshape_array(a, axis)
            b = np.sum(np.ones_like(b), axis=-1)
            b = np.ma.asanyarray(b)

            e = d.sample_size(axes=axis, squeeze=True)
            e = np.ma.array(e.array)

            self.assertTrue((e.mask == b.mask).all())
            self.assertTrue(np.allclose(e, b))

        # Non-masked array
        a = self.a
        d = cf.Data(a, "K", chunks=(2, 3, 2, 5))

        for axis in axis_combinations(a):
            b = reshape_array(a, axis)
            b = np.sum(np.ones_like(b), axis=-1)
            b = np.asanyarray(b)

            e = d.sample_size(axes=axis, squeeze=True)
            e = np.array(e.array)

            self.assertTrue(np.allclose(e, b))

    def test_Data_std(self):
        # Masked array, non-masked weights
        a = self.ma
        weights = self.w
        d = cf.Data(a, "K", chunks=(2, 3, 2, 5))

        std = d.std(weights=weights, ddof=1)
        var = d.var(weights=weights, ddof=1)

        self.assertTrue(std.equals(var.sqrt()))

    def test_Data_sum(self):
        # Masked array, non-masked weights
        a = self.ma
        weights = self.w
        d = cf.Data(a, "K", chunks=(2, 3, 2, 5))

        for axis in axis_combinations(a):
            b = reshape_array(a, axis)
            w = reshape_array(weights, axis)
            b = np.sum(b * w, axis=-1)
            b = np.ma.asanyarray(b)

            e = d.sum(axes=axis, weights=weights, squeeze=True)
            e = np.ma.array(e.array)

            self.assertTrue((e.mask == b.mask).all())
            self.assertTrue(np.allclose(e, b))

    def test_Data_sum_of_squares(self):
        # Masked array, non-masked weights
        a = self.ma
        weights = self.w
        d = cf.Data(a, "K", chunks=(2, 3, 2, 5))

        for axis in axis_combinations(a):
            b = reshape_array(a, axis)
            w = reshape_array(weights, axis)
            b = np.sum(b * b * w, axis=-1)
            b = np.ma.asanyarray(b)

            e = d.sum_of_squares(axes=axis, weights=weights, squeeze=True)
            e = np.ma.array(e.array)

            self.assertTrue((e.mask == b.mask).all())
            self.assertTrue(np.allclose(e, b))

    def test_Data_sum_of_weights(self):
        # Masked array, non-masked weights
        a = self.ma
        weights = self.w
        d = cf.Data(a, "K", chunks=(2, 3, 2, 5))

        # Weights=None
        for axis in axis_combinations(a):
            b = reshape_array(a, axis)
            b = np.sum(np.ones_like(b), axis=-1)
            b = np.ma.asanyarray(b)

            e = d.sum_of_weights(axes=axis, squeeze=True)
            e = np.ma.array(e.array)

            self.assertTrue((e.mask == b.mask).all())
            self.assertTrue(np.allclose(e, b))

        for axis in axis_combinations(a):
            b = reshape_array(a, axis)
            w = reshape_array(weights, axis)
            w = np.ma.masked_where(b.mask, w)
            b = np.sum(w, axis=-1)
            b = np.ma.asanyarray(b)

            e = d.sum_of_weights(axes=axis, weights=weights, squeeze=True)
            e = np.ma.array(e.array)

            self.assertTrue((e.mask == b.mask).all())
            self.assertTrue(np.allclose(e, b))

    def test_Data_sum_of_weights2(self):
        # Masked array, non-masked weights
        a = self.ma
        weights = self.w
        d = cf.Data(a, "K", chunks=(2, 3, 2, 5))

        # Weights=None
        for axis in axis_combinations(a):
            e = d.sum_of_weights2(axes=axis)
            f = d.sum_of_weights(axes=axis)
            self.assertTrue(e.equals(f))

        for axis in axis_combinations(a):
            b = reshape_array(a, axis)
            w = reshape_array(weights, axis)
            w = np.ma.masked_where(b.mask, w)
            b = np.sum(w * w, axis=-1)
            b = np.ma.asanyarray(b)

            e = d.sum_of_weights2(axes=axis, weights=weights, squeeze=True)
            e = np.ma.array(e.array)

            self.assertTrue((e.mask == b.mask).all())
            self.assertTrue(np.allclose(e, b))

    def test_Data_var(self):
        # Masked array, non-masked weights
        a = self.ma
        weights = self.w
        d = cf.Data(a, "K", chunks=(2, 3, 2, 5))

        # Weighted ddof = 0
        for axis in axis_combinations(a):
            b = reshape_array(a, axis)
            w = reshape_array(weights, axis)
            mu, V1 = np.ma.average(b, axis=-1, weights=w, returned=True)
            mu = mu.reshape(mu.shape + (1,))
            w = np.ma.masked_where(b.mask, w)

            b = np.sum(w * (b - mu) ** 2, axis=-1)
            b = b / V1
            b = np.ma.asanyarray(b)

            e = d.var(axes=axis, weights=weights, squeeze=True)
            e = np.ma.array(e.array)

            self.assertTrue((e.mask == b.mask).all())
            self.assertTrue(np.allclose(e, b), f"e={e}\nb={b}\ne-b={e-b}")

        #  Weighted ddof = 1
        for axis in axis_combinations(a):
            b = reshape_array(a, axis)
            w = reshape_array(weights, axis)
            mu, V1 = np.ma.average(b, axis=-1, weights=w, returned=True)
            mu = mu.reshape(mu.shape + (1,))
            w = np.ma.masked_where(b.mask, w)
            V2 = np.sum(w * w, axis=-1)

            b = np.sum(w * (b - mu) ** 2, axis=-1)
            b = b / (V1 - (V2 / V1))
            b = np.ma.asanyarray(b)

            e = d.var(axes=axis, weights=weights, ddof=1, squeeze=True)
            e = np.ma.array(e.array)

            self.assertTrue((e.mask == b.mask).all())
            self.assertTrue(np.allclose(e, b))

        # Unweighted ddof = 1
        for axis in axis_combinations(a):
            b = reshape_array(a, axis)
            mu, V1 = np.ma.average(b, axis=-1, returned=True)
            mu = mu.reshape(mu.shape + (1,))

            b = np.sum((b - mu) ** 2, axis=-1)
            b = b / (V1 - 1)
            b = np.ma.asanyarray(b)

            e = d.var(axes=axis, ddof=1, squeeze=True)
            e = np.ma.array(e.array)

            self.assertTrue((e.mask == b.mask).all())
            self.assertTrue(np.allclose(e, b))

    @unittest.skipIf(TEST_DASKIFIED_ONLY, "Needs __lt__ and __le__")
    def test_Data_mean_of_upper_decile(self):
        # Masked array, non-masked weights
        a = self.ma
        weights = self.w
        d = cf.Data(a, "K", chunks=(2, 3, 2, 5))

        for axis in axis_combinations(a):
            b = reshape_array(a, axis)
            w = reshape_array(weights, axis)
            b = np.ma.filled(b, np.nan)
            with np.testing.suppress_warnings() as sup:
                sup.filter(
                    RuntimeWarning, message=".*All-NaN slice encountered"
                )
                p = np.nanpercentile(b, 90, axis=-1, keepdims=True)

            b = np.ma.masked_where(np.isnan(b), b, copy=False)
            p = np.where(np.isnan(p), b.max() + 1, p)

            with np.testing.suppress_warnings() as sup:
                sup.filter(
                    RuntimeWarning,
                    message=".*invalid value encountered in less",
                )
                b = np.ma.where(b < p, np.ma.masked, b)

            b = np.ma.average(b, axis=-1, weights=w)
            b = np.ma.asanyarray(b)

            e = d.mean_of_upper_decile(
                axes=axis, weights=weights, squeeze=True
            )
            e = np.ma.array(e.array)

            self.assertTrue((e.mask == b.mask).all())
            self.assertTrue(np.allclose(e, b))

    def test_Data_collapse_mtol(self):
        # Data with exactly half of its elements masked
        d = cf.Data(np.arange(6), "K", mask=[0, 1, 0, 1, 0, 1], chunks=2)

        for func in (
            d.integral,
            d.mean,
            d.mean_absolute_value,
            d.median,
            d.min,
            d.mid_range,
            d.minimum_absolute_value,
            d.max,
            d.maximum_absolute_value,
            d.range,
            d.root_mean_square,
            d.sample_size,
            d.std,
            d.sum,
            d.sum_of_squares,
            d.sum_of_weights,
            d.sum_of_weights2,
            d.var,
        ):
            self.assertTrue(func(mtol=0.4).array.mask)
            self.assertFalse(func(mtol=0.5).array.mask)

        # TODODASK - add in mean_of_upper_decile when it's daskified

    def test_Data_collapse_units(self):
        d = cf.Data([1, 2], "K")

        self.assertEqual(d.sample_size().Units, cf.Units())

        for func in (
            d.integral,
            d.mean,
            d.mean_absolute_value,
            d.median,
            d.min,
            d.mid_range,
            d.minimum_absolute_value,
            d.max,
            d.maximum_absolute_value,
            d.range,
            d.root_mean_square,
            d.std,
            d.sum,
        ):
            self.assertEqual(func().Units, d.Units)

        for func in (
            d.sum_of_squares,
            d.var,
        ):
            self.assertEqual(func().Units, d.Units ** 2)

        for func in (
            d.sum_of_weights,
            d.sum_of_weights2,
        ):
            self.assertEqual(func().Units, cf.Units())

        # Weighted
        w = cf.Data(1, "m")
        self.assertEqual(d.integral(weights=w).Units, d.Units * w.Units)
        self.assertEqual(d.sum_of_weights(weights=w).Units, w.Units)
        self.assertEqual(d.sum_of_weights2(weights=w).Units, w.Units ** 2)

        # Dimensionless data
        d = cf.Data([1, 2])
        self.assertEqual(d.integral(weights=w).Units, w.Units)

        for func in (
            d.sum_of_squares,
            d.var,
        ):
            self.assertEqual(func().Units, cf.Units())

        # TODODASK - add in mean_of_upper_decile when it's daskified

    def test_Data_collapse_keepdims(self):
        d = cf.Data(np.arange(6).reshape(2, 3))

        for func in (
            d.integral,
            d.mean,
            d.mean_absolute_value,
            d.median,
            d.min,
            d.mid_range,
            d.minimum_absolute_value,
            d.max,
            d.maximum_absolute_value,
            d.range,
            d.root_mean_square,
            d.sample_size,
            d.std,
            d.sum,
            d.sum_of_squares,
            d.sum_of_weights,
            d.sum_of_weights2,
            d.var,
        ):
            for axis in axis_combinations(d):
                e = func(axes=axis, squeeze=False)
                s = [1 if i in axis else n for i, n in enumerate(d.shape)]
                self.assertEqual(e.shape, tuple(s))

            for axis in axis_combinations(d):
                e = func(axes=axis, squeeze=True)
                s = [n for i, n in enumerate(d.shape) if i not in axis]
                self.assertEqual(e.shape, tuple(s))

        # TODODASK - add in mean_of_upper_decile

    def test_Data_collapse_dtype(self):
        d = cf.Data([1, 2, 3, 4], dtype="i4", chunks=2)
        e = cf.Data([1.0, 2, 3, 4], dtype="f4", chunks=2)
        self.assertTrue(d.dtype, "i4")
        self.assertTrue(e.dtype, "f4")

        # Cases for which both d and e collapse to a result of the
        # same data type
        for x, r in zip((d, e), ("i4", "f4")):
            for func in (
                x.min,
                x.minimum_absolute_value,
                x.max,
                x.maximum_absolute_value,
                x.range,
            ):
                self.assertEqual(func().dtype, r)

        # Cases for which both d and e collapse to a result of the
        # double of same data type
        for x, r in zip((d, e), ("i8", "f8")):
            for func in (
                x.integral,
                x.sum,
                x.sum_of_squares,
            ):
                self.assertEqual(func().dtype, r)

        # Cases for which both d and e collapse to a result of double
        # float data type
        for x, r in zip((d, e), ("f8", "f8")):
            for func in (
                x.mean,
                x.mean_absolute_value,
                x.median,
                x.mid_range,
                x.root_mean_square,
                x.std,
                x.var,
            ):
                self.assertEqual(func().dtype, r)

        x = d
        for func in (
            x.sum_of_weights,
            x.sum_of_weights2,
        ):
            self.assertEqual(func().dtype, "i8")

        # Weights
        w_int = cf.Data(1, dtype="i4")
        w_float = cf.Data(1.0, dtype="f4")
        for w, r in zip((w_int, w_float), ("i8", "f8")):
            for func in (
                d.integral,
                d.sum,
                d.sum_of_squares,
                d.sum_of_weights,
                d.sum_of_weights2,
            ):
                self.assertTrue(func(weights=w).dtype, r)

        # TODODASK - add in mean_of_upper_decile

    def test_Data_get_units(self):
        for units in ("", "m", "days since 2000-01-01"):
            d = cf.Data(1, units)
            self.assertEqual(d.get_units(), units)

        d = cf.Data(1)
        with self.assertRaises(ValueError):
            d.get_units()

    def test_Data_set_calendar(self):
        d = cf.Data(1, "days since 2000-01-01")
        d.set_calendar("standard")

        with self.assertRaises(ValueError):
            d.set_calendar("noleap")

        d = cf.Data(1, "m")
        d.set_calendar("noleap")
        self.assertEqual(d.Units, cf.Units("m"))

    def test_Data_set_units(self):
        for units in (None, "", "m", "days since 2000-01-01"):
            d = cf.Data(1, units)
            self.assertEqual(d.Units, cf.Units(units))

        d = cf.Data(1, "m")
        d.set_units("km")
        self.assertEqual(d.array, 0.001)

        d = cf.Data(1, "days since 2000-01-01", calendar="noleap")
        d.set_units("days since 1999-12-31")
        self.assertEqual(d.array, 2)

        # Can't set to Units that are not equivalent
        with self.assertRaises(ValueError):
            d.set_units("km")

    def test_Data_flat(self):
        d = cf.Data([[1, 2], [3, 4]], mask=[[0, 1], [0, 0]])
        self.assertEqual(list(d.flat()), [1, 3, 4])
        self.assertEqual(
            list(d.flat(ignore_masked=False)), [1, np.ma.masked, 3, 4]
        )

    @unittest.skipIf(TEST_DASKIFIED_ONLY, "Needs updated NetCDFArray to test")
    def test_Data_get_filenames(self):
        pass

    def test_Data_tolist(self):
        for x in (1, [1, 2], [[1, 2], [3, 4]]):
            d = cf.Data(x)
            e = d.tolist()
            self.assertEqual(e, np.array(x).tolist())
            self.assertTrue(d.equals(cf.Data(e)))

<<<<<<< HEAD
    @unittest.skipIf(TEST_DASKIFIED_ONLY, "Needs __div__")
    def test_Data_masked_invalid(self):
        a = np.array([0, 1, 2])
        b = np.array([0, 2, 0])

        d = cf.Data(a, "m")
        e = cf.Data(b, "m")

        with warnings.catch_warnings():
            warnings.simplefilter("ignore", category=RuntimeWarning)
            c = np.ma.masked_invalid(a / b)
            f = (d / e).masked_invalid().array

        self.assertTrue((f.mask == c.mask).all())
        self.assertTrue((f == c).all())

        d0 = d.copy()
        self.assertIsNone(d.masked_invalid(inplace=True))
        self.assertTrue(d.equals(d0))
=======
    def test_Data_uncompress(self):
        import cfdm

        f = cfdm.read("DSG_timeSeries_contiguous.nc")[0]
        a = f.data.array
        d = cf.Data(cf.RaggedContiguousArray(source=f.data.source()))

        self.assertTrue(d.get_compression_type())
        self.assertTrue((d.array == a).all())

        self.assertIsNone(d.uncompress(inplace=True))
        self.assertFalse(d.get_compression_type())
        self.assertTrue((d.array == a).all())

    def test_Data_data(self):
        for d in [
            cf.Data(1),
            cf.Data([1, 2], fill_value=0),
            cf.Data([1, 2], "m"),
            cf.Data([1, 2], mask=[1, 0], units="m"),
            cf.Data([[0, 1, 2], [3, 4, 5]], chunks=2),
        ]:
            self.assertIs(d.data, d)

    def test_Data_dump(self):
        d = cf.Data([1, 2], "m")
        x = (
            "Data.shape = (2,)\nData.first_datum = 1\nData.last_datum  = 2\n"
            "Data.fill_value = None\nData.Units = <Units: m>"
        )
        self.assertEqual(d.dump(display=False), x)

    def test_Data_fill_value(self):
        d = cf.Data([1, 2], "m")
        self.assertIsNone(d.fill_value)
        d.fill_value = 999
        self.assertEqual(d.fill_value, 999)
        del d.fill_value
        self.assertIsNone(d.fill_value)
>>>>>>> 2ad48d14


if __name__ == "__main__":
    print("Run date:", datetime.datetime.now())
    cf.environment()
    print()
    unittest.main(verbosity=2)<|MERGE_RESOLUTION|>--- conflicted
+++ resolved
@@ -3795,27 +3795,22 @@
             self.assertEqual(e, np.array(x).tolist())
             self.assertTrue(d.equals(cf.Data(e)))
 
-<<<<<<< HEAD
-    @unittest.skipIf(TEST_DASKIFIED_ONLY, "Needs __div__")
     def test_Data_masked_invalid(self):
         a = np.array([0, 1, 2])
         b = np.array([0, 2, 0])
-
-        d = cf.Data(a, "m")
-        e = cf.Data(b, "m")
-
         with warnings.catch_warnings():
             warnings.simplefilter("ignore", category=RuntimeWarning)
-            c = np.ma.masked_invalid(a / b)
-            f = (d / e).masked_invalid().array
-
-        self.assertTrue((f.mask == c.mask).all())
-        self.assertTrue((f == c).all())
-
-        d0 = d.copy()
+            i = a / b
+        
+        d = cf.Data(i, "m")
+        e = d.masked_invalid().array
+        c = np.ma.masked_invalid(i)
+        
+        self.assertTrue((e.mask == c.mask).all())
+        self.assertTrue((e == c).all())
+
         self.assertIsNone(d.masked_invalid(inplace=True))
-        self.assertTrue(d.equals(d0))
-=======
+
     def test_Data_uncompress(self):
         import cfdm
 
@@ -3855,7 +3850,6 @@
         self.assertEqual(d.fill_value, 999)
         del d.fill_value
         self.assertIsNone(d.fill_value)
->>>>>>> 2ad48d14
 
 
 if __name__ == "__main__":
