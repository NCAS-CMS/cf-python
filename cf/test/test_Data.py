--- conflicted
+++ resolved
@@ -3900,10 +3900,6 @@
 
         self.assertIsNone(d.override_calendar("all_leap", inplace=True))
 
-<<<<<<< HEAD
-    def test_Data_inspect(self):
-        d = cf.Data([9], "m")
-=======
     def test_Data_atol(self):
         d = cf.Data(1)
         self.assertEqual(d._atol, cf.atol())
@@ -3915,12 +3911,14 @@
         self.assertEqual(d._rtol, cf.rtol())
         cf.rtol(0.001)
         self.assertEqual(d._rtol, 0.001)
-
->>>>>>> cd4dc74a
-
+        
+    def test_Data_inspect(self):
+        d = cf.Data([9], "m")
+      
         f = io.StringIO()
         with contextlib.redirect_stdout(f):
             self.assertIsNone(d.inspect())
+            
             
 if __name__ == "__main__":
     print("Run date:", datetime.datetime.now())
