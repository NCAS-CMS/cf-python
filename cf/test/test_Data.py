import datetime
import faulthandler
import inspect
import itertools
import os
import unittest
import warnings
from functools import reduce
from operator import mul

import dask.array as da
import numpy as np

SCIPY_AVAILABLE = False
try:
    from scipy.ndimage import convolve1d

    SCIPY_AVAILABLE = True
# not 'except ImportError' as that can hide nested errors, catch anything:
except Exception:
    pass  # test with this dependency will then be skipped by unittest

faulthandler.enable()  # to debug seg faults and timeouts

import cf

# To facilitate the testing of logging outputs (see comment tag 'Logging note')
logger = cf.logging.getLogger(__name__)


# Variables for _collapse
a = np.arange(-100, 200.0, dtype=float).reshape(3, 4, 5, 5)

w = np.arange(1, 301.0, dtype=float).reshape(a.shape)
w[-1, -1, ...] = w[-1, -1, ...] * 2
w /= w.min()

ones = np.ones(a.shape, dtype=float)

ma = np.ma.arange(-100, 200.0, dtype=float).reshape(3, 4, 5, 5)
ma[:, 1, 4, 4] = np.ma.masked
ma[0, :, 2, 3] = np.ma.masked
ma[0, 3, :, 3] = np.ma.masked
ma[1, 2, 3, :] = np.ma.masked


# If True, all tests that will not pass temporarily due to the LAMA-to-Dask
# migration will be skipped. These skips will be incrementally removed as the
# migration progresses. TODODASK: ensure all skips are removed once complete.
TEST_DASKIFIED_ONLY = True


def reshape_array(a, axes):
    new_order = [i for i in range(a.ndim) if i not in axes]
    new_order.extend(axes)
    b = np.transpose(a, new_order)
    new_shape = b.shape[: b.ndim - len(axes)]
    new_shape += (reduce(mul, b.shape[b.ndim - len(axes) :]),)
    b = b.reshape(new_shape)
    return b


class DataTest(unittest.TestCase):

    axes_combinations = [
        axes
        for n in range(1, a.ndim + 1)
        for axes in itertools.combinations(range(a.ndim), n)
    ]

    filename = os.path.join(
        os.path.dirname(os.path.abspath(__file__)), "test_file.nc"
    )

    tempdir = os.path.dirname(os.path.abspath(__file__))

    filename6 = os.path.join(
        os.path.dirname(os.path.abspath(__file__)), "test_file2.nc"
    )

    a = a
    w = w
    ma = ma
    ones = ones

    test_only = []

    def setUp(self):
        # Suppress the warning output for some specific warnings which are
        # expected due to the nature of the tests being performed.
        expexted_warning_msgs = [
            "divide by zero encountered in arctanh",
            "invalid value encountered in arctanh",
            "divide by zero encountered in log",
            "invalid value encountered in log",
            "invalid value encountered in arcsin",
        ]
        for expected_warning in expexted_warning_msgs:
            warnings.filterwarnings(
                "ignore",
                category=RuntimeWarning,
                message=expected_warning,
            )

    def test_Data_equals(self):
        if self.test_only and inspect.stack()[0][3] not in self.test_only:
            return

        shape = 3, 4
        chunksize = 2, 6
        a = np.arange(12).reshape(*shape)

        d = cf.Data(a, "m", chunks=chunksize)
        self.assertTrue(d.equals(d))  # check equal to self
        self.assertTrue(d.equals(d.copy()))  # also do self-equality checks!

        # Different but equivalent datatype, which should *fail* the equality
        # test (i.e. equals return False) because we want equals to check
        # for strict equality, including equality of data type.
        d2 = cf.Data(a.astype(np.float32), "m", chunks=chunksize)
        self.assertTrue(d2.equals(d2.copy()))
        with self.assertLogs(level=30) as catch:
            self.assertFalse(d2.equals(d, verbose=2))
            self.assertTrue(
                any(
                    "Data: Different data types: float32 != int64" in log_msg
                    for log_msg in catch.output
                )
            )

        e = cf.Data(a, "s", chunks=chunksize)  # different units to d
        self.assertTrue(e.equals(e.copy()))
        with self.assertLogs(level=cf.log_level().value) as catch:
            self.assertFalse(e.equals(d, verbose=2))
            self.assertTrue(
                any(
                    "Data: Different Units (<Units: s>, <Units: m>)" in log_msg
                    for log_msg in catch.output
                )
            )

        f = cf.Data(np.arange(12), "m", chunks=(6,))  # different shape to d
        self.assertTrue(f.equals(f.copy()))
        with self.assertLogs(level=cf.log_level().value) as catch:
            self.assertFalse(f.equals(d, verbose=2))
            self.assertTrue(
                any(
                    "Data: Different shapes: (12,) != (3, 4)" in log_msg
                    for log_msg in catch.output
                )
            )

        g = cf.Data(
            np.ones(shape, dtype="int64"), "m", chunks=chunksize
        )  # different values
        self.assertTrue(g.equals(g.copy()))
        with self.assertLogs(level=cf.log_level().value) as catch:
            self.assertFalse(g.equals(d, verbose=2))
            self.assertTrue(
                any(
                    "Data: Different array values" in log_msg
                    for log_msg in catch.output
                )
            )

        # Test NaN values
        d3 = cf.Data(a.astype(np.float64), "m", chunks=chunksize)
        h = cf.Data(np.full(shape, np.nan), "m", chunks=chunksize)
        # TODODASK: implement and test equal_nan kwarg to configure NaN eq.
        self.assertFalse(h.equals(h.copy()))
        with self.assertLogs(level=cf.log_level().value) as catch:
            # Compare to d3 not d since np.nan has dtype float64 (IEEE 754)
            self.assertFalse(h.equals(d3, verbose=2))
            self.assertTrue(
                any(
                    "Data: Different array values" in log_msg
                    for log_msg in catch.output
                )
            )

        # Test inf values
        i = cf.Data(np.full(shape, np.inf), "m", chunks=chunksize)
        self.assertTrue(i.equals(i.copy()))
        with self.assertLogs(level=cf.log_level().value) as catch:
            # np.inf is also of dtype float64 (see comment on NaN tests above)
            self.assertFalse(i.equals(d3, verbose=2))
            self.assertTrue(
                any(
                    "Data: Different array values" in log_msg
                    for log_msg in catch.output
                )
            )
        with self.assertLogs(level=cf.log_level().value) as catch:
            self.assertFalse(h.equals(i, verbose=2))
            self.assertTrue(
                any(
                    "Data: Different array values" in log_msg
                    for log_msg in catch.output
                )
            )

        # Test masked arrays
        # 1. Example case where the masks differ only (data is identical)
        mask_test_chunksize = (2, 1)
        j1 = cf.Data(
            np.ma.array([1.0, 2.0, 3.0], mask=[1, 0, 0]),
            "m",
            chunks=mask_test_chunksize,
        )
        self.assertTrue(j1.equals(j1.copy()))
        j2 = cf.Data(
            np.ma.array([1.0, 2.0, 3.0], mask=[0, 1, 0]),
            "m",
            chunks=mask_test_chunksize,
        )
        self.assertTrue(j2.equals(j2.copy()))
        with self.assertLogs(level=cf.log_level().value) as catch:
            self.assertFalse(j1.equals(j2, verbose=2))
            self.assertTrue(
                any(
                    "Data: Different array values" in log_msg
                    for log_msg in catch.output
                )
            )
        # 2. Example case where the data differs only (masks are identical)
        j3 = cf.Data(
            np.ma.array([1.0, 2.0, 100.0], mask=[1, 0, 0]),
            "m",
            chunks=mask_test_chunksize,
        )
        self.assertTrue(j3.equals(j3.copy()))
        with self.assertLogs(level=cf.log_level().value) as catch:
            self.assertFalse(j1.equals(j3, verbose=2))
            self.assertTrue(
                any(
                    "Data: Different array values" in log_msg
                    for log_msg in catch.output
                )
            )

        # 3. Trivial case of data that is fully masked
        j4 = cf.Data(
            np.ma.masked_all(shape, dtype="int"), "m", chunks=chunksize
        )
        self.assertTrue(j4.equals(j4.copy()))
        with self.assertLogs(level=cf.log_level().value) as catch:
            self.assertFalse(j4.equals(d, verbose=2))
            self.assertTrue(
                any(
                    "Data: Different array values" in log_msg
                    for log_msg in catch.output
                )
            )
        # 4. Case where all the unmasked data is 'allclose' to other data but
        # the data is not 'allclose' to it where it is masked, i.e. the data
        # on its own (namely without considering the mask) is not equal to the
        # other data on its own (e.g. note the 0-th element in below examples).
        # This differs to case (2): there data differs *only where unmasked*.
        # Note these *should* be considered equal inside cf.Data, and indeed
        # np.ma.allclose and our own _da_ma_allclose methods also hold
        # these to be 'allclose'.
        j5 = cf.Data(
            np.ma.array([1.0, 2.0, 3.0], mask=[1, 0, 0]),
            "m",
            chunks=mask_test_chunksize,
        )
        self.assertTrue(j5.equals(j5.copy()))
        j6 = cf.Data(
            np.ma.array([10.0, 2.0, 3.0], mask=[1, 0, 0]),
            "m",
            chunks=mask_test_chunksize,
        )
        self.assertTrue(j6.equals(j6.copy()))
        self.assertTrue(j5.equals(j6))

        # Test non-numeric dtype arrays
        sa1 = cf.Data(
            np.array(["one", "two", "three"], dtype="S5"), "m", chunks=(3,)
        )
        self.assertTrue(sa1.equals(sa1.copy()))
        sa2_data = np.array(["one", "two", "four"], dtype="S4")
        sa2 = cf.Data(sa2_data, "m", chunks=(3,))
        self.assertTrue(sa2.equals(sa2.copy()))
        # Unlike for numeric types, for string-like data as long as the data
        # is the same consider the arrays equal, even if the dtype differs.
        # TODO DASK: this behaviour will be added via cfdm, test fails for now
        # ## self.assertTrue(sa1.equals(sa2))
        sa3_data = sa2_data.astype("S5")
        sa3 = cf.Data(sa3_data, "m", chunks=mask_test_chunksize)
        self.assertTrue(sa3.equals(sa3.copy()))
        with self.assertLogs(level=cf.log_level().value) as catch:
            self.assertFalse(sa1.equals(sa3, verbose=2))
            self.assertTrue(
                any(
                    "Data: Different array values" in log_msg
                    for log_msg in catch.output
                )
            )
        # ...including masked string arrays
        sa4 = cf.Data(
            np.ma.array(
                ["one", "two", "three"],
                mask=[0, 0, 1],
                dtype="S5",
            ),
            "m",
            chunks=mask_test_chunksize,
        )
        self.assertTrue(sa4.equals(sa4.copy()))
        sa5 = cf.Data(
            np.ma.array(
                ["one", "two", "three"],
                mask=[0, 1, 0],
                dtype="S5",
            ),
            "m",
            chunks=mask_test_chunksize,
        )
        self.assertTrue(sa5.equals(sa5.copy()))
        with self.assertLogs(level=cf.log_level().value) as catch:
            self.assertFalse(sa4.equals(sa5, verbose=2))
            self.assertTrue(
                any(
                    "Data: Different array values" in log_msg
                    for log_msg in catch.output
                )
            )

        # Test where inputs are scalars
        scalar_test_chunksize = (10,)
        s1 = cf.Data(1, chunks=scalar_test_chunksize)
        self.assertTrue(s1.equals(s1.copy()))
        s2 = cf.Data(10, chunks=scalar_test_chunksize)
        self.assertTrue(s2.equals(s2.copy()))
        s3 = cf.Data("a_string", chunks=scalar_test_chunksize)
        self.assertTrue(s3.equals(s3.copy()))
        # 1. both are scalars
        with self.assertLogs(level=cf.log_level().value) as catch:
            self.assertFalse(s1.equals(s2, verbose=2))
            self.assertTrue(
                any(
                    "Data: Different array values" in log_msg
                    for log_msg in catch.output
                )
            )
        with self.assertLogs(level=cf.log_level().value) as catch:
            self.assertFalse(s1.equals(s3, verbose=2))
            self.assertTrue(
                any(
                    "Data: Different data types: int64 != <U8" in log_msg
                    for log_msg in catch.output
                )
            )
        # 2. only one is a scalar
        with self.assertLogs(level=cf.log_level().value) as catch:
            self.assertFalse(s1.equals(d, verbose=2))
            self.assertTrue(
                any(
                    "Data: Different shapes: () != (3, 4)" in log_msg
                    for log_msg in catch.output
                )
            )

        # Test rtol and atol parameters
        tol_check_chunksize = 1, 1
        k1 = cf.Data(np.array([10.0, 20.0]), chunks=tol_check_chunksize)
        self.assertTrue(k1.equals(k1.copy()))
        k2 = cf.Data(np.array([10.01, 20.01]), chunks=tol_check_chunksize)
        self.assertTrue(k2.equals(k2.copy()))
        # Only one log check is sufficient here
        with self.assertLogs(level=cf.log_level().value) as catch:
            self.assertFalse(k1.equals(k2, atol=0.005, rtol=0, verbose=2))
            self.assertTrue(
                any(
                    "Data: Different array values (atol=0.005, rtol=0)"
                    in log_msg
                    for log_msg in catch.output
                )
            )
        self.assertTrue(k1.equals(k2, atol=0.02, rtol=0))
        self.assertFalse(k1.equals(k2, atol=0, rtol=0.0005))
        self.assertTrue(k1.equals(k2, atol=0, rtol=0.002))

        # Test ignore_fill_value parameter
        m1 = cf.Data(1, fill_value=1000, chunks=scalar_test_chunksize)
        self.assertTrue(m1.equals(m1.copy()))
        m2 = cf.Data(1, fill_value=2000, chunks=scalar_test_chunksize)
        self.assertTrue(m2.equals(m2.copy()))
        with self.assertLogs(level=cf.log_level().value) as catch:
            self.assertFalse(m1.equals(m2, verbose=2))
            self.assertTrue(
                any(
                    "Data: Different fill value: 1000 != 2000" in log_msg
                    for log_msg in catch.output
                )
            )
            self.assertTrue(m1.equals(m2, ignore_fill_value=True))

        # Test verbose parameter: 1/'INFO' level is behaviour change boundary
        for checks in [(1, False), (2, True)]:
            verbosity_level, expect_to_see_msg = checks
            with self.assertLogs(level=cf.log_level().value) as catch:
                # Logging note: want to assert in the former case (verbosity=1)
                # that nothing is logged, but need to use workaround to prevent
                # AssertionError on fact that nothing is logged here. When at
                # Python =>3.10 this can be replaced by 'assertNoLogs' method.
                logger.warning(
                    "Log warning to prevent test error on empty log."
                )

                self.assertFalse(d2.equals(d, verbose=verbosity_level))
                self.assertIs(
                    any(
                        "Data: Different data types: float32 != int64"
                        in log_msg
                        for log_msg in catch.output
                    ),
                    expect_to_see_msg,
                )

        # Test ignore_data_type parameter
        self.assertTrue(d2.equals(d, ignore_data_type=True))

        # Test all possible chunk combinations
        for j, i in itertools.product([1, 2], [1, 2, 3]):
            d = cf.Data(np.arange(6).reshape(2, 3), "m", chunks=(j, i))
            for j, i in itertools.product([1, 2], [1, 2, 3]):
                e = cf.Data(np.arange(6).reshape(2, 3), "m", chunks=(j, i))
                self.assertTrue(d.equals(e))

    def test_Data_halo(self):
        if self.test_only and inspect.stack()[0][3] not in self.test_only:
            return

        d = cf.Data(np.arange(12).reshape(3, 4), "m", chunks=-1)
        d[-1, -1] = cf.masked
        d[1, 1] = cf.masked

        e = d.copy()
        self.assertIsNone(e.halo(1, inplace=True))

        e = d.halo(0)
        self.assertTrue(d.equals(e, verbose=2))

        shape = d.shape
        for i in (1, 2):
            e = d.halo(i)

            self.assertEqual(e.shape, (shape[0] + i * 2, shape[1] + i * 2))

            # Body
            self.assertTrue(d.equals(e[i:-i, i:-i]))

            # Corners
            self.assertTrue(e[:i, :i].equals(d[:i, :i], verbose=2))
            self.assertTrue(e[:i, -i:].equals(d[:i, -i:], verbose=2))
            self.assertTrue(e[-i:, :i].equals(d[-i:, :i], verbose=2))
            self.assertTrue(e[-i:, -i:].equals(d[-i:, -i:], verbose=2))

        for i in (1, 2):
            e = d.halo(i, axes=0)

            self.assertEqual(e.shape, (shape[0] + i * 2, shape[1]))
            self.assertTrue(d.equals(e[i:-i, :], verbose=2))

        for j, i in zip([1, 1, 2, 2], [1, 2, 1, 2]):
            e = d.halo({0: j, 1: i})

            self.assertEqual(e.shape, (shape[0] + j * 2, shape[1] + i * 2))

            # Body
            self.assertTrue(d.equals(e[j:-j, i:-i], verbose=2))

            # Corners
            self.assertTrue(e[:j, :i].equals(d[:j, :i], verbose=2))
            self.assertTrue(e[:j, -i:].equals(d[:j, -i:], verbose=2))
            self.assertTrue(e[-j:, :i].equals(d[-j:, :i], verbose=2))
            self.assertTrue(e[-j:, -i:].equals(d[-j:, -i:], verbose=2))

        # Tripolar
        for i in (1, 2):
            e = d.halo(i)

            t = d.halo(i, tripolar={"X": 1, "Y": 0})
            self.assertTrue(t[-i:].equals(e[-i:, ::-1], verbose=2))

            t = d.halo(i, tripolar={"X": 1, "Y": 0}, fold_index=0)
            self.assertTrue(t[:i].equals(e[:i, ::-1], verbose=2))

        # Depth too large for axis size
        with self.assertRaises(ValueError):
            d.halo(4)

    def test_Data_mask(self):
        if self.test_only and inspect.stack()[0][3] not in self.test_only:
            return

        # TODODASK: once test_Data_apply_masking is passing after daskification
        # of apply_masking, might make sense to combine this test with that?

        # Test for a masked Data object (having some masked points)
        a = self.ma
        d = cf.Data(a, units="m")
        self.assertTrue((a == d.array).all())
        self.assertTrue((a.mask == d.mask.array).all())
        self.assertEqual(d.mask.shape, d.shape)
        self.assertEqual(d.mask.dtype, bool)
        self.assertEqual(d.mask.Units, cf.Units(None))
        self.assertTrue(d.mask.hardmask)
        self.assertIn(True, d.mask.array)

        # Test for a non-masked Data object
        a2 = np.arange(-100, 200.0, dtype=float).reshape(3, 4, 5, 5)
        d2 = cf.Data(a2, units="m")
        d2[...] = a2
        self.assertTrue((a2 == d2.array).all())
        self.assertEqual(d2.shape, d2.mask.shape)
        self.assertEqual(d2.mask.dtype, bool)
        self.assertEqual(d2.mask.Units, cf.Units(None))
        self.assertTrue(d2.mask.hardmask)
        self.assertNotIn(True, d2.mask.array)

        # Test for a masked Data object of string type, including chunking
        a3 = np.ma.array(["one", "two", "four"], dtype="S4")
        a3[1] = np.ma.masked
        d3 = cf.Data(a3, "m", chunks=(3,))
        self.assertTrue((a3 == d3.array).all())
        self.assertEqual(d3.shape, d3.mask.shape)
        self.assertEqual(d3.mask.dtype, bool)
        self.assertEqual(d3.mask.Units, cf.Units(None))
        self.assertTrue(d3.mask.hardmask)
        self.assertTrue(d3.mask.array[1], True)

    @unittest.skipIf(TEST_DASKIFIED_ONLY, "no attr. 'partition_configuration'")
    def test_Data_apply_masking(self):
        if self.test_only and inspect.stack()[0][3] not in self.test_only:
            return

        a = self.ma
        d = cf.Data(a, units="m")

        b = a.copy()
        e = d.apply_masking()
        self.assertTrue((b == e.array).all())
        self.assertTrue((b.mask == e.mask.array).all())

        b = np.ma.where(a == 0, np.ma.masked, a)
        e = d.apply_masking(fill_values=[0])
        self.assertTrue((b == e.array).all())
        self.assertTrue((b.mask == e.mask.array).all())

        b = np.ma.where((a == 0) | (a == 11), np.ma.masked, a)
        e = d.apply_masking(fill_values=[0, 11])
        self.assertTrue((b == e.array).all())
        self.assertTrue((b.mask == e.mask.array).all())

        b = np.ma.where(a < 30, np.ma.masked, a)
        e = d.apply_masking(valid_min=30)
        self.assertTrue((b == e.array).all())
        self.assertTrue((b.mask == e.mask.array).all())

        b = np.ma.where(a > -60, np.ma.masked, a)
        e = d.apply_masking(valid_max=-60)
        self.assertTrue((b == e.array).all())
        self.assertTrue((b.mask == e.mask.array).all())

        b = np.ma.where((a < -20) | (a > 80), np.ma.masked, a)
        e = d.apply_masking(valid_range=[-20, 80])
        self.assertTrue((b == e.array).all())
        self.assertTrue((b.mask == e.mask.array).all())

        d.set_fill_value(70)

        b = np.ma.where(a == 70, np.ma.masked, a)
        e = d.apply_masking(fill_values=True)
        self.assertTrue((b == e.array).all())
        self.assertTrue((b.mask == e.mask.array).all())

        b = np.ma.where((a == 70) | (a < 20) | (a > 80), np.ma.masked, a)
        e = d.apply_masking(fill_values=True, valid_range=[20, 80])
        self.assertTrue((b == e.array).all())
        self.assertTrue((b.mask == e.mask.array).all())

    def test_Data_convolution_filter(self):
        if self.test_only and inspect.stack()[0][3] not in self.test_only:
            return

        #        raise unittest.SkipTest("GSASL has no PLAIN support")
        if not SCIPY_AVAILABLE:
            raise unittest.SkipTest("SciPy must be installed for this test.")

        d = cf.Data(self.ma, units="m", chunks=(2, 4, 5, 3))

        window = [0.1, 0.15, 0.5, 0.15, 0.1]

        e = d.convolution_filter(window=window, axis=-1, inplace=True)
        self.assertIsNone(e)

        d = cf.Data(self.ma, units="m")

        for axis in (0, 1):
            # Test  weights in different modes
            for mode in ("reflect", "constant", "nearest", "wrap"):
                b = convolve1d(self.ma, window, axis=axis, mode=mode)
                e = d.convolution_filter(
                    window, axis=axis, mode=mode, cval=0.0
                )
                self.assertTrue((e.array == b).all())

        for dtype in ("int", "int32", "float", "float32"):
            a = np.ma.array([1, 2, 3, 4, 5, 6, 7, 8, 9], dtype=dtype)
            a[2] = np.ma.masked
            d = cf.Data(a, chunks=(4, 4, 1))
            a = a.astype(float).filled(np.nan)

            for window in ((1, 2, 1), (1, 2, 2, 1), (1, 2, 3, 2, 1)):
                for cval in (0, np.nan):
                    for origin in (-1, 0, 1):
                        b = convolve1d(
                            a,
                            window,
                            axis=0,
                            cval=cval,
                            origin=origin,
                            mode="constant",
                        )
                        e = d.convolution_filter(
                            window,
                            axis=0,
                            cval=cval,
                            origin=origin,
                            mode="constant",
                        )
                        self.assertTrue((e.array == b).all())

    def test_Data_diff(self):
        if self.test_only and inspect.stack()[0][3] not in self.test_only:
            return

        a = np.ma.arange(12.0).reshape(3, 4)
        a[1, 1] = 4.5
        a[2, 2] = 10.5
        a[1, 2] = np.ma.masked

        d = cf.Data(a)

        self.assertTrue((d.array == a).all())

        e = d.copy()
        self.assertIsNone(e.diff(inplace=True))
        self.assertTrue(e.equals(d.diff()))

        for n in (0, 1, 2):
            for axis in (0, 1, -1, -2):
                a_diff = np.diff(a, n=n, axis=axis)
                d_diff = d.diff(n=n, axis=axis)

                self.assertTrue((a_diff == d_diff).all())
                self.assertTrue((a_diff.mask == d_diff.mask).all())

                e = d.copy()
                x = e.diff(n=n, axis=axis, inplace=True)
                self.assertIsNone(x)
                self.assertTrue(e.equals(d_diff))

        d = cf.Data(self.ma, "km")
        for n in (0, 1, 2):
            for axis in (0, 1, 2, 3):
                a_diff = np.diff(self.ma, n=n, axis=axis)
                d_diff = d.diff(n=n, axis=axis)
                self.assertTrue((a_diff == d_diff).all())
                self.assertTrue((a_diff.mask == d_diff.mask).all())

    @unittest.skipIf(TEST_DASKIFIED_ONLY, "no attribute '_ndim'")
    def test_Data_compressed(self):
        if self.test_only and inspect.stack()[0][3] not in self.test_only:
            return

        a = np.ma.arange(12).reshape(3, 4)

        d = cf.Data(a)
        self.assertTrue((d.array == a).all())
        self.assertTrue((a.compressed() == d.compressed()).all())

        e = d.copy()
        x = e.compressed(inplace=True)
        self.assertIsNone(x)
        self.assertTrue(e.equals(d.compressed()))

        a[1, 1] = np.ma.masked
        a[2, 3] = np.ma.masked

        d = cf.Data(a)
        self.assertTrue((d.array == a).all())
        self.assertTrue((d.mask.array == a.mask).all())
        self.assertTrue((a.compressed() == d.compressed()).all())

        e = d.copy()
        x = e.compressed(inplace=True)
        self.assertIsNone(x)
        self.assertTrue(e.equals(d.compressed()))

        d = cf.Data(self.a, "km")
        self.assertTrue((self.a.flatten() == d.compressed()).all())

        d = cf.Data(self.ma, "km")
        self.assertTrue((self.ma.compressed() == d.compressed()).all())

    @unittest.skipIf(TEST_DASKIFIED_ONLY, "no attribute '_shape'")
    def test_Data_stats(self):
        if self.test_only and inspect.stack()[0][3] not in self.test_only:
            return

        d = cf.Data([[0, 1, 2], [3, -99, 5]], mask=[[0, 0, 0], [0, 1, 0]])

        self.assertIsInstance(d.stats(), dict)
        _ = d.stats(all=True)
        _ = d.stats(mean_of_upper_decile=True, range=False)

    @unittest.skipIf(TEST_DASKIFIED_ONLY, "no attribute '_shape'")
    def test_Data__init__dtype_mask(self):
        if self.test_only and inspect.stack()[0][3] not in self.test_only:
            return

        for m in (1, 20, True):
            d = cf.Data([[1, 2, 3], [4, 5, 6]], mask=m)
            self.assertFalse(d.count())
            self.assertEqual(d.shape, (2, 3))

        for m in (0, False):
            d = cf.Data([[1, 2, 3], [4, 5, 6]], mask=m)
            self.assertEqual(d.count(), d.size)
            self.assertEqual(d.shape, (2, 3))

        d = cf.Data([[1, 2, 3], [4, 5, 6]], mask=[[0], [1]])
        self.assertEqual(d.count(), 3)
        self.assertEqual(d.shape, (2, 3))

        d = cf.Data([[1, 2, 3], [4, 5, 6]], mask=[0, 1, 1])
        self.assertEqual(d.count(), 2)
        self.assertEqual(d.shape, (2, 3))

        d = cf.Data([[1, 2, 3], [4, 5, 6]], mask=[[0, 1, 0], [1, 0, 1]])
        self.assertEqual(d.count(), 3)
        self.assertEqual(d.shape, (2, 3))

        a = np.ma.array(
            [[280.0, -99, -99, -99], [281.0, 279.0, 278.0, 279.0]],
            dtype=float,
            mask=[[0, 1, 1, 1], [0, 0, 0, 0]],
        )

        d = cf.Data([[280, -99, -99, -99], [281, 279, 278, 279]])
        self.assertEqual(d.dtype, np.dtype(int))

        d = cf.Data(
            [[280, -99, -99, -99], [281, 279, 278, 279]],
            dtype=float,
            mask=[[0, 1, 1, 1], [0, 0, 0, 0]],
        )

        self.assertEqual(d.dtype, a.dtype)
        self.assertEqual(d.mask.shape, a.mask.shape)
        self.assertTrue((d.array == a).all())
        self.assertTrue((d.mask.array == np.ma.getmaskarray(a)).all())

        a = np.array(
            [[280.0, -99, -99, -99], [281.0, 279.0, 278.0, 279.0]], dtype=float
        )
        mask = np.ma.masked_all(a.shape).mask

        d = cf.Data([[280, -99, -99, -99], [281, 279, 278, 279]], dtype=float)

        self.assertEqual(d.dtype, a.dtype)
        self.assertEqual(d.mask.shape, mask.shape)
        self.assertTrue((d.array == a).all())
        self.assertTrue((d.mask.array == np.ma.getmaskarray(a)).all())

        # Mask broadcasting
        a = np.ma.array(
            [[280.0, -99, -99, -99], [281.0, 279.0, 278.0, 279.0]],
            dtype=float,
            mask=[[0, 1, 1, 0], [0, 1, 1, 0]],
        )

        d = cf.Data(
            [[280, -99, -99, -99], [281, 279, 278, 279]],
            dtype=float,
            mask=[0, 1, 1, 0],
        )

        self.assertEqual(d.dtype, a.dtype)
        self.assertEqual(d.mask.shape, a.mask.shape)
        self.assertTrue((d.array == a).all())
        self.assertTrue((d.mask.array == np.ma.getmaskarray(a)).all())

    def test_Data_digitize(self):
        if self.test_only and inspect.stack()[0][3] not in self.test_only:
            return

        for a in [
            np.arange(120).reshape(3, 2, 20),
            np.ma.arange(120).reshape(3, 2, 20),
        ]:

            if np.ma.isMA(a):
                a[0, 1, [2, 5, 6, 7, 8]] = np.ma.masked
                a[2, 0, [12, 14, 17]] = np.ma.masked

            d = cf.Data(a, "km")

            for upper in (False, True):
                for bins in (
                    [2, 6, 10, 50, 100],
                    [[2, 6], [6, 10], [10, 50], [50, 100]],
                ):
                    e = d.digitize(bins, upper=upper, open_ends=True)
                    b = np.digitize(a, [2, 6, 10, 50, 100], right=upper)

                    self.assertTrue((e.array == b).all())
                    self.assertTrue(
                        (np.ma.getmask(e.array) == np.ma.getmask(b)).all()
                    )

                    # TODODASK: Reinstate the following test when
                    #           __sub__, minimum, and maximum have
                    #           been daskified

        #                    e.where(
        #                        cf.set([e.minimum(), e.maximum()]),
        #                        cf.masked,
        #                        e - 1,
        #                        inplace=True,
        #                    )
        #                    f = d.digitize(bins, upper=upper)
        #                    self.assertTrue(e.equals(f, verbose=2))

        # Check returned bins
        bins = [2, 6, 10, 50, 100]
        e, b = d.digitize(bins, return_bins=True)
        self.assertTrue(
            (b.array == [[2, 6], [6, 10], [10, 50], [50, 100]]).all()
        )
        self.assertTrue(b.Units == d.Units)

        # Check digitized units
        self.assertTrue(e.Units == cf.Units(None))

        # Check inplace
        self.assertIsNone(d.digitize(bins, inplace=True))
        self.assertTrue(d.equals(e))

    def test_Data_cumsum(self):
        if self.test_only and inspect.stack()[0][3] not in self.test_only:
            return

        d = cf.Data(self.a)
        e = d.copy()
        f = d.cumsum(axis=0)
        self.assertIsNone(e.cumsum(axis=0, inplace=True))
        self.assertTrue(e.equals(f, verbose=2))

        d = cf.Data(self.a, chunks=3)

        for i in [None] + list(range(d.ndim)):
            b = np.cumsum(self.a, axis=i)
            e = d.cumsum(axis=i)
            self.assertTrue((e.array == b).all())

        d = cf.Data(self.ma, chunks=3)

        for i in [None] + list(range(d.ndim)):
            b = np.cumsum(self.ma, axis=i)
            e = d.cumsum(axis=i)
            self.assertTrue(cf.functions._numpy_allclose(e.array, b))

    def test_Data_flatten(self):
        if self.test_only and inspect.stack()[0][3] not in self.test_only:
            return

        d = cf.Data(self.ma.copy())
        self.assertTrue(d.equals(d.flatten([]), verbose=2))
        self.assertIsNone(d.flatten(inplace=True))

        d = cf.Data(self.ma.copy())

        b = self.ma.flatten()
        for axes in (None, list(range(d.ndim))):
            e = d.flatten(axes)
            self.assertEqual(e.ndim, 1)
            self.assertEqual(e.shape, b.shape)
            self.assertTrue(cf.functions._numpy_allclose(e.array, b))

        for axes in self.axes_combinations:
            e = d.flatten(axes)

            if len(axes) <= 1:
                shape = d.shape
            else:
                shape = [n for i, n in enumerate(d.shape) if i not in axes]
                shape.insert(
                    sorted(axes)[0],
                    np.prod([n for i, n in enumerate(d.shape) if i in axes]),
                )

            self.assertEqual(e.shape, tuple(shape))
            self.assertEqual(e.ndim, d.ndim - len(axes) + 1)
            self.assertEqual(e.size, d.size)

    @unittest.skipIf(TEST_DASKIFIED_ONLY, "no attribute 'partitions'")
    def test_Data_CachedArray(self):
        if self.test_only and inspect.stack()[0][3] not in self.test_only:
            return

        factor = 0.99999999999999

        cf.tempdir(self.tempdir)

        original_FMF = cf.free_memory_factor(1 - factor)
        d = cf.Data(np.arange(100))
        cf.free_memory_factor(factor)
        _ = d.array

        for partition in d.partitions.flat:
            self.assertTrue(partition.in_cached_file)

        _ = np.arange(1000000).reshape(100, 10000)

        cf.free_memory_factor(1 - factor)
        d = cf.Data(np.arange(10000).reshape(100, 100))
        cf.free_memory_factor(factor)

        _ = d.array

        for partition in d.partitions.flat:
            self.assertTrue(partition.in_cached_file)

        cf.free_memory_factor(original_FMF)

    @unittest.skipIf(TEST_DASKIFIED_ONLY, "no attr. 'partition_configuration'")
    def test_Data_cached_arithmetic_units(self):
        if self.test_only and inspect.stack()[0][3] not in self.test_only:
            return

        d = cf.Data(self.a, "m")
        e = cf.Data(self.a, "s")

        f = d / e
        self.assertEqual(f.Units, cf.Units("m s-1"))

        d = cf.Data(self.a, "days since 2000-01-02")
        e = cf.Data(self.a, "days since 1999-01-02")

        f = d - e
        self.assertEqual(f.Units, cf.Units("days"))

        # Repeat with caching partitions to disk
        fmt = cf.constants.CONSTANTS["FM_THRESHOLD"]
        cf.constants.CONSTANTS["FM_THRESHOLD"] = cf.total_memory()

        d = cf.Data(self.a, "m")
        e = cf.Data(self.a, "s")

        f = d / e
        self.assertEqual(f.Units, cf.Units("m s-1"))

        d = cf.Data(self.a, "days since 2000-01-02")
        e = cf.Data(self.a, "days since 1999-01-02")

        f = d - e
        self.assertEqual(f.Units, cf.Units("days"))

        # Reset
        cf.constants.CONSTANTS["FM_THRESHOLD"] = fmt

    @unittest.skipIf(TEST_DASKIFIED_ONLY, "no attribute '_auxiliary_mask'")
    def test_Data_AUXILIARY_MASK(self):
        if self.test_only and inspect.stack()[0][3] not in self.test_only:
            return

        d = cf.Data()
        self.assertIsNone(d._auxiliary_mask)
        self.assertIsNone(d._auxiliary_mask_return())

        d = cf.Data.empty((90, 60))
        m = np.full(d.shape, fill_value=False, dtype=bool)

        self.assertIsNone(d._auxiliary_mask)
        self.assertEqual(d._auxiliary_mask_return().shape, m.shape)
        self.assertTrue((d._auxiliary_mask_return() == m).all())
        self.assertIsNone(d._auxiliary_mask)

        m[[0, 2, 80], [0, 40, 20]] = True

        d._auxiliary_mask_add_component(cf.Data(m))
        self.assertEqual(len(d._auxiliary_mask), 1)
        self.assertEqual(d._auxiliary_mask_return().shape, m.shape)
        self.assertTrue((d._auxiliary_mask_return() == m).all())

        d = cf.Data.empty((90, 60))
        m = np.full(d.shape, fill_value=False, dtype=bool)

        d = cf.Data.empty((90, 60))
        d._auxiliary_mask_add_component(cf.Data(m[0:1, :]))
        self.assertEqual(len(d._auxiliary_mask), 1)
        self.assertTrue((d._auxiliary_mask_return() == m).all())

        d = cf.Data.empty((90, 60))
        d._auxiliary_mask_add_component(cf.Data(m[:, 0:1]))
        self.assertEqual(len(d._auxiliary_mask), 1)
        self.assertTrue((d._auxiliary_mask_return() == m).all())

        d = cf.Data.empty((90, 60))
        d._auxiliary_mask_add_component(cf.Data(m[:, 0:1]))
        d._auxiliary_mask_add_component(cf.Data(m[0:1, :]))
        self.assertEqual(len(d._auxiliary_mask), 2)
        self.assertEqual(d._auxiliary_mask_return().shape, m.shape)
        self.assertTrue((d._auxiliary_mask_return() == m).all())

        # --------------------------------------------------------
        d = cf.Data(np.arange(120).reshape(30, 4))
        e = cf.Data(np.arange(120, 280).reshape(40, 4))

        fm = cf.Data.full((70, 4), fill_value=False, dtype=bool)

        fm[0, 0] = True
        fm[10, 2] = True
        fm[20, 1] = True

        dm = fm[:30]
        d._auxiliary_mask = [dm]

        f = cf.Data.concatenate([d, e], axis=0)
        self.assertEqual(f.shape, fm.shape)
        self.assertTrue((f._auxiliary_mask_return().array == fm).all())

        # --------------------------------------------------------
        d = cf.Data(np.arange(120).reshape(30, 4))
        e = cf.Data(np.arange(120, 280).reshape(40, 4))

        fm = cf.Data.full((70, 4), False, bool)
        fm[50, 0] = True
        fm[60, 2] = True
        fm[65, 1] = True

        em = fm[30:]
        e._auxiliary_mask = [em]

        f = cf.Data.concatenate([d, e], axis=0)
        self.assertEqual(f.shape, fm.shape)
        self.assertTrue((f._auxiliary_mask_return().array == fm).all())

        # --------------------------------------------------------
        d = cf.Data(np.arange(120).reshape(30, 4))
        e = cf.Data(np.arange(120, 280).reshape(40, 4))

        fm = cf.Data.full((70, 4), False, bool)
        fm[0, 0] = True
        fm[10, 2] = True
        fm[20, 1] = True
        fm[50, 0] = True
        fm[60, 2] = True
        fm[65, 1] = True

        dm = fm[:30]
        d._auxiliary_mask = [dm]
        em = fm[30:]
        e._auxiliary_mask = [em]

        f = cf.Data.concatenate([d, e], axis=0)
        self.assertEqual(f.shape, fm.shape)
        self.assertTrue((f._auxiliary_mask_return().array == fm).all())

    def test_Data__contains__(self):
        if self.test_only and inspect.stack()[0][3] not in self.test_only:
            return

        d = cf.Data([[0, 1, 2], [3, 4, 5]], units="m", chunks=2)

        for value in (
            4,
            4.0,
            cf.Data(3),
            cf.Data(0.005, "km"),
            np.array(2),
            da.from_array(2),
        ):
            self.assertIn(value, d)

        for value in (
            99,
            np.array(99),
            da.from_array(99),
            cf.Data(99, "km"),
            cf.Data(2, "seconds"),
        ):
            self.assertNotIn(value, d)

        for value in (
            [1],
            [[1]],
            [1, 2],
            [[1, 2]],
            np.array([1]),
            np.array([[1]]),
            np.array([1, 2]),
            np.array([[1, 2]]),
            da.from_array([1]),
            da.from_array([[1]]),
            da.from_array([1, 2]),
            da.from_array([[1, 2]]),
            cf.Data([1]),
            cf.Data([[1]]),
            cf.Data([1, 2]),
            cf.Data([[1, 2]]),
            cf.Data([0.005], "km"),
        ):
            with self.assertRaises(TypeError):
                value in d

        # Strings
        d = cf.Data(["foo", "bar"])
        self.assertIn("foo", d)
        self.assertNotIn("xyz", d)

        with self.assertRaises(TypeError):
            ["foo"] in d

    def test_Data_asdata(self):
        if self.test_only and inspect.stack()[0][3] not in self.test_only:
            return

        d = cf.Data(self.ma)

        self.assertIs(d.asdata(d), d)
        self.assertIs(cf.Data.asdata(d), d)
        self.assertIs(d.asdata(d, dtype=d.dtype), d)
        self.assertIs(cf.Data.asdata(d, dtype=d.dtype), d)

        self.assertIsNot(d.asdata(d, dtype="float32"), d)
        self.assertIsNot(cf.Data.asdata(d, dtype="float32"), d)
        self.assertIsNot(d.asdata(d, dtype=d.dtype, copy=True), d)
        self.assertIsNot(cf.Data.asdata(d, dtype=d.dtype, copy=True), d)

        self.assertTrue(
            cf.Data.asdata(cf.Data([1, 2, 3]), dtype=float, copy=True).equals(
                cf.Data([1.0, 2, 3]), verbose=2
            )
        )

        self.assertTrue(
            cf.Data.asdata([1, 2, 3]).equals(cf.Data([1, 2, 3]), verbose=2)
        )
        self.assertTrue(
            cf.Data.asdata([1, 2, 3], dtype=float).equals(
                cf.Data([1.0, 2, 3]), verbose=2
            )
        )

    @unittest.skipIf(TEST_DASKIFIED_ONLY, "no attribute '_ndim'")
    def test_Data_squeeze_insert_dimension(self):
        if self.test_only and inspect.stack()[0][3] not in self.test_only:
            return

        d = cf.Data([list(range(1000))])
        self.assertEqual(d.shape, (1, 1000))
        e = d.squeeze()
        self.assertEqual(e.shape, (1000,))
        self.assertIsNone(d.squeeze(inplace=True))
        self.assertEqual(d.shape, (1000,))

        d = cf.Data([list(range(1000))])
        d.transpose(inplace=True)
        self.assertEqual(d.shape, (1000, 1))
        e = d.squeeze()
        self.assertEqual(e.shape, (1000,))
        self.assertIsNone(d.squeeze(inplace=True))
        self.assertEqual(d.shape, (1000,))

        d.insert_dimension(0, inplace=True)
        d.insert_dimension(-1, inplace=True)
        self.assertEqual(d.shape, (1, 1000, 1))
        e = d.squeeze()
        self.assertEqual(e.shape, (1000,))
        e = d.squeeze(-1)
        self.assertEqual(e.shape, (1, 1000))
        self.assertIsNone(e.squeeze(0, inplace=True))
        self.assertEqual(e.shape, (1000,))

        d = e
        d.insert_dimension(0, inplace=True)
        d.insert_dimension(-1, inplace=True)
        d.insert_dimension(-1, inplace=True)
        self.assertEqual(d.shape, (1, 1000, 1, 1))
        e = d.squeeze([0, 2])
        self.assertEqual(e.shape, (1000, 1))

        array = np.arange(1000).reshape(1, 100, 10)
        d = cf.Data(array)
        e = d.squeeze()
        f = e.insert_dimension(0)
        a = f.array
        self.assertTrue(np.allclose(a, array))

    def test_Data__getitem__(self):
        if self.test_only and inspect.stack()[0][3] not in self.test_only:
            return

        d = cf.Data(np.ma.arange(450).reshape(9, 10, 5), chunks=(4, 5, 1))

        for indices in (
            Ellipsis,
            (slice(None), slice(None)),
            (slice(None), Ellipsis),
            (Ellipsis, slice(None)),
            (Ellipsis, slice(None), Ellipsis),
        ):
            self.assertEqual(d[indices].shape, d.shape)

        for indices in (
            ([1, 3, 4], slice(None), [2, -1]),
            (slice(0, 6, 2), slice(None), [2, -1]),
            (slice(0, 6, 2), slice(None), slice(2, 5, 2)),
            (slice(0, 6, 2), list(range(10)), slice(2, 5, 2)),
        ):
            self.assertEqual(d[indices].shape, (3, 10, 2))

        for indices in (
            (slice(0, 6, 2), -2, [2, -1]),
            (slice(0, 6, 2), -2, slice(2, 5, 2)),
        ):
            self.assertEqual(d[indices].shape, (3, 1, 2))

        for indices in (
            ([1, 3, 4], -2, [2, -1]),
            ([4, 3, 1], -2, [2, -1]),
            ([1, 4, 3], -2, [2, -1]),
            ([4, 1, 4], -2, [2, -1]),
        ):
            e = d[indices]
            self.assertEqual(e.shape, (3, 1, 2))
            self.assertEqual(e._axes, d._axes)

        d.__keepdims_indexing__ = False
        self.assertFalse(d.__keepdims_indexing__)
        for indices in (
            ([1, 3, 4], -2, [2, -1]),
            (slice(0, 6, 2), -2, [2, -1]),
            (slice(0, 6, 2), -2, slice(2, 5, 2)),
            ([1, 4, 3], -2, [2, -1]),
            ([4, 3, 4], -2, [2, -1]),
            ([1, 4, 4], -2, [2, -1]),
        ):
            e = d[indices]
            self.assertFalse(e.__keepdims_indexing__)
            self.assertEqual(e.shape, (3, 2))
            self.assertEqual(e._axes, d._axes[0::2])

        self.assertFalse(d.__keepdims_indexing__)
        d.__keepdims_indexing__ = True
        self.assertTrue(d.__keepdims_indexing__)

        d = cf.Data(np.ma.arange(24).reshape(3, 8))
        e = d[0, 2:4]

        # Cyclic slices
        d = cf.Data(np.ma.arange(24).reshape(3, 8))
        d.cyclic(1)
        self.assertTrue((d[0, :6].array == [[0, 1, 2, 3, 4, 5]]).all())
        e = d[0, -2:4]
        self.assertEqual(e._axes, d._axes)
        self.assertEqual(e.shape, (1, 6))
        self.assertTrue((e[0].array == [[6, 7, 0, 1, 2, 3]]).all())
        self.assertFalse(e.cyclic())

        d.__keepdims_indexing__ = False
        e = d[:, 4]
        self.assertEqual(e.shape, (3,))
        self.assertFalse(e.cyclic())
        self.assertEqual(e._axes, d._axes[0:1])
        d.__keepdims_indexing__ = True

        e = d[0, -2:6]
        self.assertEqual(e.shape, (1, 8))
        self.assertTrue((e[0].array == [[6, 7, 0, 1, 2, 3, 4, 5]]).all())
        self.assertTrue(e.cyclic(), set([1]))

        with self.assertRaises(IndexError):
            # Cyclic slice of non-cyclic axis
            e = d[-1:1]

        d.cyclic(0)
        e = d[-1:1, -2:-4]
        self.assertEqual(e.shape, (2, 6))
        self.assertTrue((e[:, 0].array == [[22], [6]]).all())
        self.assertTrue((e[0].array == [[22, 23, 16, 17, 18, 19]]).all())
        self.assertFalse(e.cyclic())

        e = d[-1:2, -2:4]
        self.assertEqual(e.shape, (3, 6))
        self.assertEqual(e.cyclic(), set([0]))
        e = d[-1:1, -2:6]
        self.assertEqual(e.shape, (2, 8))
        self.assertEqual(e.cyclic(), set([1]))
        e = d[-1:2, -2:6]
        self.assertEqual(e.shape, (3, 8))
        self.assertEqual(e.cyclic(), set([0, 1]))

        d.cyclic(0, False)
        d.__keepdims_indexing__ = False
        e = d[0, :6]
        self.assertFalse(e.__keepdims_indexing__)
        self.assertEqual(e.shape, (6,))
        self.assertTrue((e.array == [0, 1, 2, 3, 4, 5]).all())
        e = d[0, -2:4]
        self.assertEqual(e.shape, (6,))
        self.assertTrue((e.array == [6, 7, 0, 1, 2, 3]).all())
        self.assertFalse(e.cyclic())
        d.__keepdims_indexing__ = True

        # Keepdims indexing
        d = cf.Data([[1, 2, 3], [4, 5, 6]])
        self.assertEqual(d[0].shape, (1, 3))
        self.assertEqual(d[:, 1].shape, (2, 1))
        self.assertEqual(d[0, 1].shape, (1, 1))
        d.__keepdims_indexing__ = False
        self.assertEqual(d[0].shape, (3,))
        self.assertEqual(d[:, 1].shape, (2,))
        self.assertEqual(d[0, 1].shape, ())
        d.__keepdims_indexing__ = True

        # Orthogonal indexing
        self.assertEqual(d[[0], [0, 2]].shape, (1, 2))
        self.assertEqual(d[[0, 1], [0, 2]].shape, (2, 2))
        self.assertEqual(d[[0, 1], [2]].shape, (2, 1))

        # Ancillary masks
        #
        # TODODASK: Test __getitem__ with ancillary masks. Can only do
        #           this when cf.Data.where has been daskified

    def test_Data__setitem__(self):
        if self.test_only and inspect.stack()[0][3] not in self.test_only:
            return

        for hardmask in (False, True):
            a = np.ma.arange(90).reshape(9, 10)
            if hardmask:
                a.harden_mask()
            else:
                a.soften_mask()

            d = cf.Data(a.copy(), "metres", hardmask=hardmask, chunks=(3, 5))

            a[:, 1] = np.ma.masked
            d[:, 1] = cf.masked

            a[0, 2] = -6
            d[0, 2] = -6

            a[0:3, 1] = -1
            d[0:3, 1] = -1

            a[0:2, 3] = -1
            d[0:2, 3] = -1

            a[3, 4:6] = -2
            d[3, 4:6] = -2

            a[0:2, 1:4] = -3
            d[0:2, 1:4] = -3

            a[5:7, [3, 5, 6]] = -4
            d[5:7, [3, 5, 6]] = -4

            a[8, [8, 6, 5]] = -5
            d[8, [8, 6, 5]] = -5

            a[...] = -a
            d[...] = -d

            a[0] = a[2]
            d[0] = d[2]

            self.assertTrue((d.array == a).all())
            self.assertTrue((d.array.mask == a.mask).all())

        # Units
        a = np.ma.arange(90).reshape(9, 10)
        d = cf.Data(a, "metres")
        d[...] = cf.Data(a * 100, "cm")
        self.assertTrue((d.array == a).all())
        self.assertTrue((d.array.mask == a.mask).all())

        # Cyclic axes
        d.cyclic(1)
        self.assertTrue((d[0].array == [0, 1, 2, 3, 4, 5, 6, 7, 8, 9]).all())
        d[0, -1:1] = [-99, -1]
        self.assertTrue(
            (d[0].array == [-1, 1, 2, 3, 4, 5, 6, 7, 8, -99]).all()
        )
        self.assertEqual(d.cyclic(), set([1]))

        # Multiple list/1-d array indices
        with self.assertRaises(NotImplementedError):
            d[[1, 2], [0, 4, 1]] = 9

        with self.assertRaises(NotImplementedError):
            d[[1], [0, 4, 1]] = 9

    @unittest.skipIf(TEST_DASKIFIED_ONLY, "no attr. 'partition_configuration'")
    def test_Data_outerproduct(self):
        if self.test_only and inspect.stack()[0][3] not in self.test_only:
            return

        d = cf.Data(np.arange(1200).reshape(40, 30))

        e = cf.Data(np.arange(5))
        f = d.outerproduct(e)
        self.assertEqual(f.shape, (40, 30, 5))

        e = cf.Data(np.arange(5).reshape(5, 1))
        f = d.outerproduct(e)
        self.assertEqual(f.shape, (40, 30, 5, 1))

        e = cf.Data(np.arange(30).reshape(6, 5))
        f = d.outerproduct(e)
        self.assertEqual(f.shape, (40, 30, 6, 5))

        e = cf.Data(7)
        f = d.outerproduct(e)
        self.assertEqual(f.shape, (40, 30), f.shape)

        e = cf.Data(np.arange(5))
        self.assertIsNone(d.outerproduct(e, inplace=True))
        self.assertEqual(d.shape, (40, 30, 5), d.shape)

    @unittest.skipIf(TEST_DASKIFIED_ONLY, "no attr. 'partition_configuration'")
    def test_Data_all(self):
        if self.test_only and inspect.stack()[0][3] not in self.test_only:
            return

        d = cf.Data(np.array([[0] * 1000]))
        self.assertTrue(not d.all())
        d[-1, -1] = 1
        self.assertFalse(d.all())
        d[...] = 1
        self.assertTrue(d.all())
        d[...] = cf.masked
        self.assertTrue(d.all())

    @unittest.skipIf(TEST_DASKIFIED_ONLY, "no attr. 'partition_configuration'")
    def test_Data_any(self):
        if self.test_only and inspect.stack()[0][3] not in self.test_only:
            return

        d = cf.Data(np.array([[0] * 1000]))
        self.assertFalse(d.any())
        d[-1, -1] = 1
        self.assertTrue(d.any())
        d[...] = 1
        self.assertTrue(d.any())
        d[...] = cf.masked
        self.assertFalse(d.any())

    def test_Data_array(self):
        if self.test_only and inspect.stack()[0][3] not in self.test_only:
            return

        # Scalar numeric array
        d = cf.Data(9, "km")
        a = d.array
        self.assertEqual(a.shape, ())
        self.assertEqual(a, np.array(9))
        d[...] = cf.masked
        a = d.array
        self.assertEqual(a.shape, ())
        self.assertIs(a[()], np.ma.masked)

        # Non-scalar numeric array
        b = np.arange(24).reshape(2, 1, 3, 4)
        d = cf.Data(b, "km", fill_value=-123)
        a = d.array
        a[0, 0, 0, 0] = -999
        a2 = d.array
        self.assertTrue((a2 == b).all())
        self.assertFalse((a2 == a).all())

        # Fill value
        d[0, 0, 0, 0] = cf.masked
        self.assertEqual(d.array.fill_value, d.fill_value)

        # Date-time array
        d = cf.Data([["2000-12-3 12:00"]], "days since 2000-12-01", dt=True)
        self.assertEqual(d.array, 2.5)

    def test_Data_binary_mask(self):
        d = cf.Data([[0, 1, 2, 3.0]], "m")
        m = d.binary_mask
        self.assertEqual(m.shape, d.shape)
        self.assertEqual(m.Units, cf.Units("1"))
        self.assertEqual(m.dtype, "int32")
        self.assertTrue((m.array == [[0, 0, 0, 0]]).all())

        d[0, 1] = cf.masked
        m = d.binary_mask
        self.assertTrue((d.binary_mask.array == [[0, 1, 0, 0]]).all())

    def test_Data_clip(self):
        a = np.arange(12).reshape(3, 4)
        d = cf.Data(a, "m", chunks=2)

        self.assertIsNone(d.clip(-1, 12, inplace=True))

        b = np.clip(a, 2, 10)
        e = d.clip(2, 10)
        self.assertTrue((e.array == b).all())

        b = np.clip(a, 3, 9)
        e = d.clip(0.003, 0.009, "km")
        self.assertTrue((e.array == b).all())

    @unittest.skipIf(TEST_DASKIFIED_ONLY, "no attr. 'partition_configuration'")
    def test_Data_months_years(self):
        if self.test_only and inspect.stack()[0][3] not in self.test_only:
            return

        calendar = "360_day"
        d = cf.Data(
            [1.0, 2],
            units=cf.Units("months since 2000-1-1", calendar=calendar),
        )
        self.assertTrue((d.array == np.array([1.0, 2])).all())
        a = np.array(
            [
                cf.dt(2000, 2, 1, 10, 29, 3, 831223, calendar=calendar),
                cf.dt(2000, 3, 1, 20, 58, 7, 662446, calendar=calendar),
            ]
        )

        self.assertTrue(
            (d.datetime_array == a).all(), "{}, {}".format(d.datetime_array, a)
        )

        calendar = "standard"
        d = cf.Data(
            [1.0, 2],
            units=cf.Units("months since 2000-1-1", calendar=calendar),
        )
        self.assertTrue((d.array == np.array([1.0, 2])).all())
        a = np.array(
            [
                cf.dt(2000, 1, 31, 10, 29, 3, 831223, calendar=calendar),
                cf.dt(2000, 3, 1, 20, 58, 7, 662446, calendar=calendar),
            ]
        )
        self.assertTrue(
            (d.datetime_array == a).all(), "{}, {}".format(d.datetime_array, a)
        )

        calendar = "360_day"
        d = cf.Data(
            [1.0, 2], units=cf.Units("years since 2000-1-1", calendar=calendar)
        )
        self.assertTrue((d.array == np.array([1.0, 2])).all())
        a = np.array(
            [
                cf.dt(2001, 1, 6, 5, 48, 45, 974678, calendar=calendar),
                cf.dt(2002, 1, 11, 11, 37, 31, 949357, calendar=calendar),
            ]
        )
        self.assertTrue(
            (d.datetime_array == a).all(), "{}, {}".format(d.datetime_array, a)
        )

        calendar = "standard"
        d = cf.Data(
            [1.0, 2], units=cf.Units("years since 2000-1-1", calendar=calendar)
        )
        self.assertTrue((d.array == np.array([1.0, 2])).all())
        a = np.array(
            [
                cf.dt(2000, 12, 31, 5, 48, 45, 974678, calendar=calendar),
                cf.dt(2001, 12, 31, 11, 37, 31, 949357, calendar=calendar),
            ]
        )
        self.assertTrue(
            (d.datetime_array == a).all(), "{}, {}".format(d.datetime_array, a)
        )

        d = cf.Data(
            [1.0, 2],
            units=cf.Units("years since 2000-1-1", calendar="360_day"),
        )
        d *= 31

    def test_Data_datetime_array(self):
        if self.test_only and inspect.stack()[0][3] not in self.test_only:
            return

        # Scalar array
        for d, x in zip(
            [
                cf.Data(11292.5, "days since 1970-1-1"),
                cf.Data("2000-12-1 12:00", dt=True),
            ],
            [11292.5, 0],
        ):
            a = d.datetime_array
            self.assertEqual(a.shape, ())
            self.assertEqual(
                a, np.array(cf.dt("2000-12-1 12:00", calendar="standard"))
            )

            a = d.array
            self.assertEqual(a.shape, ())
            self.assertEqual(a, x)

        # Non-scalar array
        for d, x in zip(
            [
                cf.Data([[11292.5, 11293.5]], "days since 1970-1-1"),
                cf.Data([["2000-12-1 12:00", "2000-12-2 12:00"]], dt=True),
            ],
            ([[11292.5, 11293.5]], [[0, 1]]),
        ):
            a = d.datetime_array
            self.assertTrue(
                (
                    a
                    == np.array(
                        [
                            [
                                cf.dt("2000-12-1 12:00", calendar="standard"),
                                cf.dt("2000-12-2 12:00", calendar="standard"),
                            ]
                        ]
                    )
                ).all()
            )

            a = d.array
            self.assertTrue((a == x).all())

    def test_Data_asdatetime_asreftime_isdatetime(self):
        if self.test_only and inspect.stack()[0][3] not in self.test_only:
            return

        d = cf.Data([[1.93, 5.17]], "days since 2000-12-29")
        self.assertFalse(d._isdatetime())
        self.assertIsNone(d._asreftime(inplace=True))
        self.assertFalse(d._isdatetime())

        e = d._asdatetime()
        self.assertTrue(e._isdatetime())
        self.assertEqual(e.dtype, np.dtype(object))
        self.assertIsNone(e._asdatetime(inplace=True))
        self.assertTrue(e._isdatetime())

        # Round trip
        f = e._asreftime()
        self.assertTrue(f.equals(d))

    def test_Data_ceil(self):
        if self.test_only and inspect.stack()[0][3] not in self.test_only:
            return

        for x in (1, -1):
            a = 0.9 * x * self.a
            c = np.ceil(a)

            d = cf.Data(a)
            e = d.ceil()
            self.assertIsNone(d.ceil(inplace=True))
            self.assertTrue(d.equals(e, verbose=2))
            self.assertEqual(d.shape, c.shape)
            self.assertTrue((d.array == c).all())

    def test_Data_floor(self):
        if self.test_only and inspect.stack()[0][3] not in self.test_only:
            return

        for x in (1, -1):
            a = 0.9 * x * self.a
            c = np.floor(a)

            d = cf.Data(a)
            e = d.floor()
            self.assertIsNone(d.floor(inplace=True))
            self.assertTrue(d.equals(e, verbose=2))
            self.assertEqual(d.shape, c.shape)
            self.assertTrue((d.array == c).all())

    def test_Data_trunc(self):
        if self.test_only and inspect.stack()[0][3] not in self.test_only:
            return

        for x in (1, -1):
            a = 0.9 * x * self.a
            c = np.trunc(a)

            d = cf.Data(a)
            e = d.trunc()
            self.assertIsNone(d.trunc(inplace=True))
            self.assertTrue(d.equals(e, verbose=2))
            self.assertEqual(d.shape, c.shape)
            self.assertTrue((d.array == c).all())

    def test_Data_rint(self):
        if self.test_only and inspect.stack()[0][3] not in self.test_only:
            return

        for x in (1, -1):
            a = 0.9 * x * self.a
            c = np.rint(a)

            d = cf.Data(a)
            d0 = d.copy()
            e = d.rint()
            x = e.array

            self.assertTrue((x == c).all())
            self.assertTrue(d.equals(d0, verbose=2))
            self.assertIsNone(d.rint(inplace=True))
            self.assertTrue(d.equals(e, verbose=2))
            self.assertEqual(d.shape, c.shape)
            self.assertTrue((d.array == c).all())

    def test_Data_round(self):
        if self.test_only and inspect.stack()[0][3] not in self.test_only:
            return

        for decimals in range(-8, 8):
            a = self.a + 0.34567
            c = np.round(a, decimals=decimals)

            d = cf.Data(a)
            e = d.round(decimals=decimals)

            self.assertIsNone(d.round(decimals=decimals, inplace=True))

            self.assertTrue(d.equals(e, verbose=2))
            self.assertEqual(d.shape, c.shape)
            self.assertTrue((d.array == c).all())

    def test_Data_datum(self):
        if self.test_only and inspect.stack()[0][3] not in self.test_only:
            return

        d = cf.Data(5, "metre")
        self.assertEqual(d.datum(), 5)
        self.assertEqual(d.datum(0), 5)
        self.assertEqual(d.datum(-1), 5)

        for d in [
            cf.Data([4, 5, 6, 1, 2, 3], "metre"),
            cf.Data([[4, 5, 6], [1, 2, 3]], "metre"),
        ]:
            self.assertEqual(d.datum(0), 4)
            self.assertEqual(d.datum(-1), 3)
            for index in d.ndindex():
                self.assertEqual(d.datum(index), d.array[index].item())
                self.assertEqual(d.datum(*index), d.array[index].item())

        d = cf.Data(5, "metre")
        d[()] = cf.masked
        self.assertIs(d.datum(), cf.masked)
        self.assertIs(d.datum(0), cf.masked)
        self.assertIs(d.datum(-1), cf.masked)

        d = cf.Data([[5]], "metre")
        d[0, 0] = cf.masked
        self.assertIs(d.datum(), cf.masked)
        self.assertIs(d.datum(0), cf.masked)
        self.assertIs(d.datum(-1), cf.masked)
        self.assertIs(d.datum(0, 0), cf.masked)
        self.assertIs(d.datum(-1, 0), cf.masked)
        self.assertIs(d.datum((0, 0)), cf.masked)
        self.assertIs(d.datum([0, -1]), cf.masked)
        self.assertIs(d.datum(-1, -1), cf.masked)

        d = cf.Data([1, 2])
        with self.assertRaises(ValueError):
            d.datum()

        with self.assertRaises(ValueError):
            d.datum(3)

        with self.assertRaises(ValueError):
            d.datum(0, 0)

        d = cf.Data([[1, 2]])
        with self.assertRaises(ValueError):
            d.datum((0,))

    def test_Data_flip(self):
        if self.test_only and inspect.stack()[0][3] not in self.test_only:
            return

        array = np.arange(24000).reshape(120, 200)
        d = cf.Data(array.copy(), "metre")

        for axes, indices in zip(
            (0, 1, [0, 1]),
            (
                (slice(None, None, -1), slice(None)),
                (slice(None), slice(None, None, -1)),
                (slice(None, None, -1), slice(None, None, -1)),
            ),
        ):
            array = array[indices]
            d.flip(axes, inplace=True)

        self.assertTrue((d.array == array).all())

        array = np.arange(3 * 4 * 5).reshape(3, 4, 5) + 1
        d = cf.Data(array.copy(), "metre", chunks=-1)

        self.assertEqual(d[0].shape, (1, 4, 5))
        self.assertEqual(d[-1].shape, (1, 4, 5))
        self.assertEqual(d[0].maximum(), 4 * 5)
        self.assertEqual(d[-1].maximum(), 3 * 4 * 5)

        for i in (2, 1):
            e = d.flip(i)
            self.assertEqual(e[0].shape, (1, 4, 5))
            self.assertEqual(e[-1].shape, (1, 4, 5))
            self.assertEqual(e[0].maximum(), 4 * 5)
            self.assertEqual(e[-1].maximum(), 3 * 4 * 5)

        i = 0
        e = d.flip(i)
        self.assertEqual(e[0].shape, (1, 4, 5))
        self.assertEqual(e[-1].shape, (1, 4, 5))
        self.assertEqual(e[0].maximum(), 3 * 4 * 5)
        self.assertEqual(e[-1].maximum(), 4 * 5)

    @unittest.skipIf(TEST_DASKIFIED_ONLY, "no attribute 'datum'")
    def test_Data_max(self):
        if self.test_only and inspect.stack()[0][3] not in self.test_only:
            return

        for pp in (False, True):
            d = cf.Data([[4, 5, 6], [1, 2, 3]], "metre")
            self.assertEqual(
                d.maximum(_preserve_partitions=pp), cf.Data(6, "metre")
            )
            self.assertEqual(d.maximum(_preserve_partitions=pp).datum(), 6)
            d[0, 2] = cf.masked
            self.assertEqual(d.maximum(_preserve_partitions=pp), 5)
            self.assertEqual(d.maximum(_preserve_partitions=pp).datum(), 5)
            self.assertEqual(
                d.maximum(_preserve_partitions=pp), cf.Data(0.005, "km")
            )

    @unittest.skipIf(TEST_DASKIFIED_ONLY, "no attribute '_ndim'")
    def test_Data_min(self):
        if self.test_only and inspect.stack()[0][3] not in self.test_only:
            return

        for pp in (False, True):
            d = cf.Data([[4, 5, 6], [1, 2, 3]], "metre")
            self.assertEqual(
                d.minimum(_preserve_partitions=pp), cf.Data(1, "metre")
            )
            self.assertEqual(d.minimum(_preserve_partitions=pp).datum(), 1)
            d[1, 0] = cf.masked
            self.assertEqual(d.minimum(_preserve_partitions=pp), 2)
            self.assertEqual(d.minimum(_preserve_partitions=pp).datum(), 2)
            self.assertEqual(
                d.minimum(_preserve_partitions=pp), cf.Data(0.002, "km")
            )

    def test_Data_ndindex(self):
        if self.test_only and inspect.stack()[0][3] not in self.test_only:
            return

        for d in (
            cf.Data(5, "metre"),
            cf.Data([4, 5, 6, 1, 2, 3], "metre"),
            cf.Data([[4, 5, 6], [1, 2, 3]], "metre"),
        ):
            for i, j in zip(d.ndindex(), np.ndindex(d.shape)):
                self.assertEqual(i, j)

    def test_Data_roll(self):
        if self.test_only and inspect.stack()[0][3] not in self.test_only:
            return

        a = np.arange(10 * 15 * 19).reshape(10, 1, 15, 19)

        d = cf.Data(a.copy())

        e = d.roll(0, 4)
        e.roll(2, 120, inplace=True)
        e.roll(3, -77, inplace=True)

        a = np.roll(a, 4, 0)
        a = np.roll(a, 120, 2)
        a = np.roll(a, -77, 3)

        self.assertEqual(e.shape, a.shape)
        self.assertTrue((a == e.array).all())

        f = e.roll(3, 77)
        f.roll(2, -120, inplace=True)
        f.roll(0, -4, inplace=True)

        self.assertEqual(f.shape, d.shape)
        self.assertTrue(f.equals(d, verbose=2))

    def test_Data_swapaxes(self):
        a = np.ma.arange(24).reshape(2, 3, 4)
        a[1, 1] = np.ma.masked
        d = cf.Data(a, chunks=(-1, -1, 2))

        for i in range(-a.ndim, a.ndim):
            for j in range(-a.ndim, a.ndim):
                b = np.swapaxes(a, i, j)
                e = d.swapaxes(i, j)
                self.assertEqual(b.shape, e.shape)
                self.assertTrue((b == e.array).all())

        # Bad axes
        with self.assertRaises(IndexError):
            d.swapaxes(3, -3)

    def test_Data_transpose(self):
        if self.test_only and inspect.stack()[0][3] not in self.test_only:
            return

        a = np.arange(10 * 15 * 19).reshape(10, 1, 15, 19)

        d = cf.Data(a.copy())

        for indices in (range(a.ndim), range(-a.ndim, 0)):
            for axes in itertools.permutations(indices):
                a = np.transpose(a, axes)
                d.transpose(axes, inplace=True)
                self.assertEqual(d.shape, a.shape)
                self.assertTrue((d.array == a).all())

    @unittest.skipIf(TEST_DASKIFIED_ONLY, "no attr. 'partition_configuration'")
    def test_Data_unique(self):
        if self.test_only and inspect.stack()[0][3] not in self.test_only:
            return

        d = cf.Data([[4, 2, 1], [1, 2, 3]], "metre")
        self.assertTrue((d.unique() == cf.Data([1, 2, 3, 4], "metre")).all())
        d[1, -1] = cf.masked
        self.assertTrue((d.unique() == cf.Data([1, 2, 4], "metre")).all())

    def test_Data_year_month_day_hour_minute_second(self):
        if self.test_only and inspect.stack()[0][3] not in self.test_only:
            return

        d = cf.Data([[1.901, 5.101]], "days since 2000-12-29")
        self.assertTrue(d.year.equals(cf.Data([[2000, 2001]])))
        self.assertTrue(d.month.equals(cf.Data([[12, 1]])))
        self.assertTrue(d.day.equals(cf.Data([[30, 3]])))
        self.assertTrue(d.hour.equals(cf.Data([[21, 2]])))
        self.assertTrue(d.minute.equals(cf.Data([[37, 25]])))
        self.assertTrue(d.second.equals(cf.Data([[26, 26]])))

        d = cf.Data(
            [[1.901, 5.101]], cf.Units("days since 2000-12-29", "360_day")
        )
        self.assertTrue(d.year.equals(cf.Data([[2000, 2001]])))
        self.assertTrue(d.month.equals(cf.Data([[12, 1]])))
        self.assertTrue(d.day.equals(cf.Data([[30, 4]])))
        self.assertTrue(d.hour.equals(cf.Data([[21, 2]])))
        self.assertTrue(d.minute.equals(cf.Data([[37, 25]])))
        self.assertTrue(d.second.equals(cf.Data([[26, 26]])))

        # Can't get year from data with non-reference time units
        with self.assertRaises(ValueError):
            cf.Data([[1, 2]], units="m").year

    @unittest.skipIf(TEST_DASKIFIED_ONLY, "'NoneType' is not iterable")
    def test_Data_BINARY_AND_UNARY_OPERATORS(self):
        if self.test_only and inspect.stack()[0][3] not in self.test_only:
            return

        array = np.arange(3 * 4 * 5).reshape(3, 4, 5) + 1

        arrays = (
            np.arange(3 * 4 * 5).reshape(3, 4, 5) + 1.0,
            np.arange(3 * 4 * 5).reshape(3, 4, 5) + 1,
        )

        for a0 in arrays:
            for a1 in arrays[::-1]:
                d = cf.Data(a0[(slice(None, None, -1),) * a0.ndim], "metre")
                d.flip(inplace=True)
                x = cf.Data(a1, "metre")

                message = "Failed in {!r}+{!r}".format(d, x)
                self.assertTrue(
                    (d + x).equals(cf.Data(a0 + a1, "m"), verbose=1), message
                )
                message = "Failed in {!r}*{!r}".format(d, x)
                self.assertTrue(
                    (d * x).equals(cf.Data(a0 * a1, "m2"), verbose=1), message
                )
                message = "Failed in {!r}/{!r}".format(d, x)
                self.assertTrue(
                    (d / x).equals(cf.Data(a0 / a1, "1"), verbose=1), message
                )
                message = "Failed in {!r}-{!r}".format(d, x)
                self.assertTrue(
                    (d - x).equals(cf.Data(a0 - a1, "m"), verbose=1), message
                )
                message = "Failed in {!r}//{!r}".format(d, x)
                self.assertTrue(
                    (d // x).equals(cf.Data(a0 // a1, "1"), verbose=1), message
                )

                message = "Failed in {!r}.__truediv__//{!r}".format(d, x)
                self.assertTrue(
                    d.__truediv__(x).equals(
                        cf.Data(array.__truediv__(array), "1"), verbose=1
                    ),
                    message,
                )

                message = "Failed in {!r}__rtruediv__{!r}".format(d, x)
                self.assertTrue(
                    d.__rtruediv__(x).equals(
                        cf.Data(array.__rtruediv__(array), "1"), verbose=1
                    ),
                    message,
                )

                try:
                    d ** x
                except Exception:
                    pass
                else:
                    message = "Failed in {!r}**{!r}".format(d, x)
                    self.assertTrue((d ** x).all(), message)
        # --- End: for

        for a0 in arrays:
            d = cf.Data(a0, "metre")
            for x in (2, 2.0):
                message = "Failed in {!r}+{}".format(d, x)
                self.assertTrue(
                    (d + x).equals(cf.Data(a0 + x, "m"), verbose=1), message
                )
                message = "Failed in {!r}*{}".format(d, x)
                self.assertTrue(
                    (d * x).equals(cf.Data(a0 * x, "m"), verbose=1), message
                )
                message = "Failed in {!r}/{}".format(d, x)
                self.assertTrue(
                    (d / x).equals(cf.Data(a0 / x, "m"), verbose=1), message
                )
                message = "Failed in {!r}-{}".format(d, x)
                self.assertTrue(
                    (d - x).equals(cf.Data(a0 - x, "m"), verbose=1), message
                )
                message = "Failed in {!r}//{}".format(d, x)
                self.assertTrue(
                    (d // x).equals(cf.Data(a0 // x, "m"), verbose=1), message
                )
                message = "Failed in {!r}**{}".format(d, x)
                self.assertTrue(
                    (d ** x).equals(cf.Data(a0 ** x, "m2"), verbose=1), message
                )
                message = "Failed in {!r}.__truediv__{}".format(d, x)
                self.assertTrue(
                    d.__truediv__(x).equals(
                        cf.Data(a0.__truediv__(x), "m"), verbose=1
                    ),
                    message,
                )
                message = "Failed in {!r}.__rtruediv__{}".format(d, x)
                self.assertTrue(
                    d.__rtruediv__(x).equals(
                        cf.Data(a0.__rtruediv__(x), "m-1"), verbose=1
                    ),
                    message,
                )

                message = "Failed in {}+{!r}".format(x, d)
                self.assertTrue(
                    (x + d).equals(cf.Data(x + a0, "m"), verbose=1), message
                )
                message = "Failed in {}*{!r}".format(x, d)
                self.assertTrue(
                    (x * d).equals(cf.Data(x * a0, "m"), verbose=1), message
                )
                message = "Failed in {}/{!r}".format(x, d)
                self.assertTrue(
                    (x / d).equals(cf.Data(x / a0, "m-1"), verbose=1), message
                )
                message = "Failed in {}-{!r}".format(x, d)
                self.assertTrue(
                    (x - d).equals(cf.Data(x - a0, "m"), verbose=1), message
                )
                message = "Failed in {}//{!r}\n{!r}\n{!r}".format(
                    x, d, x // d, x // a0
                )
                self.assertTrue(
                    (x // d).equals(cf.Data(x // a0, "m-1"), verbose=1),
                    message,
                )

                try:
                    x ** d
                except Exception:
                    pass
                else:
                    message = "Failed in {}**{!r}".format(x, d)
                    self.assertTrue((x ** d).all(), message)

                a = a0.copy()
                try:
                    a += x
                except TypeError:
                    pass
                else:
                    e = d.copy()
                    e += x
                    message = "Failed in {!r}+={}".format(d, x)
                    self.assertTrue(
                        e.equals(cf.Data(a, "m"), verbose=1), message
                    )

                a = a0.copy()
                try:
                    a *= x
                except TypeError:
                    pass
                else:
                    e = d.copy()
                    e *= x
                    message = "Failed in {!r}*={}".format(d, x)
                    self.assertTrue(
                        e.equals(cf.Data(a, "m"), verbose=1), message
                    )

                a = a0.copy()
                try:
                    a /= x
                except TypeError:
                    pass
                else:
                    e = d.copy()
                    e /= x
                    message = "Failed in {!r}/={}".format(d, x)
                    self.assertTrue(
                        e.equals(cf.Data(a, "m"), verbose=1), message
                    )

                a = a0.copy()
                try:
                    a -= x
                except TypeError:
                    pass
                else:
                    e = d.copy()
                    e -= x
                    message = "Failed in {!r}-={}".format(d, x)
                    self.assertTrue(
                        e.equals(cf.Data(a, "m"), verbose=1), message
                    )

                a = a0.copy()
                try:
                    a //= x
                except TypeError:
                    pass
                else:
                    e = d.copy()
                    e //= x
                    message = "Failed in {!r}//={}".format(d, x)
                    self.assertTrue(
                        e.equals(cf.Data(a, "m"), verbose=1), message
                    )

                a = a0.copy()
                try:
                    a **= x
                except TypeError:
                    pass
                else:
                    e = d.copy()
                    e **= x
                    message = "Failed in {!r}**={}".format(d, x)
                    self.assertTrue(
                        e.equals(cf.Data(a, "m2"), verbose=1), message
                    )

                a = a0.copy()
                try:
                    a.__itruediv__(x)
                except TypeError:
                    pass
                else:
                    e = d.copy()
                    e.__itruediv__(x)
                    message = "Failed in {!r}.__itruediv__({})".format(d, x)
                    self.assertTrue(
                        e.equals(cf.Data(a, "m"), verbose=1), message
                    )
            # --- End: for

            for x in (cf.Data(2, "metre"), cf.Data(2.0, "metre")):
                self.assertTrue(
                    (d + x).equals(cf.Data(a0 + x.datum(), "m"), verbose=1)
                )
                self.assertTrue(
                    (d * x).equals(cf.Data(a0 * x.datum(), "m2"), verbose=1)
                )
                self.assertTrue(
                    (d / x).equals(cf.Data(a0 / x.datum(), "1"), verbose=1)
                )
                self.assertTrue(
                    (d - x).equals(cf.Data(a0 - x.datum(), "m"), verbose=1)
                )
                self.assertTrue(
                    (d // x).equals(cf.Data(a0 // x.datum(), "1"), verbose=1)
                )

                try:
                    d ** x
                except Exception:
                    pass
                else:
                    self.assertTrue(
                        (x ** d).all(), "{}**{}".format(x, repr(d))
                    )

                self.assertTrue(
                    d.__truediv__(x).equals(
                        cf.Data(a0.__truediv__(x.datum()), ""), verbose=1
                    )
                )

    @unittest.skipIf(TEST_DASKIFIED_ONLY, "no attr. 'partition_configuration'")
    def test_Data_BROADCASTING(self):
        if self.test_only and inspect.stack()[0][3] not in self.test_only:
            return

        A = [
            np.array(3),
            np.array([3]),
            np.array([3]).reshape(1, 1),
            np.array([3]).reshape(1, 1, 1),
            np.arange(5).reshape(5, 1),
            np.arange(5).reshape(1, 5),
            np.arange(5).reshape(1, 5, 1),
            np.arange(5).reshape(5, 1, 1),
            np.arange(5).reshape(1, 1, 5),
            np.arange(25).reshape(1, 5, 5),
            np.arange(25).reshape(5, 1, 5),
            np.arange(25).reshape(5, 5, 1),
            np.arange(125).reshape(5, 5, 5),
        ]

        for a in A:
            for b in A:
                d = cf.Data(a)
                e = cf.Data(b)
                ab = a * b
                de = d * e
                self.assertEqual(de.shape, ab.shape)
                self.assertTrue((de.array == ab).all())

    def test_Data_ERROR(self):
        if self.test_only and inspect.stack()[0][3] not in self.test_only:
            return

        return  # !!!!!!

        d = cf.Data([0.0, 1])
        e = cf.Data([1.0, 2])

        oldm = cf.Data.mask_fpe(False)
        olds = cf.Data.seterr("raise")

        with self.assertRaises(FloatingPointError):
            _ = e / d

        with self.assertRaises(FloatingPointError):
            _ = e ** 123456

        cf.Data.mask_fpe(True)
        cf.Data.seterr(all="raise")

        g = cf.Data([-99, 2.0])
        g[0] = cf.masked
        f = e / d
        self.assertTrue(f.equals(g, verbose=2))

        g = cf.Data([1.0, -99])
        g[1] = cf.masked
        f = e ** 123456
        self.assertTrue(f.equals(g, verbose=2))

        cf.Data.mask_fpe(True)
        cf.Data.seterr(all="ignore")
        f = e / d
        f = e ** 123456

        cf.Data.mask_fpe(oldm)
        cf.Data.seterr(**olds)

    def test_Data__len__(self):
        if self.test_only and inspect.stack()[0][3] not in self.test_only:
            return

        self.assertEqual(3, len(cf.Data([1, 2, 3])))
        self.assertEqual(2, len(cf.Data([[1, 2, 3], [4, 5, 6]])))
        self.assertEqual(1, len(cf.Data([[1, 2, 3]])))

        # len() of unsized object
        with self.assertRaises(TypeError):
            len(cf.Data(1))

    def test_Data__float__(self):
        if self.test_only and inspect.stack()[0][3] not in self.test_only:
            return

        for x in (-1.9, -1.5, -1.4, -1, 0, 1, 1.0, 1.4, 1.9):
            self.assertEqual(float(cf.Data(x)), float(x))
            self.assertEqual(float(cf.Data(x)), float(x))

        with self.assertRaises(TypeError):
            float(cf.Data([1, 2]))

    def test_Data__int__(self):
        if self.test_only and inspect.stack()[0][3] not in self.test_only:
            return

        for x in (-1.9, -1.5, -1.4, -1, 0, 1, 1.0, 1.4, 1.9):
            self.assertEqual(int(cf.Data(x)), int(x))
            self.assertEqual(int(cf.Data(x)), int(x))

        with self.assertRaises(Exception):
            _ = int(cf.Data([1, 2]))

    def test_Data__round__(self):
        if self.test_only and inspect.stack()[0][3] not in self.test_only:
            return

        for ndigits in ([], [0], [1], [2], [3]):
            for x in (
                -1.9123,
                -1.5789,
                -1.4123,
                -1.789,
                0,
                1.123,
                1.0234,
                1.412,
                1.9345,
            ):
                self.assertEqual(
                    round(cf.Data(x), *ndigits), round(x, *ndigits)
                )
                self.assertEqual(
                    round(cf.Data(x), *ndigits), round(x, *ndigits)
                )

        with self.assertRaises(Exception):
            _ = round(cf.Data([1, 2]))

    def test_Data_argmax(self):
        if self.test_only and inspect.stack()[0][3] not in self.test_only:
            return

        d = cf.Data(np.arange(120).reshape(4, 5, 6))

        self.assertEqual(d.argmax().array, 119)

        index = d.argmax(unravel=True)
        self.assertEqual(index, (3, 4, 5))
        self.assertEqual(d[index].array, 119)

        e = d.argmax(axis=1)
        self.assertEqual(e.shape, (4, 6))
        self.assertTrue(
            e.equals(cf.Data.full(shape=(4, 6), fill_value=4, dtype=int))
        )

        self.assertEqual(d[d.argmax(unravel=True)].array, 119)

        d = cf.Data([0, 4, 2, 3, 4])
        self.assertEqual(d.argmax().array, 1)

        # Bad axis
        with self.assertRaises(Exception):
            d.argmax(axis=d.ndim)

    @unittest.skipIf(TEST_DASKIFIED_ONLY, "hits 'NoneType' is not iterable")
    def test_Data__collapse_SHAPE(self):
        if self.test_only and inspect.stack()[0][3] not in self.test_only:
            return

        a = np.arange(-100, 200.0, dtype=float).reshape(3, 4, 5, 5)

        for h in (
            "sample_size",
            "sum",
            "min",
            "max",
            "mean",
            "var",
            "sd",
            "mid_range",
            "range",
            "integral",
            "maximum_absolute_value",
            "minimum_absolute_value",
            "sum_of_squares",
            "root_mean_square",
            "mean_absolute_value",
            "median",
            "mean_of_upper_decile",
            "sum_of_weights",
            "sum_of_weights2",
        ):

            d = cf.Data(a[(slice(None, None, -1),) * a.ndim].copy())
            d.flip(inplace=True)
            _ = cf.Data(self.w.copy())

            shape = list(d.shape)

            for axes in self.axes_combinations:
                e = getattr(d, h)(
                    axes=axes, squeeze=False, _preserve_partitions=False
                )

                shape = list(d.shape)
                for i in axes:
                    shape[i] = 1

                shape = tuple(shape)
                self.assertEqual(
                    e.shape,
                    shape,
                    "{}, axes={}, not squeezed bad shape: {} != {}".format(
                        h, axes, e.shape, shape
                    ),
                )

            for axes in self.axes_combinations:
                e = getattr(d, h)(
                    axes=axes, squeeze=True, _preserve_partitions=False
                )
                shape = list(d.shape)
                for i in sorted(axes, reverse=True):
                    shape.pop(i)

                shape = tuple(shape)
                self.assertEqual(
                    e.shape,
                    shape,
                    "{}, axes={}, squeezed bad shape: {} != {}".format(
                        h, axes, e.shape, shape
                    ),
                )

            e = getattr(d, h)(squeeze=True, _preserve_partitions=False)
            shape = ()
            self.assertEqual(
                e.shape,
                shape,
                "{}, axes={}, squeezed bad shape: {} != {}".format(
                    h, None, e.shape, shape
                ),
            )

            e = getattr(d, h)(squeeze=False, _preserve_partitions=False)
            shape = (1,) * d.ndim
            self.assertEqual(
                e.shape,
                shape,
                "{}, axes={}, not squeezed bad shape: {} != {}".format(
                    h, None, e.shape, shape
                ),
            )
        # --- End: for

    @unittest.skipIf(TEST_DASKIFIED_ONLY, "no attribute '_ndim'")
    def test_Data_max_min_sum_sum_of_squares(self):
        if self.test_only and inspect.stack()[0][3] not in self.test_only:
            return

        for pp in (True, False):
            # unweighted, unmasked
            d = cf.Data(self.a)
            for _np, h in zip(
                (np.sum, np.amin, np.amax, np.sum),
                ("sum", "min", "max", "sum_of_squares"),
            ):
                for axes in self.axes_combinations:
                    b = reshape_array(self.a, axes)
                    if h == "sum_of_squares":
                        b = b ** 2

                    b = _np(b, axis=-1)
                    e = getattr(d, h)(
                        axes=axes, squeeze=True, _preserve_partitions=pp
                    )
                    self.assertTrue(
                        e.allclose(b, rtol=1e-05, atol=1e-08),
                        "{}, axis={}, unweighted, unmasked "
                        "\ne={}, \nb={}".format(h, axes, e.array, b),
                    )

            # unweighted, masked
            d = cf.Data(self.ma)
            for _np, h in zip(
                (np.ma.sum, np.ma.amin, np.ma.amax, np.ma.sum),
                ("sum", "min", "max", "sum_of_squares"),
            ):
                for axes in self.axes_combinations:
                    b = reshape_array(self.ma, axes)
                    if h == "sum_of_squares":
                        b = b ** 2

                    b = _np(b, axis=-1)
                    b = np.ma.asanyarray(b)
                    e = getattr(d, h)(
                        axes=axes, squeeze=True, _preserve_partitions=pp
                    )

                    self.assertTrue(
                        (e.mask.array == b.mask).all(),
                        "{}, axis={}, \ne.mask={}, \nb.mask={}".format(
                            h, axes, e.mask.array, b.mask
                        ),
                    )

                    self.assertTrue(
                        e.allclose(b, rtol=1e-05, atol=1e-08),
                        "{}, axis={}, unweighted, masked "
                        "\ne={}, \nb={}".format(h, axes, e.array, b),
                    )

    def test_Data_percentile_median(self):
        if self.test_only and inspect.stack()[0][3] not in self.test_only:
            return

        # ranks: a sequence of percentile rank inputs. NOTE: must
        # include 50 as the last input so that cf.Data.median is also
        # tested correctly.
        ranks = ([30, 60, 90], [90, 30], [20])
        ranks = ranks + (50,)

        d = cf.Data(self.a, chunks=(2, 2, 3, 5))

        for axis in [None] + self.axes_combinations:
            for keepdims in (True, False):
                for q in ranks:
                    a1 = np.percentile(d, q, axis=axis, keepdims=keepdims)
                    b1 = d.percentile(q, axes=axis, squeeze=not keepdims)
                    self.assertEqual(b1.shape, a1.shape)
                    self.assertTrue((b1.array == a1).all())

        # Masked data
        a = self.ma
        filled = np.ma.filled(a, np.nan)
        d = cf.Data(self.ma, chunks=(2, 2, 3, 5))

        with np.testing.suppress_warnings() as sup:
            sup.filter(
                category=RuntimeWarning,
                message=".*All-NaN slice encountered.*",
            )
            sup.filter(
                category=UserWarning,
                message="Warning: 'partition' will ignore the 'mask' of the MaskedArray.*",
            )
            for axis in [None] + self.axes_combinations:
                for keepdims in (True, False):
                    for q in ranks:
                        a1 = np.nanpercentile(
                            filled, q, axis=axis, keepdims=keepdims
                        )
                        mask = np.isnan(a1)
                        if mask.any():
                            a1 = np.ma.masked_where(mask, a1, copy=False)

                        b1 = d.percentile(q, axes=axis, squeeze=not keepdims)
                        self.assertEqual(b1.shape, a1.shape)
                        self.assertTrue((b1.array == a1).all())

        # Test scalar input (not masked)
        a = np.array(9)
        d = cf.Data(a)
        for keepdims in (True, False):
            for q in ranks:
                a1 = np.nanpercentile(a, q, keepdims=keepdims)
                b1 = d.percentile(q, squeeze=not keepdims)
                self.assertEqual(b1.shape, a1.shape)
                self.assertTrue((b1.array == a1).all())

        # Test scalar input (masked)
        a = np.ma.array(9, mask=True)
        filled = np.ma.filled(a.astype(float), np.nan)
        d = cf.Data(a)

        with np.testing.suppress_warnings() as sup:
            sup.filter(
                category=RuntimeWarning,
                message=".*All-NaN slice encountered.*",
            )
            sup.filter(
                category=UserWarning,
                message="Warning: 'partition' will ignore the 'mask' of the MaskedArray.*",
            )
            for keepdims in (True, False):
                for q in ranks:
                    a1 = np.nanpercentile(filled, q, keepdims=keepdims)
                    mask = np.isnan(a1)
                    if mask.any():
                        a1 = np.ma.masked_where(mask, a1, copy=False)

                    b1 = d.percentile(q, squeeze=not keepdims)
                    self.assertEqual(b1.shape, a1.shape)
                    self.assertTrue(
                        (b1.array == a1).all() in (True, np.ma.masked)
                    )

        # Test mtol=1
        d = cf.Data(self.a)
        d[...] = cf.masked  # All masked
        for axis in [None] + self.axes_combinations:
            for q in ranks:
                e = d.percentile(q, axes=axis, mtol=1)
                self.assertFalse(np.ma.count(e.array, keepdims=True).any())

        a = np.ma.arange(12).reshape(3, 4)
        d = cf.Data(a)
        d[1, -1] = cf.masked  # 1 value masked
        for q in ranks:
            e = d.percentile(q, mtol=1)
            self.assertTrue(np.ma.count(e.array, keepdims=True).all())

        # Test mtol=0
        for q in ranks:
            e = d.percentile(q, mtol=0)
            self.assertFalse(np.ma.count(e.array, keepdims=True).any())

        # Test mtol=0.1
        for q in ranks:
            e = d.percentile(q, axes=0, mtol=0.1)
            self.assertEqual(np.ma.count(e.array), 3 * e.shape[0])

        for q in ranks[:-1]:  # axis=1: exclude the non-sequence rank
            e = d.percentile(q, axes=1, mtol=0.1)
            self.assertEqual(np.ma.count(e.array), 2 * e.shape[0])

        q = ranks[-1]  # axis=1: test the non-sequence rank
        e = d.percentile(q, axes=1, mtol=0.1)
        self.assertEqual(np.ma.count(e.array), e.shape[0] - 1)

        # Check invalid ranks (those not in [0, 100])
        for q in (-9, [999], [50, 999], [999, 50]):
            with self.assertRaises(ValueError):
                d.percentile(q).array

    @unittest.skipIf(TEST_DASKIFIED_ONLY, "no attr. 'partition_configuration'")
    def test_Data_mean_of_upper_decile(self):
        if self.test_only and inspect.stack()[0][3] not in self.test_only:
            return

        for pp in (True, False):
            # unweighted, unmasked
            d = cf.Data(self.a)
            for axes in self.axes_combinations:
                b = reshape_array(self.a, axes)
                p = np.percentile(b, 90, axis=-1, keepdims=True)
                b = np.ma.where(b < p, np.ma.masked, b)
                b = np.average(b, axis=-1)

                e = d.mean_of_upper_decile(
                    axes=axes, squeeze=True, _preserve_partitions=pp
                )

                self.assertTrue(
                    e.allclose(b, rtol=1e-05, atol=1e-08),
                    "mean_of_upper_decile, axis={}, unweighted, "
                    "unmasked \ne={}, \nb={}".format(axes, e.array, b),
                )

            # unweighted, masked
            d = cf.Data(self.ma)
            for axes in self.axes_combinations:
                b = reshape_array(self.ma, axes)
                b = np.ma.filled(b, np.nan)
                with np.testing.suppress_warnings() as sup:
                    sup.filter(
                        RuntimeWarning, message=".*All-NaN slice encountered"
                    )
                    p = np.nanpercentile(b, 90, axis=-1, keepdims=True)

                b = np.ma.masked_where(np.isnan(b), b, copy=False)

                p = np.where(np.isnan(p), b.max() + 1, p)

                with np.testing.suppress_warnings() as sup:
                    sup.filter(
                        RuntimeWarning,
                        message=".*invalid value encountered in less",
                    )
                    b = np.ma.where(b < p, np.ma.masked, b)

                b = np.ma.average(b, axis=-1)
                b = np.ma.asanyarray(b)

                e = d.mean_of_upper_decile(
                    axes=axes, squeeze=True, _preserve_partitions=pp
                )

                self.assertTrue(
                    (e.mask.array == b.mask).all(),
                    "mean_of_upper_decile, axis={}, \ne.mask={}, "
                    "\nb.mask={}".format(axes, e.mask.array, b.mask),
                )
                self.assertTrue(
                    e.allclose(b, rtol=1e-05, atol=1e-08),
                    "mean_of_upper_decile, axis={}, "
                    "unweighted, masked "
                    "\ne={}, \nb={}".format(axes, e.array, b),
                )

    @unittest.skipIf(TEST_DASKIFIED_ONLY, "no attribute '_ndim'")
    def test_Data_range_mid_range(self):
        if self.test_only and inspect.stack()[0][3] not in self.test_only:
            return

        for pp in (True, False):
            # unweighted, unmasked
            d = cf.Data(self.a)
            for h in ("range", "mid_range"):
                for axes in self.axes_combinations:
                    b = reshape_array(self.a, axes)
                    mn = np.amin(b, axis=-1)
                    mx = np.amax(b, axis=-1)
                    if h == "range":
                        b = mx - mn
                    elif h == "mid_range":
                        b = (mx + mn) * 0.5

                    e = getattr(d, h)(
                        axes=axes, squeeze=True, _preserve_partitions=pp
                    )
                    self.assertTrue(
                        e.allclose(b, rtol=1e-05, atol=1e-08),
                        "{}, axis={}, unweighted, unmasked "
                        "\ne={}, \nb={}".format(h, axes, e.array, b),
                    )

            # unweighted, masked
            d = cf.Data(self.ma)
            for h in ("range", "mid_range"):
                for axes in self.axes_combinations:
                    b = reshape_array(self.ma, axes)
                    mn = np.amin(b, axis=-1)
                    mx = np.amax(b, axis=-1)
                    if h == "range":
                        b = mx - mn
                    elif h == "mid_range":
                        b = (mx + mn) * 0.5

                    b = np.ma.asanyarray(b)

                    e = getattr(d, h)(
                        axes=axes, squeeze=True, _preserve_partitions=pp
                    )

                    self.assertTrue(
                        (e.mask.array == b.mask).all(),
                        "{}, axis={}, \ne.mask={}, "
                        "\nb.mask={}".format(h, axes, e.mask.array, b.mask),
                    )

                    self.assertTrue(
                        e.allclose(b, rtol=1e-05, atol=1e-08),
                        "{}, axis={}, unweighted, masked "
                        "\ne={}, \nb={}".format(h, axes, e.array, b),
                    )

    @unittest.skipIf(TEST_DASKIFIED_ONLY, "no attribute 'w' for DataTest")
    def test_Data_integral(self):
        if self.test_only and inspect.stack()[0][3] not in self.test_only:
            return

        for pp in (True, False):
            # unmasked
            d = cf.Data(self.a)
            x = cf.Data(self.w)
            for axes in self.axes_combinations:
                b = reshape_array(self.a, axes)
                v = reshape_array(self.w, axes)
                b = np.sum(b * v, axis=-1)

                e = d.integral(
                    axes=axes, squeeze=True, weights=x, _preserve_partitions=pp
                )

                self.assertTrue(
                    e.allclose(b, rtol=1e-05, atol=1e-08),
                    "axis={}, unmasked \ne={}, \nb={}".format(
                        axes, e.array, b
                    ),
                )

            # masked
            d = cf.Data(self.ma)
            for axes in self.axes_combinations:
                b = reshape_array(self.ma, axes)
                v = reshape_array(self.w, axes)
                b = np.sum(b * v, axis=-1)
                b = np.ma.asanyarray(b)

                e = d.integral(
                    axes=axes, squeeze=True, weights=x, _preserve_partitions=pp
                )

                self.assertTrue(
                    (e.mask.array == b.mask).all(),
                    "axis={} masked, \ne.mask={}, "
                    "\nb.mask={}".format(axes, e.mask.array, b.mask),
                )

                self.assertTrue(
                    e.allclose(b, rtol=1e-05, atol=1e-08),
                    "axis={}, masked \ne={}, \nb={}".format(axes, e.array, b),
                )

    @unittest.skipIf(TEST_DASKIFIED_ONLY, "no attribute '_ndim'")
    def test_Data_sum_of_weights_sum_of_weights2(self):
        if self.test_only and inspect.stack()[0][3] not in self.test_only:
            return

        for pp in (True, False):
            # unweighted, unmasked
            d = cf.Data(self.a)
            for h in ("sum_of_weights", "sum_of_weights2"):
                for axes in self.axes_combinations:
                    b = reshape_array(self.ones, axes)
                    b = b.sum(axis=-1)
                    e = getattr(d, h)(
                        axes=axes, squeeze=True, _preserve_partitions=pp
                    )

                    self.assertTrue(
                        e.allclose(b, rtol=1e-05, atol=1e-08),
                        "{}, axis={}, unweighted, unmasked, pp={}, "
                        "\ne={}, \nb={}".format(h, axes, pp, e.array, b),
                    )
            # --- End: for

            # unweighted, masked
            d = cf.Data(self.ma)
            for a, h in zip(
                (self.mones, self.mones), ("sum_of_weights", "sum_of_weights2")
            ):
                for axes in self.axes_combinations:
                    b = reshape_array(a, axes)
                    b = np.ma.asanyarray(b.sum(axis=-1))
                    e = getattr(d, h)(
                        axes=axes, squeeze=True, _preserve_partitions=pp
                    )

                    self.assertTrue(
                        (e.mask.array == b.mask).all(),
                        "{}, axis={}, unweighted, masked, pp={}, "
                        "\ne.mask={}, \nb.mask={}".format(
                            h, axes, pp, e.mask.array, b.mask
                        ),
                    )
                    self.assertTrue(
                        e.allclose(b, rtol=1e-05, atol=1e-08),
                        "{}, axis={}, unweighted, masked, pp={}, "
                        "\ne={}, \nb={}".format(h, axes, pp, e.array, b),
                    )
            # --- End: for

            # weighted, masked
            d = cf.Data(self.ma)
            x = cf.Data(self.w)
            for a, h in zip(
                (self.mw, self.mw * self.mw),
                ("sum_of_weights", "sum_of_weights2"),
            ):
                for axes in self.axes_combinations:
                    a = a.copy()
                    a.mask = self.ma.mask
                    b = reshape_array(a, axes)
                    b = np.ma.asanyarray(b.sum(axis=-1))
                    e = getattr(d, h)(
                        axes=axes,
                        weights=x,
                        squeeze=True,
                        _preserve_partitions=pp,
                    )
                    self.assertTrue(
                        (e.mask.array == b.mask).all(),
                        "{}, axis={}, \ne.mask={}, "
                        "\nb.mask={}".format(h, axes, e.mask.array, b.mask),
                    )

                    self.assertTrue(
                        e.allclose(b, rtol=1e-05, atol=1e-08),
                        "{}, axis={}, \ne={}, \nb={}".format(
                            h, axes, e.array, b
                        ),
                    )
            # --- End: for

            # weighted, unmasked
            d = cf.Data(self.a)
            for a, h in zip(
                (self.w, self.w * self.w),
                ("sum_of_weights", "sum_of_weights2"),
            ):
                for axes in self.axes_combinations:
                    b = reshape_array(a, axes)
                    b = b.sum(axis=-1)
                    e = getattr(d, h)(
                        axes=axes,
                        weights=x,
                        squeeze=True,
                        _preserve_partitions=pp,
                    )
                    self.assertTrue(
                        e.allclose(b, rtol=1e-05, atol=1e-08),
                        "{}, axis={}, \ne={}, \nb={}".format(
                            h, axes, e.array, b
                        ),
                    )

    @unittest.skipIf(TEST_DASKIFIED_ONLY, "no attribute '_ndim'")
    def test_Data_mean_mean_absolute_value(self):
        if self.test_only and inspect.stack()[0][3] not in self.test_only:
            return

        for absolute in (False, True):
            a = self.a
            ma = self.ma
            method = "mean"
            if absolute:
                a = np.absolute(a)
                ma = np.absolute(ma)
                method = "mean_absolute_value"

            # unweighted, unmasked
            d = cf.Data(self.a)
            for axes in self.axes_combinations:
                b = reshape_array(a, axes)
                b = np.mean(b, axis=-1)
                e = getattr(d, method)(axes=axes, squeeze=True)

                self.assertTrue(
                    e.allclose(b, rtol=1e-05, atol=1e-08),
                    "{} axis={}, unweighted, unmasked \ne={}, "
                    "\nb={}".format(method, axes, e.array, b),
                )
            # --- End: for

            # weighted, unmasked
            x = cf.Data(self.w)
            for axes in self.axes_combinations:
                b = reshape_array(a, axes)
                v = reshape_array(self.w, axes)
                b = np.average(b, axis=-1, weights=v)

                e = getattr(d, method)(axes=axes, weights=x, squeeze=True)

                self.assertTrue(
                    e.allclose(b, rtol=1e-05, atol=1e-08),
                    "{} weighted, unmasked axis={}, \ne={}, "
                    "\nb={}".format(method, axes, e.array, b),
                )
            # --- End: for

            # unweighted, masked
            d = cf.Data(self.ma)
            for axes in self.axes_combinations:
                b = reshape_array(ma, axes)
                b = np.ma.average(b, axis=-1)
                b = np.ma.asanyarray(b)

                e = getattr(d, method)(axes=axes, squeeze=True)

                self.assertTrue(
                    (e.mask.array == b.mask).all(),
                    "{} unweighted, masked axis={}, \ne.mask={}, "
                    "\nb.mask={}".format(method, axes, e.mask.array, b.mask),
                )
                self.assertTrue(
                    e.allclose(b, rtol=1e-05, atol=1e-08),
                    "{} unweighted, masked axis={}, \ne={}, "
                    "\nb={}, ".format(method, axes, e.array, b),
                )
            # --- End: for

            # weighted, masked
            for axes in self.axes_combinations:
                b = reshape_array(ma, axes)
                v = reshape_array(self.mw, axes)
                b = np.ma.average(b, axis=-1, weights=v)
                b = np.ma.asanyarray(b)

                e = getattr(d, method)(axes=axes, weights=x, squeeze=True)

                self.assertTrue(
                    (e.mask.array == b.mask).all(),
                    "{} weighted, masked axis={}, \ne.mask={}, "
                    "\nb.mask={}".format(method, axes, e.mask.array, b.mask),
                )

                self.assertTrue(
                    e.allclose(b, rtol=1e-05, atol=1e-08),
                    "{} weighted, masked axis={}, \ne={}, "
                    "\nb={}, ".format(method, axes, e.array, b),
                )
        # --- End: for

    @unittest.skipIf(TEST_DASKIFIED_ONLY, "no attribute '_ndim'")
    def test_Data_root_mean_square(self):
        if self.test_only and inspect.stack()[0][3] not in self.test_only:
            return

        # unweighted, unmasked
        d = cf.Data(self.a)
        for axes in self.axes_combinations:
            b = reshape_array(self.a, axes) ** 2
            b = np.mean(b, axis=-1) ** 0.5
            e = d.root_mean_square(axes=axes, squeeze=True)
            self.assertTrue(
                e.allclose(b, rtol=1e-05, atol=1e-08),
                "axis={}, unweighted, unmasked \ne={}, "
                "\nb={}".format(axes, e.array, b),
            )
        # --- End: for

        # weighted, unmasked
        x = cf.Data(self.w)
        for axes in self.axes_combinations:
            b = reshape_array(self.a, axes) ** 2
            v = reshape_array(self.w, axes)
            b = np.average(b, axis=-1, weights=v) ** 0.5

            e = d.root_mean_square(axes=axes, weights=x, squeeze=True)

            self.assertTrue(
                e.allclose(b, rtol=1e-05, atol=1e-08),
                "axis={}, weighted, unmasked \ne={}, "
                "\nb={}".format(axes, e.array, b),
            )
        # --- End: for

        # unweighted, masked
        d = cf.Data(self.ma)
        for axes in self.axes_combinations:
            b = reshape_array(self.ma, axes) ** 2
            b = np.ma.average(b, axis=-1)
            b = np.ma.asanyarray(b) ** 0.5

            e = d.root_mean_square(axes=axes, squeeze=True)

            self.assertTrue(
                (e.mask.array == b.mask).all(),
                "axis={}, unweighted, masked \ne.mask={}, "
                "\nb.mask={}, ".format(axes, e.mask.array, b.mask),
            )
            self.assertTrue(
                e.allclose(b, rtol=1e-05, atol=1e-08),
                "axis={}, unweighted, masked \ne={}, "
                "\nb={}, ".format(axes, e.array, b),
            )
        # --- End: for

        # weighted, masked
        for axes in self.axes_combinations:
            b = reshape_array(self.ma, axes) ** 2
            v = reshape_array(self.mw, axes)
            b = np.ma.average(b, axis=-1, weights=v)
            b = np.ma.asanyarray(b) ** 0.5

            e = d.root_mean_square(axes=axes, weights=x, squeeze=True)

            self.assertTrue(
                (e.mask.array == b.mask).all(),
                "axis={}, weighted, masked \ne.mask={}, "
                "\nb.mask={}, ".format(axes, e.mask.array, b.mask),
            )
            self.assertTrue(
                e.allclose(b, rtol=1e-05, atol=1e-08),
                "axis={}, weighted, masked \ne={}, \nb={}, ".format(
                    axes, e.array, b
                ),
            )

    @unittest.skipIf(TEST_DASKIFIED_ONLY, "no attribute '_ndim'")
    def test_Data_sample_size(self):
        if self.test_only and inspect.stack()[0][3] not in self.test_only:
            return

        # unmasked
        d = cf.Data(self.a)
        for axes in self.axes_combinations:
            b = reshape_array(self.ones, axes)
            b = b.sum(axis=-1)
            e = d.sample_size(axes=axes, squeeze=True)

            self.assertTrue(
                e.allclose(b, rtol=1e-05, atol=1e-08),
                "axis={}, \ne={}, \nb={}".format(axes, e.array, b),
            )
        # --- End: for

        # masked
        d = cf.Data(self.ma)
        for axes in self.axes_combinations:
            b = reshape_array(self.mones, axes)
            b = b.sum(axis=-1)
            e = d.sample_size(axes=axes, squeeze=True)

            self.assertTrue(
                e.allclose(b, rtol=1e-05, atol=1e-08),
                "axis={}, \ne={}, \nb={}".format(axes, e.array, b),
            )

    @unittest.skipIf(TEST_DASKIFIED_ONLY, "no attr. 'axes_combinations'")
    def test_Data_sd_var(self):
        if self.test_only and inspect.stack()[0][3] not in self.test_only:
            return

        ddofs = (0, 1)

        for pp in (False, True):
            # unweighted, unmasked
            d = cf.Data(self.a, units="K")
            for _np, h in zip((np.var, np.std), ("var", "sd")):
                for ddof in ddofs:
                    for axes in self.axes_combinations:
                        b = reshape_array(self.a, axes)
                        b = _np(b, axis=-1, ddof=ddof)
                        e = getattr(d, h)(
                            axes=axes,
                            squeeze=True,
                            ddof=ddof,
                            _preserve_partitions=pp,
                        )
                        self.assertTrue(
                            e.allclose(b, rtol=1e-05, atol=1e-08),
                            "{}, axis={}, unweighted, unmasked pp={}, "
                            "\ne={}, \nb={}".format(h, axes, pp, e.array, b),
                        )
            # --- End: for

            # unweighted, masked
            d = cf.Data(self.ma, units="K")
            for _np, h in zip((np.ma.var, np.ma.std), ("var", "sd")):
                for ddof in ddofs:
                    for axes in self.axes_combinations:
                        b = reshape_array(self.ma, axes)
                        b = _np(b, axis=-1, ddof=ddof)
                        e = getattr(d, h)(
                            axes=axes,
                            squeeze=True,
                            ddof=ddof,
                            _preserve_partitions=pp,
                        )
                        self.assertTrue(
                            e.allclose(b, rtol=1e-05, atol=1e-08),
                            "{}, axis={}, unweighted, masked, pp={}, "
                            "\ne={}, \nb={}".format(h, axes, pp, e.array, b),
                        )
            # --- End: for

            # weighted, unmasked
            d = cf.Data(self.a, units="K")
            x = cf.Data(self.w)
            for h in ("var", "sd"):
                for axes in self.axes_combinations:
                    for ddof in (0, 1):
                        b = reshape_array(self.a, axes)
                        v = reshape_array(self.w, axes)

                        avg = np.average(b, axis=-1, weights=v)
                        if np.ndim(avg) < b.ndim:
                            avg = np.expand_dims(avg, -1)

                        b, V1 = np.average(
                            (b - avg) ** 2, axis=-1, weights=v, returned=True
                        )

                        if ddof == 1:
                            # Calculate the weighted unbiased
                            # variance. The unbiased variance
                            # weighted with _reliability_ weights
                            # is [V1**2/(V1**2-V2)]*var.
                            V2 = np.asanyarray((v * v).sum(axis=-1))
                            b *= V1 * V1 / (V1 * V1 - V2)
                        elif ddof == 0:
                            pass

                        if h == "sd":
                            b **= 0.5

                        b = np.ma.asanyarray(b)

                        e = getattr(d, h)(
                            axes=axes,
                            weights=x,
                            squeeze=True,
                            ddof=ddof,
                            _preserve_partitions=pp,
                        )

                        self.assertTrue(
                            e.allclose(b, rtol=1e-05, atol=1e-08),
                            "{}, axis={}, weighted, unmasked, pp={}, "
                            "ddof={}, \ne={}, \nb={}".format(
                                h, axes, pp, ddof, e.array, b
                            ),
                        )
            # --- End: for

            # weighted, masked
            d = cf.Data(self.ma, units="K")
            x = cf.Data(self.w)
            for h in ("var", "sd"):
                for axes in self.axes_combinations:
                    for ddof in (0, 1):
                        b = reshape_array(self.ma, axes)
                        v = reshape_array(self.mw, axes)

                        not_enough_data = np.ma.count(b, axis=-1) <= ddof

                        avg = np.ma.average(b, axis=-1, weights=v)
                        if np.ndim(avg) < b.ndim:
                            avg = np.expand_dims(avg, -1)

                        b, V1 = np.ma.average(
                            (b - avg) ** 2, axis=-1, weights=v, returned=True
                        )

                        b = np.ma.where(not_enough_data, np.ma.masked, b)

                        if ddof == 1:
                            # Calculate the weighted unbiased
                            # variance. The unbiased variance
                            # weighted with _reliability_ weights
                            # is [V1**2/(V1**2-V2)]*var.
                            V2 = np.asanyarray((v * v).sum(axis=-1))
                            b *= V1 * V1 / (V1 * V1 - V2)
                        elif ddof == 0:
                            pass

                        if h == "sd":
                            b **= 0.5

                        e = getattr(d, h)(
                            axes=axes,
                            weights=x,
                            squeeze=True,
                            ddof=ddof,
                            _preserve_partitions=pp,
                        )

                        if h == "sd":
                            self.assertEqual(e.Units, d.Units)
                        else:
                            self.assertEqual(e.Units, d.Units ** 2)

                        self.assertTrue(
                            (e.mask.array == b.mask).all(),
                            "{}, axis={}, \ne.mask={}, "
                            "\nb.mask={}, ".format(
                                h, axes, e.mask.array, b.mask
                            ),
                        )
                        self.assertTrue(
                            e.allclose(b, rtol=1e-05, atol=1e-08),
                            "{}, axis={}, weighted, masked, pp={}, "
                            "ddof={}, \ne={}, \nb={}".format(
                                h, axes, pp, ddof, e.array, b
                            ),
                        )
        # --- End: for

    @unittest.skipIf(TEST_DASKIFIED_ONLY, "hits unexpected kwarg 'select'")
    def test_Data_dumpd_loadd_dumps(self):
        if self.test_only and inspect.stack()[0][3] not in self.test_only:
            return

        d = cf.read(self.filename)[0].data

        dumpd = d.dumpd()
        self.assertTrue(d.equals(cf.Data(loadd=dumpd), verbose=2))
        self.assertTrue(d.equals(cf.Data(loadd=dumpd), verbose=2))

        d.to_disk()
        self.assertTrue(d.equals(cf.Data(loadd=dumpd), verbose=2))

    def test_Data_section(self):
        d = cf.Data(np.arange(24).reshape(2, 3, 4))

        e = d.section(-1)
        self.assertIsInstance(e, dict)
        self.assertEqual(len(e), 6)

        e = d.section([0, 2], min_step=2)
        self.assertEqual(len(e), 2)
        f = e[(None, 0, None)]
        self.assertEqual(f.shape, (2, 2, 4))
        f = e[(None, 2, None)]
        self.assertEqual(f.shape, (2, 1, 4))

        e = d.section([0, 1, 2])
        self.assertEqual(len(e), 1)
        key, value = e.popitem()
        self.assertEqual(key, (None, None, None))
        self.assertTrue(value.equals(d))

    @unittest.skipIf(TEST_DASKIFIED_ONLY, "Needs reconstruct_sectioned_data")
    def test_Data_reconstruct_sectioned_data(self):
        if self.test_only and inspect.stack()[0][3] not in self.test_only:
            return

        # TODODASK: Write when Data.reconstruct_sectioned_data is
        #           daskified

    @unittest.skipIf(TEST_DASKIFIED_ONLY, "no attr. 'partition_configuration'")
    def test_Data_count(self):
        if self.test_only and inspect.stack()[0][3] not in self.test_only:
            return

        d = cf.Data(ma)
        self.assertEqual(d.count(), 284, d.count())
        self.assertEqual(d.count_masked(), d.size - 284, d.count_masked())

        d = cf.Data(a)
        self.assertEqual(d.count(), d.size)
        self.assertEqual(d.count_masked(), 0)

    def test_Data_exp(self):
        if self.test_only and inspect.stack()[0][3] not in self.test_only:
            return

        for x in (1, -1):
            a = 0.9 * x * self.ma
            c = np.ma.exp(a)

            d = cf.Data(a)
            e = d.exp()
            self.assertIsNone(d.exp(inplace=True))
            self.assertTrue(d.equals(e, verbose=2))
            self.assertEqual(d.shape, c.shape)
            # The CI at one point gave a failure due to
            # precision with:
            # self.assertTrue((d.array==c).all()) so need a
            # check which accounts for floating point calcs:
            np.testing.assert_allclose(d.array, c)
        # --- End: for

        d = cf.Data(a, "m")
        with self.assertRaises(Exception):
            _ = d.exp()

    def test_Data_func(self):
        if self.test_only and inspect.stack()[0][3] not in self.test_only:
            return

        a = np.array([[np.e, np.e ** 2, np.e ** 3.5], [0, 1, np.e ** -1]])

        # Using sine as an example function to apply
        b = np.sin(a)
        c = cf.Data(a, "s")
        d = c.func(np.sin)
        self.assertTrue((d.array == b).all())
        self.assertEqual(d.shape, b.shape)
        e = c.func(np.cos)
        self.assertFalse((e.array == b).all())

        # Using log2 as an example function to apply
        b = np.log2(a)
        c = cf.Data(a, "s")
        d = c.func(np.log2)
        self.assertTrue((d.array == b).all())
        self.assertEqual(d.shape, b.shape)
        e = c.func(np.log10)
        self.assertFalse((e.array == b).all())

        # Test in-place operation via inplace kwarg
        d = c.func(np.log2, inplace=True)
        self.assertIsNone(d)
        self.assertTrue((c.array == b).all())
        self.assertEqual(c.shape, b.shape)

        # Test the preserve_invalid keyword with function that has a
        # restricted domain and an input that lies outside of the domain.
        a = np.ma.array(
            [0, 0.5, 1, 1.5],  # note arcsin has domain [1, -1]
            mask=[1, 0, 0, 0],
        )
        b = np.arcsin(a)
        c = cf.Data(a, "s")
        d = c.func(np.arcsin)
        self.assertIs(d.array[3], np.ma.masked)
        self.assertTrue((d.array == b).all())
        self.assertEqual(d.shape, b.shape)
        e = c.func(np.arcsin, preserve_invalid=True)
        self.assertIsNot(e.array[3], np.ma.masked)
        self.assertTrue(np.isnan(e[3]))
        self.assertIs(e.array[0], np.ma.masked)

    def test_Data_log(self):
        if self.test_only and inspect.stack()[0][3] not in self.test_only:
            return

        # Test natural log, base e
        a = np.array([[np.e, np.e ** 2, np.e ** 3.5], [0, 1, np.e ** -1]])
        b = np.log(a)
        c = cf.Data(a, "s")
        d = c.log()
        self.assertTrue((d.array == b).all())
        self.assertEqual(d.shape, b.shape)

        # Test in-place operation via inplace kwarg
        d = c.log(inplace=True)
        self.assertIsNone(d)
        self.assertTrue((c.array == b).all())
        self.assertEqual(c.shape, b.shape)

        # Test another base, using 10 as an example (special managed case)
        a = np.array([[10, 100, 10 ** 3.5], [0, 1, 0.1]])
        b = np.log10(a)
        c = cf.Data(a, "s")
        d = c.log(base=10)
        self.assertTrue((d.array == b).all())
        self.assertEqual(d.shape, b.shape)

        # Test an arbitrary base, using 4 (not a special managed case like 10)
        a = np.array([[4, 16, 4 ** 3.5], [0, 1, 0.25]])
        b = np.log(a) / np.log(4)  # the numpy way, using log rules from school
        c = cf.Data(a, "s")
        d = c.log(base=4)
        self.assertTrue((d.array == b).all())
        self.assertEqual(d.shape, b.shape)

        # Check units for general case
        self.assertEqual(d.Units, cf.Units("1"))

        # Text values outside of the restricted domain for a logarithm
        a = np.array([0, -1, -2])
        b = np.log(a)
        c = cf.Data(a)
        d = c.log()
        # Requires assertion form below to test on expected NaN and inf's
        np.testing.assert_equal(d.array, b)
        self.assertEqual(d.shape, b.shape)

    def test_Data_trigonometric_hyperbolic(self):
        if self.test_only and inspect.stack()[0][3] not in self.test_only:
            return

        # Construct all trig. and hyperbolic method names from the 3 roots:
        trig_methods_root = ["sin", "cos", "tan"]
        trig_methods = trig_methods_root + [
            "arc" + method for method in trig_methods_root
        ]
        trig_and_hyperbolic_methods = trig_methods + [
            method + "h" for method in trig_methods
        ]

        for method in trig_and_hyperbolic_methods:
            for x in (1, -1):
                a = 0.9 * x * self.ma

                # Use more appropriate data for testing for inverse methods;
                # apply some trig operation to convert it to valid range:
                if method.startswith("arc"):
                    if method == "arccosh":  # has unusual domain (x >= 1)
                        a = np.cosh(a.data)  # convert non-masked x to >= 1
                    else:  # convert non-masked values x to range |x| < 1
                        a = np.sin(a.data)

                c = getattr(np.ma, method)(a)
                for units in (None, "", "1", "radians", "K"):
                    d = cf.Data(a, units=units)
                    # Suppress warnings that some values are
                    # invalid (NaN, +/- inf) or there is
                    # attempted division by zero, as this is
                    # expected with inverse trig:
                    with np.errstate(invalid="ignore", divide="ignore"):
                        e = getattr(d, method)()
                        self.assertIsNone(getattr(d, method)(inplace=True))

                    self.assertTrue(
                        d.equals(e, verbose=2), "{}".format(method)
                    )
                    self.assertEqual(d.shape, c.shape)
                    self.assertTrue(
                        (d.array == c).all(),
                        "{}, {}, {}, {}".format(method, units, d.array, c),
                    )
                    self.assertTrue(
                        (d.mask.array == c.mask).all(),
                        "{}, {}, {}, {}".format(method, units, d.array, c),
                    )
        # --- End: for

        # Also test masking behaviour: masking of invalid data occurs for
        # np.ma module by default but we don't want that so there is logic
        # to workaround it. So check that invalid values do emerge.
        inverse_methods = [
            method
            for method in trig_and_hyperbolic_methods
            if method.startswith("arc")
        ]

        d = cf.Data([2, 1.5, 1, 0.5, 0], mask=[1, 0, 0, 0, 1])
        for method in inverse_methods:
            with np.errstate(invalid="ignore", divide="ignore"):
                e = getattr(d, method)()
            self.assertTrue(
                (e.mask.array == d.mask.array).all(),
                "{}, {}, {}".format(method, e.array, d),
            )

        # In addition, test that 'nan', inf' and '-inf' emerge distinctly
        f = cf.Data([-2, -1, 1, 2], mask=[0, 0, 0, 1])
        with np.errstate(invalid="ignore", divide="ignore"):
            g = f.arctanh().array  # expect [ nan, -inf,  inf,  --]

        self.assertTrue(np.isnan(g[0]))
        self.assertTrue(np.isneginf(g[1]))
        self.assertTrue(np.isposinf(g[2]))
        self.assertIs(g[3], cf.masked)

        # AT2
        #
        # # Treat arctan2 separately (as is a class method & takes two inputs)
        # for x in (1, -1):
        #     a1 = 0.9 * x * self.ma
        #     a2 = 0.5 * x * self.a
        #     # Transform data for 'a' into range more appropriate for inverse:
        #     a1 = np.sin(a1.data)
        #     a2 = np.cos(a2.data)

        #     c = np.ma.arctan2(a1, a2)
        #     for units in (None, '', '1', 'radians', 'K'):
        #         d1 = cf.Data(a1, units=units)
        #         d2 = cf.Data(a2, units=units)
        #         e = cf.Data.arctan2(d1, d2)
        #         # Note: no inplace arg for arctan2 (operates on 2 arrays)
        #         self.assertEqual(d1.shape, c.shape)
        #         self.assertTrue((e.array == c).all())
        #         self.assertTrue((d1.mask.array == c.mask).all())

    def test_Data_filled(self):
        if self.test_only and inspect.stack()[0][3] not in self.test_only:
            return

        d = cf.Data([[1, 2, 3]])
        self.assertTrue((d.filled().array == [[1, 2, 3]]).all())

        d[0, 0] = cf.masked
        self.assertTrue(
            (d.filled().array == [[-9223372036854775806, 2, 3]]).all()
        )

        d.set_fill_value(-99)
        self.assertTrue((d.filled().array == [[-99, 2, 3]]).all())

        self.assertTrue((d.filled(1e10).array == [[1e10, 2, 3]]).all())

        d = cf.Data(["a", "b", "c"], mask=[1, 0, 0])
        self.assertTrue((d.filled().array == ["", "b", "c"]).all())

    def test_Data_del_units(self):
        d = cf.Data(1)
        with self.assertRaises(ValueError):
            d.del_units()

        d = cf.Data(1, "m")
        self.assertEqual(d.del_units(), "m")
        with self.assertRaises(ValueError):
            d.del_units()

        d = cf.Data(1, "days since 2000-1-1")
        self.assertEqual(d.del_units(), "days since 2000-1-1")
        with self.assertRaises(ValueError):
            d.del_units()

        d = cf.Data(1, "days since 2000-1-1", calendar="noleap")
        self.assertEqual(d.del_units(), "days since 2000-1-1")
        self.assertEqual(d.Units, cf.Units(None, "noleap"))
        with self.assertRaises(ValueError):
            d.del_units()

    def test_Data_del_calendar(self):
        for units in (None, "", "m", "days since 2000-1-1"):
            d = cf.Data(1, units)
            with self.assertRaises(ValueError):
                d.del_calendar()

        d = cf.Data(1, "days since 2000-1-1", calendar="noleap")
        self.assertEqual(d.del_calendar(), "noleap")
        with self.assertRaises(ValueError):
            d.del_calendar()

    def test_Data_get_calendar(self):
        for units in (None, "", "m", "days since 2000-1-1"):
            d = cf.Data(1, units)
            with self.assertRaises(ValueError):
                d.get_calendar()

        d = cf.Data(1, "days since 2000-1-1", calendar="noleap")
        self.assertTrue(d.get_calendar(), "noleap")

    def test_Data_has_units(self):
        d = cf.Data(1, "")
        self.assertTrue(d.has_units())
        d = cf.Data(1, "m")
        self.assertTrue(d.has_units())

        d = cf.Data(1)
        self.assertFalse(d.has_units())
        d = cf.Data(1, calendar="noleap")
        self.assertFalse(d.has_units())

    def test_Data_has_calendar(self):
        d = cf.Data(1, "days since 2000-1-1", calendar="noleap")
        self.assertTrue(d.has_calendar())

        for units in (None, "", "m", "days since 2000-1-1"):
            d = cf.Data(1, units)
            self.assertFalse(d.has_calendar())

    def test_Data_where(self):
        a = np.arange(10)
        d = cf.Data(a)
        b = np.where(a < 5, a, 10 * a)
        e = d.where(a < 5, d, 10 * a)
        self.assertTrue(e.shape == b.shape)
        self.assertTrue((e.array == b).all())

        d = cf.Data(a, "km")
        b = np.where(a < 5, 10 * a, a)
        e = d.where(a < 5, cf.Data(10000 * a, "metre"))
        self.assertTrue(e.shape == b.shape)
        self.assertTrue((e.array == b).all())

        a = np.array([[1, 2], [3, 4]])
        d = cf.Data(a)
        b = np.where([[True, False], [True, True]], a, [[9, 8], [7, 6]])
        e = d.where([[True, False], [True, True]], d, [[9, 8], [7, 6]])
        self.assertTrue(e.shape == b.shape)
        self.assertTrue((e.array == b).all())

        b = np.where([[True, False], [True, True]], [[9, 8], [7, 6]], a)
        e = d.where([[True, False], [True, True]], [[9, 8], [7, 6]])
        self.assertTrue(e.shape == b.shape)
        self.assertTrue((e.array == b).all())

        b = np.where([True, False], [9, 8], a)
        e = d.where([True, False], [9, 8])
        self.assertTrue(e.shape == b.shape)
        self.assertTrue((e.array == b).all())

        a = np.array([[0, 1, 2], [0, 2, 4], [0, 3, 6]])
        d = cf.Data(a)
        b = np.where(a < 4, a, -1)
        e = d.where(a < 4, d, -1)
        self.assertTrue(e.shape == b.shape)
        self.assertTrue((e.array == b).all())

        x, y = np.ogrid[:3, :4]
        d = cf.Data(x)
        with self.assertRaises(ValueError):
            # Can't change shape
            d.where(x < y, d, 10 + y)

        with self.assertRaises(ValueError):
            # Can't change shape
            d.where(False, d, 10 + y)

        a = np.ma.arange(9, dtype=int).reshape(3, 3)
        d = cf.Data(a, mask=[[0, 0, 0], [1, 0, 0], [0, 0, 0]])
        e = d.where(a > 5, None, -999)
        self.assertTrue(e.shape == d.shape)
        self.assertTrue((e.array.mask == d.array.mask).all())
        self.assertTrue(
            (e.array == [[-999, -999, -999], [5, -999, -999], [6, 7, 8]]).all()
        )

        d.soften_mask()
        e = d.where(a > 5, None, -999)
        self.assertTrue(e.shape == d.shape)
        self.assertTrue((e.array.mask == False).all())
        self.assertTrue(
            (
                e.array == [[-999, -999, -999], [-999, -999, -999], [6, 7, 8]]
            ).all()
        )

        a = np.arange(10)
        d = cf.Data(a)
        e = d.where(a < 5, cf.masked)
        self.assertTrue((e.array.mask == [1, 1, 1, 1, 1, 0, 0, 0, 0, 0]).all())
        self.assertTrue((e.array == a).all())

    def test_Data__init__compression(self):
        if self.test_only and inspect.stack()[0][3] not in self.test_only:
            return

        import cfdm

        # Ragged
        for f in cfdm.read("DSG_timeSeries_contiguous.nc"):
            f = f.data
            d = cf.Data(cf.RaggedContiguousArray(source=f.source()))
            self.assertTrue((d.array == f.array).all())

        for f in cfdm.read("DSG_timeSeries_indexed.nc"):
            f = f.data
            d = cf.Data(cf.RaggedIndexedArray(source=f.source()))
            self.assertTrue((d.array == f.array).all())

        for f in cfdm.read("DSG_timeSeriesProfile_indexed_contiguous.nc"):
            f = f.data
            d = cf.Data(cf.RaggedIndexedContiguousArray(source=f.source()))
            self.assertTrue((d.array == f.array).all())

        # Ragged bounds
        f = cfdm.read("DSG_timeSeriesProfile_indexed_contiguous.nc")[0]
        f = f.construct("long_name=height above mean sea level").bounds.data
        d = cf.Data(cf.RaggedIndexedContiguousArray(source=f.source()))
        self.assertTrue((d.array == f.array).all())

        # Gathered
        for f in cfdm.read("gathered.nc"):
            f = f.data
            d = cf.Data(cf.GatheredArray(source=f.source()))
            self.assertTrue((d.array == f.array).all())

        # Subsampled
        f = cfdm.read("subsampled_2.nc")[-3]
        f = f.construct("longitude").data
        d = cf.Data(cf.SubsampledArray(source=f.source()))
        self.assertTrue((d.array == f.array).all())

    def test_Data_empty(self):
        for shape, dtype_in, dtype_out in zip(
            [(), (3,), (4, 5)], [None, int, bool], [float, int, bool]
        ):
            d = cf.Data.empty(shape, dtype=dtype_in, chunks=-1)
            self.assertEqual(d.shape, shape)
            self.assertEqual(d.dtype, dtype_out)

    def test_Data_full(self):
        fill_value = 999
        for shape, dtype_in, dtype_out in zip(
            [(), (2,), (4, 5)], [None, float, bool], [int, float, bool]
        ):
            d = cf.Data.full(shape, fill_value, dtype=dtype_in, chunks=-1)
            self.assertEqual(d.shape, shape)
            self.assertEqual(d.dtype, dtype_out)
            self.assertTrue(
                (d.array == np.full(shape, fill_value, dtype=dtype_in)).all()
            )

    def test_Data_ones(self):
        for shape, dtype_in, dtype_out in zip(
            [(), (3,), (4, 5)], [None, int, bool], [float, int, bool]
        ):
            d = cf.Data.ones(shape, dtype=dtype_in, chunks=-1)
            self.assertEqual(d.shape, shape)
            self.assertEqual(d.dtype, dtype_out)
            self.assertTrue((d.array == np.ones(shape, dtype=dtype_in)).all())

    def test_Data_zeros(self):
        for shape, dtype_in, dtype_out in zip(
            [(), (3,), (4, 5)], [None, int, bool], [float, int, bool]
        ):
            d = cf.Data.zeros(shape, dtype=dtype_in, chunks=-1)
            self.assertEqual(d.shape, shape)
            self.assertEqual(d.dtype, dtype_out)
            self.assertTrue((d.array == np.zeros(shape, dtype=dtype_in)).all())

    def test_Data__iter__(self):
        for d in (
            cf.Data([1, 2, 3], "metres"),
            cf.Data([[1, 2], [3, 4]], "metres"),
        ):
            for i, e in enumerate(d):
                self.assertTrue(e.equals(d[i]))

        # iteration over a 0-d Data
        with self.assertRaises(TypeError):
            list(cf.Data(99, "metres"))

    def test_Data__bool__(self):
        for x in (1, 1.5, True, "x"):
            self.assertTrue(bool(cf.Data(x)))
            self.assertTrue(bool(cf.Data([[x]])))

        for x in (0, 0.0, False, ""):
            self.assertFalse(bool(cf.Data(x)))
            self.assertFalse(bool(cf.Data([[x]])))

        with self.assertRaises(ValueError):
            bool(cf.Data([]))

        with self.assertRaises(ValueError):
            bool(cf.Data([1, 2]))

    def test_Data_compute(self):
        if self.test_only and inspect.stack()[0][3] not in self.test_only:
            return

        # Scalar numeric array
        d = cf.Data(9, "km")
        a = d.compute()
        self.assertIsInstance(a, np.ndarray)
        self.assertEqual(a.shape, ())
        self.assertEqual(a, np.array(9))
        d[...] = cf.masked
        a = d.compute()
        self.assertEqual(a.shape, ())
        self.assertIs(a[()], np.ma.masked)

        # Non-scalar numeric array
        b = np.arange(24).reshape(2, 1, 3, 4)
        d = cf.Data(b, "km", fill_value=-123)
        a = d.compute()
        self.assertTrue((a == b).all())

        # Fill value
        d[0, 0, 0, 0] = cf.masked
        self.assertEqual(d.compute().fill_value, d.fill_value)

        # Date-time array
        d = cf.Data([["2000-12-3 12:00"]], "days since 2000-12-01", dt=True)
        self.assertEqual(d.compute(), 2.5)

    def test_Data_persist(self):
        if self.test_only and inspect.stack()[0][3] not in self.test_only:
            return

        d = cf.Data(9, "km")
        self.assertIsNone(d.persist(inplace=True))

        # Scalar numeric array
        d = cf.Data([1, 2, 3.0, 4], "km", mask=[0, 1, 0, 0], chunks=2)
        e = d.persist()
        self.assertIsInstance(e, cf.Data)
        self.assertTrue(e.equals(d))

    def test_Data_cyclic(self):
        d = cf.Data(np.arange(12).reshape(3, 4))
        self.assertEqual(d.cyclic(), set())
        self.assertEqual(d.cyclic(0), set())
        self.assertEqual(d.cyclic(), {0})
        self.assertEqual(d.cyclic(1), {0})
        self.assertEqual(d.cyclic(), {0, 1})
        self.assertEqual(d.cyclic(0, iscyclic=False), {0, 1})
        self.assertEqual(d.cyclic(), {1})
        self.assertEqual(d.cyclic(1, iscyclic=False), {1})
        self.assertEqual(d.cyclic(), set())
        self.assertEqual(d.cyclic([0, 1]), set())
        self.assertEqual(d.cyclic(), {0, 1})
        self.assertEqual(d.cyclic([0, 1], iscyclic=False), {0, 1})
        self.assertEqual(d.cyclic(), set())

        # Invalid axis
        with self.assertRaises(ValueError):
            d.cyclic(2)

        # Scalar data
        d = cf.Data(9)
        self.assertEqual(d.cyclic(), set())

        # Scalar data invalid axis
        with self.assertRaises(ValueError):
            d.cyclic(0)

    def test_Data_change_calendar(self):
        d = cf.Data(
            [0, 1, 2, 3, 4], "days since 2004-02-27", calendar="standard"
        )
        e = d.change_calendar("360_day")
        self.assertTrue(np.allclose(e.array, [0, 1, 2, 4, 5]))
        self.assertEqual(e.Units, cf.Units("days since 2004-02-27", "360_day"))

        # An Exception should be raised when a date is stored that is
        # invalid to the calendar (e.g. 29th of February in the noleap
        # calendar).
        with self.assertRaises(ValueError):
            e = d.change_calendar("noleap").array

    def test_Data_chunks(self):
        dx = da.ones((4, 5), chunks=(2, 4))
        d = cf.Data.ones((4, 5), chunks=(2, 4))
        self.assertEqual(d.chunks, dx.chunks)

    def test_Data_rechunk(self):
        dx = da.ones((4, 5), chunks=(2, 4)).rechunk(-1)
        d = cf.Data.ones((4, 5), chunks=(2, 4)).rechunk(-1)
        self.assertEqual(d.chunks, dx.chunks)

        d = cf.Data.ones((4, 5), chunks=(2, 4))
        e = d.copy()
        self.assertIsNone(e.rechunk(-1, inplace=True))
        self.assertEqual(e.chunks, ((4,), (5,)))
        self.assertTrue(e.equals(d))

    def test_Data_get_units(self):
        for units in ("", "m", "days since 2000-01-01"):
            d = cf.Data(1, units)
            self.assertEqual(d.get_units(), units)

        d = cf.Data(1)
        with self.assertRaises(ValueError):
            d.get_units()

    def test_Data_set_calendar(self):
        d = cf.Data(1, "days since 2000-01-01")
        d.set_calendar("standard")

        with self.assertRaises(ValueError):
            d.set_calendar("noleap")

        d = cf.Data(1, "m")
        d.set_calendar("noleap")
        self.assertEqual(d.Units, cf.Units("m"))

    def test_Data_set_units(self):
        for units in (None, "", "m", "days since 2000-01-01"):
            d = cf.Data(1, units)
            self.assertEqual(d.Units, cf.Units(units))

        d = cf.Data(1, "m")
        d.set_units("km")
        self.assertEqual(d.array, 0.001)

        d = cf.Data(1, "days since 2000-01-01", calendar="noleap")
        d.set_units("days since 1999-12-31")
        self.assertEqual(d.array, 2)

        # Can't set to Units that are not equivalent
        with self.assertRaises(ValueError):
            d.set_units("km")

    @unittest.skipIf(TEST_DASKIFIED_ONLY, "Needs updated NetCDFArray to test")
    def test_Data_get_filenames(self):
        pass

    def test_Data_tolist(self):
        for x in (1, [1, 2], [[1, 2], [3, 4]]):
            d = cf.Data(x)
            e = d.tolist()
            self.assertEqual(e, np.array(x).tolist())
            self.assertTrue(d.equals(cf.Data(e)))

<<<<<<< HEAD
    def test_Data_data(self):
        for d in [
            cf.Data(1),
            cf.Data([1, 2], fill_value=0),
            cf.Data([1, 2], "m"),
            cf.Data([1, 2], mask=[1,0], units="m"),
            cf.Data([[0, 1, 2], [3, 4, 5]], chunks=2),
        ]:
            self.assertIs(d.data, d)
=======
    def test_Data_dump(self):
        d = cf.Data([1, 2], "m")
        x = (
            "Data.shape = (2,)\nData.first_datum = 1\nData.last_datum  = 2\n"
            "Data.fill_value = None\nData.Units = <Units: m>"
        )
        self.assertEqual(d.dump(display=False), x)
>>>>>>> 94132610


if __name__ == "__main__":
    print("Run date:", datetime.datetime.now())
    cf.environment()
    print()
    unittest.main(verbosity=2)<|MERGE_RESOLUTION|>--- conflicted
+++ resolved
@@ -3967,7 +3967,6 @@
             self.assertEqual(e, np.array(x).tolist())
             self.assertTrue(d.equals(cf.Data(e)))
 
-<<<<<<< HEAD
     def test_Data_data(self):
         for d in [
             cf.Data(1),
@@ -3977,7 +3976,7 @@
             cf.Data([[0, 1, 2], [3, 4, 5]], chunks=2),
         ]:
             self.assertIs(d.data, d)
-=======
+
     def test_Data_dump(self):
         d = cf.Data([1, 2], "m")
         x = (
@@ -3985,7 +3984,6 @@
             "Data.fill_value = None\nData.Units = <Units: m>"
         )
         self.assertEqual(d.dump(display=False), x)
->>>>>>> 94132610
 
 
 if __name__ == "__main__":
