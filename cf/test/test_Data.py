--- conflicted
+++ resolved
@@ -764,20 +764,10 @@
                                        hardmask, j, i, dvalue, avalue))
                         d[j, i] = dvalue
                         a[j, i] = avalue
-<<<<<<< HEAD
-                        self.assertTrue(
-                            (d.array == a).all() in (True,
-                                                     numpy.ma.masked), message)
-                        self.assertTrue(
-                            (d.mask.array == numpy.ma.getmaskarray(a)).all(),
-                            ('d.mask.array='+repr(d.mask.array)
-                             +'\nnumpy.ma.getmaskarray(a)='
-                             +repr(numpy.ma.getmaskarray(a))))
-=======
+
                         self.assertIn((d.array == a).all(), (True, numpy.ma.masked), message)
                         self.assertTrue((d.mask.array == numpy.ma.getmaskarray(a)).all(),
                                         'd.mask.array='+repr(d.mask.array)+'\nnumpy.ma.getmaskarray(a)='+repr(numpy.ma.getmaskarray(a)))
->>>>>>> 5b87505f
                 # --- End: for
 
                 a = numpy.ma.arange(3000).reshape(50, 60)
@@ -797,20 +787,10 @@
                     message = 'cf.Data[%s, %s]=%s failed' % (j, i, dvalue)
                     d[j, i] = dvalue
                     a[j, i] = dvalue
-<<<<<<< HEAD
-                    self.assertTrue(
-                        (d.array == a).all() in (True, numpy.ma.masked),
-                        message)
-                    self.assertTrue(
-                        (d.mask.array == numpy.ma.getmaskarray(a)).all(),
-                        message)
-=======
+                    
                     self.assertIn((d.array == a).all(), (True, numpy.ma.masked), message)
                     self.assertTrue((d.mask.array == numpy.ma.getmaskarray(a)).all(), message)
-                # --- End: for
-#                print('hardmask =',hardmask,', pmshape =', d._pmshape)
->>>>>>> 5b87505f
-            # --- End: for
+        # --- End: for
 
         cf.CHUNKSIZE(self.original_chunksize)
 
@@ -1173,12 +1153,9 @@
                 cf.CHUNKSIZE(chunksize)
                 d = cf.Data(a)
                 e = d.round(decimals=decimals)
-<<<<<<< HEAD
-                self.assertTrue(
-                    d.round(decimals=decimals, inplace=True) is None)
-=======
+
                 self.assertIsNone(d.round(decimals=decimals, inplace=True))
->>>>>>> 5b87505f
+                
                 self.assertTrue(d.equals(e, verbose=True))
                 self.assertTrue(d.shape == c.shape)
                 self.assertTrue((d.array == c).all())
@@ -2794,12 +2771,9 @@
                     for units in (None, '', '1', 'radians', 'K'):
                         d = cf.Data(a, units=units)
                         e = getattr(d, method)()
-<<<<<<< HEAD
-                        self.assertTrue(
-                            getattr(d, method)(inplace=True) is None)
-=======
+                        
                         self.assertIsNone(getattr(d, method)(inplace=True))
->>>>>>> 5b87505f
+
                         self.assertTrue(
                             d.equals(e, verbose=True), "{}".format(method))
                         self.assertTrue(d.shape == c.shape)
