--- conflicted
+++ resolved
@@ -3934,7 +3934,6 @@
         with self.assertRaises(ValueError):
             d.set_units("km")
 
-<<<<<<< HEAD
     def test_Data_allclose(self):
         d = cf.Data([1000, 2500], "metre")
         e = cf.Data([1, 2.5], "km")
@@ -3958,7 +3957,7 @@
         # Not broadcastable
         with self.assertRaises(ValueError):
             d.allclose([1, 2])
-=======
+
     @unittest.skipIf(TEST_DASKIFIED_ONLY, "Needs updated NetCDFArray to test")
     def test_Data_get_filenames(self):
         pass
@@ -3969,7 +3968,6 @@
             e = d.tolist()
             self.assertEqual(e, np.array(x).tolist())
             self.assertTrue(d.equals(cf.Data(e)))
->>>>>>> e11f7395
 
 
 if __name__ == "__main__":
