--- conflicted
+++ resolved
@@ -40,19 +40,6 @@
     def setUp(self):
         self.filename = os.path.join(
             os.path.dirname(os.path.abspath(__file__)), 'test_file.nc')
-<<<<<<< HEAD
-        self.filename2 = os.path.join(
-            os.path.dirname(os.path.abspath(__file__)), 'test_file2.nc')
-        self.contiguous = os.path.join(
-            os.path.dirname(os.path.abspath(__file__)),
-            'DSG_timeSeries_contiguous.nc')
-        self.indexed = os.path.join(
-            os.path.dirname(os.path.abspath(__file__)),
-            'DSG_timeSeries_indexed.nc')
-        self.indexed_contiguous = os.path.join(
-            os.path.dirname(os.path.abspath(__file__)),
-            'DSG_timeSeriesProfile_indexed_contiguous.nc')
-=======
         self.filename2 = os.path.join(os.path.dirname(
             os.path.abspath(__file__)), 'test_file2.nc')
         self.contiguous = os.path.join(
@@ -67,7 +54,6 @@
             os.path.dirname(os.path.abspath(__file__)),
             'DSG_timeSeriesProfile_indexed_contiguous.nc'
         )
->>>>>>> d1360e97
 
         self.filename1 = os.path.join(
             os.path.dirname(os.path.abspath(__file__)), 'regrid_file1.nc')
@@ -80,16 +66,11 @@
 
         self.test_only = []
 #        self.test_only = ['NOTHING!!!!']
-<<<<<<< HEAD
-#        self.test_only = ['test_Field_section']
-#        self.test_only = ['test_Field_convolution_filter', 'test_Field_derivative', 'test_Field_moving_window']
-=======
 #        self.test_only = ['test_Field_get_filenames']
 #        self.test_only = [
 #            'test_Field_convolution_filter', 'test_Field_derivative',
 #            'test_Field_moving_window'
 #        ]
->>>>>>> d1360e97
 #        self.test_only = ['test_Field_weights']
 #        self.test_only = ['test_Field_collapse']
 #        self.test_only = ['test_Field_radius']
@@ -171,31 +152,27 @@
 
         self.assertTrue(g.get_filenames() == set(),
                         g.get_filenames())
-<<<<<<< HEAD
         
     def test_Field_halo(self):
         if self.test_only and inspect.stack()[0][3] not in self.test_only:
             return
 
-#        f = cf.example_field(7)
-#
-#        g = f.copy()
-#        self.assertIsNone(g.halo(1, inplace=True))
-#
-#        i = 1
-#        g = f.halo(i)
-#        self.assertTrue(
-#            (numpy.array(g.shape) == numpy.array(f.shape) + i*2).all())
-#
-#        for key, c in g.constructs.filter_by_data().items():
-#            d = f.construct(key)
-#            self.assertTrue(
-#                (numpy.array(c.shape) == numpy.array(d.shape) + i*2).all())
-#        # --- End: for
-        
-=======
-
->>>>>>> d1360e97
+        f = cf.example_field(7)
+
+        g = f.copy()
+        self.assertIsNone(g.halo(1, inplace=True))
+
+        i = 1
+        g = f.halo(i)
+        self.assertTrue(
+            (numpy.array(g.shape) == numpy.array(f.shape) + i*2).all())
+
+        for key, c in g.constructs.filter_by_data().items():
+            d = f.construct(key)
+            self.assertTrue(
+                (numpy.array(c.shape) == numpy.array(d.shape) + i*2).all())
+        # --- End: for
+  
     def test_Field_has_construct(self):
         if self.test_only and inspect.stack()[0][3] not in self.test_only:
             return
@@ -235,25 +212,15 @@
                         continue
 
                     c = u.compress(method1)
-<<<<<<< HEAD
                     self.assertTrue(bool(c.data.get_compression_type()),
                                     message)
-=======
-                    self.assertTrue(
-                        bool(c.data.get_compression_type()), message)
->>>>>>> d1360e97
 
                     self.assertTrue(u.equals(c, verbose=True), message)
                     self.assertTrue(f.equals(c, verbose=True), message)
 
                     c = f.compress(method1)
-<<<<<<< HEAD
                     self.assertTrue(bool(c.data.get_compression_type()),
                                     message)
-=======
-                    self.assertTrue(
-                        bool(c.data.get_compression_type()), message)
->>>>>>> d1360e97
 
                     self.assertTrue(u.equals(c, verbose=True), message)
                     self.assertTrue(f.equals(c, verbose=True), message)
@@ -261,13 +228,8 @@
                     cf.write(c, 'delme.nc')
                     c = cf.read('delme.nc')[0]
 
-<<<<<<< HEAD
                     self.assertTrue(bool(c.data.get_compression_type()),
                                     message)
-=======
-                    self.assertTrue(
-                        bool(c.data.get_compression_type()), message)
->>>>>>> d1360e97
                     self.assertTrue(f.equals(c, verbose=True), message)
         # --- End: for
 
@@ -282,13 +244,8 @@
             f.del_property(prop, None)
 
         d = f.data.copy()
-<<<<<<< HEAD
         g = f.copy()        
         self.assertIsNone(f.apply_masking(inplace=True))
-=======
-        g = f.copy()
-        self.assertTrue(f.apply_masking(inplace=True) is None)
->>>>>>> d1360e97
         self.assertTrue(f.equals(g, verbose=1))
 
         x = 0.11
@@ -568,13 +525,8 @@
                     self.assertTrue(
                         a.equals(b, rtol=1e-05, atol=1e-08, verbose=True),
                         '{} weights={}, axes={}, {!r}, {!r}'.format(
-<<<<<<< HEAD
                             method, weights, axes, a, b))
-=======
-                            method, weights, axes, a, b)
-                    )
             # --- End: for
->>>>>>> d1360e97
 
             for method in ('mean',
                            'mean_absolute_value',
@@ -591,35 +543,19 @@
                     self.assertTrue(
                         a.equals(b, rtol=1e-05, atol=1e-08, verbose=True),
                         '{} weights={}, axes={}, {!r}, {!r}'.format(
-<<<<<<< HEAD
                             method, weights, axes, a, b))
             # --- End: for
-=======
-                            method, weights, axes, a, b)
-                    )
-                    # --- End: for
->>>>>>> d1360e97
-
+            
             for method in ('integral',):
                 weights = 'area'
                 d_weights = f.weights(weights, components=True, measure=True)
-<<<<<<< HEAD
                 a = f.collapse(method, axes=axes, weights=weights,
                                measure=True).data
-=======
-                a = f.collapse(
-                    method, axes=axes, weights=weights, measure=True).data
->>>>>>> d1360e97
                 b = getattr(f.data, method)(axes=axes, weights=d_weights)
                 self.assertTrue(
                     a.equals(b, rtol=1e-05, atol=1e-08, verbose=True),
                     '{} weighted axes={}, {!r}, {!r}'.format(
-<<<<<<< HEAD
                         method, axes, a, b))
-=======
-                        method, axes, a, b)
-                )
->>>>>>> d1360e97
         # --- End: for
 
         for axes in axes_combinations(f):
@@ -629,40 +565,22 @@
             for method in ('var',
                            'sd'):
                 for weights in (None, 'area'):
-<<<<<<< HEAD
-=======
-                    # print(method, axes, weights)
->>>>>>> d1360e97
                     if weights is not None:
                         d_weights = f.weights(weights, components=True)
                     else:
                         d_weights = None
 
                     a = f.collapse(method, axes=axes, weights=weights).data
-<<<<<<< HEAD
                     b = getattr(f.data, method)(
                         axes=axes, ddof=1, weights=d_weights)
                     self.assertTrue(
                         a.equals(b, rtol=1e-05, atol=1e-08, verbose=True),
                         '{} weights={}, axes={}, {!r}, {!r}'.format(
                             method, weights, axes, a, b))
-=======
-                    b = getattr(
-                        f.data, method)(axes=axes, ddof=1, weights=d_weights)
-                    self.assertTrue(
-                        a.equals(b, rtol=1e-05, atol=1e-08, verbose=True),
-                        '{} weights={}, axes={}, {!r}, {!r}'.format(
-                            method, weights, axes, a, b)
-                    )
->>>>>>> d1360e97
             # --- End: for
 
             for method in ('mean_of_upper_decile',):
                 for weights in (None, 'area'):
-<<<<<<< HEAD
-=======
-                    # print(method, axes, weights)
->>>>>>> d1360e97
                     if weights is not None:
                         d_weights = f.weights(weights, components=True)
                     else:
@@ -673,12 +591,7 @@
                     self.assertTrue(
                         a.equals(b, rtol=1e-05, atol=1e-08, verbose=True),
                         '{} weights={}, axes={}, {!r}, {!r}'.format(
-<<<<<<< HEAD
                             method, weights, axes, a, b))
-=======
-                            method, weights, axes, a, b)
-                    )
->>>>>>> d1360e97
         # --- End: for
 
     def test_Field_all(self):
@@ -716,21 +629,11 @@
         self.assertTrue(f.domain_axes.equals(f.axes(), verbose=True))
         self.assertTrue(
             f.domain_axes('domainaxis1').equals(
-<<<<<<< HEAD
                 f.axes('domainaxis1'), verbose=True))
 
         self.assertTrue(
             f.domain_axis('domainaxis1').equals(
                 f.axis('domainaxis1'), verbose=True))
-=======
-                f.axes('domainaxis1'), verbose=True)
-        )
-
-        self.assertTrue(
-            f.domain_axis('domainaxis1').equals(
-                f.axis('domainaxis1'), verbose=True)
-        )
->>>>>>> d1360e97
 
     def test_Field_ATOL_RTOL(self):
         if self.test_only and inspect.stack()[0][3] not in self.test_only:
@@ -828,16 +731,6 @@
 
                 self.assertTrue(
                     (t.data._auxiliary_mask_return().array == a.mask).all(),
-<<<<<<< HEAD
-                    message)
-                self.assertTrue(
-                    (g.data._auxiliary_mask_return().array == a.mask).all(),
-                    message)
-                
-                self.assertTrue(
-                    cf.functions._numpy_allclose(t.array, a),
-                    message)
-=======
                     message
                 )
                 self.assertTrue(
@@ -847,7 +740,6 @@
 
                 self.assertTrue(
                     cf.functions._numpy_allclose(t.array, a), message)
->>>>>>> d1360e97
         # --- End: for
     
         cf.CHUNKSIZE(self.original_chunksize)
@@ -886,16 +778,6 @@
 
                 self.assertTrue(
                     (t.data._auxiliary_mask_return().array == a.mask).all(),
-<<<<<<< HEAD
-                    message)
-                self.assertTrue(
-                    (g.data._auxiliary_mask_return().array == a.mask).all(),
-                    message)
-
-                self.assertTrue(
-                    cf.functions._numpy_allclose(t.array, a),
-                    message)
-=======
                     message
                 )
                 self.assertTrue(
@@ -905,7 +787,6 @@
 
                 self.assertTrue(
                     cf.functions._numpy_allclose(t.array, a), message)
->>>>>>> d1360e97
         # --- End: for
         
         cf.CHUNKSIZE(self.original_chunksize)
@@ -945,23 +826,15 @@
 
                 self.assertTrue(
                     (t.data._auxiliary_mask_return().array == a.mask).all(),
-<<<<<<< HEAD
-                    message)
-=======
                     message
                 )
->>>>>>> d1360e97
                 self.assertTrue(
                     (g.data._auxiliary_mask_return().array == a.mask).all(),
                     message)
 
                 self.assertTrue(
-<<<<<<< HEAD
                     cf.functions._numpy_allclose(t.array, a),
                     message)
-=======
-                    cf.functions._numpy_allclose(t.array, a), message)
->>>>>>> d1360e97
         # --- End: for
         cf.CHUNKSIZE(self.original_chunksize)
 
@@ -1228,14 +1101,9 @@
                 x1 = g.coordinate('grid_longitude').datum(0)
                 self.assertTrue(
                     x0 < anchor <= x1,
-<<<<<<< HEAD
-                    "INCREASING period={} x0={}, anchor={}, x1={}".format(
-                        period, x0, anchor, x1))
-=======
                     'INCREASING period=%s, x0=%s, anchor=%s, x1=%s' % (
                         period, x0, anchor, x1)
                 )
->>>>>>> d1360e97
             # --- End: for
 
             # Decreasing dimension coordinate
@@ -1246,15 +1114,8 @@
                 x0 = g.coordinate('grid_longitude').datum(0)
                 self.assertTrue(
                     x1 > anchor >= x0,
-<<<<<<< HEAD
                     "DECREASING period={}, x0={}, anchor={}, x1={}".format(
                         period, x1, anchor, x0))
-=======
-                    'DECREASING period=%s, x0=%s, anchor=%s, x1=%s' % (
-                        period, x1, anchor, x0)
-                )
-            # --- End: for
->>>>>>> d1360e97
         # --- End: for
 
     def test_Field_cell_area(self):
@@ -1437,15 +1298,10 @@
 
         f = self.f
         self.assertTrue(
-<<<<<<< HEAD
-            f.get_data_axes() == ('domainaxis0', 'domainaxis1', 'domainaxis2'),
-            str(f.get_data_axes()))
-=======
             f.get_data_axes() == (
                 'domainaxis0', 'domainaxis1', 'domainaxis2'),
             str(f.get_data_axes())
         )
->>>>>>> d1360e97
 
         f = cf.Field()
         f.set_data(cf.Data(9), axes=())
@@ -1673,14 +1529,10 @@
         lat = f.construct('latitude').array
         lat = numpy.expand_dims(lat, 0)
 
-<<<<<<< HEAD
         array = numpy.ma.where((lon >= 92) & (lon  <= 134),
                                f.array,
                                numpy.ma.masked)
-=======
-        array = numpy.ma.where(
-            (lon >= 92) & (lon <= 134), f.array, numpy.ma.masked)
->>>>>>> d1360e97
+
         for mode in ('', 'compress', 'full', 'envelope'):
             indices = f.indices(mode, longitude=cf.wi(92, 134))
             g = f[indices]
@@ -1698,16 +1550,10 @@
             self.assertTrue(
                 cf.functions._numpy_allclose(array2, g.array), g.array)
 
-<<<<<<< HEAD
         array = numpy.ma.where(((lon >= 72) & (lon  <= 83)) | (lon>=118),
                                f.array,
                                numpy.ma.masked)
-=======
-        array = numpy.ma.where(
-            ((lon >= 72) & (lon <= 83)) | (lon >= 118),
-            f.array, numpy.ma.masked
-        )
->>>>>>> d1360e97
+        
         for mode in ('', 'compress', 'full', 'envelope'):
             indices = f.indices(mode, longitude=cf.wi(72, 83) | cf.gt(118))
             g = f[indices]
@@ -1726,18 +1572,10 @@
         g = f[indices]
         self.assertTrue(g.shape == (1, 10, 9), g.shape)
         array = numpy.ma.where(
-<<<<<<< HEAD
             (((lon >=  92) & (lon<=134)) &
              (((lat >= -26) & (lat<=-20)) | (lat>=30))),
             f.array,
             numpy.ma.masked)
-=======
-            (((lon >= 92) & (lon <= 134)) &
-             (((lat >= -26) & (lat <= -20)) | (lat >= 30))),
-            f.array,
-            numpy.ma.masked
-        )
->>>>>>> d1360e97
         self.assertTrue(cf.functions._numpy_allclose(array, g.array), g.array)
 
         for mode in ('', 'compress', 'full', 'envelope'):
@@ -1858,7 +1696,6 @@
             ['eastward_wind', 'long_name=qwerty'],
             ['None', 'eastward_wind'],
         ):
-<<<<<<< HEAD
             self.assertTrue(f.match(*identities),
                             'Failed with {}'.format(identities))
             self.assertTrue(f.match_by_identity(*identities),
@@ -1872,29 +1709,11 @@
                                {'standard_name': re.compile('^eastw')},
                                {'standard_name': 'eastward_wind',
                                 'long_name': 'qwerty'},
-=======
-            self.assertTrue(
-                f.match(*identities), 'Failed with {}'.format(identities))
-            self.assertTrue(
-                f.match_by_identity(*identities),
-                'Failed with {}'.format(identities)
-            )
-
-        # match_by_property
-        for mode in ([], ['and']):
-            for properties in (
-                {},
-                {'standard_name': 'eastward_wind'},
-                {'long_name': 'qwerty'},
-                {'standard_name': re.compile('^eastw')},
-                {'standard_name': 'eastward_wind', 'long_name': 'qwerty'},
->>>>>>> d1360e97
             ):
                 self.assertTrue(f.match_by_property(*mode, **properties),
                                 'Failed with {} {}'.format(mode, properties))
 
         for mode in (['or'],):
-<<<<<<< HEAD
             for properties in ({},
                                {'standard_name': 'eastward_wind'},
                                {'long_name': 'qwerty'},
@@ -1903,15 +1722,6 @@
                                 'long_name': 'qwerty'},
                                {'standard_name': 'None',
                                 'long_name': 'qwerty'},
-=======
-            for properties in (
-                {},
-                {'standard_name': 'eastward_wind'},
-                {'long_name': 'qwerty'},
-                {'standard_name': re.compile('^eastw')},
-                {'standard_name': 'eastward_wind', 'long_name': 'qwerty'},
-                {'standard_name': 'None', 'long_name': 'qwerty'},
->>>>>>> d1360e97
             ):
                 self.assertTrue(f.match_by_property(*mode, **properties),
                                 'Failed with {} {}'.format(mode, properties))
@@ -1961,11 +1771,7 @@
                 f.match_by_construct('X', 'method:max', OR=OR))
             self.assertTrue(
                 f.match_by_construct('X', 'grid_latitude: max', OR=OR))
-<<<<<<< HEAD
-
-=======
->>>>>>> d1360e97
-
+            
         self.assertFalse(f.match_by_construct('qwerty'))
         self.assertFalse(f.match_by_construct('qwerty', OR=True))
         self.assertFalse(f.match_by_construct('X', 'qwerty'))
@@ -1973,7 +1779,6 @@
 
         self.assertTrue(f.match_by_construct('X', 'qwerty', OR=True))
         self.assertTrue(
-<<<<<<< HEAD
             f.match_by_construct('X', 'qwerty', 'method:max', 'over:years',
                                  OR=True))
         self.assertTrue(
@@ -1999,29 +1804,6 @@
 #       f.dimension_coordinate('X').period(None)
 #       print('ATTENTION 3')                
 #       self.assertIsNone(f.period('X'))
-=======
-            f.match_by_construct(
-                'X', 'qwerty', 'method:max', 'over:years', OR=True))
-        self.assertTrue(
-            f.match_by_construct(
-                'X', 'qwerty', 'grid_latitude: max', 'over:years', OR=True)
-        )
-
-    def test_Field_period(self):
-        if self.test_only and inspect.stack()[0][3] not in self.test_only:
-            return
-
-        f = self.f.copy()
-        f.dimension_coordinate('X').period(None)
-        f.cyclic('X', False)
-        self.assertIsNone(f.period('X'))
-        f.cyclic('X', period=360)
-        self.assertTrue(f.period('X') == cf.Data(360, 'degrees'))
-        f.cyclic('X', False)
-        self.assertTrue(f.period('X') == cf.Data(360, 'degrees'))
-        f.dimension_coordinate('X').period(None)
-        self.assertIsNone(f.period('X'))
->>>>>>> d1360e97
 
     def test_Field_autocyclic(self):
         if self.test_only and inspect.stack()[0][3] not in self.test_only:
@@ -2368,11 +2150,7 @@
         # Cellsize
         c = f.convert('grid_longitude', cellsize=True)
         self.assertTrue(
-<<<<<<< HEAD
-            (c.data == [1.,  1.,  1.,  1.,  1.,  1.,  1.,  3.5, 6. ]).all())
-=======
             (c.data == [1.,  1.,  1.,  1.,  1.,  1.,  1.,  3.5, 6.]).all())
->>>>>>> d1360e97
 
         with self.assertRaises(ValueError):
             f.convert('qwerty')
@@ -2436,11 +2214,7 @@
 
             self.assertTrue(
                 f.auxiliary_coordinate(identity).equals(c, verbose=True))
-<<<<<<< HEAD
             self.assertEqual(f.auxiliary_coordinate(identity, key=True), key)
-=======
-            self.assertTrue(f.auxiliary_coordinate(identity, key=True) == key)
->>>>>>> d1360e97
 
             self.assertTrue(f.aux(identity).equals(c, verbose=True))
             self.assertEqual(f.aux(identity, key=True), key)
@@ -2477,11 +2251,7 @@
             if identity == 'domainaxis2':
                 key = f.dimension_coordinates.filter_by_axis(
                     'and', identity).key()
-<<<<<<< HEAD
-                c   = f.dimension_coordinates.filter_by_axis(
-=======
                 c = f.dimension_coordinates.filter_by_axis(
->>>>>>> d1360e97
                     'and', identity).value()
             else:
                 key = f.construct_key(identity)
@@ -2534,16 +2304,8 @@
 
         key = f.construct_key(
             'standard_name:atmosphere_hybrid_height_coordinate')
-<<<<<<< HEAD
         self.assertTrue(f.coordinate_reference(
             'atmosphere_hybrid_height_coordinate', key=True) == key)
-=======
-        self.assertTrue(
-            f.coordinate_reference(
-                'atmosphere_hybrid_height_coordinate', key=True) ==
-            key
-        )
->>>>>>> d1360e97
 
         key = f.construct_key('grid_mapping_name:rotated_latitude_longitude')
         self.assertTrue(
@@ -2603,7 +2365,6 @@
 
         f = self.f.copy()
 
-<<<<<<< HEAD
         for identity in ('domainaxis2',
                          'grid_latitude',
                          'X',
@@ -2612,14 +2373,6 @@
                 key = f.dimension_coordinates.filter_by_axis(
                     'and', identity).key()
                 c   = f.dimension_coordinates.filter_by_axis(
-=======
-        for identity in (
-                'domainaxis2', 'grid_latitude', 'X', 'dimensioncoordinate1'):
-            if identity == 'domainaxis2':
-                key = f.dimension_coordinates.filter_by_axis(
-                    'and', identity).key()
-                c = f.dimension_coordinates.filter_by_axis(
->>>>>>> d1360e97
                     'and', identity).value()
             elif identity == 'X':
                 key = f.construct_key('grid_longitude')
@@ -2786,23 +2539,12 @@
 #            (re.compile('^atmos'), 'grid_latitude', 'grid_longitude'))
         h0 = h.transpose((re.compile('^atmos'), 'grid_latitude', 'X'))
         h.transpose((2, 0, 1), inplace=True)
-<<<<<<< HEAD
+
         h.transpose(('grid_longitude', re.compile('^atmos'), 'grid_latitude'),
                     inplace=True)
         h.varray
         h.transpose((re.compile('^atmos'), 'grid_latitude', 'grid_longitude'),
                     inplace=True)
-=======
-        h.transpose(
-            ('grid_longitude', re.compile('^atmos'), 'grid_latitude'),
-            inplace=True
-        )
-        h.varray
-        h.transpose(
-            (re.compile('^atmos'), 'grid_latitude', 'grid_longitude'),
-            inplace=True
-        )
->>>>>>> d1360e97
 
         self.assertTrue(h.equals(h0, verbose=True))
         self.assertTrue((h.array == f.array).all())
@@ -2845,7 +2587,6 @@
         self.assertIsNone(f.where(None, inplace=True))
         self.assertTrue(f.equals(f0, verbose=True))
 
-<<<<<<< HEAD
         g = f.where(cf.wi(25, 31), -99, 11,
                     construct='grid_longitude')
         g = f.where(cf.wi(25, 31), f*9, f*-7,
@@ -2859,17 +2600,6 @@
                     construct='latitude')
         g = f.where(cf.wi(-25, 31), f.squeeze(), f.copy(),
                     construct='latitude')
-=======
-        g = f.where(cf.wi(25, 31), -99, 11, construct='grid_longitude')
-        g = f.where(cf.wi(25, 31), f*9, f*-7, construct='grid_longitude')
-        g = f.where(
-            cf.wi(25, 31), f.copy(), f.squeeze(), construct='grid_longitude')
-
-        g = f.where(cf.wi(-25, 31), -99, 11, construct='latitude')
-        g = f.where(cf.wi(-25, 31), f*9, f*-7, construct='latitude')
-        g = f.where(
-            cf.wi(-25, 31), f.squeeze(), f.copy(), construct='latitude')
->>>>>>> d1360e97
 
         for condition in (True, 1, [[[True]]], [[[[[456]]]]]):
             g = f.where(condition, -9)
