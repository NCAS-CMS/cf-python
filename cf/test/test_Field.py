--- conflicted
+++ resolved
@@ -228,15 +228,9 @@
                     cf.write(c, 'delme.nc')
                     c = cf.read('delme.nc')[0]
 
-<<<<<<< HEAD
                     self.assertTrue(
                         bool(c.data.get_compression_type()), message)
                     self.assertTrue(f.equals(c, verbose=2), message)
-=======
-                    self.assertTrue(bool(c.data.get_compression_type()),
-                                    message)
-                    self.assertTrue(f.equals(c, verbose=True), message)
->>>>>>> ce70278e
         # --- End: for
 
     def test_Field_apply_masking(self):
@@ -414,25 +408,15 @@
         self.assertIsInstance(w, cf.Field)
 
         w = f.weights(None)
-<<<<<<< HEAD
-        self.assertTrue(isinstance(w, cf.Field))
+        self.assertIsInstance(w, cf.Field)
         self.assertTrue(w.data.equals(cf.Data(1.0, '1'), verbose=2))
-=======
-        self.assertIsInstance(w, cf.Field)
-        self.assertTrue(w.data.equals(cf.Data(1.0, '1'), verbose=True))
->>>>>>> ce70278e
 
         w = f.weights(data=True)
         self.assertIsInstance(w, cf.Data)
 
         w = f.weights(None, data=True)
-<<<<<<< HEAD
-        self.assertTrue(isinstance(w, cf.Data))
+        self.assertIsInstance(w, cf.Data)
         self.assertTrue(w.equals(cf.Data(1.0, '1'), verbose=2))
-=======
-        self.assertIsInstance(w, cf.Data)
-        self.assertTrue(w.equals(cf.Data(1.0, '1'), verbose=True))
->>>>>>> ce70278e
 
         w = f.weights(components=True)
         self.assertIsInstance(w, dict)
@@ -645,21 +629,11 @@
         self.assertTrue(f.domain_axes.equals(f.axes(), verbose=2))
         self.assertTrue(
             f.domain_axes('domainaxis1').equals(
-<<<<<<< HEAD
-                f.axes('domainaxis1'), verbose=2)
-        )
+                f.axes('domainaxis1'), verbose=2))
 
         self.assertTrue(
             f.domain_axis('domainaxis1').equals(
-                f.axis('domainaxis1'), verbose=2)
-        )
-=======
-                f.axes('domainaxis1'), verbose=True))
-
-        self.assertTrue(
-            f.domain_axis('domainaxis1').equals(
-                f.axis('domainaxis1'), verbose=True))
->>>>>>> ce70278e
+                f.axis('domainaxis1'), verbose=2))
 
     def test_Field_ATOL_RTOL(self):
         if self.test_only and inspect.stack()[0][3] not in self.test_only:
@@ -2239,19 +2213,11 @@
             c = f.construct(identity)
 
             self.assertTrue(
-<<<<<<< HEAD
                 f.auxiliary_coordinate(identity).equals(c, verbose=2))
-            self.assertTrue(f.auxiliary_coordinate(identity, key=True) == key)
+            self.assertEqual(f.auxiliary_coordinate(identity, key=True), key)
 
             self.assertTrue(f.aux(identity).equals(c, verbose=2))
-            self.assertTrue(f.aux(identity, key=True) == key)
-=======
-                f.auxiliary_coordinate(identity).equals(c, verbose=True))
-            self.assertEqual(f.auxiliary_coordinate(identity, key=True), key)
-
-            self.assertTrue(f.aux(identity).equals(c, verbose=True))
             self.assertEqual(f.aux(identity, key=True), key)
->>>>>>> ce70278e
 
         self.assertEqual(len(f.auxs()), 3)
         self.assertEqual(len(f.auxs('longitude')), 1)
