--- conflicted
+++ resolved
@@ -492,7 +492,6 @@
         with self.assertRaises(IndexError):
             dim[[False] * dim.size]
 
-<<<<<<< HEAD
     def test_DimensionCoordinate_create_bounds(self):
         # Create bounds for Voronoi cells
         d = cf.DimensionCoordinate(data=[0.0, 40, 90, 180])
@@ -596,7 +595,7 @@
         )
         b = d.create_bounds(cellsize=cf.Y(month=12))
         self.assertTrue((b.array == np.array([[-183, 183], [183, 548]])).all())
-=======
+
     def test_DimensiconCoordinate_persist(self):
         """Test the `persist` DimensionCoordinate method."""
         d = cf.DimensionCoordinate()
@@ -616,7 +615,6 @@
         self.assertTrue(e.equals(d))
 
         self.assertIsNone(d.persist(inplace=True))
->>>>>>> 92048a0f
 
 
 if __name__ == "__main__":
