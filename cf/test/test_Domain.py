import datetime
import re
import unittest

import numpy as np

import cf


class DomainTest(unittest.TestCase):
    d = cf.example_field(1).domain

    def setUp(self):
        # Disable log messages to silence expected warnings
        cf.LOG_LEVEL("DISABLE")
        # Note: to enable all messages for given methods, lines or
        # calls (those without a 'verbose' option to do the same)
        # e.g. to debug them, wrap them (for methods, start-to-end
        # internally) as follows:
        #
        # cf.LOG_LEVEL('DEBUG')
        # < ... test code ... >
        # cf.log_level('DISABLE')

    def test_Domain__repr__str__dump(self):
        d = self.d

        _ = repr(d)
        _ = str(d)
        self.assertIsInstance(d.dump(display=False), str)

    def test_Domain__init__(self):
        cf.Domain(source="qwerty")

    def test_Domain_equals(self):
        d = self.d
        e = d.copy()

        self.assertTrue(d.equals(d, verbose=3))
        self.assertTrue(d.equals(e, verbose=3))
        self.assertTrue(e.equals(d, verbose=3))

    def test_Domain_flip(self):
        f = self.d.copy()

        kwargs = {
            axis: slice(None, None, -1) for axis in f.domain_axes(todict=True)
        }
        g = f.subspace(**kwargs)

        h = f.flip()
        self.assertTrue(h.equals(g, verbose=1))

        h = f.flip(["X", "Z", "Y"])
        self.assertTrue(h.equals(g, verbose=1))

        h = f.flip((re.compile("^atmos"), "grid_latitude", "grid_longitude"))
        self.assertTrue(h.equals(g, verbose=1))

        g = f.subspace(grid_longitude=slice(None, None, -1))
        self.assertIsNone(f.flip("X", inplace=True))
        self.assertTrue(f.equals(g, verbose=1))

    def test_Domain_properties(self):
        d = cf.Domain()

        d.set_property("long_name", "qwerty")

        self.assertEqual(d.properties(), {"long_name": "qwerty"})
        self.assertEqual(d.get_property("long_name"), "qwerty")
        self.assertEqual(d.del_property("long_name"), "qwerty")
        self.assertIsNone(d.get_property("long_name", None))
        self.assertIsNone(d.del_property("long_name", None))

        d.set_property("long_name", "qwerty")
        self.assertEqual(d.clear_properties(), {"long_name": "qwerty"})

        d.set_properties({"long_name": "qwerty"})
        d.set_properties({"foo": "bar"})
        self.assertEqual(d.properties(), {"long_name": "qwerty", "foo": "bar"})

    def test_Domain_creation_commands(self):
        for f in cf.example_fields():
            _ = f.domain.creation_commands()

        f = cf.example_field(1).domain

        for rd in (False, True):
            _ = f.creation_commands(representative_data=rd)

        for indent in (0, 4):
            _ = f.creation_commands(indent=indent)

        for s in (False, True):
            _ = f.creation_commands(string=s)

        for ns in ("cf", ""):
            _ = f.creation_commands(namespace=ns)

    def test_Domain_subspace(self):
        f = self.d.copy()

        x = f.dimension_coordinate("X")
        x[...] = np.arange(0, 360, 40)
        x.set_bounds(x.create_bounds())
        f.cyclic("X", iscyclic=True, period=360)

        f0 = f.copy()

        # wi (increasing)
        g = f.subspace(grid_longitude=cf.wi(50, 130))
        self.assertEqual(g.size, 20)
        x = g.construct("grid_longitude").array
        self.assertTrue((x == [80, 120]).all())

        g = f.subspace(grid_longitude=cf.wi(-90, 50))
        self.assertEqual(g.size, 40)
        x = g.construct("grid_longitude").array
        self.assertTrue((x == [-80, -40, 0, 40]).all())

        g = f.subspace(grid_longitude=cf.wi(310, 450))
        self.assertEqual(g.size, 40)
        x = g.construct("grid_longitude").array
        self.assertTrue((x == [-40, 0, 40, 80]).all())

        g = f.subspace(grid_longitude=cf.wi(310 - 1080, 450 - 1080))
        self.assertEqual(g.size, 40)
        x = g.construct("grid_longitude").array
        self.assertTrue((x == [-40, 0, 40, 80]).all())

        g = f.subspace(grid_longitude=cf.wi(310 + 720, 450 + 720))
        self.assertEqual(g.size, 40)
        x = g.construct("grid_longitude").array
        self.assertTrue((x == [-40, 0, 40, 80]).all())

        g = f.subspace(grid_longitude=cf.wi(-90, 370))
        self.assertEqual(g.size, 90)
        x = g.construct("grid_longitude").array
        self.assertTrue(
            (x == [-80, -40, 0, 40, 80, 120, 160, 200, 240.0]).all()
        )

        with self.assertRaises(ValueError):
            f.indices(grid_longitude=cf.wi(90, 100))

        # wi (decreasing)
        f.flip("X", inplace=True)

        g = f.subspace(grid_longitude=cf.wi(50, 130))
        self.assertEqual(g.size, 20)
        x = g.construct("grid_longitude").array
        self.assertTrue((x == [80, 120][::-1]).all())

        g = f.subspace(grid_longitude=cf.wi(-90, 50))
        self.assertEqual(g.size, 40)
        x = g.construct("grid_longitude").array
        self.assertTrue((x == [-80, -40, 0, 40][::-1]).all())

        g = f.subspace(grid_longitude=cf.wi(310, 450))
        self.assertEqual(g.size, 40)
        x = g.construct("grid_longitude").array
        self.assertTrue((x == [-40, 0, 40, 80][::-1]).all())

        g = f.subspace(grid_longitude=cf.wi(310 - 1080, 450 - 1080))
        self.assertEqual(g.size, 40)
        x = g.construct("grid_longitude").array
        self.assertTrue((x == [-40, 0, 40, 80][::-1]).all())

        g = f.subspace(grid_longitude=cf.wi(310 + 720, 450 + 720))
        self.assertEqual(g.size, 40)
        x = g.construct("grid_longitude").array
        self.assertTrue((x == [-40, 0, 40, 80][::-1]).all())

        with self.assertRaises(ValueError):
            f.indices(grid_longitude=cf.wi(90, 100))

        # wo
        f = f0.copy()

        g = f.subspace(grid_longitude=cf.wo(50, 130))
        self.assertEqual(g.size, 70)
        x = g.construct("grid_longitude").array
        self.assertTrue((x == [-200, -160, -120, -80, -40, 0, 40]).all())

        with self.assertRaises(ValueError):
            f.indices(grid_longitude=cf.wo(-90, 370))

        # set
        g = f.subspace(grid_longitude=cf.set([320, 40, 80, 99999]))
        self.assertEqual(g.size, 30)
        x = g.construct("grid_longitude").array
        self.assertTrue((x == [40, 80, 320]).all())

        g = f.subspace(grid_longitude=cf.lt(90))
        self.assertEqual(g.size, 30)
        x = g.construct("grid_longitude").array
        self.assertTrue((x == [0, 40, 80]).all())

        g = f.subspace(grid_longitude=cf.gt(90))
        self.assertEqual(g.size, 60)
        x = g.construct("grid_longitude").array
        self.assertTrue((x == [120, 160, 200, 240, 280, 320]).all())

        g = f.subspace(grid_longitude=cf.le(80))
        self.assertEqual(g.size, 30)
        x = g.construct("grid_longitude").array
        self.assertTrue((x == [0, 40, 80]).all())

        g = f.subspace(grid_longitude=cf.ge(80))
        self.assertEqual(g.size, 70)
        x = g.construct("grid_longitude").array
        self.assertTrue((x == [80, 120, 160, 200, 240, 280, 320]).all())

        # 2-d
        lon = f.auxiliary_coordinate("X")
        lon.data[...] = np.arange(60, 150).reshape(9, 10)

        lat = f.auxiliary_coordinate("Y")
        lat.data[...] = np.arange(-45, 45).reshape(10, 9)

        for mode in ("compress", "envelope"):
            g = f.subspace(mode, longitude=cf.wi(92, 134))
            size = 50
            self.assertEqual(g.size, size)

        for mode in (("compress",), ("envelope",)):
            g = f.subspace(*mode, longitude=cf.wi(72, 83) | cf.gt(118))
            if mode == ("envelope",):
                size = 80
            else:
                size = 60

            self.assertEqual(g.size, size, mode)

        for mode in ("compress", "envelope"):
            g = f.subspace(mode, grid_longitude=cf.contains(23.2))
            size = 10
            self.assertEqual(g.size, size)
            self.assertEqual(g.construct("grid_longitude").array, 40)

        for mode in ("compress", "envelope"):
            g = f.subspace(mode, grid_latitude=cf.contains(1))
            size = 9
            self.assertEqual(g.size, size)
            self.assertEqual(g.construct("grid_latitude").array, 0.88)

        for mode in ("compress", "envelope"):
            g = f.subspace(mode, longitude=cf.contains(83))
            size = 1
            self.assertEqual(g.size, size)

            self.assertEqual(g.construct("longitude").array, 83)

        # Calls that should fail
        with self.assertRaises(Exception):
            f.subspace(grid_longitude=cf.gt(23), X=cf.wi(92, 134))
        with self.assertRaises(Exception):
            f.subspace(grid_longitude=cf.gt(23), longitude=cf.wi(92, 134))
        with self.assertRaises(Exception):
            f.subspace(grid_latitude=cf.contains(-23.2))

    def test_Domain_transpose(self):
        f = cf.example_field(1)
        d = f.domain

        axes = [re.compile("^atmos"), "grid_latitude", "X"]

        g = f.transpose(axes, constructs=True)
        e = d.transpose(axes + ["T"])
        self.assertTrue(e.equals(g.domain))

        self.assertIsNone(e.transpose(axes + ["T"], inplace=True))

        with self.assertRaises(ValueError):
            d.transpose(["X", "Y"])

        with self.assertRaises(ValueError):
            d.transpose(["X", "Y", 1])

        with self.assertRaises(ValueError):
            d.transpose([2, 1])

        with self.assertRaises(ValueError):
            d.transpose(["Y", "Z"])

        with self.assertRaises(ValueError):
            d.transpose(["Y", "Y", "Z"])

        with self.assertRaises(ValueError):
            d.transpose(["Y", "X", "Z", "Y"])

        with self.assertRaises(ValueError):
            d.transpose(["Y", "X", "Z", 1])

    def test_Domain_size(self):
        self.assertEqual(self.d.size, 90)

<<<<<<< HEAD
    def test_Domain_get_grid_mappings(self):
        self.assertEqual(
            self.d.get_grid_mappings(), {
                'coordinatereference1': 'rotated_latitude_longitude'
            }
        )
        self.assertEqual(
            self.d.get_grid_mappings(as_class=True), {
                'coordinatereference1': cf.RotatedLatitudeLongitude
            }
=======
    def test_Domain_create_regular(self):
        domain = cf.Domain.create_regular((-180, 180, 1), (-90, 90, 1))
        self.assertIsInstance(domain, cf.Domain)

        # Invalid inputs
        with self.assertRaises(ValueError):
            cf.Domain.create_regular((-180, 180, 1, 2), (-90, 90, 1))

        with self.assertRaises(ValueError):
            cf.Domain.create_regular((-180, 180, 1), (-90, 90, 1, 2))

        # Test dx and dy as divisors of the range
        domain = cf.Domain.create_regular((-180, 180, 60), (-90, 90, 45))
        self.assertIsNotNone(domain)

        x_bounds = np.linspace(-180, 180, 7)
        y_bounds = np.linspace(-90, 90, 5)

        x_points = (x_bounds[:-1] + x_bounds[1:]) / 2
        y_points = (y_bounds[:-1] + y_bounds[1:]) / 2

        longitude = domain.construct("longitude")
        latitude = domain.construct("latitude")

        self.assertTrue(np.allclose(longitude.array, x_points))
        self.assertTrue(np.allclose(latitude.array, y_points))

        # Test if range difference in x_range is greater than 360
        with self.assertRaises(ValueError):
            cf.Domain.create_regular((-180, 190, 1), (-90, 90, 1))

        # Test for y_range out of bounds
        with self.assertRaises(ValueError):
            cf.Domain.create_regular((-180, 180, 1), (-91, 90, 1))
        with self.assertRaises(ValueError):
            cf.Domain.create_regular((-180, 180, 1), (-90, 91, 1))

        # Test for decreasing coordinates range
        with self.assertRaises(ValueError):
            cf.Domain.create_regular((180, -180, 1), (-90, 90, 1))
        with self.assertRaises(ValueError):
            cf.Domain.create_regular((-180, 180, 1), (90, -90, 1))

        # Test cyclicity
        d = cf.Domain.create_regular((-180, 180, 1), (90, -90, -1))
        axis = d.domain_axis("X", key=True)
        self.assertEqual(d.cyclic().pop(), axis)

        # Test with bounds=False
        domain_no_bounds = cf.Domain.create_regular(
            (-180, 180, 1), (-90, 90, 1), bounds=False
        )
        self.assertIsInstance(domain_no_bounds, cf.Domain)

        x_points_no_bounds = np.arange(-180, 181, 1)
        y_points_no_bounds = np.arange(-90, 91, 1)

        longitude_no_bounds = domain_no_bounds.construct("longitude")
        latitude_no_bounds = domain_no_bounds.construct("latitude")

        self.assertTrue(
            np.allclose(longitude_no_bounds.array, x_points_no_bounds)
        )
        self.assertTrue(
            np.allclose(latitude_no_bounds.array, y_points_no_bounds)
        )

        # Test for the given specific domain
        ymin, ymax, dy = 45.0, 90.0, 0.0083333
        xmin, xmax, dx = 250.0, 360.0, 0.0083333

        domain_specific = cf.Domain.create_regular(
            (xmin, xmax, dx), (ymin, ymax, dy)
        )
        self.assertIsInstance(domain_specific, cf.Domain)

        x_bounds_specific = np.arange(xmin, xmax + dx, dx)
        y_bounds_specific = np.arange(ymin, ymax + dy, dy)

        x_points_specific = (
            x_bounds_specific[:-1] + x_bounds_specific[1:]
        ) / 2
        y_points_specific = (
            y_bounds_specific[:-1] + y_bounds_specific[1:]
        ) / 2

        longitude_specific = domain_specific.construct("longitude")
        latitude_specific = domain_specific.construct("latitude")

        self.assertTrue(
            np.allclose(longitude_specific.array - x_points_specific, 0)
        )
        self.assertTrue(
            np.allclose(latitude_specific.array - y_points_specific, 0)
>>>>>>> 88febb79
        )


if __name__ == "__main__":
    print("Run date:", datetime.datetime.now())
    cf.environment()
    print("")
    unittest.main(verbosity=2)<|MERGE_RESOLUTION|>--- conflicted
+++ resolved
@@ -295,7 +295,6 @@
     def test_Domain_size(self):
         self.assertEqual(self.d.size, 90)
 
-<<<<<<< HEAD
     def test_Domain_get_grid_mappings(self):
         self.assertEqual(
             self.d.get_grid_mappings(), {
@@ -306,7 +305,7 @@
             self.d.get_grid_mappings(as_class=True), {
                 'coordinatereference1': cf.RotatedLatitudeLongitude
             }
-=======
+
     def test_Domain_create_regular(self):
         domain = cf.Domain.create_regular((-180, 180, 1), (-90, 90, 1))
         self.assertIsInstance(domain, cf.Domain)
@@ -401,7 +400,6 @@
         )
         self.assertTrue(
             np.allclose(latitude_specific.array - y_points_specific, 0)
->>>>>>> 88febb79
         )
 
 
