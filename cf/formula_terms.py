--- conflicted
+++ resolved
@@ -542,17 +542,10 @@
             `None`.
 
         strict: `bool`
-<<<<<<< HEAD
             If False then allow the computation to occur even if none
             of the given the 'zlev', 'eta', and 'depth' domain
             ancillary constructs have a standard name. By default if
             any of these constructs is missing a standard name then an
-=======
-            If False then allow the computation to occur all of the
-            given the 'zlev', 'eta', and 'depth' domain ancillary
-            constructs have no standard name. By default if any of
-            these constructs is missing a standard name then an
->>>>>>> ffe792eb
             exception will be raised.
 
     :Returns:
