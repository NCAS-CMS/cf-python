--- conflicted
+++ resolved
@@ -1,21 +1,14 @@
 version 3.14.0
 --------------
 
-<<<<<<< HEAD
-**????-??-??**
-
+**202?-??-??**
+
+* New method: `cf.Field.to_dask_array`
 * Changed dependency: ``1.10.0.1<=cfdm<1.10.1.0``
 * New dependency: ``dask>=2022.6.0``
 
 ----
-=======
-**202?-??-??**
-
-* New method: `cf.Field.to_dask_array`
-
-----
-
->>>>>>> c1cf609f
+
 version 3.13.1
 --------------
 
