--- conflicted
+++ resolved
@@ -3,18 +3,15 @@
 
 **2023-??-??**
 
-<<<<<<< HEAD
 * Performance improvements to `cf.Field.regrids` and
   `cf.Field.regridc`
   (https://github.com/NCAS-CMS/cf-python/issues/675)
 * New keyword parameter to `cf.Field.regrids` and `cf.Field.regridc`:
   ``weights_file`` (https://github.com/NCAS-CMS/cf-python/issues/675)
-=======
 * New function: `cf.isclose`
   (https://github.com/NCAS-CMS/cf-python/issues/661)
 * New keyword parameter to `cf.aggregate`: ``cells``
   (https://github.com/NCAS-CMS/cf-python/issues/452)
->>>>>>> f5513b72
 * Fix bug that caused `cf.read` to fail for some PP data with a single
   vertical level (https://github.com/NCAS-CMS/cf-python/issues/667)
 
