version 3.17.0
--------------

**2024-??-??**

<<<<<<< HEAD
* Added the ``cell_measures`` and ``coordinates`` keyword arguments to
  `cf.Field.weights`
  (https://github.com/NCAS-CMS/cf-python/issues/709)
* Added the ``cell_measures``, ``coordinates``,
  ``return_cell_measure``, and ``methods`` keyword arguments to
  `cf.Field.cell_area`
  (https://github.com/NCAS-CMS/cf-python/issues/709)
=======
* Allow `cf.Data` to be initialised with `xarray.DataAarray`
  (https://github.com/NCAS-CMS/cf-python/issues/706)
>>>>>>> c20a5a8c
* Fix bug that caused `cf.Field.del_file_location` to fail when
  updating its metdata constructs
  (https://github.com/NCAS-CMS/cf-python/issues/707)

version 3.16.0
--------------

**2023-12-06**

* Implemented the reading and manipulation of UGRID mesh topologies
  (https://github.com/NCAS-CMS/cf-python/issues/696)
* New methods: `cf.Field.cell_connectivity`,
  `cf.Field.cell_connectivities`
  (https://github.com/NCAS-CMS/cf-python/issues/696)
* New methods: `cf.Field.domain_topology`,
  `cf.Field.domain_topologies`
  (https://github.com/NCAS-CMS/cf-python/issues/696)
* New method: `cf.Data.masked_values`
  (https://github.com/NCAS-CMS/cf-python/issues/696)
* New method: `cf.Data.arctan2`
  (https://github.com/NCAS-CMS/cf-python/issues/38)
* Fix bug that caused `cf.Field.collapse` to give incorrect results
  for the "sum", "sum_of_weights" and "sum_of_weights2" methods, only
  in the case that weights have been requested
  (https://github.com/NCAS-CMS/cf-python/issues/701)
* Changed dependency: ``1.11.0.0<=cfdm<1.11.1.0``
* New dependency: ``scipy>=1.10.0``

version 3.15.4
--------------

**2023-10-10**

* Record dimension coordinate cell characteristics
  (https://github.com/NCAS-CMS/cf-python/issues/692)
* New set of methods to query, set, del, and `get_cell_characteristics`
* Fix bug in `cf.Field.match_by_construct` that always returned True for
  1-d constructs whose axis is not in the data, even when the
  criterion was not matched
  (https://github.com/NCAS-CMS/cf-python/issues/691)
* Fix bug that prevented "https://" netCDF files from being read
  (https://github.com/NCAS-CMS/cf-python/issues/699)

----

version 3.15.3
--------------

**2023-08-31**

* Prevent unlimited dimensions from being written to CFA-netCDF files
  (https://github.com/NCAS-CMS/cf-python/issues/689)

version 3.15.2
--------------

**2023-07-21**

* Performance improvements to `cf.Field.regrids` and
  `cf.Field.regridc`
  (https://github.com/NCAS-CMS/cf-python/issues/675)
* Performance improvements to `cf.read` when reading datasets with
  compression-by-convention
  (https://github.com/NCAS-CMS/cf-python/pull/671)
* New keyword parameter to `cf.Field.regrids` and `cf.Field.regridc`:
  ``weights_file`` (https://github.com/NCAS-CMS/cf-python/issues/675)
* New keyword parameter to `cf.aggregate`: ``cells``
  (https://github.com/NCAS-CMS/cf-python/issues/452)
* New function: `cf.isclose`
  (https://github.com/NCAS-CMS/cf-python/issues/661)
* Allow `cf.Data` and other objects that have data (such as
  `cf.DimensionCoordinate`) to be used as indices
  (https://github.com/NCAS-CMS/cf-python/issues/677)
* Fix bug that caused `cf.Field.regrids` and `cf.Field.regridc` to
  fail when the regrid axes are chunked with more than one chunk
  (https://github.com/NCAS-CMS/cf-python/issues/665)
* Fix bug that caused `cf.read` to fail for some PP data with a single
  vertical level (https://github.com/NCAS-CMS/cf-python/issues/667)
* Changed dependency: ``1.10.1.1<=cfdm<1.10.2.0``

----

version 3.15.1
--------------

**2023-06-09**

* New documentation cheat sheet
  (https://github.com/NCAS-CMS/cf-python/issues/591)
* Performance improvements to `cf.aggregate`
  (https://github.com/NCAS-CMS/cf-python/issues/640)
* New methods: `cf.Data.argmin`, `cf.Field.argmin`
  (https://github.com/NCAS-CMS/cf-python/issues/577)
* Deprecate `cf.relative_vorticity` in favour of `cf.curl_xy`
  (https://github.com/NCAS-CMS/cf-python/pull/643)
* Fix bug when using the ``-d`` option to the `cfa` script 
  (https://github.com/NCAS-CMS/cf-python/issues/649)
* Fix the return type from `cf.example_fields`
  (https://github.com/NCAS-CMS/cf-python/pull/654)
* Fix `set_data` when the units are invalid
  (https://github.com/NCAS-CMS/cf-python/pull/646)
* Fix `cf.Field.laplacian_xy`, `cf.Field.grad_xy`, `cf.curl_xy` and
  `cf.div_xy` to work in cases when the dimension coordinates are
  missing standard names
  (https://github.com/NCAS-CMS/cf-python/pull/643)
* Changed dependency: ``cfunits>=3.3.6``
* Changed dependency: ``cftime>=1.6.2``

----

version 3.15.0
--------------

**2023-04-27**

* Re-introduction of CFA-netCDF functionality for CFA-0.6
  (https://github.com/NCAS-CMS/cf-python/issues/451,
  https://github.com/NCAS-CMS/cf-python/issues/475,
  https://github.com/NCAS-CMS/cf-python/issues/637)
* New function: `cf.CFA`
* New method: `cf.Data.get_cfa_write`
* New method: `cf.Data.set_cfa_write`
* Fix excessive memory use arising from `cf.Field.regrids` and
  `cf.Field.regridc`
  (https://github.com/NCAS-CMS/cf-python/issues/623)
* Fixed bug in `cf.Field.read` when reading UM/PP data that are
  run-length encoded
  (https://github.com/NCAS-CMS/cf-python/issues/621)
* Fixed bug in `cf.Field.compute_vertical_coordinates` that retained
  incorrect bounds properties
  (https://github.com/NCAS-CMS/cf-python/issues/626)
* Removed benign UserWarning from `cf.Field.percentile`
  (https://github.com/NCAS-CMS/cf-python/issues/619)
* Handled the renaming of the ESMF Python interface from `ESMF` to
  `esmpy` at version 8.4.0. Both module names are accepted for now.
* Changed dependency: ``1.10.1.0<=cfdm<1.10.2.0``
* Changed (optional) dependency: ``8.0.0<=esmpy``
* Changed (optional) dependency: ``1.10.0<=scipy``

----

version 3.14.1
--------------

**2023-03-10**

* Python 3.7 support removed
  (https://github.com/NCAS-CMS/cf-python/issues/611)
* New method: `cf.Field.del_properties`
  (https://github.com/NCAS-CMS/cf-python/issues/598)
* New keyword parameter to `cf.Data.concatenate`: ``relaxed_units``
  (https://github.com/NCAS-CMS/cf-python/issues/602)
* New keyword parameter to `cf.unique_constructs`:
  ``ignore_properties``
  (https://github.com/NCAS-CMS/cf-python/issues/597)
* Allow `cf.aggregate` and to retain external cell measures
  (https://github.com/NCAS-CMS/cf-python/issues/605)
* Fixed bug in `cf.Field.collapse` that always retained invalid
  vertical coordinate reference systems
  (https://github.com/NCAS-CMS/cf-python/issues/599)
* Changed dependency: ``1.10.0.3<=cfdm<1.10.1.0``
* Changed dependency: ``cfunits>=3.3.5``
* Changed dependency: ``8.0.0<=ESMPY<8.2.0``

----

version 3.14.0
--------------

**2023-01-31**

* Introduction of `dask` for all data manipulations, replacing the old
  LAMA methodology
  (e.g. https://github.com/NCAS-CMS/cf-python/issues/295,
  https://github.com/NCAS-CMS/cf-python/issues/428)
* Backwards incompatible API changes to facilitate the use of Dask
  (https://github.com/NCAS-CMS/cf-python/issues/579)
* Removal of CFA-0.4 functionality (CFA-0.6 will introduced at a later
  version).
* New method: `cf.Field.get_original_filenames`
  (https://github.com/NCAS-CMS/cf-python/issues/448)
* New method: `cf.Field.to_dask_array`
* Fixed bug when reading UM stash codes that imply an area mean cell
  method (https://github.com/NCAS-CMS/cf-python/issues/487)
* New keyword parameter to `cf.write`: ``omit_data``
  (https://github.com/NCAS-CMS/cf-python/issues/477)
* New keyword parameter to `cf.read`: ``chunks``
  (https://github.com/NCAS-CMS/cf-python/pull/522)
* Extend functionality of `cf.Data.roll` and `cf.Field.roll` to allow
  multiple axes to be rolled simultaneously.
* Fixed bug that raised an exception when using the ``equal`` or
  ``exist`` keyword of `cf.aggregate`
  (https://github.com/NCAS-CMS/cf-python/issues/499)
* Fixed bug that created incorrect cyclic Voronoi bounds from
  `DimensionCoordinate.create_bounds`
  (https://github.com/NCAS-CMS/cf-python/issues/514)
* Changed dependency: ``1.10.0.2<=cfdm<1.10.1.0``
* New dependency: ``dask>=2022.12.1``

----

version 3.13.1
--------------

**2022-10-17**

* Upgrade to allow cf to work with Python 3.10
  (https://github.com/NCAS-CMS/cf-python/issues/419)
* Fixed bug when setting coordinate bounds with different units to
  their parent coordinates
  (https://github.com/NCAS-CMS/cf-python/issues/417)
* Fixed bug that created incorrect hybrid height levels when reading
  UM fields that also have pseudolevels
  (https://github.com/NCAS-CMS/cf-python/issues/468)
* Fixed bug when reading zero length netCDF or PP files caused
  cf-python to hang (https://github.com/NCAS-CMS/cf-python/issues/422)
* Changed dependency: ``1.9.0.4<=cfdm<1.9.1.0``

----

version 3.13.0
--------------

**2022-06-23**

* Fixed bug in `cf.read` when reading PP or fields files for which the
  ``um`` keyword has been set, but without the ``'version'`` key
  (https://github.com/NCAS-CMS/cf-python/issues/306)
* Fixed bug when setting the CFA "base" option to an empty string in
  `cf.write` (https://github.com/NCAS-CMS/cf-python/issues/346)
* Fixed failure from `cf.write` when writing identical (auxiliary)
  coordinates to different data variables in different groups
  (https://github.com/NCAS-CMS/cf-python/issues/336)
* Removed ``-g`` from the ``umread_lib/c-lib`` compiler options
  (https://github.com/NCAS-CMS/cf-python/pull/305)
* Updated the deprecated `distutils.version` to `packaging.version`
  (https://github.com/NCAS-CMS/cf-python/pull/324)
* Changed dependency: ``1.9.0.3<=cfdm<1.9.1.0``
* New dependency: ``packaging>=20.0``

----

version 3.12.0
--------------

**2022-01-18**

* New method: `cf.Field.grad_xy`
  (https://github.com/NCAS-CMS/cf-python/issues/292)
* New method: `cf.Field.laplacian_xy`
  (https://github.com/NCAS-CMS/cf-python/issues/292)
* New function: `cf.div_xy`
  (https://github.com/NCAS-CMS/cf-python/issues/292)
* New function: `cf.curl_xy`
  (https://github.com/NCAS-CMS/cf-python/issues/292)
* Allow element-wise comparisons with `None` on `cf.Data` and
  `cf.Field` objects (https://github.com/NCAS-CMS/cf-python/issues/281)
* Add missing closing parenthesis in `cf.Query` string representations
  (https://github.com/NCAS-CMS/cf-python/issues/279)
* Fix `cf.aggregate` failures when using the ``dimension`` keyword
  parameter (https://github.com/NCAS-CMS/cf-python/issues/283)
* Fix bug that raised error with subtraction of a `cf.TimeDuration`
  (https://github.com/NCAS-CMS/cf-python/issues/287)
* Fix bug in `cf.Field.derivative` when wrapping with periodic
  coordinates (https://github.com/NCAS-CMS/cf-python/issues/289)
* Changed dependency: ``1.9.0.1<=cfdm<1.9.1.0``
* Changed dependency: ``cfunits>=3.3.4``

----

version 3.11.0
--------------

**2021-10-08**

* Python 3.6 support removed
  (https://github.com/NCAS-CMS/cf-python/issues/208)
* Conversion of `cf.Domain` to a non-abstract that may be read from
  and written to a netCDF dataset
  (https://github.com/NCAS-CMS/cf-python/issues/220)
* New method: `cf.Domain.creation_commands`
* New method: `cf.Domain.climatological_time_axes`
* New method: `cf.AuxiliaryCoordinate.del_climatology`
* New method: `cf.AuxiliaryCoordinate.get_climatology`
* New method: `cf.AuxiliaryCoordinate.is_climatology`
* New method: `cf.AuxiliaryCoordinate.set_climatology`
* New method: `cf.DimensionCoordinate.del_climatology`
* New method: `cf.DimensionCoordinate.get_climatology`
* New method: `cf.DimensionCoordinate.is_climatology`
* New method: `cf.DimensionCoordinate.set_climatology`
* New function: `cf.unique_constructs`
* New function: `cf.example_fields`
  (https://github.com/NCAS-CMS/cf-python/issues/220)
* New keyword parameter to `cf.read`: ``cdl_string``
  (https://github.com/NCAS-CMS/cf-python/issues/171)
* Improved verbose information output from `cf.aggregate`
  (https://github.com/NCAS-CMS/cf-python/issues/228)
* Fix bug that causes a failure in `cf.aggregate` when otherwise
  aggregatable fields have non-valid units
  (https://github.com/NCAS-CMS/cf-python/issues/229)
* Fix for `cf.aggregate` failures when a datum or coordinate
  conversion parameter has an array value
  (https://github.com/NCAS-CMS/cf-python/issues/230)
* Allow for regridding using a destination field featuring size 1
  dimension(s) (https://github.com/NCAS-CMS/cf-python/issues/250)
* Fix bug that sometimes caused `cf.Field.autocyclic` to fail when
  setting a construct that is cyclic and has a defined period
* Fix bug that sometimes caused a failure when reading PP extra data
  (https://github.com/NCAS-CMS/cf-python/issues/241)
* Changed dependency: ``1.9.0.0<=cfdm<1.9.1.0``

----
  
version 3.10.0
--------------

**2021-06-10**

* Improve performance by allowing a saved `RegridOperator` instance to
  define the regrid operator in `cf.Field.regridc` and
  `cf.Field.regrids` (https://github.com/NCAS-CMS/cf-python/issues/222)
* Fix for incorrectly formatted `logging.info` statement sometimes
  causing a hang in `cf.Field.collapse`
  (https://github.com/NCAS-CMS/cf-python/issues/217)

----

version 3.9.0
-------------

**2021-05-25**

* Construct access API changes
  (https://github.com/NCAS-CMS/cf-python/issues/201,
  https://github.com/NCAS-CMS/cf-python/issues/202,
  https://github.com/NCAS-CMS/cf-python/issues/203,
  https://github.com/NCAS-CMS/cf-python/issues/204)
* Performance enhancements
  (https://github.com/NCAS-CMS/cf-python/issues/201,
  https://github.com/NCAS-CMS/cf-python/issues/202)
* New write mode ``mode='a'`` for appending to, rather than over-writing,
  a netCDF file on disk (https://github.com/NCAS-CMS/cf-python/issues/30)
* Temporarily removed the experimental ability to parallelise the
  collapse operation with MPI
  (https://github.com/NCAS-CMS/cf-python/issues/207)
* Improved docstrings
* Fix for unlimited dimensions read from a netCDF4 sub-group having
  zero size (https://github.com/NCAS-CMS/cfdm/issues/113)
* Fixes for changes in behaviour in cftime==1.4.0
  (https://github.com/NCAS-CMS/cf-python/issues/184)
* Better error message in the case of a `numpy.ma.core.MaskError` occurring
  upon reading of CDL files with only header or coordinate information
  (https://github.com/NCAS-CMS/cf-python/issues/197)
* Changed dependency: ``1.8.9.0<=cfdm<1.8.10.0``
* Changed dependency: ``cftime>=1.5.0``
* Changed dependency: ``cfunits>=3.3.3``
* Changed dependency: ``netCDF4>=1.5.4``

----

version 3.8.0
-------------

**2020-12-18**

* The setting of global constants can now be controlled by a context
  manager (https://github.com/NCAS-CMS/cf-python/issues/154)
* Changed the behaviour of binary operations for constructs that have
  bounds (https://github.com/NCAS-CMS/cf-python/issues/146)
* Changed the behaviour of unary operations for constructs that have
  bounds (https://github.com/NCAS-CMS/cf-python/issues/147)
* New function: `cf.bounds_combination_mode`
  (https://github.com/NCAS-CMS/cf-python/issues/146)
* New method: `cf.Field.compute_vertical_coordinates`
  (https://github.com/NCAS-CMS/cf-python/issues/142)
* Fixed bug that prevented the verbosity from changing to any value
  specified as a ``verbose`` keyword parameter to `cf.aggregate` (only).
* Fixed bug that caused a failure when writing a dataset that contains
  a scalar domain ancillary construct
  (https://github.com/NCAS-CMS/cf-python/issues/152)
* Fixed bug that prevented aggregation of fields with external cell measures
  (https://github.com/NCAS-CMS/cf-python/issues/150#issuecomment-729747867)
* Fixed bug that caused rows full of zeros to appear in WGDOS packed
  UM data that contain masked points
  (https://github.com/NCAS-CMS/cf-python/issues/161)
* Changed dependency: ``1.8.8.0<=cfdm<1.8.9.0``
* Changed dependency: ``cftime>=1.3.0``
* Changed dependency: ``cfunits>=3.3.1``

----

version 3.7.0
-------------

**2020-10-15**

* Python 3.5 support deprecated (3.5 was retired on 2020-09-13)
* New method: `cf.Field.del_domain_axis`
* New method: `cf.Field._docstring_special_substitutions`
* New method: `cf.Field._docstring_substitutions`
* New method: `cf.Field._docstring_package_depth`
* New method: `cf.Field._docstring_method_exclusions`
* New keyword parameter to `cf.Field.set_data`: ``inplace``
* New keyword parameter to `cf.write`: ``coordinates``
  (https://github.com/NCAS-CMS/cf-python/issues/125)
* New keyword parameter to `cf.aggregate`: ``ignore``
  (https://github.com/NCAS-CMS/cf-python/issues/115)
* Fixed bug that caused a failure when reading a dataset with
  incompatible bounds units. Now a warning is given (controllable by
  the logging level) and the offending bounds are returned as a
  separate field construct.
* Fixed bug in `cf.aggregate` that caused it to error if either the
  `equal_all` or `exist_all` parameter were set to `True`.
* Fixed bug in `Data.percentile` that caused it to error for non-singular
  ranks if the squeeze parameter was set to `True`.
* ``cfa`` now prints error messages to the stderr stream rather than
  stdout.
* Changed dependency: ``1.8.7.0<=cfdm<1.8.8.0``
* Changed dependency: ``cfunits>=3.3.0``

----

version 3.6.0
-------------

**2020-07-24**

* Implemented the reading and writing of netCDF4 group hierarchies for
  CF-1.8 (https://github.com/NCAS-CMS/cf-python/issues/33)
* New method: `cf.Field.nc_variable_groups`
* New method: `cf.Field.nc_set_variable_groups`
* New method: `cf.Field.nc_clear_variable_groups`
* New method: `cf.Field.nc_group_attributes`
* New method: `cf.Field.nc_set_group_attribute`
* New method: `cf.Field.nc_set_group_attributes`
* New method: `cf.Field.nc_clear_group_attributes`
* New method: `cf.Field.nc_geometry_variable_groups`
* New method: `cf.Field.nc_set_geometry_variable_groups`
* New method: `cf.Field.nc_clear_geometry_variable_groups`
* New method: `cf.DomainAxis.nc_dimension_groups`
* New method: `cf.DomainAxis.nc_set_dimension_groups`
* New method: `cf.DomainAxis.nc_clear_dimension_groups`
* New keyword parameter to `cf.write`: ``group``
* Keyword parameter ``verbose`` to multiple methods now accepts named
  strings, not just the equivalent integer levels, to set verbosity.
* New function: `cf.configuration`
* Renamed to lower-case (but otherwise identical) names all functions which
  get and/or set global constants: `cf.atol`, `cf.rtol`, `cf.log_level`,
  `cf.chunksize`, `cf.collapse_parallel_mode`, `cf.free_memory`,
  `cf.free_memory_factor`, `cf.fm_threshold`, `cf.of_fraction`,
  `cf.regrid_logging`, `cf.set_performance`, `cf.tempdir`, `cf.total_memory`,
  `cf.relaxed_identities`. The upper-case names remain functional as aliases.
* Changed dependency: ``cftime>=1.2.1``
* Changed dependency: ``1.8.6.0<=cfdm<1.8.7.0``
* Changed dependency: ``cfunits>=3.2.9``

----

version 3.5.1
-------------

**2020-06-10**

* Changed dependency: ``1.8.5<=cfdm<1.9.0``
* Fixed bug (emerging from the cfdm library) that prevented the
  reading of certain netCDF files, such as those with at least one
  external variable.

----

version 3.5.0
-------------

**2020-06-09**

* Changed the API to `cf.Field.period`: Now sets and reports on the
  period of the field construct data, rather than that of its metadata
  constructs.
* Enabled configuration of the extent and nature of informational and
  warning messages output by `cf` using a logging framework (see
  points below and also https://github.com/NCAS-CMS/cf-python/issues/37)
* Changed behaviour and default of ``verbose`` keyword argument when
  available to a function/method so it interfaces with the new logging
  functionality.
* Renamed and re-mapped all ``info`` keyword arguments available to any
  function/method to ``verbose``, with equal granularity but a different
  numbering system: ``V = I + 1`` maps ``info=I`` to ``verbose=V`` except
  for the ``debug`` case of ``I=3`` mapping to ``V=-1`` (``V=0`` disables).
* New function `cf.LOG_LEVEL` to set the minimum log level for which
  messages are displayed globally, i.e. to change the project-wide
  verbosity.
* New method: `cf.Field.halo`
* New method: `cf.Data.halo`
* New keyword parameter to `cf.Data.empty`: ``fill_value``
* Changed dependency: ``1.8.4<=cfdm<1.9.0``
* Changed dependency: ``cfunits>=3.2.7``
* Changed dependency: ``cftime>=1.1.3``
* When assessing coordinate constructs for contiguousness with
  `cf.Bounds.contiguous`, allow periodic values that differ by the
  period to be considered the same
  (https://github.com/NCAS-CMS/cf-python/issues/75).
* Fixed bug in `cf.Field.regrids` that caused a failure when
  regridding from latitude-longitude to tripolar domains
  (https://github.com/NCAS-CMS/cf-python/issues/73).
* Fixed bug in `cf.Field.regrids` that caused a failure when
  regridding to tripolar domains the do not have dimension coordinate
  constructs (https://github.com/NCAS-CMS/cf-python/issues/73).
* Fixed bug in `cf.Field.regrids` and `cf.Field.regridc` that caused a
  failure when applying the destination mask to the regridded fields
  (https://github.com/NCAS-CMS/cf-python/issues/73).
* Fixed bug that caused `cf.FieldList.select_by_ncvar` to always fail
  (https://github.com/NCAS-CMS/cf-python/issues/76).
* Fixed bug that stopped 'integral' collapses working for grouped
  collapses (https://github.com/NCAS-CMS/cf-python/issues/81).
* Fixed bug that wouldn't allow the reading of a netCDF file which
  specifies Conventions other than CF
  (https://github.com/NCAS-CMS/cf-python/issues/78).

----

version 3.4.0
-------------

**2020-04-30**

* New method: `cf.Field.apply_masking`
* New method: `cf.Data.apply_masking`
* New method: `cf.Field.get_filenames` (replaces deprecated
  `cf.Field.files`)
* New method: `cf.Data.get_filenames` (replaces deprecated
  `cf.Data.files`)
* New keyword parameter to `cf.read`: ``mask``
* New keyword parameter to `cf.read`: ``warn_valid``
  (https://github.com/NCAS-CMS/cfdm/issues/30)
* New keyword parameter to `cf.write`: ``warn_valid``
  (https://github.com/NCAS-CMS/cfdm/issues/30)
* New keyword parameter to `cf.Field.nc_global_attributes`: ``values``
* Added time coordinate bounds to the polygon geometry example field
  ``6`` returned by `cf.example_field`.
* Changed dependency: ``cfdm==1.8.3``
* Changed dependency: ``cfunits>=3.2.6``
* Fixed bug in `cf.write` that caused (what are effectively)
  string-valued scalar auxiliary coordinates to not be written to disk
  as such, or even an exception to be raised.
* Fixed bug in `cf.write` that caused the ``single`` and ``double``
  keyword parameters to have no effect. This bug was introduced at
  version 3.0.0 (https://github.com/NCAS-CMS/cf-python/issues/65).
* Fixed bug in `cf.Field.has_construct` that caused it to always
  return `False` unless a construct key was used as the construct
  identity (https://github.com/NCAS-CMS/cf-python/issues/67).
  
----

version 3.3.0
-------------

**2020-04-20**

* Changed the API to `cf.Field.convolution_filter`: renamed the
  ``weights`` parameter to ``window``.
* Reinstated `True` as a permitted value of the ``weights`` keyword of
  `cf.Field.collapse` (which was deprecated at version 3.2.0).
* New method: `cf.Field.moving_window`
  (https://github.com/NCAS-CMS/cf-python/issues/44)
* New method: `cf.Data.convolution_filter`
* New keyword parameter to `cf.Field.weights`: ``axes``
* New permitted values to ``coordinate`` keyword parameter of
  `cf.Field.collapse` and `cf.Field.cumsum`: ``'minimum'``,
  ``'maximum'``
* New keyword parameter to `cf.Data.cumsum`: ``inplace``
* Fixed bug that prevented omitted the geometry type when creating
  creation commands (https://github.com/NCAS-CMS/cf-python/issues/59).
* Fixed bug that caused a failure when rolling a dimension coordinate
  construct without bounds.
  
----

version 3.2.0
-------------

**2020-04-01**

* First release for CF-1.8 (does not include netCDF hierarchical
  groups functionality)
  (https://github.com/NCAS-CMS/cf-python/issues/33)
* Deprecated `True` as a permitted value of the ``weights`` keyword of
  `cf.Field.collapse`.
* New methods: `cf.Data.compressed`, `cf.Data.diff`
* New function: `cf.implementation`
* New methods completing coverage of the inverse trigonometric and
  hyperbolic operations: `cf.Data.arccos`, `cf.Data.arccosh`,
  `cf.Data.arcsin`, `cf.Data.arctanh`.
* New keyword parameters to `cf.Field.collapse`, `cf.Field.cell_area`,
  `cf.Field.weights`: ``radius``, ``great_circle``.
* Implemented simple geometries for CF-1.8.
* Implemented string data-types for CF-1.8.
* Changed dependency: ``cfdm>=1.8.0``
* Changed dependency: ``cfunits>=3.2.5``
* Changed dependency: ``netCDF4>=1.5.3``
* Changed dependency: ``cftime>=1.1.1``
* Renamed the regridding method, i.e. option for the ``method``
  parameter to `cf.Field.regridc` and `cf.Field.regrids`, ``bilinear``
  to ``linear``, though ``bilinear`` is still supported (use of it
  gives a message as such).
* Made documentation of available `cf.Field.regridc` and
  `cf.Field.regrids` ``method`` parameters clearer & documented
  second-order conservative method.
* Fixed bug that prevented writing to ``'NETCDF3_64BIT_OFFSET'`` and
  ``'NETCDF3_64BIT_DATA'`` format files
  (https://github.com/NCAS-CMS/cfdm/issues/9).
* Fixed bug that prevented the ``select`` keyword of `cf.read` from
  working with PP and UM files
  (https://github.com/NCAS-CMS/cf-python/issues/40).
* Fixed bug that prevented the reading of PP and UM files with "zero"
  data or validity times.
* Fixed broken API reference 'source' links to code in `cfdm`.
* Fixed bug in `cf.Field.weights` with the parameter ``methods`` set
  to ``True`` where it would always error before returning dictionary
  of methods.
* Fixed bug in `cf.Data.where` that meant the units were not taken
  into account when the condition was a `cf.Query` object with
  specified units.
* Addressed many 'TODO' placeholders in the documentation.

----

version 3.1.0
-------------

**2020-01-17**

* Changed the API to `cf.Field.match_by_construct` and
  `cf.FieldList.select_by_construct`.
* Changed the default value of the `cf.Field.collapse` ``group_span``
  parameter to `True` and default value of the ``group_contiguous``
  parameter to ``1``
  (https://github.com/NCAS-CMS/cf-python/issues/28).
* Changed the default values of the `cf.Field.collapse` ``group_by``
  and ``coordinate`` parameters to `None`.
* Changed the default value of the ``identity`` parameter to `None`
  for `cf.Field.coordinate`, `cf.Field.dimension_coordinate`,
  `cf.Field.auxiliary_coordinate`, `cf.Field.field_ancillary`,
  `cf.Field.domain_ancillary`, `cf.Field.cell_method`,
  `cf.Field.cell_measure`, `cf.Field.coordinate_reference`,
  `cf.Field.domain_axis`.
* New keyword parameter to `cf.Field.weights`: ``data``.
* New keyword parameter to `cf.aggregate`: ``field_identity``
  (https://github.com/NCAS-CMS/cf-python/issues/29).
* New example field (``5``) available from `cf.example_field`.
* New regridding option: ``'conservative_2nd'``.
* Fixed bug that didn't change the units of bounds when the units of
  the coordinates were changed.
* Fixed bug in `cf.Field.domain_axis` that caused an error when no
  unique domain axis construct could be identified.
* Changed dependency:``cfunits>=3.2.4``. This fixes a bug that raised
  an exception for units specified by non-strings
  (https://github.com/NCAS-CMS/cfunits/issues/1).
* Changed dependency: ``ESMF>=to 8.0.0``. This fixes an issue with
  second-order conservative regridding, which is now fully documented
  and available.
* Converted all remaining instances of Python 2 print statements in the
  documentation API reference examples to Python 3.
* Corrected aspects of the API documentation for trigonometric functions.
* Fixed bug whereby `cf.Data.arctan` would not process bounds.
* New methods for hyperbolic operations: `cf.Data.sinh`, `cf.Data.cosh`,
  `cf.Data.tanh`, `cf.Data.arcsinh`.

----

version 3.0.6
-------------

**2019-11-27**

* New method: `cf.Field.uncompress`.
* New method: `cf.Data.uncompress`.
* New keyword parameter to `cf.environment`: ``paths``.
* Can now insert a size 1 data dimension for a new, previously
  non-existent domain axis with `cf.Field.insert_dimension`.
* Changed the default value of the ``ignore_compression`` parameter to
  `True`.
* Fixed bug that sometimes gave incorrect cell sizes from the
  `cellsize` attribute when used on multidimensional coordinates
  (https://github.com/NCAS-CMS/cf-python/issues/15).
* Fixed bug that sometimes gave an error when the LHS and RHS operands
  are swapped in field construct arithmetic
  (https://github.com/NCAS-CMS/cf-python/issues/16).
* Changed dependency: ``cfdm>=1.7.11``

----

version 3.0.5
-------------

**2019-11-14**

* New method: `cf.Field.compress`.
* New function: `cf.example_field`
* New keyword parameter to `cf.Data`: ``mask``.
* Deprecated method: `cf.Field.example_field`
* Fixed bug that didn't allow `cf.Field.cell_area` to work with
  dimension coordinates with units equivalent to metres
  (https://github.com/NCAS-CMS/cf-python/issues/12)
* Fixed bug that omitted bounds having their units changed by
  `override_units` and `override calendar`
  (https://github.com/NCAS-CMS/cf-python/issues/13).
* Removed specific user shebang from ``cfa`` script
  (https://github.com/NCAS-CMS/cf-python/pull/14).
* Changed dependency: ``cfdm>=1.7.10``. This fixes a bug that didn't
  allow CDL files to start with comments or blank lines
  (https://github.com/NCAS-CMS/cfdm/issues/5).
* Changed dependency: ``cftime>=1.0.4.2``

----

version 3.0.4
-------------

**2019-11-08**

* New methods: `cf.Field.percentile`, `cf.Field.example_field`,
  `cf.Field.creation_commands`.
* New field construct collapse methods: ``median``,
  ``mean_of_upper_decile``.
* New method: `cf.FieldList.select_field`.
* New methods: `cf.Data.median`, `cf.Data.mean_of_upper_decile`,
  `cf.Data.percentile`, `cf.Data.filled`, `cf.Data.creation_commands`.
* New keyword parameter to `cf.Data`: ``dtype``.
* Changed default ``ddof`` *back* to 1 in `cf.Data.var` and
  `cf.Data.sd` (see version 3.0.3 and
  https://github.com/NCAS-CMS/cf-python/issues/8)
* Fixed bug that sometimes caused an exception to be raised when
  metadata constructs were selected by a property value that
  legitimately contained a colon.
* Changed dependency: ``cfdm>=1.7.9``

----

version 3.0.3
-------------

**2019-11-01**

* Fixed bug (introduced at v3.0.2) that caused ``mean_absolute_value``
  collapses by `cf.Field.collapse` to be not weighted when they should
  be (https://github.com/NCAS-CMS/cf-python/issues/9)
* Changed default ``ddof`` from 0 to 1 in `cf.Data.var` and
  `cf.Data.sd` (https://github.com/NCAS-CMS/cf-python/issues/8)
   
----

version 3.0.2
-------------

**2019-10-31**

* Now reads CDL files (https://github.com/NCAS-CMS/cf-python/issues/1)
* New methods: `cf.Field.cumsum`, `cf.Field.digitize`, `cf.Field.bin`,
  `cf.Field.swapaxes`, `cf.Field.flatten`, `cf.Field.radius`.
* New function: `cf.histogram`.
* New field construct collapse methods: ``integral``,
  ``mean_absolute_value``, ``maximum_absolute_value``,
  ``minimum_absolute_value``, ``sum_of_squares``,
  ``root_mean_square``.
* New keyword parameters to `cf.Field.collapse` and
  `cf.Field.weights`: ``measure``, ``scale``, ``radius``
* New methods: `cf.Data.cumsum`, `cf.Data.digitize`,
  `cf.Data.masked_all`, `cf.Data.mean_absolute_value`,
  `cf.Data.maximum_absolute_value`, `cf.Data.minimum_absolute_value`,
  `cf.Data.sum_of_squares`, `cf.Data.root_mean_square`,
  `cf.Data.flatten`.
* Renamed `cf.default_fillvals` to `cf.default_netCDF_fillvals`.
* Changed dependency: ``cfdm>=1.7.8``. This fixes a bug that sometimes
  occurs when writing to disk and the _FillValue and data have
  different data types.
* Changed dependency: ``cfunits>=3.2.2``
* Changed dependency: ``cftime>=1.0.4.2``
* Fixed occasional failure to delete all temporary directories at
  exit.
* Fixed bug in `cf.Data.func` when overriding units. Affects all
  methods that call `cf.Data.func`, such as `cf.Data.tan` and
  `cf.Field.tan`.
* Fixed "relaxed units" behaviour in `cf.aggregate` and field
  construct arithmetic.
* Fixed bug that led to incorrect persistent entries in output of
  `cf.Field.properties`.
* Fixed bug in `cf.Data.squeeze` that sometimes created
  inconsistencies with the cyclic dimensions.
* Fixed bug in `cf.Field.mask` that assigned incorrect units to the
  result.

----

version 3.0.1
-------------

**2019-10-01**

* Updated description in ``setup.py``

----

version 3.0.0 (*first Python 3 version*)
----------------------------------------

**2019-10-01**

* Complete refactor for Python 3, including some API changes.

  Scripts written for version 2.x but running under version 3.x should
  either work as expected, or provide informative error messages on
  the new API usage. However, it is advised that the outputs of older
  scripts be checked when running with Python 3 versions of the cf
  library.
* Deprecated ``cfdump`` (its functionality is now included in
  ``cfa``).
  
----

version 2.3.8 (*last Python 2 version*)
---------------------------------------

**2019-10-07**

* In `cf.write`, can set ``single=False`` to mean ``double=True``, and
  vice versa.
* Fixed bug in `cf.aggregate` - removed overly strict test on
  dimension coordinate bounds.
* Fixed bug in `cf.read` that set the climatology attribute to True
  when there are no bounds.
* Fixed bug in `cf.write` when writing missing values (set_fill was
  off, now on)

----

version 2.3.5
-------------

**2019-04-04**

* Changed calculation of chunksize in parallel case to avoid potential
  problems and introduced a new method `cf.SET_PERFORMANCE` to tune
  the chunksize and the fraction of memory to keep free.

----

version 2.3.4
-------------

**2019-03-27**

* Fix bug in creating a during cell method during a field collapse.
	
----

version 2.3.3
-------------

**2019-03-05**

* Allow failure to compile to go through with a warning, rather than
  failing to install. if this happens, reading a PP/UM file will
  result in "Exception: Can't determine format of file test2.pp"
* Fixed bug in `cf.Field.convolution_filter` giving false error over
  units.

----
	
version 2.3.2
-------------

**2018-12-10**

* `cf.Field.regridc` now compares the units of the source and
  destination grids and converts between them if possible or raises an
  error if they are not equivalent.
	
----

version 2.3.1
-------------

**2018-11-07**

* Fixed bug in `cf.Field.regridc` that caused it to fail when
  regridding a multidimensional field along only one dimension.
* Fixed bug which in which the default logarithm is base 10, rather
  than base e
	
version 2.3.0
-------------

**2018-10-22**

* The collapse method can now be parallelised by running any cf-python
  script with mpirun if mpi4py is installed. This is an experimental
  feature and is not recommended for operational use. None of the
  parallel code is executed when a script is run in serial.
	
----

version 2.2.8
-------------

**2018-08-28**

* Bug fix: better handle subspacing by multiple multidimensional items
	
----

version 2.2.7
-------------

**2018-07-25**

* Bug fix: correctly set units of bounds when the `cf.Data` object
  inserted with insert_bounds has units of ''. In this case the bounds
  of the parent coordinate are now inherited.
	
----

version 2.2.6
-------------

**2018-07-24**

* Improved error messages
* Changed behaviour when printing reference times with a calendar of
  ``'none'`` - no longer attempts a to create a date-time
  representation
	
----

version 2.2.5
-------------

**2018-07-02**

* Fixed bug with HDF chunk sizes that prevented the writing of large
  files
	
----

version 2.2.4
-------------

**2018-06-29**

* Interim fix for with HDF chunk sizes that prevented the writing of
  large files
	
version 2.2.3
--------------
----

**2018-06-21**

* During writing, disallow the creation of netCDF variable names that
  contain characters other than letters, digits, and underscores.
	
----

version 2.2.3
-------------

**2018-06-21**

* During writing, disallow the creation of netCDF variable names that
  contain characters other than letters, digits, and underscores.
	
----

version 2.2.2
-------------

**2018-06-06**


* Fix for removing duplicated netCDF dimensions when writing data on
  (e.g.) tripolar grids.
	
----

version 2.2.1
-------------

**2018-06-05**

* Fix for calculating are weights from projection coordinates
			
version 2.2.0
-------------
----

**2018-06-04**

* Updated for `netCDF4` v1.4 `cftime` API changes
	
----

version 2.1.9
-------------

**2018-05-31**

* Allowed invalid units through. Can test with `cf.Units.isvalid`.
	
----

version 2.1.8
-------------

**2018-03-08**

* Fixed bug when weights parameter is a string in `cf.Field.collapse`
	
----

version 2.1.7
-------------

**2018-02-13**

* Fixed bug in `cf.Field.collapse` when doing climatological time
  collapse with only one period per year/day
		
----

version 2.1.6
-------------

**2018-02-09**

* Fixed bug in Variable.mask
	
----

version 2.1.4
-------------

**2018-02-09**

* Added override_calendar method to coordinates and domain ancillaries
  that changes the calendar of the bounds, too.
* Fixed bug in `cf.Data.where` when the condition is a `cf.Query`
  object.
* Fixed bug in `cf.Variable.mask`
	
----

version 2.1.3
-------------

**2018-02-07**

* Allowed `scipy` and `matplotlib` imports to be optional
	
version 2.1.2
-------------
----

**2017-11-28**

* Added ``group_span`` and ``contiguous_group`` options to
  `cf.Field.collapse`
	
----

version 2.1.1
-------------

**2017-11-10**

* Disallowed raising offset units to a power (e.g. taking the square
  of data in units of K @ 273.15).
* Removed len() of `cf.Field` (previously always, and misleadingly,
  returned 1)
* Fixed setting of cell methods after climatological time collapses
* Added printing of ncvar in `cf.Field.__str__` and `cf.Field.dump`
* Added user stash table option to ``cfa`` script
	
----

version 2.1
-----------

**2017-10-30**

* Misc. bug fixes

version 2.0.6
-------------
----

**2017-09-28**

* Removed error when `cf.read` finds no fields - an empty field list
  is now returned
* New method `cf.Field.count`

----

version 2.0.5
-------------

**2017-09-19**

* Bug fix when creating wrap-around subspaces from cyclic fields
* Fix (partial?) for memory leak when reading UM PP and fields files

----

version 2.0.4
-------------

**2017-09-15**

* submodel property for PP files
* API change for `cf.Field.axis`: now returns a `cf.DomainAxis` object
  by default
* Bug fix in `cf.Field.where`
* Bug fix when initialising a field with the source parameter
* Changed default output format to NETCDF4 (from NETCDF3_CLASSIC)

----

version 2.0.3
-------------

**2017-08-01**

----

version 2.0.1.post1
-------------------

**2017-07-12**

* Bug fix for reading DSG ragged arrays

----

version 2.0.1
-------------

**2017-07-11**

* Updated `cf.FieldList` behaviour (with reduced methods)

----

version 2.0
-----------

**2017-07-07**

* First release with full CF data model and full CF-1.6 compliance
  (including DSG)

----

version 1.5.4.post4
-------------------

**2017-07-07**

* Bug fixes to `cf.Field.regridc`

----

version 1.5.4.post1
-------------------

**2017-06-13**

* removed errant scikit import

----

version 1.5.4
-------------

**2017-06-09**

* Tripolar regridding
	
----

version 1.5.3 
-------------

**2017-05-10**

* Updated STASH code to standard_name table (with thanks to Jeff Cole)
* Fixed bug when comparing masked arrays for equality

----

version 1.5.2 
-------------

**2017-03-17**

* Fixed bug when accessing PP file whose format/endian/word-size has
  been specified

----

version 1.5.1 
-------------

**2017-03-14**

* Can specify 'pp' or 'PP' in um option to `cf.read`

----

version 1.5
-----------

**2017-02-24**

* Changed weights in calculation of variance to reliability weights
  (from frequency weights). This not only scientifically better, but
  faster, too.

----

version 1.4
-----------

**2017-02-22**

* Rounded datetime to time-since conversions to the nearest
  microsecond, to reflect the accuracy of netCDF4.netcdftime
* Removed import tests from setup.py
* New option --um to ``cfa``, ``cfdump``
* New parameter um to `cf.read`

----

version 1.3.3
-------------

**2017-01-31**

* Rounded datetime to time-since conversions to the nearest
  microsecond, to reflect the accuracy of netCDF4.netcdftime
* Fix for netCDF4.__version__ > 1.2.4 do to with datetime.calendar
  *handle with care*

----

version 1.3.2
-------------

**2016-09-21**

* Added --build-id to LDFLAGS in umread Makefile, for sake of RPM
  builds (otherwise fails when building debuginfo RPM). Pull request
  #16, thanks to Klaus Zimmermann.
* Improved test handling. Pull request #21, thanks to Klaus
  Zimmermann.
* Removed udunits2 database. This removes the modified version of the
  udunits2 database in order to avoid redundancies, possible version
  incompatibilities, and license questions. The modifications are
  instead carried out programmatically in units.py. Pull request #20,
  thanks to Klaus Zimmermann.

----

version 1.3.1
-------------

**2016-09-09**

* New method: `cf.Field.unlimited`, and new 'unlimited' parameter to
  `cf.write` and ``cfa``

----

version 1.3
-----------

**2016-09-05**

* Removed asreftime, asdatetime and dtvarray methods
* New method: `convert_reference_time` for converting reference time
  data values to have new units.

----

version 1.2.3
-------------

**2016-08-23**

* Fixed bug in `cf.Data.equals`

----

version 1.2.2
-------------

**2016-08-22**

* Fixed bug in binary operations to do with the setting of
  `Partition.part`
* Added `cf.TimeDuration` functionality to get_bounds cellsizes
  parameter. Also new parameter flt ("fraction less than") to position
  the coordinate within the cell.

----

version 1.2
-----------

**2016-07-05**

* Added HDF_chunks methods

----

version 1.1.11
--------------

**2016-07-01**

* Added cellsize option to `cf.Coordinate.get_bounds`, and fixed bugs.
* Added variable_attributes option to `cf.write`
* Added `cf.ENVIRONMENT` method

----

version 1.1.10
--------------

**2016-06-23**

* Added reference_datetime option to cf.write	
* Fixed bug in `cf.um.read.read` which incorrectly ordered vertical
  coordinates

----

version 1.1.9
-------------

**2016-06-17**

* New methods `cf.Variable.files` and `cf.Data.files`,
  `cf.Field.files` which report which files are referenced by the data
  array.
* Fix to stop partitions return `numpy.bool_` instead of
  `numpy.ndarray`
* Fix to determining cyclicity of regridded fields.
* Functionality to recursively read directories in `cf.read`, ``cfa``
  and ``cfump``
* Print warning but carry on when ESMF import fails
* Fixed bug in `cf.Field.subspace` when accessing axes derived from UM
  format files
	
----

version 1.1.8
-------------

**2016-05-18**

* Slightly changed the compression API to `cf.write`
* Added compression support to the ``cfa`` command line script
* Added functionality to change data type on writing to `cf.write` and
  ``cfa`` - both in general and for with extra convenience for the
  common case of double to single (and vice versa).
* Removed annoying debug print statements from `cf.um.read.read`

----

version 1.1.7
-------------

**2016-05-04**

* Added fix for change in numpy behaviour (`numpy.number` types do not
  support assignment)
* Added capability to load in a user STASH to standard name table:
  `cf.um.read.load_stash2standard_name`
	
----

version 1.1.6
-------------

**2016-04-27**

* Added --reference_datetime option to ``cfa``
* Bug fix to `cf.Field.collapse` when providing `cf.Query` objects via
  the group parameter
* Added auto regridding method, which is now the default
	

----

version 1.1.5 
-------------

**2016-03-03**

* Bug fix in `cf.Field.where` when using `cf.masked`
* conda installation (with thanks to Andy Heaps)
* Bug fix for type casting in `cf.Field.collapse`
* Display long_name if it exists and there is no standard_name
* Fix for compiling the UM C code on certain OSs (with thanks to Simon Wilson)
* Fixed incorrect assignment of cyclicity in `cf.Field.regrids`
* Nearest neighbour regridding in `cf.Field.regrids`
	
----

version 1.1.4 
-------------

**2016-02-09**

* Bug fix to `cf.Field.autocyclic`
* Bug fix to `cf.Field.clip` - now works when limit units are supplied
* New methods: `cf.Data.round`, `cf.Field.Round`
* Added ``lbtim`` as a `cf.Field` property when reading UM files
* Fixed coordinate creation for UM atmosphere_hybrid_height_coordinate
* Bug fix to handling of cyclic fields by `cf.Field.regrids`
* Added nearest neighbour field regridding
* Changed keyword ignore_dst_mask in `cf.Field.regrids` to
  use_dst_mask, which is false by default

----

version 1.1.3 
-------------

**2015-12-10**

* Bug fixes to `cf.Field.collapse` when the "group" parameter is used
* Correct setting of cyclic axes on regridded fields
* Updates to STASH_to_CF.txt table: 3209, 3210
	
----

version 1.1.2 
-------------

**2015-12-01**

* Updates to STASH_to_CF.txt table
* Fixed bug in decoding UM version in `cf.um.read.read`
* Fixed bug in `cf.units.Utime.num2date`
* Fixed go-slow behaviour for silly BZX, BDX in PP and fields file
  lookup headers

----

version 1.1.1
-------------

**2015-11-05**

* Fixed bug in decoding UM version in `cf.read`
	
----

version 1.1
-----------

**2015-10-28**

* Fixed bug in `cf.Units.conform`
* Changed `cf.Field.__init__` so that it works with just a data object
* Added `cf.Field.regrids` for lat-lon regridding using ESMF library
* Removed support for netCDF4-python versions < 1.1.1
* Fixed bug which made certain types of coordinate bounds
  non-contiguous after transpose
* Fixed bug with i=True in `cf.Field.where` and in
  `cf.Field.mask_invalid`
* cyclic methods now return a set, rather than a list
* Fixed bug in _write_attributes which might have slowed down some
  writes to netCDF files.
* Reduced annoying redirection in the documentation
* Added `cf.Field.field` method and added top_level keyword to
  `cf.read`
* Fixed bug in calculation of standard deviation and variance (the bug
  caused occasional crashes - no incorrect results were calculated)
* In items method (and friends), removed strict_axes keyword and added
  axes_all, axes_superset and axes_subset keywords

----

version 1.0.3
-------------

**2015-06-23**

* Added default keyword to fill_value() and fixed bugs when doing
  delattr on _fillValue and missing_value properties.

version 1.0.2
-------------

**2015-06-05**

* PyPI release

----

version 1.0.1
-------------

**2015-06-01**

* Fixed bug in when using the select keyword to `cf.read`

----

version 1.0
-----------

**2015-05-27**

* Mac OS support
* Limited Nd functionality to `cf.Field.indices`
* Correct treatment of add_offset and scale_factor
* Replaced -a with -x in ``cfa`` and ``cfdump`` scripts
* added ncvar_identities parameter to `cf.aggregate`
* Performance improvements to field subspacing
* Documentation
* Improved API to match, select, items, axes, etc.
* Reads UM fields files
* Optimised reading PP and UM fields files
* `cf.collapse` replaced by `cf.Field.collapse`
* `cf.Field.collapse` includes CF climatological time statistics

----

version 0.9.9.1
---------------

**2015-01-09**

* Fixed bug for changes to netCDF4-python library versions >= 1.1.2
* Miscellaneous bug fixes

----

version 0.9.9
-------------

**2015-01-05**

* Added netCDF4 compression options to `cf.write`.
* Added `__mod__`, `__imod__`, `__rmod__`, `ceil`, `floor`, `trunc`,
  `rint` methods to `cf.Data` and `cf.Variable`
* Added ceil, floor, trunc, rint to `cf.Data` and `cf.Variable`
* Fixed bug in which array `cf.Data.array` sometimes behaved like
  `cf.Data.varray`
* Fixed bug in `cf.netcdf.read.read` which affected reading fields
  with formula_terms.
* Refactored the test suite to use the unittest package
* Cyclic axes functionality
* Documentation updates

----

version 0.9.8.3
---------------

**2014-07-14**

* Implemented multiple grid_mappings (CF trac ticket #70)
* Improved functionality and speed of field aggregation and ``cfa``
  and ``cfdump`` command line utilities.
* Collapse methods on `cf.Data` object (min, max, mean, var, sd,
  sum, range, mid_range).
* Improved match/select functionality

----

version 0.9.8.2
---------------

**2014-03-13**

* Copes with PP fields with 365_day calendars
* Revamped CFA files in line with the evolving standard. CFA files
  from PP data created with a previous version will no longer work.

----

version 0.9.8
-------------

**2013-12-06**

* Improved API.
* Plenty of speed and memory optimisations.
* A proper treatment of datetimes.
* WGDOS-packed PP fields are now unpacked on demand.
* Fixed bug in functions.py for numpy v1.7. Fixed bug when deleting
  the 'id' attribute.
* Assign a standard name to aggregated PP fields after aggregation
  rather than before (because some stash codes are too similar,
  e.g. 407 and 408).
* New subclasses of `cf.Coordinate`: `cf.DimensionCoordinate` and
  `cf.AuxiliaryCoordinate`.
* A `cf.Units` object is now immutable.

----

version 0.9.7.1
---------------

**2013-04-26**

* Fixed endian bug in CFA-netCDF files referring to PP files
* Changed default output format to NETCDF3_CLASSIC and trap error when
  when writing unsigned integer types and the 64-bit integer type to
  file formats other than NETCDF4.
* Changed unhelpful history created when aggregating

----

version 0.9.7
-------------

**2013-04-24**

* Read and write CFA-netCDF files
* `cf.Field` creation interface
* New command line utilities: ``cfa``, ``cfdump``
* Redesigned repr, str and dump() output (which is shared with ``cfa``
  and ``cfdump``)
* Removed superseded (by ``cfa``) command line utilities ``pp2cf``,
  ``cf2cf``
* Renamed the 'subset' method to 'select'
* Now needs netCDF4-python 0.9.7 or later (and numpy 1.6 or later)

----

version 0.9.6.2
---------------

**2013-03-27**

* Fixed bug in ``cf/pp.py`` which caused the creation of incorrect
  latitude coordinate arrays.

----

version 0.9.6.1
---------------

**2013-02-20**

* Fixed bug in ``cf/netcdf.py`` which caused a failure when a file
  with badly formatted units was encountered.

----

version 0.9.6
-------------

**2012-11-27**

* Assignment to a field's data array with metadata-aware broadcasting,
  assigning to subspaces, assignment where data meets conditions,
  assignment to unmasked elements, etc. (setitem method)
* Proper treatment of the missing data mask, including metadata-aware
  assignment (setmask method)
* Proper treatment of ancillary data.
* Ancillary data and transforms are subspaced with their parent field.
* Much faster aggregation algorithm (with thanks to Jonathan
  Gregory). Also aggregates fields transforms, ancillary variables and
  flags.

----

version 0.9.5
-------------

**2012-10-01**

* Restructured documentation and package code files.
* Large Amounts of Massive Arrays (LAMA) functionality.
* Metadata-aware field manipulation and combination with
  metadata-aware broadcasting.
* Better treatment of cell measures.
* Slightly faster aggregation algorithm (a much improved one is in
  development).
* API changes for clarity.
* Bug fixes.
* Added 'TEMPDIR' to the `cf.CONSTANTS` dictionary
* This is a snapshot of the trunk at revision r195.

----

version 0.9.5.dev
-----------------

**2012-09-19**

* Loads of exciting improvements - mainly LAMA functionality,
  metadata-aware field manipulation and documentation.
* This is a snapshot of the trunk at revision r185. A proper vn0.9.5
  release is imminent.

----

version 0.9.4.2
---------------

**2012-04-17**

* General bug fixes and code restructure

----

version 0.9.4
-------------

**2012-03-15**

* A proper treatment of units using the Udunits C library and the
  extra time functionality provided by the netCDF4 package.
* A command line script to do CF-netCDF to CF-netCDF via cf-python.

----

version 0.9.3.3
---------------

**2012-02-08**

* Objects renamed in line with the CF data model: `cf.Space` becomes
  `cf.Field` and `cf.Grid` becomes `cf.Space`.
* Field aggregation using the CF aggregation rules is available when
  reading fields from disk and on fields in memory. The data of a
  field resulting from aggregation are stored as a collection of the
  data from the component fields and so, as before, may be file
  pointers, arrays in memory or a mixture of these two forms.
* Units, missing data flags, dimension order, dimension direction and
  packing flags may all be different between data components and are
  conformed at the time of data access.
* Files in UK Met Office PP format may now be read into CF fields.
* A command line script for PP to CF-netCDF file conversion is
  provided.

----

version 0.9.3
-------------

**2012-01-05**

* A more consistent treatment of spaces and lists of spaces
  (`cf.Space` and `cf.SpaceList` objects respectively).
* A corrected treatment of scalar or 1-d, size 1 dimensions in the
  space and its grid.
* Data stored in `cf.Data` objects which contain metadata need to
  correctly interpret and manipulate the data. This will be
  particularly useful when data arrays spanning many files/arrays is
  implemented.

----

version 0.9.2
-------------

**2011-08-26**

* Created a ``setup.py`` script for easier installation (with thanks
  to Jeff Whitaker).
* Added support for reading OPeNDAP-hosted datasets given by URLs.
* Restructured the documentation.
* Created a test directory with scripts and sample output.
* No longer fails for unknown calendar types (such as ``'360d'``).

----

version 0.9.1
-------------

**2011-08-06**

* First release.<|MERGE_RESOLUTION|>--- conflicted
+++ resolved
@@ -3,7 +3,6 @@
 
 **2024-??-??**
 
-<<<<<<< HEAD
 * Added the ``cell_measures`` and ``coordinates`` keyword arguments to
   `cf.Field.weights`
   (https://github.com/NCAS-CMS/cf-python/issues/709)
@@ -11,10 +10,8 @@
   ``return_cell_measure``, and ``methods`` keyword arguments to
   `cf.Field.cell_area`
   (https://github.com/NCAS-CMS/cf-python/issues/709)
-=======
 * Allow `cf.Data` to be initialised with `xarray.DataAarray`
   (https://github.com/NCAS-CMS/cf-python/issues/706)
->>>>>>> c20a5a8c
 * Fix bug that caused `cf.Field.del_file_location` to fail when
   updating its metdata constructs
   (https://github.com/NCAS-CMS/cf-python/issues/707)
