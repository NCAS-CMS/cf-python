version 3.17.0
--------------

**2025-??-??**

* Set new minimum version of `numpy`: ``2.0.0``
  (https://github.com/NCAS-CMS/cf-python/issues/843)
* Replace dataset aggregation functionality (CFA) with that imported
  from `cfdm` (https://github.com/NCAS-CMS/cf-python/issues/841)
<<<<<<< HEAD
* Changed dependency: ``1.12.0.0<=cfdm<1.12.1.0``
* Changed dependency: ``dask>=2025.12.0``
=======
* Changed dependency: ``Python>=3.9.0``
* Changed dependency: ``numpy>=2.0.0``
* Changed dependency: ``cfdm>=1.12.0.0, <1.12.1.0``
* Changed optional dependency: ``esmpy>=8.7.0``
* Removed dependency (now incorporated into `cfdm`): ``h5py``
* Removed dependency (now incorporated into `cfdm`): ``h5netcdf``
* Removed dependency (now incorporated into `cfdm`): ``s3fs``
>>>>>>> 15c1b88d

----

version 3.16.3
--------------

**2025-01-28**

* Allow ``'nearest_dtos'`` 2-d regridding to work with discrete
  sampling geometry source grids
  (https://github.com/NCAS-CMS/cf-python/issues/832)
* New method: `cf.Field.filled`
  (https://github.com/NCAS-CMS/cf-python/issues/811)
* New method: `cf.Field.is_discrete_axis`
  (https://github.com/NCAS-CMS/cf-python/issues/784)
* Include the UM version as a field property when reading UM files
  (https://github.com/NCAS-CMS/cf-python/issues/777)
* Fix bug that caused climatological time collapses within/over days
  to fail (https://github.com/NCAS-CMS/cf-python/issues/809)
* New keyword parameter to `cf.Field.derivative`:
  ``ignore_coordinate_units``
  (https://github.com/NCAS-CMS/cf-python/issues/807)
* Allow access to netCDF-4 files in S3 object stores
  (https://github.com/NCAS-CMS/cf-python/issues/712)
* New class `cf.H5netcdfArray`
* New class `cf.NetCDF4Array`
* New class `cf.CFAH5netcdfArray`
* New class `cf.CFANetCDF4Array`
* Replace core `dask` functionality with that imported from `cfdm`
  (https://github.com/NCAS-CMS/cf-python/issues/839)
* Fix bug that sometimes puts an incorrect ``radian-1`` or
  ``radian-2`` in the returned units of the differential operator
  methods and functions
  (https://github.com/NCAS-CMS/cf-python/issues/807)
* Fix bug where `cf.example_fields` returned a `list` of Fields rather
  than a `Fieldlist`
  (https://github.com/NCAS-CMS/cf-python/issues/725)
* Fix bug where combining UGRID fields erroneously creates an extra
  axis and broadcasts over it
  (https://github.com/NCAS-CMS/cf-python/issues/784)
* Fix bug where `cf.normalize_slice` doesn't correctly
  handle certain cyclic slices
  (https://github.com/NCAS-CMS/cf-python/issues/774)
* Fix bug where `cf.Field.subspace` doesn't always correctly handle
  global or near-global cyclic subspaces
  (https://github.com/NCAS-CMS/cf-python/issues/828)
* New dependency: ``h5netcdf>=1.3.0``
* New dependency: ``h5py>=3.12.0``
* New dependency: ``s3fs>=2024.6.0``
* Changed dependency: ``numpy>=1.15,<2.0``
* Changed dependency: ``1.11.2.0<=cfdm<1.11.3.0``
* Changed dependency: ``cfunits>=3.3.7``
* Changed dependency: ``dask>=2024.6.0,<=2024.7.1``

----

version 3.16.2
--------------

**2024-04-26**

* Improve the performance of reading and accessing the data of PP and
  UM fields files (https://github.com/NCAS-CMS/cf-python/issues/746)
* Improve `cf.Field.collapse` performance by lazily computing reduced
  axis coordinates (https://github.com/NCAS-CMS/cf-python/issues/741)
* Improve `cf.Field.__getitem__` performance by not re-calculating
  axis cyclicity (https://github.com/NCAS-CMS/cf-python/issues/744)
* Reduce output CFA netCDF file size by setting the HDF5 chunksizes of
  CFA variables to be no larger than required
  (https://github.com/NCAS-CMS/cf-python/issues/739)
* Allow a halo to be added by `cf.Field.indices` and
  `cf.Field.subspace`
  (https://github.com/NCAS-CMS/cf-python/issues/759)
* Added spherical regridding to discrete sampling geometry destination
  grids (https://github.com/NCAS-CMS/cf-python/issues/716)
* Added 3-d spherical regridding to `cf.Field.regrids`, and the option
  to regrid the vertical axis in logarithmic coordinates to
  `cf.Field.regrids` and `cf.Field.regridc`
  (https://github.com/NCAS-CMS/cf-python/issues/715)
* New keyword parameter to `cf.Field.regrids` and `cf.Field.regridc`:
  ``return_esmpy_regrid_operator``
  (https://github.com/NCAS-CMS/cf-python/issues/766)
* New keyword parameters to `cf.wi`: ``open_lower`` and ``open_upper``
  (https://github.com/NCAS-CMS/cf-python/issues/740)
* Fix misleading error message when it is not possible to create area
  weights requested from `cf.Field.collapse`
  (https://github.com/NCAS-CMS/cf-python/issues/731)
* Fix bug in `cf.read` when reading UM files that caused LBPROC value
  131072 (Mean over an ensemble of parallel runs) to be ignored
  (https://github.com/NCAS-CMS/cf-python/issues/737)
* Fix bug in `cf.aggregate` that sometimes put a null transpose
  operation into the Dask graph when one was not needed
  (https://github.com/NCAS-CMS/cf-python/issues/754)
* Fix bug in `cf.aggregate` that caused a failure when property values
  were `numpy` arrays with two or more elements
  (https://github.com/NCAS-CMS/cf-python/issues/764)
* Fix bug in `cf.aggregate` that didn't correctly handle the
  "actual_range" CF attribute
  (https://github.com/NCAS-CMS/cf-python/issues/764)
* Fix bug whereby `Field.cyclic` is not updated after a
  `Field.del_construct` operation
  (https://github.com/NCAS-CMS/cf-python/issues/758)
* Fix bug that meant `cyclic()` always returned an empty
  set for domains produced by `cf.Field.domain`
  (https://github.com/NCAS-CMS/cf-python/issues/762)
* Changed dependency: ``cfunits>=3.3.7``
* Changed dependency: ``netCDF4>=1.6.5``

----

version 3.16.1
--------------

**2024-03-01**

* Allow DSG trajectories with identical `trajectory_id` values to be
  aggregated (https://github.com/NCAS-CMS/cf-python/issues/723)
* New methods: `cf.Field.pad_missing` and `cf.Data.pad_missing`
  (https://github.com/NCAS-CMS/cf-python/issues/717)
* Fix occasional bug when calculating UGRID cell areas when
  non-spatial coordinates span the discrete axis
  (https://github.com/NCAS-CMS/cf-python/issues/721)
* New keyword parameter to `cf.Field.insert_dimension`:
  ``constructs`` (https://github.com/NCAS-CMS/cf-python/issues/719)
* Added the ``cell_measures`` and ``coordinates`` keyword arguments to
  `cf.Field.weights`
  (https://github.com/NCAS-CMS/cf-python/issues/709)
* Added the ``cell_measures``, ``coordinates``,
  ``return_cell_measure``, and ``methods`` keyword arguments to
  `cf.Field.cell_area`
  (https://github.com/NCAS-CMS/cf-python/issues/709)
* Allow `cf.Data` to be initialised with `xarray.DataAarray`
  (https://github.com/NCAS-CMS/cf-python/issues/706)
* Fix bug that caused `cf.Field.del_file_location` to fail when
  updating its metadata constructs
  (https://github.com/NCAS-CMS/cf-python/issues/707)
* Fix bug that caused incorrect data arrays in some cyclic subspaces
  created by `cf.Field.subspace` and `cf.Field.__getitem__`
  (https://github.com/NCAS-CMS/cf-python/issues/713)
* Changed dependency: ``1.11.1.0<=cfdm<1.11.2.0``

----

version 3.16.0
--------------

**2023-12-06**

* Implemented the reading and manipulation of UGRID mesh topologies
  (https://github.com/NCAS-CMS/cf-python/issues/696)
* New methods: `cf.Field.cell_connectivity`,
  `cf.Field.cell_connectivities`
  (https://github.com/NCAS-CMS/cf-python/issues/696)
* New methods: `cf.Field.domain_topology`,
  `cf.Field.domain_topologies`
  (https://github.com/NCAS-CMS/cf-python/issues/696)
* New method: `cf.Data.masked_values`
  (https://github.com/NCAS-CMS/cf-python/issues/696)
* New method: `cf.Data.arctan2`
  (https://github.com/NCAS-CMS/cf-python/issues/38)
* Fix bug that caused `cf.Field.collapse` to give incorrect results
  for the "sum", "sum_of_weights" and "sum_of_weights2" methods, only
  in the case that weights have been requested
  (https://github.com/NCAS-CMS/cf-python/issues/701)
* Changed dependency: ``1.11.0.0<=cfdm<1.11.1.0``
* New dependency: ``scipy>=1.10.0``

----

version 3.15.4
--------------

**2023-10-10**

* Record dimension coordinate cell characteristics
  (https://github.com/NCAS-CMS/cf-python/issues/692)
* New set of methods to query, set, del, and `get_cell_characteristics`
* Fix bug in `cf.Field.match_by_construct` that always returned True for
  1-d constructs whose axis is not in the data, even when the
  criterion was not matched
  (https://github.com/NCAS-CMS/cf-python/issues/691)
* Fix bug that prevented "https://" netCDF files from being read
  (https://github.com/NCAS-CMS/cf-python/issues/699)

----

version 3.15.3
--------------

**2023-08-31**

* Prevent unlimited dimensions from being written to CFA-netCDF files
  (https://github.com/NCAS-CMS/cf-python/issues/689)

version 3.15.2
--------------

**2023-07-21**

* Performance improvements to `cf.Field.regrids` and
  `cf.Field.regridc`
  (https://github.com/NCAS-CMS/cf-python/issues/675)
* Performance improvements to `cf.read` when reading datasets with
  compression-by-convention
  (https://github.com/NCAS-CMS/cf-python/pull/671)
* New keyword parameter to `cf.Field.regrids` and `cf.Field.regridc`:
  ``weights_file`` (https://github.com/NCAS-CMS/cf-python/issues/675)
* New keyword parameter to `cf.aggregate`: ``cells``
  (https://github.com/NCAS-CMS/cf-python/issues/452)
* New function: `cf.isclose`
  (https://github.com/NCAS-CMS/cf-python/issues/661)
* Allow `cf.Data` and other objects that have data (such as
  `cf.DimensionCoordinate`) to be used as indices
  (https://github.com/NCAS-CMS/cf-python/issues/677)
* Fix bug that caused `cf.Field.regrids` and `cf.Field.regridc` to
  fail when the regrid axes are chunked with more than one chunk
  (https://github.com/NCAS-CMS/cf-python/issues/665)
* Fix bug that caused `cf.read` to fail for some PP data with a single
  vertical level (https://github.com/NCAS-CMS/cf-python/issues/667)
* Changed dependency: ``1.10.1.1<=cfdm<1.10.2.0``

----

version 3.15.1
--------------

**2023-06-09**

* New documentation cheat sheet
  (https://github.com/NCAS-CMS/cf-python/issues/591)
* Performance improvements to `cf.aggregate`
  (https://github.com/NCAS-CMS/cf-python/issues/640)
* New methods: `cf.Data.argmin`, `cf.Field.argmin`
  (https://github.com/NCAS-CMS/cf-python/issues/577)
* Deprecate `cf.relative_vorticity` in favour of `cf.curl_xy`
  (https://github.com/NCAS-CMS/cf-python/pull/643)
* Fix bug when using the ``-d`` option to the `cfa` script 
  (https://github.com/NCAS-CMS/cf-python/issues/649)
* Fix the return type from `cf.example_fields`
  (https://github.com/NCAS-CMS/cf-python/pull/654)
* Fix `set_data` when the units are invalid
  (https://github.com/NCAS-CMS/cf-python/pull/646)
* Fix `cf.Field.laplacian_xy`, `cf.Field.grad_xy`, `cf.curl_xy` and
  `cf.div_xy` to work in cases when the dimension coordinates are
  missing standard names
  (https://github.com/NCAS-CMS/cf-python/pull/643)
* Changed dependency: ``cfunits>=3.3.6``
* Changed dependency: ``cftime>=1.6.2``

----

version 3.15.0
--------------

**2023-04-27**

* Re-introduction of CFA-netCDF functionality for CFA-0.6
  (https://github.com/NCAS-CMS/cf-python/issues/451,
  https://github.com/NCAS-CMS/cf-python/issues/475,
  https://github.com/NCAS-CMS/cf-python/issues/637)
* New function: `cf.CFA`
* New method: `cf.Data.get_cfa_write`
* New method: `cf.Data.set_cfa_write`
* Fix excessive memory use arising from `cf.Field.regrids` and
  `cf.Field.regridc`
  (https://github.com/NCAS-CMS/cf-python/issues/623)
* Fixed bug in `cf.Field.read` when reading UM/PP data that are
  run-length encoded
  (https://github.com/NCAS-CMS/cf-python/issues/621)
* Fixed bug in `cf.Field.compute_vertical_coordinates` that retained
  incorrect bounds properties
  (https://github.com/NCAS-CMS/cf-python/issues/626)
* Removed benign UserWarning from `cf.Field.percentile`
  (https://github.com/NCAS-CMS/cf-python/issues/619)
* Handled the renaming of the ESMF Python interface from `ESMF` to
  `esmpy` at version 8.4.0. Both module names are accepted for now.
* Changed dependency: ``1.10.1.0<=cfdm<1.10.2.0``
* Changed optional dependency: ``8.0.0<=esmpy``
* Changed optional dependency: ``1.10.0<=scipy``

----

version 3.14.1
--------------

**2023-03-10**

* Python 3.7 support removed
  (https://github.com/NCAS-CMS/cf-python/issues/611)
* New method: `cf.Field.del_properties`
  (https://github.com/NCAS-CMS/cf-python/issues/598)
* New keyword parameter to `cf.Data.concatenate`: ``relaxed_units``
  (https://github.com/NCAS-CMS/cf-python/issues/602)
* New keyword parameter to `cf.unique_constructs`:
  ``ignore_properties``
  (https://github.com/NCAS-CMS/cf-python/issues/597)
* Allow `cf.aggregate` and to retain external cell measures
  (https://github.com/NCAS-CMS/cf-python/issues/605)
* Fixed bug in `cf.Field.collapse` that always retained invalid
  vertical coordinate reference systems
  (https://github.com/NCAS-CMS/cf-python/issues/599)
* Changed dependency: ``1.10.0.3<=cfdm<1.10.1.0``
* Changed dependency: ``cfunits>=3.3.5``
* Changed dependency: ``8.0.0<=ESMPY<8.2.0``

----

version 3.14.0 (*first Dask version*)
-------------------------------------

**2023-01-31**

* Introduction of `dask` for all data manipulations, replacing the old
  LAMA methodology
  (e.g. https://github.com/NCAS-CMS/cf-python/issues/295,
  https://github.com/NCAS-CMS/cf-python/issues/428)
* Backwards incompatible API changes to facilitate the use of Dask
  (https://github.com/NCAS-CMS/cf-python/issues/579)
* Removal of CFA-0.4 functionality (CFA-0.6 will introduced at a later
  version).
* New method: `cf.Field.get_original_filenames`
  (https://github.com/NCAS-CMS/cf-python/issues/448)
* New method: `cf.Field.to_dask_array`
* Fixed bug when reading UM stash codes that imply an area mean cell
  method (https://github.com/NCAS-CMS/cf-python/issues/487)
* New keyword parameter to `cf.write`: ``omit_data``
  (https://github.com/NCAS-CMS/cf-python/issues/477)
* New keyword parameter to `cf.read`: ``chunks``
  (https://github.com/NCAS-CMS/cf-python/pull/522)
* Extend functionality of `cf.Data.roll` and `cf.Field.roll` to allow
  multiple axes to be rolled simultaneously.
* Fixed bug that raised an exception when using the ``equal`` or
  ``exist`` keyword of `cf.aggregate`
  (https://github.com/NCAS-CMS/cf-python/issues/499)
* Fixed bug that created incorrect cyclic Voronoi bounds from
  `DimensionCoordinate.create_bounds`
  (https://github.com/NCAS-CMS/cf-python/issues/514)
* Changed dependency: ``1.10.0.2<=cfdm<1.10.1.0``
* New dependency: ``dask>=2022.12.1``

----

version 3.13.1 (*last LAMA version*)
------------------------------------

**2022-10-17**

* Upgrade to allow cf to work with Python 3.10
  (https://github.com/NCAS-CMS/cf-python/issues/419)
* Fixed bug when setting coordinate bounds with different units to
  their parent coordinates
  (https://github.com/NCAS-CMS/cf-python/issues/417)
* Fixed bug that created incorrect hybrid height levels when reading
  UM fields that also have pseudolevels
  (https://github.com/NCAS-CMS/cf-python/issues/468)
* Fixed bug when reading zero length netCDF or PP files caused
  cf-python to hang (https://github.com/NCAS-CMS/cf-python/issues/422)
* Changed dependency: ``1.9.0.4<=cfdm<1.9.1.0``

----

version 3.13.0
--------------

**2022-06-23**

* Fixed bug in `cf.read` when reading PP or fields files for which the
  ``um`` keyword has been set, but without the ``'version'`` key
  (https://github.com/NCAS-CMS/cf-python/issues/306)
* Fixed bug when setting the CFA "base" option to an empty string in
  `cf.write` (https://github.com/NCAS-CMS/cf-python/issues/346)
* Fixed failure from `cf.write` when writing identical (auxiliary)
  coordinates to different data variables in different groups
  (https://github.com/NCAS-CMS/cf-python/issues/336)
* Removed ``-g`` from the ``umread_lib/c-lib`` compiler options
  (https://github.com/NCAS-CMS/cf-python/pull/305)
* Updated the deprecated `distutils.version` to `packaging.version`
  (https://github.com/NCAS-CMS/cf-python/pull/324)
* Changed dependency: ``1.9.0.3<=cfdm<1.9.1.0``
* New dependency: ``packaging>=20.0``

----

version 3.12.0
--------------

**2022-01-18**

* New method: `cf.Field.grad_xy`
  (https://github.com/NCAS-CMS/cf-python/issues/292)
* New method: `cf.Field.laplacian_xy`
  (https://github.com/NCAS-CMS/cf-python/issues/292)
* New function: `cf.div_xy`
  (https://github.com/NCAS-CMS/cf-python/issues/292)
* New function: `cf.curl_xy`
  (https://github.com/NCAS-CMS/cf-python/issues/292)
* Allow element-wise comparisons with `None` on `cf.Data` and
  `cf.Field` objects (https://github.com/NCAS-CMS/cf-python/issues/281)
* Add missing closing parenthesis in `cf.Query` string representations
  (https://github.com/NCAS-CMS/cf-python/issues/279)
* Fix `cf.aggregate` failures when using the ``dimension`` keyword
  parameter (https://github.com/NCAS-CMS/cf-python/issues/283)
* Fix bug that raised error with subtraction of a `cf.TimeDuration`
  (https://github.com/NCAS-CMS/cf-python/issues/287)
* Fix bug in `cf.Field.derivative` when wrapping with periodic
  coordinates (https://github.com/NCAS-CMS/cf-python/issues/289)
* Changed dependency: ``1.9.0.1<=cfdm<1.9.1.0``
* Changed dependency: ``cfunits>=3.3.4``

----

version 3.11.0
--------------

**2021-10-08**

* Python 3.6 support removed
  (https://github.com/NCAS-CMS/cf-python/issues/208)
* Conversion of `cf.Domain` to a non-abstract that may be read from
  and written to a netCDF dataset
  (https://github.com/NCAS-CMS/cf-python/issues/220)
* New method: `cf.Domain.creation_commands`
* New method: `cf.Domain.climatological_time_axes`
* New method: `cf.AuxiliaryCoordinate.del_climatology`
* New method: `cf.AuxiliaryCoordinate.get_climatology`
* New method: `cf.AuxiliaryCoordinate.is_climatology`
* New method: `cf.AuxiliaryCoordinate.set_climatology`
* New method: `cf.DimensionCoordinate.del_climatology`
* New method: `cf.DimensionCoordinate.get_climatology`
* New method: `cf.DimensionCoordinate.is_climatology`
* New method: `cf.DimensionCoordinate.set_climatology`
* New function: `cf.unique_constructs`
* New function: `cf.example_fields`
  (https://github.com/NCAS-CMS/cf-python/issues/220)
* New keyword parameter to `cf.read`: ``cdl_string``
  (https://github.com/NCAS-CMS/cf-python/issues/171)
* Improved verbose information output from `cf.aggregate`
  (https://github.com/NCAS-CMS/cf-python/issues/228)
* Fix bug that causes a failure in `cf.aggregate` when otherwise
  aggregatable fields have non-valid units
  (https://github.com/NCAS-CMS/cf-python/issues/229)
* Fix for `cf.aggregate` failures when a datum or coordinate
  conversion parameter has an array value
  (https://github.com/NCAS-CMS/cf-python/issues/230)
* Allow for regridding using a destination field featuring size 1
  dimension(s) (https://github.com/NCAS-CMS/cf-python/issues/250)
* Fix bug that sometimes caused `cf.Field.autocyclic` to fail when
  setting a construct that is cyclic and has a defined period
* Fix bug that sometimes caused a failure when reading PP extra data
  (https://github.com/NCAS-CMS/cf-python/issues/241)
* Changed dependency: ``1.9.0.0<=cfdm<1.9.1.0``

----
  
version 3.10.0
--------------

**2021-06-10**

* Improve performance by allowing a saved `RegridOperator` instance to
  define the regrid operator in `cf.Field.regridc` and
  `cf.Field.regrids` (https://github.com/NCAS-CMS/cf-python/issues/222)
* Fix for incorrectly formatted `logging.info` statement sometimes
  causing a hang in `cf.Field.collapse`
  (https://github.com/NCAS-CMS/cf-python/issues/217)

----

version 3.9.0
-------------

**2021-05-25**

* Construct access API changes
  (https://github.com/NCAS-CMS/cf-python/issues/201,
  https://github.com/NCAS-CMS/cf-python/issues/202,
  https://github.com/NCAS-CMS/cf-python/issues/203,
  https://github.com/NCAS-CMS/cf-python/issues/204)
* Performance enhancements
  (https://github.com/NCAS-CMS/cf-python/issues/201,
  https://github.com/NCAS-CMS/cf-python/issues/202)
* New write mode ``mode='a'`` for appending to, rather than over-writing,
  a netCDF file on disk (https://github.com/NCAS-CMS/cf-python/issues/30)
* Temporarily removed the experimental ability to parallelise the
  collapse operation with MPI
  (https://github.com/NCAS-CMS/cf-python/issues/207)
* Improved docstrings
* Fix for unlimited dimensions read from a netCDF4 sub-group having
  zero size (https://github.com/NCAS-CMS/cfdm/issues/113)
* Fixes for changes in behaviour in cftime==1.4.0
  (https://github.com/NCAS-CMS/cf-python/issues/184)
* Better error message in the case of a `numpy.ma.core.MaskError` occurring
  upon reading of CDL files with only header or coordinate information
  (https://github.com/NCAS-CMS/cf-python/issues/197)
* Changed dependency: ``1.8.9.0<=cfdm<1.8.10.0``
* Changed dependency: ``cftime>=1.5.0``
* Changed dependency: ``cfunits>=3.3.3``
* Changed dependency: ``netCDF4>=1.5.4``

----

version 3.8.0
-------------

**2020-12-18**

* The setting of global constants can now be controlled by a context
  manager (https://github.com/NCAS-CMS/cf-python/issues/154)
* Changed the behaviour of binary operations for constructs that have
  bounds (https://github.com/NCAS-CMS/cf-python/issues/146)
* Changed the behaviour of unary operations for constructs that have
  bounds (https://github.com/NCAS-CMS/cf-python/issues/147)
* New function: `cf.bounds_combination_mode`
  (https://github.com/NCAS-CMS/cf-python/issues/146)
* New method: `cf.Field.compute_vertical_coordinates`
  (https://github.com/NCAS-CMS/cf-python/issues/142)
* Fixed bug that prevented the verbosity from changing to any value
  specified as a ``verbose`` keyword parameter to `cf.aggregate` (only).
* Fixed bug that caused a failure when writing a dataset that contains
  a scalar domain ancillary construct
  (https://github.com/NCAS-CMS/cf-python/issues/152)
* Fixed bug that prevented aggregation of fields with external cell measures
  (https://github.com/NCAS-CMS/cf-python/issues/150#issuecomment-729747867)
* Fixed bug that caused rows full of zeros to appear in WGDOS packed
  UM data that contain masked points
  (https://github.com/NCAS-CMS/cf-python/issues/161)
* Changed dependency: ``1.8.8.0<=cfdm<1.8.9.0``
* Changed dependency: ``cftime>=1.3.0``
* Changed dependency: ``cfunits>=3.3.1``

----

version 3.7.0
-------------

**2020-10-15**

* Python 3.5 support deprecated (3.5 was retired on 2020-09-13)
* New method: `cf.Field.del_domain_axis`
* New method: `cf.Field._docstring_special_substitutions`
* New method: `cf.Field._docstring_substitutions`
* New method: `cf.Field._docstring_package_depth`
* New method: `cf.Field._docstring_method_exclusions`
* New keyword parameter to `cf.Field.set_data`: ``inplace``
* New keyword parameter to `cf.write`: ``coordinates``
  (https://github.com/NCAS-CMS/cf-python/issues/125)
* New keyword parameter to `cf.aggregate`: ``ignore``
  (https://github.com/NCAS-CMS/cf-python/issues/115)
* Fixed bug that caused a failure when reading a dataset with
  incompatible bounds units. Now a warning is given (controllable by
  the logging level) and the offending bounds are returned as a
  separate field construct.
* Fixed bug in `cf.aggregate` that caused it to error if either the
  `equal_all` or `exist_all` parameter were set to `True`.
* Fixed bug in `Data.percentile` that caused it to error for non-singular
  ranks if the squeeze parameter was set to `True`.
* ``cfa`` now prints error messages to the stderr stream rather than
  stdout.
* Changed dependency: ``1.8.7.0<=cfdm<1.8.8.0``
* Changed dependency: ``cfunits>=3.3.0``

----

version 3.6.0
-------------

**2020-07-24**

* Implemented the reading and writing of netCDF4 group hierarchies for
  CF-1.8 (https://github.com/NCAS-CMS/cf-python/issues/33)
* New method: `cf.Field.nc_variable_groups`
* New method: `cf.Field.nc_set_variable_groups`
* New method: `cf.Field.nc_clear_variable_groups`
* New method: `cf.Field.nc_group_attributes`
* New method: `cf.Field.nc_set_group_attribute`
* New method: `cf.Field.nc_set_group_attributes`
* New method: `cf.Field.nc_clear_group_attributes`
* New method: `cf.Field.nc_geometry_variable_groups`
* New method: `cf.Field.nc_set_geometry_variable_groups`
* New method: `cf.Field.nc_clear_geometry_variable_groups`
* New method: `cf.DomainAxis.nc_dimension_groups`
* New method: `cf.DomainAxis.nc_set_dimension_groups`
* New method: `cf.DomainAxis.nc_clear_dimension_groups`
* New keyword parameter to `cf.write`: ``group``
* Keyword parameter ``verbose`` to multiple methods now accepts named
  strings, not just the equivalent integer levels, to set verbosity.
* New function: `cf.configuration`
* Renamed to lower-case (but otherwise identical) names all functions which
  get and/or set global constants: `cf.atol`, `cf.rtol`, `cf.log_level`,
  `cf.chunksize`, `cf.collapse_parallel_mode`, `cf.free_memory`,
  `cf.free_memory_factor`, `cf.fm_threshold`, `cf.of_fraction`,
  `cf.regrid_logging`, `cf.set_performance`, `cf.tempdir`, `cf.total_memory`,
  `cf.relaxed_identities`. The upper-case names remain functional as aliases.
* Changed dependency: ``cftime>=1.2.1``
* Changed dependency: ``1.8.6.0<=cfdm<1.8.7.0``
* Changed dependency: ``cfunits>=3.2.9``

----

version 3.5.1
-------------

**2020-06-10**

* Changed dependency: ``1.8.5<=cfdm<1.9.0``
* Fixed bug (emerging from the cfdm library) that prevented the
  reading of certain netCDF files, such as those with at least one
  external variable.

----

version 3.5.0
-------------

**2020-06-09**

* Changed the API to `cf.Field.period`: Now sets and reports on the
  period of the field construct data, rather than that of its metadata
  constructs.
* Enabled configuration of the extent and nature of informational and
  warning messages output by `cf` using a logging framework (see
  points below and also https://github.com/NCAS-CMS/cf-python/issues/37)
* Changed behaviour and default of ``verbose`` keyword argument when
  available to a function/method so it interfaces with the new logging
  functionality.
* Renamed and re-mapped all ``info`` keyword arguments available to any
  function/method to ``verbose``, with equal granularity but a different
  numbering system: ``V = I + 1`` maps ``info=I`` to ``verbose=V`` except
  for the ``debug`` case of ``I=3`` mapping to ``V=-1`` (``V=0`` disables).
* New function `cf.LOG_LEVEL` to set the minimum log level for which
  messages are displayed globally, i.e. to change the project-wide
  verbosity.
* New method: `cf.Field.halo`
* New method: `cf.Data.halo`
* New keyword parameter to `cf.Data.empty`: ``fill_value``
* Changed dependency: ``1.8.4<=cfdm<1.9.0``
* Changed dependency: ``cfunits>=3.2.7``
* Changed dependency: ``cftime>=1.1.3``
* When assessing coordinate constructs for contiguousness with
  `cf.Bounds.contiguous`, allow periodic values that differ by the
  period to be considered the same
  (https://github.com/NCAS-CMS/cf-python/issues/75).
* Fixed bug in `cf.Field.regrids` that caused a failure when
  regridding from latitude-longitude to tripolar domains
  (https://github.com/NCAS-CMS/cf-python/issues/73).
* Fixed bug in `cf.Field.regrids` that caused a failure when
  regridding to tripolar domains the do not have dimension coordinate
  constructs (https://github.com/NCAS-CMS/cf-python/issues/73).
* Fixed bug in `cf.Field.regrids` and `cf.Field.regridc` that caused a
  failure when applying the destination mask to the regridded fields
  (https://github.com/NCAS-CMS/cf-python/issues/73).
* Fixed bug that caused `cf.FieldList.select_by_ncvar` to always fail
  (https://github.com/NCAS-CMS/cf-python/issues/76).
* Fixed bug that stopped 'integral' collapses working for grouped
  collapses (https://github.com/NCAS-CMS/cf-python/issues/81).
* Fixed bug that wouldn't allow the reading of a netCDF file which
  specifies Conventions other than CF
  (https://github.com/NCAS-CMS/cf-python/issues/78).

----

version 3.4.0
-------------

**2020-04-30**

* New method: `cf.Field.apply_masking`
* New method: `cf.Data.apply_masking`
* New method: `cf.Field.get_filenames` (replaces deprecated
  `cf.Field.files`)
* New method: `cf.Data.get_filenames` (replaces deprecated
  `cf.Data.files`)
* New keyword parameter to `cf.read`: ``mask``
* New keyword parameter to `cf.read`: ``warn_valid``
  (https://github.com/NCAS-CMS/cfdm/issues/30)
* New keyword parameter to `cf.write`: ``warn_valid``
  (https://github.com/NCAS-CMS/cfdm/issues/30)
* New keyword parameter to `cf.Field.nc_global_attributes`: ``values``
* Added time coordinate bounds to the polygon geometry example field
  ``6`` returned by `cf.example_field`.
* Changed dependency: ``cfdm==1.8.3``
* Changed dependency: ``cfunits>=3.2.6``
* Fixed bug in `cf.write` that caused (what are effectively)
  string-valued scalar auxiliary coordinates to not be written to disk
  as such, or even an exception to be raised.
* Fixed bug in `cf.write` that caused the ``single`` and ``double``
  keyword parameters to have no effect. This bug was introduced at
  version 3.0.0 (https://github.com/NCAS-CMS/cf-python/issues/65).
* Fixed bug in `cf.Field.has_construct` that caused it to always
  return `False` unless a construct key was used as the construct
  identity (https://github.com/NCAS-CMS/cf-python/issues/67).
  
----

version 3.3.0
-------------

**2020-04-20**

* Changed the API to `cf.Field.convolution_filter`: renamed the
  ``weights`` parameter to ``window``.
* Reinstated `True` as a permitted value of the ``weights`` keyword of
  `cf.Field.collapse` (which was deprecated at version 3.2.0).
* New method: `cf.Field.moving_window`
  (https://github.com/NCAS-CMS/cf-python/issues/44)
* New method: `cf.Data.convolution_filter`
* New keyword parameter to `cf.Field.weights`: ``axes``
* New permitted values to ``coordinate`` keyword parameter of
  `cf.Field.collapse` and `cf.Field.cumsum`: ``'minimum'``,
  ``'maximum'``
* New keyword parameter to `cf.Data.cumsum`: ``inplace``
* Fixed bug that prevented omitted the geometry type when creating
  creation commands (https://github.com/NCAS-CMS/cf-python/issues/59).
* Fixed bug that caused a failure when rolling a dimension coordinate
  construct without bounds.
  
----

version 3.2.0
-------------

**2020-04-01**

* First release for CF-1.8 (does not include netCDF hierarchical
  groups functionality)
  (https://github.com/NCAS-CMS/cf-python/issues/33)
* Deprecated `True` as a permitted value of the ``weights`` keyword of
  `cf.Field.collapse`.
* New methods: `cf.Data.compressed`, `cf.Data.diff`
* New function: `cf.implementation`
* New methods completing coverage of the inverse trigonometric and
  hyperbolic operations: `cf.Data.arccos`, `cf.Data.arccosh`,
  `cf.Data.arcsin`, `cf.Data.arctanh`.
* New keyword parameters to `cf.Field.collapse`, `cf.Field.cell_area`,
  `cf.Field.weights`: ``radius``, ``great_circle``.
* Implemented simple geometries for CF-1.8.
* Implemented string data-types for CF-1.8.
* Changed dependency: ``cfdm>=1.8.0``
* Changed dependency: ``cfunits>=3.2.5``
* Changed dependency: ``netCDF4>=1.5.3``
* Changed dependency: ``cftime>=1.1.1``
* Renamed the regridding method, i.e. option for the ``method``
  parameter to `cf.Field.regridc` and `cf.Field.regrids`, ``bilinear``
  to ``linear``, though ``bilinear`` is still supported (use of it
  gives a message as such).
* Made documentation of available `cf.Field.regridc` and
  `cf.Field.regrids` ``method`` parameters clearer & documented
  second-order conservative method.
* Fixed bug that prevented writing to ``'NETCDF3_64BIT_OFFSET'`` and
  ``'NETCDF3_64BIT_DATA'`` format files
  (https://github.com/NCAS-CMS/cfdm/issues/9).
* Fixed bug that prevented the ``select`` keyword of `cf.read` from
  working with PP and UM files
  (https://github.com/NCAS-CMS/cf-python/issues/40).
* Fixed bug that prevented the reading of PP and UM files with "zero"
  data or validity times.
* Fixed broken API reference 'source' links to code in `cfdm`.
* Fixed bug in `cf.Field.weights` with the parameter ``methods`` set
  to ``True`` where it would always error before returning dictionary
  of methods.
* Fixed bug in `cf.Data.where` that meant the units were not taken
  into account when the condition was a `cf.Query` object with
  specified units.
* Addressed many 'TODO' placeholders in the documentation.

----

version 3.1.0
-------------

**2020-01-17**

* Changed the API to `cf.Field.match_by_construct` and
  `cf.FieldList.select_by_construct`.
* Changed the default value of the `cf.Field.collapse` ``group_span``
  parameter to `True` and default value of the ``group_contiguous``
  parameter to ``1``
  (https://github.com/NCAS-CMS/cf-python/issues/28).
* Changed the default values of the `cf.Field.collapse` ``group_by``
  and ``coordinate`` parameters to `None`.
* Changed the default value of the ``identity`` parameter to `None`
  for `cf.Field.coordinate`, `cf.Field.dimension_coordinate`,
  `cf.Field.auxiliary_coordinate`, `cf.Field.field_ancillary`,
  `cf.Field.domain_ancillary`, `cf.Field.cell_method`,
  `cf.Field.cell_measure`, `cf.Field.coordinate_reference`,
  `cf.Field.domain_axis`.
* New keyword parameter to `cf.Field.weights`: ``data``.
* New keyword parameter to `cf.aggregate`: ``field_identity``
  (https://github.com/NCAS-CMS/cf-python/issues/29).
* New example field (``5``) available from `cf.example_field`.
* New regridding option: ``'conservative_2nd'``.
* Fixed bug that didn't change the units of bounds when the units of
  the coordinates were changed.
* Fixed bug in `cf.Field.domain_axis` that caused an error when no
  unique domain axis construct could be identified.
* Changed dependency:``cfunits>=3.2.4``. This fixes a bug that raised
  an exception for units specified by non-strings
  (https://github.com/NCAS-CMS/cfunits/issues/1).
* Changed dependency: ``ESMF>=to 8.0.0``. This fixes an issue with
  second-order conservative regridding, which is now fully documented
  and available.
* Converted all remaining instances of Python 2 print statements in the
  documentation API reference examples to Python 3.
* Corrected aspects of the API documentation for trigonometric functions.
* Fixed bug whereby `cf.Data.arctan` would not process bounds.
* New methods for hyperbolic operations: `cf.Data.sinh`, `cf.Data.cosh`,
  `cf.Data.tanh`, `cf.Data.arcsinh`.

----

version 3.0.6
-------------

**2019-11-27**

* New method: `cf.Field.uncompress`.
* New method: `cf.Data.uncompress`.
* New keyword parameter to `cf.environment`: ``paths``.
* Can now insert a size 1 data dimension for a new, previously
  non-existent domain axis with `cf.Field.insert_dimension`.
* Changed the default value of the ``ignore_compression`` parameter to
  `True`.
* Fixed bug that sometimes gave incorrect cell sizes from the
  `cellsize` attribute when used on multidimensional coordinates
  (https://github.com/NCAS-CMS/cf-python/issues/15).
* Fixed bug that sometimes gave an error when the LHS and RHS operands
  are swapped in field construct arithmetic
  (https://github.com/NCAS-CMS/cf-python/issues/16).
* Changed dependency: ``cfdm>=1.7.11``

----

version 3.0.5
-------------

**2019-11-14**

* New method: `cf.Field.compress`.
* New function: `cf.example_field`
* New keyword parameter to `cf.Data`: ``mask``.
* Deprecated method: `cf.Field.example_field`
* Fixed bug that didn't allow `cf.Field.cell_area` to work with
  dimension coordinates with units equivalent to metres
  (https://github.com/NCAS-CMS/cf-python/issues/12)
* Fixed bug that omitted bounds having their units changed by
  `override_units` and `override calendar`
  (https://github.com/NCAS-CMS/cf-python/issues/13).
* Removed specific user shebang from ``cfa`` script
  (https://github.com/NCAS-CMS/cf-python/pull/14).
* Changed dependency: ``cfdm>=1.7.10``. This fixes a bug that didn't
  allow CDL files to start with comments or blank lines
  (https://github.com/NCAS-CMS/cfdm/issues/5).
* Changed dependency: ``cftime>=1.0.4.2``

----

version 3.0.4
-------------

**2019-11-08**

* New methods: `cf.Field.percentile`, `cf.Field.example_field`,
  `cf.Field.creation_commands`.
* New field construct collapse methods: ``median``,
  ``mean_of_upper_decile``.
* New method: `cf.FieldList.select_field`.
* New methods: `cf.Data.median`, `cf.Data.mean_of_upper_decile`,
  `cf.Data.percentile`, `cf.Data.filled`, `cf.Data.creation_commands`.
* New keyword parameter to `cf.Data`: ``dtype``.
* Changed default ``ddof`` *back* to 1 in `cf.Data.var` and
  `cf.Data.sd` (see version 3.0.3 and
  https://github.com/NCAS-CMS/cf-python/issues/8)
* Fixed bug that sometimes caused an exception to be raised when
  metadata constructs were selected by a property value that
  legitimately contained a colon.
* Changed dependency: ``cfdm>=1.7.9``

----

version 3.0.3
-------------

**2019-11-01**

* Fixed bug (introduced at v3.0.2) that caused ``mean_absolute_value``
  collapses by `cf.Field.collapse` to be not weighted when they should
  be (https://github.com/NCAS-CMS/cf-python/issues/9)
* Changed default ``ddof`` from 0 to 1 in `cf.Data.var` and
  `cf.Data.sd` (https://github.com/NCAS-CMS/cf-python/issues/8)
   
----

version 3.0.2
-------------

**2019-10-31**

* Now reads CDL files (https://github.com/NCAS-CMS/cf-python/issues/1)
* New methods: `cf.Field.cumsum`, `cf.Field.digitize`, `cf.Field.bin`,
  `cf.Field.swapaxes`, `cf.Field.flatten`, `cf.Field.radius`.
* New function: `cf.histogram`.
* New field construct collapse methods: ``integral``,
  ``mean_absolute_value``, ``maximum_absolute_value``,
  ``minimum_absolute_value``, ``sum_of_squares``,
  ``root_mean_square``.
* New keyword parameters to `cf.Field.collapse` and
  `cf.Field.weights`: ``measure``, ``scale``, ``radius``
* New methods: `cf.Data.cumsum`, `cf.Data.digitize`,
  `cf.Data.masked_all`, `cf.Data.mean_absolute_value`,
  `cf.Data.maximum_absolute_value`, `cf.Data.minimum_absolute_value`,
  `cf.Data.sum_of_squares`, `cf.Data.root_mean_square`,
  `cf.Data.flatten`.
* Renamed `cf.default_fillvals` to `cf.default_netCDF_fillvals`.
* Changed dependency: ``cfdm>=1.7.8``. This fixes a bug that sometimes
  occurs when writing to disk and the _FillValue and data have
  different data types.
* Changed dependency: ``cfunits>=3.2.2``
* Changed dependency: ``cftime>=1.0.4.2``
* Fixed occasional failure to delete all temporary directories at
  exit.
* Fixed bug in `cf.Data.func` when overriding units. Affects all
  methods that call `cf.Data.func`, such as `cf.Data.tan` and
  `cf.Field.tan`.
* Fixed "relaxed units" behaviour in `cf.aggregate` and field
  construct arithmetic.
* Fixed bug that led to incorrect persistent entries in output of
  `cf.Field.properties`.
* Fixed bug in `cf.Data.squeeze` that sometimes created
  inconsistencies with the cyclic dimensions.
* Fixed bug in `cf.Field.mask` that assigned incorrect units to the
  result.

----

version 3.0.1
-------------

**2019-10-01**

* Updated description in ``setup.py``

----

version 3.0.0 (*first Python 3 release*)
----------------------------------------

**2019-10-01**

* Complete refactor for Python 3, including some API changes.

  Scripts written for version 2.x but running under version 3.x should
  either work as expected, or provide informative error messages on
  the new API usage. However, it is advised that the outputs of older
  scripts be checked when running with Python 3 versions of the cf
  library.
* Deprecated ``cfdump`` (its functionality is now included in
  ``cfa``).
  
----

version 2.3.8 (*last Python 2 release*)
---------------------------------------

**2019-10-07**

* In `cf.write`, can set ``single=False`` to mean ``double=True``, and
  vice versa.
* Fixed bug in `cf.aggregate` - removed overly strict test on
  dimension coordinate bounds.
* Fixed bug in `cf.read` that set the climatology attribute to True
  when there are no bounds.
* Fixed bug in `cf.write` when writing missing values (set_fill was
  off, now on)

----

version 2.3.5
-------------

**2019-04-04**

* Changed calculation of chunksize in parallel case to avoid potential
  problems and introduced a new method `cf.SET_PERFORMANCE` to tune
  the chunksize and the fraction of memory to keep free.

----

version 2.3.4
-------------

**2019-03-27**

* Fix bug in creating a during cell method during a field collapse.
	
----

version 2.3.3
-------------

**2019-03-05**

* Allow failure to compile to go through with a warning, rather than
  failing to install. if this happens, reading a PP/UM file will
  result in "Exception: Can't determine format of file test2.pp"
* Fixed bug in `cf.Field.convolution_filter` giving false error over
  units.

----
	
version 2.3.2
-------------

**2018-12-10**

* `cf.Field.regridc` now compares the units of the source and
  destination grids and converts between them if possible or raises an
  error if they are not equivalent.
	
----

version 2.3.1
-------------

**2018-11-07**

* Fixed bug in `cf.Field.regridc` that caused it to fail when
  regridding a multidimensional field along only one dimension.
* Fixed bug which in which the default logarithm is base 10, rather
  than base e
	
version 2.3.0
-------------

**2018-10-22**

* The collapse method can now be parallelised by running any cf-python
  script with mpirun if mpi4py is installed. This is an experimental
  feature and is not recommended for operational use. None of the
  parallel code is executed when a script is run in serial.
	
----

version 2.2.8
-------------

**2018-08-28**

* Bug fix: better handle subspacing by multiple multidimensional items
	
----

version 2.2.7
-------------

**2018-07-25**

* Bug fix: correctly set units of bounds when the `cf.Data` object
  inserted with insert_bounds has units of ''. In this case the bounds
  of the parent coordinate are now inherited.
	
----

version 2.2.6
-------------

**2018-07-24**

* Improved error messages
* Changed behaviour when printing reference times with a calendar of
  ``'none'`` - no longer attempts a to create a date-time
  representation
	
----

version 2.2.5
-------------

**2018-07-02**

* Fixed bug with HDF chunk sizes that prevented the writing of large
  files
	
----

version 2.2.4
-------------

**2018-06-29**

* Interim fix for with HDF chunk sizes that prevented the writing of
  large files
	
version 2.2.3
--------------
----

**2018-06-21**

* During writing, disallow the creation of netCDF variable names that
  contain characters other than letters, digits, and underscores.
	
----

version 2.2.3
-------------

**2018-06-21**

* During writing, disallow the creation of netCDF variable names that
  contain characters other than letters, digits, and underscores.
	
----

version 2.2.2
-------------

**2018-06-06**


* Fix for removing duplicated netCDF dimensions when writing data on
  (e.g.) tripolar grids.
	
----

version 2.2.1
-------------

**2018-06-05**

* Fix for calculating are weights from projection coordinates
			
version 2.2.0
-------------
----

**2018-06-04**

* Updated for `netCDF4` v1.4 `cftime` API changes
	
----

version 2.1.9
-------------

**2018-05-31**

* Allowed invalid units through. Can test with `cf.Units.isvalid`.
	
----

version 2.1.8
-------------

**2018-03-08**

* Fixed bug when weights parameter is a string in `cf.Field.collapse`
	
----

version 2.1.7
-------------

**2018-02-13**

* Fixed bug in `cf.Field.collapse` when doing climatological time
  collapse with only one period per year/day
		
----

version 2.1.6
-------------

**2018-02-09**

* Fixed bug in Variable.mask
	
----

version 2.1.4
-------------

**2018-02-09**

* Added override_calendar method to coordinates and domain ancillaries
  that changes the calendar of the bounds, too.
* Fixed bug in `cf.Data.where` when the condition is a `cf.Query`
  object.
* Fixed bug in `cf.Variable.mask`
	
----

version 2.1.3
-------------

**2018-02-07**

* Allowed `scipy` and `matplotlib` imports to be optional
	
version 2.1.2
-------------
----

**2017-11-28**

* Added ``group_span`` and ``contiguous_group`` options to
  `cf.Field.collapse`
	
----

version 2.1.1
-------------

**2017-11-10**

* Disallowed raising offset units to a power (e.g. taking the square
  of data in units of K @ 273.15).
* Removed len() of `cf.Field` (previously always, and misleadingly,
  returned 1)
* Fixed setting of cell methods after climatological time collapses
* Added printing of ncvar in `cf.Field.__str__` and `cf.Field.dump`
* Added user stash table option to ``cfa`` script
	
----

version 2.1
-----------

**2017-10-30**

* Misc. bug fixes

version 2.0.6
-------------
----

**2017-09-28**

* Removed error when `cf.read` finds no fields - an empty field list
  is now returned
* New method `cf.Field.count`

----

version 2.0.5
-------------

**2017-09-19**

* Bug fix when creating wrap-around subspaces from cyclic fields
* Fix (partial?) for memory leak when reading UM PP and fields files

----

version 2.0.4
-------------

**2017-09-15**

* submodel property for PP files
* API change for `cf.Field.axis`: now returns a `cf.DomainAxis` object
  by default
* Bug fix in `cf.Field.where`
* Bug fix when initialising a field with the source parameter
* Changed default output format to NETCDF4 (from NETCDF3_CLASSIC)

----

version 2.0.3
-------------

**2017-08-01**

----

version 2.0.1.post1
-------------------

**2017-07-12**

* Bug fix for reading DSG ragged arrays

----

version 2.0.1
-------------

**2017-07-11**

* Updated `cf.FieldList` behaviour (with reduced methods)

----

version 2.0
-----------

**2017-07-07**

* First release with full CF data model and full CF-1.6 compliance
  (including DSG)

----

version 1.5.4.post4
-------------------

**2017-07-07**

* Bug fixes to `cf.Field.regridc`

----

version 1.5.4.post1
-------------------

**2017-06-13**

* removed errant scikit import

----

version 1.5.4
-------------

**2017-06-09**

* Tripolar regridding
	
----

version 1.5.3 
-------------

**2017-05-10**

* Updated STASH code to standard_name table (with thanks to Jeff Cole)
* Fixed bug when comparing masked arrays for equality

----

version 1.5.2 
-------------

**2017-03-17**

* Fixed bug when accessing PP file whose format/endian/word-size has
  been specified

----

version 1.5.1 
-------------

**2017-03-14**

* Can specify 'pp' or 'PP' in um option to `cf.read`

----

version 1.5
-----------

**2017-02-24**

* Changed weights in calculation of variance to reliability weights
  (from frequency weights). This not only scientifically better, but
  faster, too.

----

version 1.4
-----------

**2017-02-22**

* Rounded datetime to time-since conversions to the nearest
  microsecond, to reflect the accuracy of netCDF4.netcdftime
* Removed import tests from setup.py
* New option --um to ``cfa``, ``cfdump``
* New parameter um to `cf.read`

----

version 1.3.3
-------------

**2017-01-31**

* Rounded datetime to time-since conversions to the nearest
  microsecond, to reflect the accuracy of netCDF4.netcdftime
* Fix for netCDF4.__version__ > 1.2.4 do to with datetime.calendar
  *handle with care*

----

version 1.3.2
-------------

**2016-09-21**

* Added --build-id to LDFLAGS in umread Makefile, for sake of RPM
  builds (otherwise fails when building debuginfo RPM). Pull request
  #16, thanks to Klaus Zimmermann.
* Improved test handling. Pull request #21, thanks to Klaus
  Zimmermann.
* Removed udunits2 database. This removes the modified version of the
  udunits2 database in order to avoid redundancies, possible version
  incompatibilities, and license questions. The modifications are
  instead carried out programmatically in units.py. Pull request #20,
  thanks to Klaus Zimmermann.

----

version 1.3.1
-------------

**2016-09-09**

* New method: `cf.Field.unlimited`, and new 'unlimited' parameter to
  `cf.write` and ``cfa``

----

version 1.3
-----------

**2016-09-05**

* Removed asreftime, asdatetime and dtvarray methods
* New method: `convert_reference_time` for converting reference time
  data values to have new units.

----

version 1.2.3
-------------

**2016-08-23**

* Fixed bug in `cf.Data.equals`

----

version 1.2.2
-------------

**2016-08-22**

* Fixed bug in binary operations to do with the setting of
  `Partition.part`
* Added `cf.TimeDuration` functionality to get_bounds cellsizes
  parameter. Also new parameter flt ("fraction less than") to position
  the coordinate within the cell.

----

version 1.2
-----------

**2016-07-05**

* Added HDF_chunks methods

----

version 1.1.11
--------------

**2016-07-01**

* Added cellsize option to `cf.Coordinate.get_bounds`, and fixed bugs.
* Added variable_attributes option to `cf.write`
* Added `cf.ENVIRONMENT` method

----

version 1.1.10
--------------

**2016-06-23**

* Added reference_datetime option to cf.write	
* Fixed bug in `cf.um.read.read` which incorrectly ordered vertical
  coordinates

----

version 1.1.9
-------------

**2016-06-17**

* New methods `cf.Variable.files` and `cf.Data.files`,
  `cf.Field.files` which report which files are referenced by the data
  array.
* Fix to stop partitions return `numpy.bool_` instead of
  `numpy.ndarray`
* Fix to determining cyclicity of regridded fields.
* Functionality to recursively read directories in `cf.read`, ``cfa``
  and ``cfump``
* Print warning but carry on when ESMF import fails
* Fixed bug in `cf.Field.subspace` when accessing axes derived from UM
  format files
	
----

version 1.1.8
-------------

**2016-05-18**

* Slightly changed the compression API to `cf.write`
* Added compression support to the ``cfa`` command line script
* Added functionality to change data type on writing to `cf.write` and
  ``cfa`` - both in general and for with extra convenience for the
  common case of double to single (and vice versa).
* Removed annoying debug print statements from `cf.um.read.read`

----

version 1.1.7
-------------

**2016-05-04**

* Added fix for change in numpy behaviour (`numpy.number` types do not
  support assignment)
* Added capability to load in a user STASH to standard name table:
  `cf.um.read.load_stash2standard_name`
	
----

version 1.1.6
-------------

**2016-04-27**

* Added --reference_datetime option to ``cfa``
* Bug fix to `cf.Field.collapse` when providing `cf.Query` objects via
  the group parameter
* Added auto regridding method, which is now the default
	

----

version 1.1.5 
-------------

**2016-03-03**

* Bug fix in `cf.Field.where` when using `cf.masked`
* conda installation (with thanks to Andy Heaps)
* Bug fix for type casting in `cf.Field.collapse`
* Display long_name if it exists and there is no standard_name
* Fix for compiling the UM C code on certain OSs (with thanks to Simon Wilson)
* Fixed incorrect assignment of cyclicity in `cf.Field.regrids`
* Nearest neighbour regridding in `cf.Field.regrids`
	
----

version 1.1.4 
-------------

**2016-02-09**

* Bug fix to `cf.Field.autocyclic`
* Bug fix to `cf.Field.clip` - now works when limit units are supplied
* New methods: `cf.Data.round`, `cf.Field.Round`
* Added ``lbtim`` as a `cf.Field` property when reading UM files
* Fixed coordinate creation for UM atmosphere_hybrid_height_coordinate
* Bug fix to handling of cyclic fields by `cf.Field.regrids`
* Added nearest neighbour field regridding
* Changed keyword ignore_dst_mask in `cf.Field.regrids` to
  use_dst_mask, which is false by default

----

version 1.1.3 
-------------

**2015-12-10**

* Bug fixes to `cf.Field.collapse` when the "group" parameter is used
* Correct setting of cyclic axes on regridded fields
* Updates to STASH_to_CF.txt table: 3209, 3210
	
----

version 1.1.2 
-------------

**2015-12-01**

* Updates to STASH_to_CF.txt table
* Fixed bug in decoding UM version in `cf.um.read.read`
* Fixed bug in `cf.units.Utime.num2date`
* Fixed go-slow behaviour for silly BZX, BDX in PP and fields file
  lookup headers

----

version 1.1.1
-------------

**2015-11-05**

* Fixed bug in decoding UM version in `cf.read`
	
----

version 1.1
-----------

**2015-10-28**

* Fixed bug in `cf.Units.conform`
* Changed `cf.Field.__init__` so that it works with just a data object
* Added `cf.Field.regrids` for lat-lon regridding using ESMF library
* Removed support for netCDF4-python versions < 1.1.1
* Fixed bug which made certain types of coordinate bounds
  non-contiguous after transpose
* Fixed bug with i=True in `cf.Field.where` and in
  `cf.Field.mask_invalid`
* cyclic methods now return a set, rather than a list
* Fixed bug in _write_attributes which might have slowed down some
  writes to netCDF files.
* Reduced annoying redirection in the documentation
* Added `cf.Field.field` method and added top_level keyword to
  `cf.read`
* Fixed bug in calculation of standard deviation and variance (the bug
  caused occasional crashes - no incorrect results were calculated)
* In items method (and friends), removed strict_axes keyword and added
  axes_all, axes_superset and axes_subset keywords

----

version 1.0.3
-------------

**2015-06-23**

* Added default keyword to fill_value() and fixed bugs when doing
  delattr on _fillValue and missing_value properties.

version 1.0.2
-------------

**2015-06-05**

* PyPI release

----

version 1.0.1
-------------

**2015-06-01**

* Fixed bug in when using the select keyword to `cf.read`

----

version 1.0
-----------

**2015-05-27**

* Mac OS support
* Limited Nd functionality to `cf.Field.indices`
* Correct treatment of add_offset and scale_factor
* Replaced -a with -x in ``cfa`` and ``cfdump`` scripts
* added ncvar_identities parameter to `cf.aggregate`
* Performance improvements to field subspacing
* Documentation
* Improved API to match, select, items, axes, etc.
* Reads UM fields files
* Optimised reading PP and UM fields files
* `cf.collapse` replaced by `cf.Field.collapse`
* `cf.Field.collapse` includes CF climatological time statistics

----

version 0.9.9.1
---------------

**2015-01-09**

* Fixed bug for changes to netCDF4-python library versions >= 1.1.2
* Miscellaneous bug fixes

----

version 0.9.9
-------------

**2015-01-05**

* Added netCDF4 compression options to `cf.write`.
* Added `__mod__`, `__imod__`, `__rmod__`, `ceil`, `floor`, `trunc`,
  `rint` methods to `cf.Data` and `cf.Variable`
* Added ceil, floor, trunc, rint to `cf.Data` and `cf.Variable`
* Fixed bug in which array `cf.Data.array` sometimes behaved like
  `cf.Data.varray`
* Fixed bug in `cf.netcdf.read.read` which affected reading fields
  with formula_terms.
* Refactored the test suite to use the unittest package
* Cyclic axes functionality
* Documentation updates

----

version 0.9.8.3
---------------

**2014-07-14**

* Implemented multiple grid_mappings (CF trac ticket #70)
* Improved functionality and speed of field aggregation and ``cfa``
  and ``cfdump`` command line utilities.
* Collapse methods on `cf.Data` object (min, max, mean, var, sd,
  sum, range, mid_range).
* Improved match/select functionality

----

version 0.9.8.2
---------------

**2014-03-13**

* Copes with PP fields with 365_day calendars
* Revamped CFA files in line with the evolving standard. CFA files
  from PP data created with a previous version will no longer work.

----

version 0.9.8
-------------

**2013-12-06**

* Improved API.
* Plenty of speed and memory optimisations.
* A proper treatment of datetimes.
* WGDOS-packed PP fields are now unpacked on demand.
* Fixed bug in functions.py for numpy v1.7. Fixed bug when deleting
  the 'id' attribute.
* Assign a standard name to aggregated PP fields after aggregation
  rather than before (because some stash codes are too similar,
  e.g. 407 and 408).
* New subclasses of `cf.Coordinate`: `cf.DimensionCoordinate` and
  `cf.AuxiliaryCoordinate`.
* A `cf.Units` object is now immutable.

----

version 0.9.7.1
---------------

**2013-04-26**

* Fixed endian bug in CFA-netCDF files referring to PP files
* Changed default output format to NETCDF3_CLASSIC and trap error when
  when writing unsigned integer types and the 64-bit integer type to
  file formats other than NETCDF4.
* Changed unhelpful history created when aggregating

----

version 0.9.7
-------------

**2013-04-24**

* Read and write CFA-netCDF files
* `cf.Field` creation interface
* New command line utilities: ``cfa``, ``cfdump``
* Redesigned repr, str and dump() output (which is shared with ``cfa``
  and ``cfdump``)
* Removed superseded (by ``cfa``) command line utilities ``pp2cf``,
  ``cf2cf``
* Renamed the 'subset' method to 'select'
* Now needs netCDF4-python 0.9.7 or later (and numpy 1.6 or later)

----

version 0.9.6.2
---------------

**2013-03-27**

* Fixed bug in ``cf/pp.py`` which caused the creation of incorrect
  latitude coordinate arrays.

----

version 0.9.6.1
---------------

**2013-02-20**

* Fixed bug in ``cf/netcdf.py`` which caused a failure when a file
  with badly formatted units was encountered.

----

version 0.9.6
-------------

**2012-11-27**

* Assignment to a field's data array with metadata-aware broadcasting,
  assigning to subspaces, assignment where data meets conditions,
  assignment to unmasked elements, etc. (setitem method)
* Proper treatment of the missing data mask, including metadata-aware
  assignment (setmask method)
* Proper treatment of ancillary data.
* Ancillary data and transforms are subspaced with their parent field.
* Much faster aggregation algorithm (with thanks to Jonathan
  Gregory). Also aggregates fields transforms, ancillary variables and
  flags.

----

version 0.9.5 (*first LAMA release*)
------------------------------------

**2012-10-01**

* Restructured documentation and package code files.
* Large Amounts of Massive Arrays (LAMA) functionality.
* Metadata-aware field manipulation and combination with
  metadata-aware broadcasting.
* Better treatment of cell measures.
* Slightly faster aggregation algorithm (a much improved one is in
  development).
* API changes for clarity.
* Bug fixes.
* Added 'TEMPDIR' to the `cf.CONSTANTS` dictionary
* This is a snapshot of the trunk at revision r195.

----

version 0.9.5.dev 
-----------------

**2012-09-19**

* Loads of exciting improvements - mainly LAMA functionality,
  metadata-aware field manipulation and documentation.
* This is a snapshot of the trunk at revision r185. A proper vn0.9.5
  release is imminent.

----

version 0.9.4.2
---------------

**2012-04-17**

* General bug fixes and code restructure

----

version 0.9.4
-------------

**2012-03-15**

* A proper treatment of units using the Udunits C library and the
  extra time functionality provided by the netCDF4 package.
* A command line script to do CF-netCDF to CF-netCDF via cf-python.

----

version 0.9.3.3
---------------

**2012-02-08**

* Objects renamed in line with the CF data model: `cf.Space` becomes
  `cf.Field` and `cf.Grid` becomes `cf.Space`.
* Field aggregation using the CF aggregation rules is available when
  reading fields from disk and on fields in memory. The data of a
  field resulting from aggregation are stored as a collection of the
  data from the component fields and so, as before, may be file
  pointers, arrays in memory or a mixture of these two forms.
* Units, missing data flags, dimension order, dimension direction and
  packing flags may all be different between data components and are
  conformed at the time of data access.
* Files in UK Met Office PP format may now be read into CF fields.
* A command line script for PP to CF-netCDF file conversion is
  provided.

----

version 0.9.3
-------------

**2012-01-05**

* A more consistent treatment of spaces and lists of spaces
  (`cf.Space` and `cf.SpaceList` objects respectively).
* A corrected treatment of scalar or 1-d, size 1 dimensions in the
  space and its grid.
* Data stored in `cf.Data` objects which contain metadata need to
  correctly interpret and manipulate the data. This will be
  particularly useful when data arrays spanning many files/arrays is
  implemented.

----

version 0.9.2
-------------

**2011-08-26**

* Created a ``setup.py`` script for easier installation (with thanks
  to Jeff Whitaker).
* Added support for reading OPeNDAP-hosted datasets given by URLs.
* Restructured the documentation.
* Created a test directory with scripts and sample output.
* No longer fails for unknown calendar types (such as ``'360d'``).

----

version 0.9.1
-------------

**2011-08-06**

* First release.<|MERGE_RESOLUTION|>--- conflicted
+++ resolved
@@ -7,18 +7,14 @@
   (https://github.com/NCAS-CMS/cf-python/issues/843)
 * Replace dataset aggregation functionality (CFA) with that imported
   from `cfdm` (https://github.com/NCAS-CMS/cf-python/issues/841)
-<<<<<<< HEAD
-* Changed dependency: ``1.12.0.0<=cfdm<1.12.1.0``
-* Changed dependency: ``dask>=2025.12.0``
-=======
 * Changed dependency: ``Python>=3.9.0``
 * Changed dependency: ``numpy>=2.0.0``
 * Changed dependency: ``cfdm>=1.12.0.0, <1.12.1.0``
+* Changed dependency: ``dask>=2024.12.0``
 * Changed optional dependency: ``esmpy>=8.7.0``
 * Removed dependency (now incorporated into `cfdm`): ``h5py``
 * Removed dependency (now incorporated into `cfdm`): ``h5netcdf``
 * Removed dependency (now incorporated into `cfdm`): ``s3fs``
->>>>>>> 15c1b88d
 
 ----
 
@@ -27,6 +23,8 @@
 
 **2025-01-28**
 
+* Implementationof active storage reduction operations
+  (https://github.com/NCAS-CMS/cf-python/issues/501)
 * Allow ``'nearest_dtos'`` 2-d regridding to work with discrete
   sampling geometry source grids
   (https://github.com/NCAS-CMS/cf-python/issues/832)
