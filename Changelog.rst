--- conflicted
+++ resolved
@@ -3,22 +3,16 @@
 
 **2023-05-??**
 
-<<<<<<< HEAD
 * Performance improvements to `cf.aggregate`
   (https://github.com/NCAS-CMS/cf-python/issues/640)
-* Changed dependency: ``cfunits>=3.3.6``
-
- ----
-  
-=======
 * New methods: `cf.Data.argmin`, `cf.Field.argmin`
   (https://github.com/NCAS-CMS/cf-python/issues/577)
 * Fix bug when using the ``-d`` option to the `cfa` script 
   (https://github.com/NCAS-CMS/cf-python/issues/649)
-
-----
-
->>>>>>> e1647382
+* Changed dependency: ``cfunits>=3.3.6``
+
+----
+
 version 3.15.0
 --------------
 
