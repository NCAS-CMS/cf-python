--- conflicted
+++ resolved
@@ -1,21 +1,16 @@
 Version NEXTVERSION
 --------------
 
-<<<<<<< HEAD
-**2025-??-??**
-
+**2025-10-??**
+
+* Python 3.9 support removed
+  (https://github.com/NCAS-CMS/cf-python/issues/896)
 * Allow regridding for very large grids. New keyword parameter to
   `cf.Field.regrids` and `cf.Field.regridc`: ``dst_grid_partitions``
   (https://github.com/NCAS-CMS/cf-python/issues/878)
-
-----
-=======
-**2025-10-??**
-
-* Python 3.9 support removed
-  (https://github.com/NCAS-CMS/cf-python/issues/896)
 * Changed dependency: ``Python>=3.10.0``
->>>>>>> ed814fad
+
+----
 
 Version 3.18.1
 --------------
