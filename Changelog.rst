version 3.5.0
-------------
----

<<<<<<< HEAD
**2020-??-??**

* Fixed bug that caused `cf.FieldList.select_by_ncvar` to always fail
  (https://github.com/NCAS-CMS/cf-python/issues/76).
=======
**2020-05-??**

* Changed the API to `cf.Field.period`: Now sets and reports on the
  period of the field construct data, rather than that of its metadata
  constucts.
* New method: `cf.Field.halo`
* New method: `cf.Data.halo`
* New keyword parameter to `cf.Data.empty`: ``fill_value``
* Changed dependency: ``1.8.4<=cfdm<1.9.0``
* Changed dependency: ``cfunits>=3.2.7``
* Changed dependency: ``cftime>=1.1.3``
* When assessing coordinate constructs for contiguousness with
  `cf.Bounds.contiguous`, allow periodic values that differ by the
  period to be considered the same
  (https://github.com/NCAS-CMS/cf-python/issues/75).
* Fixed bug in `cf.Field.regrids` that caused a failure when
  regridding from latitude-longitude to tripolar domains
  (https://github.com/NCAS-CMS/cf-python/issues/73).
* Fixed bug in `cf.Field.regrids` that caused a failure when
  regridding to tripolar domains the do not have dimension coordinate
  constructs (https://github.com/NCAS-CMS/cf-python/issues/73).
* Fixed bug in `cf.Field.regrids` and `cf.Field.regridc` that caused a
  failure when applying the destination mask to the regridded fields
  (https://github.com/NCAS-CMS/cf-python/issues/73).
* Fixed bug that caused `cf.FieldList.select_by_ncvar` to always fail
  (https://github.com/NCAS-CMS/cf-python/issues/76).
* Fixed bug that stopped 'integral' collapses working for grouped
  collapses (https://github.com/NCAS-CMS/cf-python/issues/81).
* Fixed bug the wouldn't allow the reading of a netCDF file which
  specifies Conventions other than CF
  (https://github.com/NCAS-CMS/cf-python/issues/78).
* Fixed bug that prevented the reading of netCDF files with
  unreferenced external variables.
>>>>>>> 409d8730

version 3.4.0
-------------
----

**2020-04-30**

* New method: `cf.Field.apply_masking`
* New method: `cf.Data.apply_masking`
* New method: `cf.Field.get_filenames` (replaces deprecated
  `cf.Field.files`)
* New method: `cf.Data.get_filenames` (replaces deprecated
  `cf.Data.files`)
* New keyword parameter to `cf.read`: ``mask``
* New keyword parameter to `cf.read`: ``warn_valid``
  (https://github.com/NCAS-CMS/cfdm/issues/30)
* New keyword parameter to `cf.write`: ``warn_valid``
  (https://github.com/NCAS-CMS/cfdm/issues/30)
* New keyword parameter to `cf.Field.nc_global_attributes`: ``values``
* Added time coordinate bounds to the polygon geometry example field
  ``6`` returned by `cf.example_field`.
* Changed dependency: ``cfdm==1.8.3``
* Changed dependency: ``cfunits>=3.2.6``
* Fixed bug in `cf.write` that caused (what are effectively)
  string-valued scalar auxiliary coordinates to not be written to disk
  as such, or even an exception to be raised.
* Fixed bug in `cf.write` that caused the ``single`` and ``double``
  keyword parameters to have no effect. This bug was introduced at
  version 3.0.0 (https://github.com/NCAS-CMS/cf-python/issues/65).
* Fixed bug in `cf.Field.has_construct` that caused it to always
  return `False` unless a construct key was used as the construct
  identity (https://github.com/NCAS-CMS/cf-python/issues/67).
  
version 3.3.0
-------------
----

**2020-04-20**

* Changed the API to `cf.Field.convolution_filter`: renamed the
  ``weights`` parameter to ``window``.
* Reinstated `True` as a permitted value of the ``weights`` keyword of
  `cf.Field.collapse` (which was deprecated at version 3.2.0).
* New method: `cf.Field.moving_window`
  (https://github.com/NCAS-CMS/cf-python/issues/44)
* New method: `cf.Data.convolution_filter`
* New keyword parameter to `cf.Field.weights`: ``axes``
* New permitted values to ``coordinate`` keyword parameter of
  `cf.Field.collapse` and `cf.Field.cumsum`: ``'minimum'``,
  ``'maximum'``
* New keyword parameter to `cf.Data.cumsum`: ``inplace``
* Fixed bug that prevented omitted the geometry type when creating
  creation commands (https://github.com/NCAS-CMS/cf-python/issues/59).
* Fixed bug that caused a failure when rolling a dimension coordinate
  construct without bounds.
  
version 3.2.0
-------------
----

**2020-04-01**

* First release for CF-1.8 (does not include netCDF hierarchical
  groups functionality).
* Deprecated `True` as a permitted value of the ``weights`` keyword of
  `cf.Field.collapse`.
* New methods: `cf.Data.compressed`, `cf.Data.diff`
* New function: `cf.implementation`
* New methods completing coverage of the inverse trigonometric and
  hyperbolic operations: `cf.Data.arccos`, `cf.Data.arccosh`,
  `cf.Data.arcsin`, `cf.Data.arctanh`.
* New keyword parameters to `cf.Field.collapse`, `cf.Field.cell_area`,
  `cf.Field.weights`: ``radius``, ``great_circle``.
* Implemented simple geometries for CF-1.8.
* Implemented string data-types for CF-1.8.
* Changed dependency: ``cfdm>=1.8.0``
* Changed dependency: ``cfunits>=3.2.5``
* Changed dependency: ``netCDF4>=1.5.3``
* Changed dependency: ``cftime>=1.1.1``
* Renamed the regridding method, i.e. option for the ``method``
  parameter to `cf.Field.regridc` and `cf.Field.regrids`, ``bilinear``
  to ``linear``, though ``bilinear`` is still supported (use of it
  gives a message as such).
* Made documentation of available `cf.Field.regridc` and
  `cf.Field.regrids` ``method`` parameters clearer & documented
  second-order conservative method.
* Fixed bug that prevented writing to ``'NETCDF3_64BIT_OFFSET'`` and
  ``'NETCDF3_64BIT_DATA'`` format files
  (https://github.com/NCAS-CMS/cfdm/issues/9).
* Fixed bug that prevented the ``select`` keyword of `cf.read` from
  working with PP and UM files
  (https://github.com/NCAS-CMS/cf-python/issues/40).
* Fixed bug that prevented the reading of PP and UM files with "zero"
  data or validity times.
* Fixed broken API reference 'source' links to code in `cfdm`.
* Fixed bug in `cf.Field.weights` with the parameter ``methods`` set
  to ``True`` where it would always error before returning dictionary
  of methods.
* Fixed bug in `cf.Data.where` that meant the units were not taken
  into account when the condition was a `cf.Query` object with
  specified units.
* Addressed many 'TODO' placeholders in the documentation.

version 3.1.0
-------------
----

**2020-01-17**

* Changed the API to `cf.Field.match_by_construct` and
  `cf.FieldList.select_by_construct`.
* Changed the default value of the `cf.Field.collapse` ``group_span``
  parameter to `True` and default value of the ``group_contiguous``
  parameter to ``1``
  (https://github.com/NCAS-CMS/cf-python/issues/28).
* Changed the default values of the `cf.Field.collapse` ``group_by``
  and ``coordinate`` parameters to `None`.
* Changed the default value of the ``identity`` parameter to `None`
  for `cf.Field.coordinate`, `cf.Field.dimension_coordinate`,
  `cf.Field.auxiliary_coordinate`, `cf.Field.field_ancillary`,
  `cf.Field.domain_ancillary`, `cf.Field.cell_method`,
  `cf.Field.cell_measure`, `cf.Field.coordinate_reference`,
  `cf.Field.domain_axis`.
* New keyword parameter to `cf.Field.weights`: ``data``.
* New keyword parameter to `cf.aggregate`: ``field_identity``
  (https://github.com/NCAS-CMS/cf-python/issues/29).
* New example field (``5``) available from `cf.example_field`.
* New regridding option: ``'conservative_2nd'``.
* Fixed bug that didn't change the units of bounds when the units of
  the coordinates were changed.
* Fixed bug in `cf.Field.domain_axis` that caused an error when no
  unique domain axis construct could be identified.
* Changed dependency:``cfunits>=3.2.4``. This fixes a bug that raised
  an exception for units specified by non-strings
  (https://github.com/NCAS-CMS/cfunits/issues/1).
* Changed dependency: ``ESMF>=to 8.0.0``. This fixes an issue with
  second-order conservative regridding, which is now fully documented
  and available.
* Converted all remaining instances of Python 2 print statements in the
  documentation API reference examples to Python 3.
* Corrected aspects of the API documentation for trigonometric functions.
* Fixed bug whereby `cf.Data.arctan` would not process bounds.
* New methods for hyperbolic operations: `cf.Data.sinh`, `cf.Data.cosh`,
  `cf.Data.tanh`, `cf.Data.arcsinh`.

version 3.0.6
-------------
----

**2019-11-27**

* New method: `cf.Field.uncompress`.
* New method: `cf.Data.uncompress`.
* New keyword parameter to `cf.environment`: ``paths``.
* Can now insert a size 1 data dimension for a new, previously
  non-existent domain axis with `cf.Field.insert_dimension`.
* Changed the default value of the ``ignore_compression`` parameter to
  `True`.
* Fixed bug that sometimes gave incorrect cell sizes from the
  `cellsize` attribute when used on multidimensional coordinates
  (https://github.com/NCAS-CMS/cf-python/issues/15).
* Fixed bug that sometimes gave an error when the LHS and RHS operands
  are swapped in field construct arithmetic
  (https://github.com/NCAS-CMS/cf-python/issues/16).
* Changed dependency: ``cfdm>=1.7.11``

version 3.0.5
-------------
----

**2019-11-14**

* New method: `cf.Field.compress`.
* New function: `cf.example_field`
* New keyword parameter to `cf.Data`: ``mask``.
* Deprecated method: `cf.Field.example_field`
* Fixed bug that didn't allow `cf.Field.cell_area` to work with
  dimension coordinates with units equivalent to metres
  (https://github.com/NCAS-CMS/cf-python/issues/12)
* Fixed bug that omitted bounds having their units changed by
  `override_units` and `override calendar`
  (https://github.com/NCAS-CMS/cf-python/issues/13).
* Removed specific user shebang from ``cfa`` script
  (https://github.com/NCAS-CMS/cf-python/pull/14).
* Changed dependency: ``cfdm>=1.7.10``. This fixes a bug that didn't
  allow CDL files to start with comments or blank lines
  (https://github.com/NCAS-CMS/cfdm/issues/5).
* Changed dependency: ``cftime>=1.0.4.2`

version 3.0.4
-------------
----

**2019-11-08**

* New methods: `cf.Field.percentile`, `cf.Field.example_field`,
  `cf.Field.creation_commands`.
* New field construct collapse methods: ``median``,
  ``mean_of_upper_decile``.
* New method: `cf.FieldList.select_field`.
* New methods: `cf.Data.median`, `cf.Data.mean_of_upper_decile`,
  `cf.Data.percentile`, `cf.Data.filled`, `cf.Data.creation_commands`.
* New keyword parameter to `cf.Data`: ``dtype``.
* Changed default ``ddof`` *back* to 1 in `cf.Data.var` and
  `cf.Data.sd` (see version 3.0.3 and
  https://github.com/NCAS-CMS/cf-python/issues/8)
* Fixed bug that sometimes caused an exception to be raised when
  metadata constructs were selected by a property value that
  legitimately contained a colon.
* Changed dependency: ``cfdm>=1.7.9``

version 3.0.3
-------------
----

**2019-11-01**

* Fixed bug (introduced at v3.0.2) that caused ``mean_absolute_value``
  collapses by `cf.Field.collapse` to be not weighted when they should
  be (https://github.com/NCAS-CMS/cf-python/issues/9)
* Changed default ``ddof`` from 0 to 1 in `cf.Data.var` and
  `cf.Data.sd` (https://github.com/NCAS-CMS/cf-python/issues/8)
   
version 3.0.2
-------------
----

**2019-10-31**

* Now reads CDL files (https://github.com/NCAS-CMS/cf-python/issues/1)
* New methods: `cf.Field.cumsum`, `cf.Field.digitize`, `cf.Field.bin`,
  `cf.Field.swapaxes`, `cf.Field.flatten`, `cf.Field.radius`.
* New function: `cf.histogram`.
* New field construct collapse methods: ``integral``,
  ``mean_absolute_value``, ``maximum_absolute_value``,
  ``minimum_absolute_value``, ``sum_of_squares``,
  ``root_mean_square``.
* New keyword parameters to `cf.Field.collapse` and
  `cf.Field.weights`: ``measure``, ``scale``, ``radius``
* New methods: `cf.Data.cumsum`, `cf.Data.digitize`,
  `cf.Data.masked_all`, `cf.Data.mean_absolute_value`,
  `cf.Data.maximum_absolute_value`, `cf.Data.minimum_absolute_value`,
  `cf.Data.sum_of_squares`, `cf.Data.root_mean_square`,
  `cf.Data.flatten`.
* Renamed `cf.default_fillvals` to `cf.default_netCDF_fillvals`.
* Changed dependency: ``cfdm>=1.7.8``. This fixes a bug that sometimes
  occurs when writing to disk and the _FillValue and data have
  different data types.
* Changed dependency: ``cfunits>=3.2.2``
* Changed dependency: ``cftime>=1.0.4.2``
* Fixed occasional failure to delete all temporary directories at
  exit.
* Fixed bug in `cf.Data.func` when overriding units. Affects all
  methods that call `cf.Data.func`, such as `cf.Data.tan` and
  `cf.Field.tan`.
* Fixed "relaxed units" behaviour in `cf.aggregate` and field
  construct arithmetic.
* Fixed bug that led to incorrect persistent entries in output of
  `cf.Field.properties`.
* Fixed bug in `cf.Data.squeeze` that sometimes created
  inconsistencies with the cyclic dimensions.
* Fixed bug in `cf.Field.mask` that assigned incorrect units to the
  result.

version 3.0.1
-------------
----

**2019-10-01**

* Updated description in ``setup.py``

version 3.0.0 (*first Python 3 version*)
----------------------------------------
----

**2019-10-01**

* Complete refactor for Python 3, including some API changes.

  Scripts written for version 2.x but running under version 3.x should
  either work as expected, or provide informative error messages on
  the new API usage. However, it is advised that the outputs of older
  scripts be checked when running with Python 3 versions of the cf
  library.
* Deprecated ``cfdump`` (its functionality is now included in
  ``cfa``).
  

version 2.3.8 (*latest Python 2 version*)
-----------------------------------------
----

**2019-10-07**

* In `cf.write`, can set ``single=False`` to mean ``double=True``, and
  vice versa.
* Fixed bug in `cf.aggregate` - removed overly strict test on
  dimension coordinate bounds.
* Fixed bug in `cf.read` that set the climatology attribute to True
  when there are no bounds.
* Fixed bug in `cf.write` when writing missing values (set_fill was
  off, now on)

version 2.3.5
-------------
----

**2019-04-04**

* Changed calculation of chunksize in parallel case to avoid potential
  problems and introduced a new method `cf.SET_PERFORMANCE` to tune
  the chunksize and the fraction of memory to keep free.

version 2.3.4
-------------
----

**2019-03-27**

* Fix bug in creating a during cell method during a field collapse.
	
version 2.3.3
-------------
----

**2019-03-05**

* Allow failure to compile to go through with a warning, rather than
  failing to install. if this happens, reading a PP/UM file will
  result in "Exception: Can't determine format of file test2.pp"
* Fixed bug in `cf.Field.convolution_filter` giving false error over
  units.
	
version 2.3.2
-------------
----

**2018-12-10**

* `cf.Field.regridc` now compares the units of the source and
  destination grids and converts between them if possible or raises an
  error if they are not equivalent.
	
version 2.3.1
-------------
----

**2018-11-07**

* Fixed bug in `cf.Field.regridc` that caused it to fail when
  regridding a multidimensional field along only one dimension.
* Fixed bug which in which the default logarithm is base 10, rather
  than base e
	
version 2.3.0
-------------
----

**2018-10-22**

* The collapse method can now be parallelised by running any cf-python
  script with mpirun if mpi4py is installed. This is an experimental
  feature and is not recommended for operational use. None of the
  parallel code is executed when a script is run in serial.
	
version 2.2.8
-------------
----

**2018-08-28**

* Bug fix: better handle subspacing by multiple multidimensional items
	
version 2.2.7
-------------
----

**2018-07-25**

* Bug fix: correctly set units of bounds when the `cf.Data` object
  inserted with insert_bounds has units of ''. In this case the bounds
  of the parent coordinate are now inherited.
	
version 2.2.6
-------------
----

**2018-07-24**

* Improved error messages
* Changed behaviour when printing reference times with a calendar of
  ``'none'`` - no longer attempts a to create a date-time
  representation
	
version 2.2.5
-------------
----

**2018-07-02**

* Fixed bug with HDF chunk sizes that prevented the writing of large
  files
	
version 2.2.4
-------------
----

**2018-06-29**

* Interim fix for with HDF chunk sizes that prevented the writing of
  large files
	
version 2.2.3
--------------
----

**2018-06-21**

* During writing, disallow the creation of netCDF variable names that
  contain characters other than letters, digits, and underscores.
	
version 2.2.3
-------------
----

**2018-06-21**

* During writing, disallow the creation of netCDF variable names that
  contain characters other than letters, digits, and underscores.
	
version 2.2.2
-------------
----

**2018-06-06**


* Fix for removing duplicated netCDF dimensions when writing data on
  (e.g.) tripolar grids.
	
version 2.2.1
-------------
----

**2018-06-05**

* Fix for calculating are weights from projection coordinates
			
version 2.2.0
-------------
----

**2018-06-04**

* Updated for `netCDF4` v1.4 `cftime` API changes
	
version 2.1.9
-------------
----

**2018-05-31**

* Allowed invalid units through. Can test with `cf.Units.isvalid`.
	
version 2.1.8
-------------
----

**2018-03-08**

* Fixed bug when weights parameter is a string in `cf.Field.collapse`
		
version 2.1.7
-------------
----

**2018-02-13**

* Fixed bug in `cf.Field.collapse` when doing climatological time
  collapse with only one period per year/day
		
version 2.1.6
-------------
----

**2018-02-09**

* Fixed bug in Variable.mask
		
version 2.1.4
-------------
----

**2018-02-09**

* Added override_calendar method to coordinates and domain ancillaries
  that changes the calendar of the bounds, too.
* Fixed bug in `cf.Data.where` when the condition is a `cf.Query`
  object.
* Fixed bug in `cf.Variable.mask`
		
version 2.1.3
-------------
----

**2018-02-07**

* Allowed `scipy` and `matplotlib` imports to be optional
	
version 2.1.2
-------------
----

**2017-11-28**

* Added ``group_span`` and ``contiguous_group`` options to
  `cf.Field.collapse`
	
version 2.1.1
-------------
----

**2017-11-10**

* Disallowed raising offset units to a power (e.g. taking the square
  of data in units of K @ 273.15).
* Removed len() of `cf.Field` (previously always, and misleadingly,
  returned 1)
* Fixed setting of cell methods after climatological time collapses
* Added printing of ncvar in `cf.Field.__str__` and `cf.Field.dump`
* Added user stash table option to ``cfa`` script
	
version 2.1
-----------
----

**2017-10-30**

* Misc. bug fixes

version 2.0.6
-------------
----

**2017-09-28**

* Removed error when `cf.read` finds no fields - an empty field list
  is now returned
* New method `cf.Field.count`

version 2.0.5
-------------
----

**2017-09-19**

* Bug fix when creating wrap-around subspaces from cyclic fields
* Fix (partial?) for memory leak when reading UM PP and fields files

version 2.0.4
-------------
----

**2017-09-15**

* submodel property for PP files
* API change for `cf.Field.axis`: now returns a `cf.DomainAxis` object
  by default
* Bug fix in `cf.Field.where`
* Bug fix when initializing a field with the source parameter
* Changed default output format to NETCDF4 (from NETCDF3_CLASSIC)

version 2.0.3
-------------
----

**2017-08-01**

version 2.0.1.post1
-------------------
----

**2017-07-12**

* Bug fix for reading DSG ragged arrays

version 2.0.1
-------------
----

**2017-07-11**

* Updated `cf.FieldList` behaviour (with reduced methods)

version 2.0
-----------
----

**2017-07-07**

* First release with full CF data model and full CF-1.6 compliance
  (including DSG)

version 1.5.4.post4
-------------------
----

**2017-07-07**

* Bug fixes to `cf.Field.regridc`

version 1.5.4.post1
-------------------
----

**2017-06-13**

* removed errant scikit import

version 1.5.4
-------------
----

**2017-06-09**

* Tripolar regridding
	
version 1.5.3 
-------------
----

**2017-05-10**

* Updated STASH code to standard_name table (with thanks to Jeff Cole)
* Fixed bug when comparing masked arrays for equality

version 1.5.2 
-------------
----

**2017-03-17**

* Fixed bug when accessing PP file whose format/endian/word-size has
  been specified

version 1.5.1 
-------------
----

**2017-03-14**

* Can specify 'pp' or 'PP' in um option to `cf.read`

version 1.5
-----------
----

**2017-02-24**

* Changed weights in calculation of variance to reliability weights
  (from frequency weights). This not only scientifically better, but
  faster, too.

version 1.4
-----------
----

**2017-02-22**

* Rounded datetime to time-since conversions to the nearest
  microsecond, to reflect the accuracy of netCDF4.netcdftime
* Removed import tests from setup.py
* New option --um to ``cfa``, ``cfdump``
* New parameter um to `cf.read`

version 1.3.3
-------------
----

**2017-01-31**

* Rounded datetime to time-since conversions to the nearest
  microsecond, to reflect the accuracy of netCDF4.netcdftime
* Fix for netCDF4.__version__ > 1.2.4 do to with datetime.calendar
  *handle with care*

version 1.3.2
-------------
----

**2016-09-21**

* Added --build-id to LDFLAGS in umread Makefile, for sake of RPM
  builds (otherwise fails when building debuginfo RPM). Pull request
  #16, thanks to Klaus Zimmerman.
* Improved test handling. Pull request #21, thanks to Klaus
  Zimmerman.
* Removed udunits2 database. This removes the modified version of the
  udunits2 database in order to avoid redundancies, possible version
  incompatibilities, and license questions. The modifications are
  instead carried out programmatically in units.py. Pull request #20,
  thanks to Klaus Zimmerman.

version 1.3.1
-------------
----

**2016-09-09**

* New method: `cf.Field.unlimited`, and new 'unlimited' parameter to
  `cf.write` and ``cfa``

version 1.3
-----------
----

**2016-09-05**

* Removed asreftime, asdatetime and dtvarray methods
* New method: `convert_reference_time` for converting reference time
  data values to have new units.

version 1.2.3
-------------
----

**2016-08-23**

* Fixed bug in `cf.Data.equals`

version 1.2.2
-------------
----

**2016-08-22**

* Fixed bug in binary operations to do with the setting of
  `Partition.part`
* Added `cf.TimeDuration` functionality to get_bounds cellsizes
  parameter. Also new parameter flt ("fraction less than") to position
  the coordinate within the cell.

version 1.2
-----------
----

**2016-07-05**

* Added HDF_chunks methods

version 1.1.11
--------------
----

**2016-07-01**

* Added cellsize option to `cf.Coordinate.get_bounds`, and fixed bugs.
* Added variable_attributes option to `cf.write`
* Added `cf.ENVIRONMENT` method

version 1.1.10
--------------
----

**2016-06-23**

* Added reference_datetime option to cf.write	
* Fixed bug in `cf.um.read.read` which incorrectly ordered vertical
  coordinates
  	
version 1.1.9
-------------
----

**2016-06-17**

* New methods `cf.Variable.files` and `cf.Data.files`,
  `cf.Field.files` which report which files are referenced by the data
  array.
* Fix to stop partitions return `numpy.bool_` instead of
  `numpy.ndarray`
* Fix to determining cyclicity of regridded fields.
* Functionality to recursively read directories in `cf.read`, ``cfa``
  and ``cfump``
* Print warning but carry on when ESMF import fails
* Fixed bug in `cf.Field.subspace` when accessing axes derived from UM
  format files
	
version 1.1.8
-------------
----

**2016-05-18**

* Slightly changed the compression API to `cf.write`
* Added compression support to the ``cfa`` command line script
* Added functionality to change data type on writing to `cf.write` and
  ``cfa`` - both in general and for with extra convenience for the
  common case of double to single (and vice versa).
* Removed annoying debug print statements from `cf.um.read.read`

version 1.1.7
-------------
----

**2016-05-04**

* Added fix for change in numpy behaviour (`numpy.number` types do not
  support assignment)
* Added capability to load in a user STASH to standard name table:
  `cf.um.read.load_stash2standard_name`
	
	
version 1.1.6
-------------
----

**2016-04-27**

* Added --reference_datetime option to ``cfa``
* Bug fix to `cf.Field.collapse` when providing `cf.Query` objects via
  the group parameter
* Added auto regridding method, which is now the default
	
version 1.1.5 
-------------
----

**2016-03-03**

* Bug fix in `cf.Field.where` when using `cf.masked`
* conda installation (with thanks to Andy Heaps)
* Bug fix for type casting in `cf.Field.collapse`
* Display long_name if it exists and there is no standard_name
* Fix for compiling the UM C code on certain OSs (with thanks to Simon Wilson)
* Fixed incorrect assignment of cyclicity in `cf.Field.regrids`
* Nearest neighbour regridding in `cf.Field.regrids`
	
version 1.1.4 
-------------
----

**2016-02-09**

* Bug fix to `cf.Field.autocyclic`
* Bug fix to `cf.Field.clip` - now works when limit units are supplied
* New methods: `cf.Data.round`, `cf.Field.Round`
* Added ``lbtim`` as a `cf.Field` property when reading UM files
* Fixed coordinate creation for UM atmosphere_hybrid_height_coordinate
* Bug fix to handling of cyclic fields by `cf.Field.regrids`
* Added nearest neighbour field regridding
* Changed keyword ignore_dst_mask in `cf.Field.regrids` to
  use_dst_mask, which is false by default
	
version 1.1.3 
-------------
----

**2015-12-10**

* Bug fixes to `cf.Field.collapse` when the "group" parameter is used
* Correct setting of cyclic axes on regridded fields
* Updates to STASH_to_CF.txt table: 3209, 3210
	
version 1.1.2 
-------------
----

**2015-12-01**

* Updates to STASH_to_CF.txt table
* Fixed bug in decoding UM version in `cf.um.read.read`
* Fixed bug in `cf.units.Utime.num2date`
* Fixed go-slow behaviour for silly BZX, BDX in PP and fields file
  lookup headers

version 1.1.1
-------------
----

**2015-11-05**

* Fixed bug in decoding UM version in `cf.read`
	
version 1.1
-----------
----

**2015-10-28**

* Fixed bug in `cf.Units.conform`
* Changed `cf.Field.__init__` so that it works with just a data object
* Added `cf.Field.regrids` for lat-lon regridding using ESMF library
* Removed support for netCDF4-python versions < 1.1.1
* Fixed bug which made certain types of coordinate bounds
  non-contiguous after transpose
* Fixed bug with i=True in `cf.Field.where` and in
  `cf.Field.mask_invalid`
* cyclic methods now return a set, rather than a list
* Fixed bug in _write_attributes which might have slowed down some
  writes to netCDF files.
* Reduced annoying redirection in the documentation
* Added `cf.Field.field` method and added top_level keyword to
  `cf.read`
* Fixed bug in calculation of standard deviation and variance (the bug
  caused occasional crashes - no incorrect results were calculated)
* In items method (and friends), removed strict_axes keyword and added
  axes_all, axes_superset and axes_subset keywords

version 1.0.3
-------------
----

**2015-06-23**

* Added default keyword to fill_value() and fixed bugs when doing
  delattr on _fillValue and missing_value properties.

version 1.0.2 - 05 June 2015
----------------------------

* PyPI release

version 1.0.1
-------------
----

**2015-06-01**

* Fixed bug in when using the select keyword to `cf.read`

version 1.0
-----------
----

**2015-05-27**

* Mac OS support
* Limited Nd functionality to `cf.Field.indices`
* Correct treatment of add_offset and scale_factor
* Replaced -a with -x in ``cfa`` and ``cfdump`` scripts
* added ncvar_identities parameter to `cf.aggregate`
* Performance improvements to field subspacing
* Documentation
* Improved API to match, select, items, axes, etc.
* Reads UM fields files
* Optimised reading PP and UM fields files
* `cf.collapse` replaced by `cf.Field.collapse`
* `cf.Field.collapse` includes CF climatological time statistics

version 0.9.9.1
---------------
----

**2015-01-09**

* Fixed bug for changes to netCDF4-python library versions >= 1.1.2
* Miscellaneous bug fixes

version 0.9.9
-------------
----

**2015-01-05**

* Added netCDF4 compression options to `cf.write`.
* Added `__mod__`, `__imod__`, `__rmod__`, `ceil`, `floor`, `trunc`,
  `rint` methods to `cf.Data` and `cf.Variable`
* Added ceil, floor, trunc, rint to `cf.Data` and `cf.Variable`
* Fixed bug in which array `cf.Data.array` sometimes behaved like
  `cf.Data.varray`
* Fixed bug in `cf.netcdf.read.read` which affected reading fields
  with formula_terms.
* Refactored the test suite to use the unittest package
* Cyclic axes functionality
* Documentation updates

version 0.9.8.3
---------------
----

**2014-07-14**

* Implemented multiple grid_mappings (CF trac ticket #70)
* Improved functionality and speed of field aggregation and ``cfa``
  and ``cfdump`` command line utilities.
* Collapse methods on `cf.Data` object (min, max, mean, var, sd,
  sum, range, mid_range).
* Improved match/select functionality

version 0.9.8.2
---------------
----

**2014-03-13**

* Copes with PP fields with 365_day calendars
* Revamped CFA files in line with the evolving standard. CFA files
  from PP data created with a previous version will no longer work.

version 0.9.8
-------------
----

**2013-12-06**

* Improved API.
* Plenty of speed and memory optimizations.
* A proper treatment of datetimes.
* WGDOS-packed PP fields are now unpacked on demand.
* Fixed bug in functions.py for numpy v1.7. Fixed bug when deleting
  the 'id' attribute.
* Assign a standard name to aggregated PP fields after aggregation
  rather than before (because some stash codes are too similar,
  e.g. 407 and 408).
* New subclasses of `cf.Coordinate`: `cf.DimensionCoordinate` and
  `cf.AuxiliaryCoordinate`.
* A `cf.Units` object is now immutable.

version 0.9.7.1
---------------
----

**2013-04-26**

* Fixed endian bug in CFA-netCDF files referring to PP files
* Changed default output format to NETCDF3_CLASSIC and trap error when
  when writing unsigned integer types and the 64-bit integer type to
  file formats other than NETCDF4.
* Changed unhelpful history created when aggregating

version 0.9.7
-------------
----

**2013-04-24**

* Read and write CFA-netCDF files
* `cf.Field` creation interface
* New command line utilities: ``cfa``, ``cfdump``
* Redesigned repr, str and dump() output (which is shared with ``cfa``
  and ``cfdump``)
* Removed superseded (by ``cfa``) command line utilities ``pp2cf``,
  ``cf2cf``
* Renamed the 'subset' method to 'select'
* Now needs netCDF4-python 0.9.7 or later (and numpy 1.6 or later)

version 0.9.6.2
---------------
----

**2013-03-27**

* Fixed bug in ``cf/pp.py`` which caused the creation of incorrect
  latitude coordinate arrays.

version 0.9.6.1
---------------
----

**2013-02-20**

* Fixed bug in ``cf/netcdf.py`` which caused a failure when a file
  with badly formatted units was encountered.

version 0.9.6
-------------
----

**2012-11-27**

* Assignment to a field's data array with metadata-aware broadcasting,
  assigning to subspaces, assignment where data meets conditions,
  assignment to unmasked elements, etc. (setitem method)
* Proper treatment of the missing data mask, including metadata-aware
  assignment (setmask method)
* Proper treatment of ancillary data.
* Ancillary data and transforms are subspaced with their parent field.
* Much faster aggregation algorithm (with thanks to Jonathan
  Gregory). Also aggregates fields transforms, ancillary variables and
  flags.

version 0.9.5
-------------
----

**2012-10-01**

* Restructured documentation and package code files.
* Large Amounts of Massive Arrays (LAMA) functionality.
* Metadata-aware field manipulation and combination with
  metadata-aware broadcasting.
* Better treatment of cell measures.
* Slightly faster aggregation algorithm (a much improved one is in
  development).
* API changes for clarity.
* Bug fixes.
* Added 'TEMPDIR' to the `cf.CONSTANTS` dictionary
* This is a snapshot of the trunk at revision r195.

version 0.9.5.dev
-----------------
----

**2012-09-19**

* Loads of exciting improvements - mainly LAMA functionality,
  metadata-aware field manipulation and documentation.
* This is a snapshot of the trunk at revision r185. A proper vn0.9.5
  release is imminent.

version 0.9.4.2
---------------
----

**2012-04-17**

* General bug fixes and code restructure

version 0.9.4
-------------
----

**2012-03-15**

* A proper treatment of units using the Udunits C library and the
  extra time functionality provided by the netCDF4 package.
* A command line script to do CF-netCDF to CF-netCDF via cf-python.

version 0.9.3.3
---------------
----

**2018-02-08**

* Objects renamed in line with the CF data model: `cf.Space` becomes
  `cf.Field` and `cf.Grid` becomes `cf.Space`.
* Field aggregation using the CF aggregation rules is available when
  reading fields from disk and on fields in memory. The data of a
  field resulting from aggregation are stored as a collection of the
  data from the component fields and so, as before, may be file
  pointers, arrays in memory or a mixture of these two forms.
* Units, missing data flags, dimension order, dimension direction and
  packing flags may all be different between data components and are
  conformed at the time of data access.
* Files in UK Met Office PP format may now be read into CF fields.
* A command line script for PP to CF-netCDF file conversion is
  provided.

version 0.9.3
-------------
----

**2012-01-05**

* A more consistent treatment of spaces and lists of spaces
  (`cf.Space` and `cf.SpaceList` objects respectively).
* A corrected treatment of scalar or 1-d, size 1 dimensions in the
  space and its grid.
* Data stored in `cf.Data` objects which contain metadata need to
  correctly interpret and manipulate the data. This will be
  particularly useful when data arrays spanning many files/arrays is
  implemented.

version 0.9.2
-------------
----

**2011-08-26**

* Created a ``setup.py`` script for easier installation (with thanks
  to Jeff Whitaker).
* Added support for reading OPeNDAP-hosted datasets given by URLs.
* Restructured the documentation.
* Created a test directory with scripts and sample output.
* No longer fails for unknown calendar types (such as ``'360d'``).

version 0.9.1
-------------
----

**2011-08-06**

* First release.<|MERGE_RESOLUTION|>--- conflicted
+++ resolved
@@ -2,12 +2,6 @@
 -------------
 ----
 
-<<<<<<< HEAD
-**2020-??-??**
-
-* Fixed bug that caused `cf.FieldList.select_by_ncvar` to always fail
-  (https://github.com/NCAS-CMS/cf-python/issues/76).
-=======
 **2020-05-??**
 
 * Changed the API to `cf.Field.period`: Now sets and reports on the
@@ -41,7 +35,6 @@
   (https://github.com/NCAS-CMS/cf-python/issues/78).
 * Fixed bug that prevented the reading of netCDF files with
   unreferenced external variables.
->>>>>>> 409d8730
 
 version 3.4.0
 -------------
