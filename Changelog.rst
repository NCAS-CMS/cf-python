<<<<<<< HEAD
=======

>>>>>>> 7a09fef5
version NEXTRELEASE
-------------------

**2024-??-??**

<<<<<<< HEAD
* Include the UM version as a field property when reading UM files
  (https://github.com/NCAS-CMS/cf-python/issues/777)
=======
* Fix bug where `cf.example_fields` returned a `list`
  of Fields rather than a `Fieldlist`
  (https://github.com/NCAS-CMS/cf-python/issues/725)
>>>>>>> 7a09fef5

----

version 3.16.2
--------------

**2024-04-26**

* Improve the performance of reading and accessing the data of PP and
  UM fields files (https://github.com/NCAS-CMS/cf-python/issues/746)
* Improve `cf.Field.collapse` performance by lazily computing reduced
  axis coordinates (https://github.com/NCAS-CMS/cf-python/issues/741)
* Improve `cf.Field.__getitem__` performance by not re-calculating
  axis cyclicity (https://github.com/NCAS-CMS/cf-python/issues/744)
* Reduce output CFA netCDF file size by setting the HDF5 chunksizes of
  CFA variables to be no larger than required
  (https://github.com/NCAS-CMS/cf-python/issues/739)
* Allow a halo to be added by `cf.Field.indices` and
  `cf.Field.subspace`
  (https://github.com/NCAS-CMS/cf-python/issues/759)
* Added spherical regridding to discrete sampling geometry destination
  grids (https://github.com/NCAS-CMS/cf-python/issues/716)
* Added 3-d spherical regridding to `cf.Field.regrids`, and the option
  to regrid the vertical axis in logarithmic coordinates to
  `cf.Field.regrids` and `cf.Field.regridc`
  (https://github.com/NCAS-CMS/cf-python/issues/715)
* New keyword parameter to `cf.Field.regrids` and `cf.Field.regridc`:
  ``return_esmpy_regrid_operator``
  (https://github.com/NCAS-CMS/cf-python/issues/766)
* New keyword parameters to `cf.wi`: ``open_lower`` and ``open_upper``
  (https://github.com/NCAS-CMS/cf-python/issues/740)
* Fix misleading error message when it is not possible to create area
  weights requested from `cf.Field.collapse`
  (https://github.com/NCAS-CMS/cf-python/issues/731)
* Fix bug in `cf.read` when reading UM files that caused LBPROC value
  131072 (Mean over an ensemble of parallel runs) to be ignored
  (https://github.com/NCAS-CMS/cf-python/issues/737)
* Fix bug in `cf.aggregate` that sometimes put a null transpose
  operation into the Dask graph when one was not needed
  (https://github.com/NCAS-CMS/cf-python/issues/754)
* Fix bug in `cf.aggregate` that caused a failure when property values
  were `numpy` arrays with two or more elements
  (https://github.com/NCAS-CMS/cf-python/issues/764)
* Fix bug in `cf.aggregate` that didn't correctly handle the
  "actual_range" CF attribute
  (https://github.com/NCAS-CMS/cf-python/issues/764)
* Fix bug whereby `Field.cyclic` is not updated after a
  `Field.del_construct` operation
  (https://github.com/NCAS-CMS/cf-python/issues/758)
* Fix bug that meant `cyclic()` always returned an empty
  set for domains produced by `cf.Field.domain`
  (https://github.com/NCAS-CMS/cf-python/issues/762)
* Changed dependency: ``cfunits>=3.3.7``
* Changed dependency: ``netCDF4>=1.6.5``

----

version 3.16.1
--------------

**2024-03-01**

* Allow DSG trajectories with identical `trajectory_id` values to be
  aggregated (https://github.com/NCAS-CMS/cf-python/issues/723)
* New methods: `cf.Field.pad_missing` and `cf.Data.pad_missing`
  (https://github.com/NCAS-CMS/cf-python/issues/717)
* Fix occasional bug when calculating UGRID cell areas when
  non-spatial coordinates span the discrete axis
  (https://github.com/NCAS-CMS/cf-python/issues/721)
* New keyword parameter to `cf.Field.insert_dimension`:
  ``constructs`` (https://github.com/NCAS-CMS/cf-python/issues/719)
* Added the ``cell_measures`` and ``coordinates`` keyword arguments to
  `cf.Field.weights`
  (https://github.com/NCAS-CMS/cf-python/issues/709)
* Added the ``cell_measures``, ``coordinates``,
  ``return_cell_measure``, and ``methods`` keyword arguments to
  `cf.Field.cell_area`
  (https://github.com/NCAS-CMS/cf-python/issues/709)
* Allow `cf.Data` to be initialised with `xarray.DataAarray`
  (https://github.com/NCAS-CMS/cf-python/issues/706)
* Fix bug that caused `cf.Field.del_file_location` to fail when
  updating its metadata constructs
  (https://github.com/NCAS-CMS/cf-python/issues/707)
* Fix bug that caused incorrect data arrays in some cyclic subspaces
  created by `cf.Field.subspace` and `cf.Field.__getitem__`
  (https://github.com/NCAS-CMS/cf-python/issues/713)
* Changed dependency: ``1.11.1.0<=cfdm<1.11.2.0``

----

version 3.16.0
--------------

**2023-12-06**

* Implemented the reading and manipulation of UGRID mesh topologies
  (https://github.com/NCAS-CMS/cf-python/issues/696)
* New methods: `cf.Field.cell_connectivity`,
  `cf.Field.cell_connectivities`
  (https://github.com/NCAS-CMS/cf-python/issues/696)
* New methods: `cf.Field.domain_topology`,
  `cf.Field.domain_topologies`
  (https://github.com/NCAS-CMS/cf-python/issues/696)
* New method: `cf.Data.masked_values`
  (https://github.com/NCAS-CMS/cf-python/issues/696)
* New method: `cf.Data.arctan2`
  (https://github.com/NCAS-CMS/cf-python/issues/38)
* Fix bug that caused `cf.Field.collapse` to give incorrect results
  for the "sum", "sum_of_weights" and "sum_of_weights2" methods, only
  in the case that weights have been requested
  (https://github.com/NCAS-CMS/cf-python/issues/701)
* Changed dependency: ``1.11.0.0<=cfdm<1.11.1.0``
* New dependency: ``scipy>=1.10.0``

version 3.15.4
--------------

**2023-10-10**

* Record dimension coordinate cell characteristics
  (https://github.com/NCAS-CMS/cf-python/issues/692)
* New set of methods to query, set, del, and `get_cell_characteristics`
* Fix bug in `cf.Field.match_by_construct` that always returned True for
  1-d constructs whose axis is not in the data, even when the
  criterion was not matched
  (https://github.com/NCAS-CMS/cf-python/issues/691)
* Fix bug that prevented "https://" netCDF files from being read
  (https://github.com/NCAS-CMS/cf-python/issues/699)

----

version 3.15.3
--------------

**2023-08-31**

* Prevent unlimited dimensions from being written to CFA-netCDF files
  (https://github.com/NCAS-CMS/cf-python/issues/689)

version 3.15.2
--------------

**2023-07-21**

* Performance improvements to `cf.Field.regrids` and
  `cf.Field.regridc`
  (https://github.com/NCAS-CMS/cf-python/issues/675)
* Performance improvements to `cf.read` when reading datasets with
  compression-by-convention
  (https://github.com/NCAS-CMS/cf-python/pull/671)
* New keyword parameter to `cf.Field.regrids` and `cf.Field.regridc`:
  ``weights_file`` (https://github.com/NCAS-CMS/cf-python/issues/675)
* New keyword parameter to `cf.aggregate`: ``cells``
  (https://github.com/NCAS-CMS/cf-python/issues/452)
* New function: `cf.isclose`
  (https://github.com/NCAS-CMS/cf-python/issues/661)
* Allow `cf.Data` and other objects that have data (such as
  `cf.DimensionCoordinate`) to be used as indices
  (https://github.com/NCAS-CMS/cf-python/issues/677)
* Fix bug that caused `cf.Field.regrids` and `cf.Field.regridc` to
  fail when the regrid axes are chunked with more than one chunk
  (https://github.com/NCAS-CMS/cf-python/issues/665)
* Fix bug that caused `cf.read` to fail for some PP data with a single
  vertical level (https://github.com/NCAS-CMS/cf-python/issues/667)
* Changed dependency: ``1.10.1.1<=cfdm<1.10.2.0``

----

version 3.15.1
--------------

**2023-06-09**

* New documentation cheat sheet
  (https://github.com/NCAS-CMS/cf-python/issues/591)
* Performance improvements to `cf.aggregate`
  (https://github.com/NCAS-CMS/cf-python/issues/640)
* New methods: `cf.Data.argmin`, `cf.Field.argmin`
  (https://github.com/NCAS-CMS/cf-python/issues/577)
* Deprecate `cf.relative_vorticity` in favour of `cf.curl_xy`
  (https://github.com/NCAS-CMS/cf-python/pull/643)
* Fix bug when using the ``-d`` option to the `cfa` script 
  (https://github.com/NCAS-CMS/cf-python/issues/649)
* Fix the return type from `cf.example_fields`
  (https://github.com/NCAS-CMS/cf-python/pull/654)
* Fix `set_data` when the units are invalid
  (https://github.com/NCAS-CMS/cf-python/pull/646)
* Fix `cf.Field.laplacian_xy`, `cf.Field.grad_xy`, `cf.curl_xy` and
  `cf.div_xy` to work in cases when the dimension coordinates are
  missing standard names
  (https://github.com/NCAS-CMS/cf-python/pull/643)
* Changed dependency: ``cfunits>=3.3.6``
* Changed dependency: ``cftime>=1.6.2``

----

version 3.15.0
--------------

**2023-04-27**

* Re-introduction of CFA-netCDF functionality for CFA-0.6
  (https://github.com/NCAS-CMS/cf-python/issues/451,
  https://github.com/NCAS-CMS/cf-python/issues/475,
  https://github.com/NCAS-CMS/cf-python/issues/637)
* New function: `cf.CFA`
* New method: `cf.Data.get_cfa_write`
* New method: `cf.Data.set_cfa_write`
* Fix excessive memory use arising from `cf.Field.regrids` and
  `cf.Field.regridc`
  (https://github.com/NCAS-CMS/cf-python/issues/623)
* Fixed bug in `cf.Field.read` when reading UM/PP data that are
  run-length encoded
  (https://github.com/NCAS-CMS/cf-python/issues/621)
* Fixed bug in `cf.Field.compute_vertical_coordinates` that retained
  incorrect bounds properties
  (https://github.com/NCAS-CMS/cf-python/issues/626)
* Removed benign UserWarning from `cf.Field.percentile`
  (https://github.com/NCAS-CMS/cf-python/issues/619)
* Handled the renaming of the ESMF Python interface from `ESMF` to
  `esmpy` at version 8.4.0. Both module names are accepted for now.
* Changed dependency: ``1.10.1.0<=cfdm<1.10.2.0``
* Changed (optional) dependency: ``8.0.0<=esmpy``
* Changed (optional) dependency: ``1.10.0<=scipy``

----

version 3.14.1
--------------

**2023-03-10**

* Python 3.7 support removed
  (https://github.com/NCAS-CMS/cf-python/issues/611)
* New method: `cf.Field.del_properties`
  (https://github.com/NCAS-CMS/cf-python/issues/598)
* New keyword parameter to `cf.Data.concatenate`: ``relaxed_units``
  (https://github.com/NCAS-CMS/cf-python/issues/602)
* New keyword parameter to `cf.unique_constructs`:
  ``ignore_properties``
  (https://github.com/NCAS-CMS/cf-python/issues/597)
* Allow `cf.aggregate` and to retain external cell measures
  (https://github.com/NCAS-CMS/cf-python/issues/605)
* Fixed bug in `cf.Field.collapse` that always retained invalid
  vertical coordinate reference systems
  (https://github.com/NCAS-CMS/cf-python/issues/599)
* Changed dependency: ``1.10.0.3<=cfdm<1.10.1.0``
* Changed dependency: ``cfunits>=3.3.5``
* Changed dependency: ``8.0.0<=ESMPY<8.2.0``

----

version 3.14.0 (*first Dask release*)
-------------------------------------

**2023-01-31**

* Introduction of `dask` for all data manipulations, replacing the old
  LAMA methodology
  (e.g. https://github.com/NCAS-CMS/cf-python/issues/295,
  https://github.com/NCAS-CMS/cf-python/issues/428)
* Backwards incompatible API changes to facilitate the use of Dask
  (https://github.com/NCAS-CMS/cf-python/issues/579)
* Removal of CFA-0.4 functionality (CFA-0.6 will introduced at a later
  version).
* New method: `cf.Field.get_original_filenames`
  (https://github.com/NCAS-CMS/cf-python/issues/448)
* New method: `cf.Field.to_dask_array`
* Fixed bug when reading UM stash codes that imply an area mean cell
  method (https://github.com/NCAS-CMS/cf-python/issues/487)
* New keyword parameter to `cf.write`: ``omit_data``
  (https://github.com/NCAS-CMS/cf-python/issues/477)
* New keyword parameter to `cf.read`: ``chunks``
  (https://github.com/NCAS-CMS/cf-python/pull/522)
* Extend functionality of `cf.Data.roll` and `cf.Field.roll` to allow
  multiple axes to be rolled simultaneously.
* Fixed bug that raised an exception when using the ``equal`` or
  ``exist`` keyword of `cf.aggregate`
  (https://github.com/NCAS-CMS/cf-python/issues/499)
* Fixed bug that created incorrect cyclic Voronoi bounds from
  `DimensionCoordinate.create_bounds`
  (https://github.com/NCAS-CMS/cf-python/issues/514)
* Changed dependency: ``1.10.0.2<=cfdm<1.10.1.0``
* New dependency: ``dask>=2022.12.1``

----

version 3.13.1 (*last LAMA release*)
------------------------------------

**2022-10-17**

* Upgrade to allow cf to work with Python 3.10
  (https://github.com/NCAS-CMS/cf-python/issues/419)
* Fixed bug when setting coordinate bounds with different units to
  their parent coordinates
  (https://github.com/NCAS-CMS/cf-python/issues/417)
* Fixed bug that created incorrect hybrid height levels when reading
  UM fields that also have pseudolevels
  (https://github.com/NCAS-CMS/cf-python/issues/468)
* Fixed bug when reading zero length netCDF or PP files caused
  cf-python to hang (https://github.com/NCAS-CMS/cf-python/issues/422)
* Changed dependency: ``1.9.0.4<=cfdm<1.9.1.0``

----

version 3.13.0
--------------

**2022-06-23**

* Fixed bug in `cf.read` when reading PP or fields files for which the
  ``um`` keyword has been set, but without the ``'version'`` key
  (https://github.com/NCAS-CMS/cf-python/issues/306)
* Fixed bug when setting the CFA "base" option to an empty string in
  `cf.write` (https://github.com/NCAS-CMS/cf-python/issues/346)
* Fixed failure from `cf.write` when writing identical (auxiliary)
  coordinates to different data variables in different groups
  (https://github.com/NCAS-CMS/cf-python/issues/336)
* Removed ``-g`` from the ``umread_lib/c-lib`` compiler options
  (https://github.com/NCAS-CMS/cf-python/pull/305)
* Updated the deprecated `distutils.version` to `packaging.version`
  (https://github.com/NCAS-CMS/cf-python/pull/324)
* Changed dependency: ``1.9.0.3<=cfdm<1.9.1.0``
* New dependency: ``packaging>=20.0``

----

version 3.12.0
--------------

**2022-01-18**

* New method: `cf.Field.grad_xy`
  (https://github.com/NCAS-CMS/cf-python/issues/292)
* New method: `cf.Field.laplacian_xy`
  (https://github.com/NCAS-CMS/cf-python/issues/292)
* New function: `cf.div_xy`
  (https://github.com/NCAS-CMS/cf-python/issues/292)
* New function: `cf.curl_xy`
  (https://github.com/NCAS-CMS/cf-python/issues/292)
* Allow element-wise comparisons with `None` on `cf.Data` and
  `cf.Field` objects (https://github.com/NCAS-CMS/cf-python/issues/281)
* Add missing closing parenthesis in `cf.Query` string representations
  (https://github.com/NCAS-CMS/cf-python/issues/279)
* Fix `cf.aggregate` failures when using the ``dimension`` keyword
  parameter (https://github.com/NCAS-CMS/cf-python/issues/283)
* Fix bug that raised error with subtraction of a `cf.TimeDuration`
  (https://github.com/NCAS-CMS/cf-python/issues/287)
* Fix bug in `cf.Field.derivative` when wrapping with periodic
  coordinates (https://github.com/NCAS-CMS/cf-python/issues/289)
* Changed dependency: ``1.9.0.1<=cfdm<1.9.1.0``
* Changed dependency: ``cfunits>=3.3.4``

----

version 3.11.0
--------------

**2021-10-08**

* Python 3.6 support removed
  (https://github.com/NCAS-CMS/cf-python/issues/208)
* Conversion of `cf.Domain` to a non-abstract that may be read from
  and written to a netCDF dataset
  (https://github.com/NCAS-CMS/cf-python/issues/220)
* New method: `cf.Domain.creation_commands`
* New method: `cf.Domain.climatological_time_axes`
* New method: `cf.AuxiliaryCoordinate.del_climatology`
* New method: `cf.AuxiliaryCoordinate.get_climatology`
* New method: `cf.AuxiliaryCoordinate.is_climatology`
* New method: `cf.AuxiliaryCoordinate.set_climatology`
* New method: `cf.DimensionCoordinate.del_climatology`
* New method: `cf.DimensionCoordinate.get_climatology`
* New method: `cf.DimensionCoordinate.is_climatology`
* New method: `cf.DimensionCoordinate.set_climatology`
* New function: `cf.unique_constructs`
* New function: `cf.example_fields`
  (https://github.com/NCAS-CMS/cf-python/issues/220)
* New keyword parameter to `cf.read`: ``cdl_string``
  (https://github.com/NCAS-CMS/cf-python/issues/171)
* Improved verbose information output from `cf.aggregate`
  (https://github.com/NCAS-CMS/cf-python/issues/228)
* Fix bug that causes a failure in `cf.aggregate` when otherwise
  aggregatable fields have non-valid units
  (https://github.com/NCAS-CMS/cf-python/issues/229)
* Fix for `cf.aggregate` failures when a datum or coordinate
  conversion parameter has an array value
  (https://github.com/NCAS-CMS/cf-python/issues/230)
* Allow for regridding using a destination field featuring size 1
  dimension(s) (https://github.com/NCAS-CMS/cf-python/issues/250)
* Fix bug that sometimes caused `cf.Field.autocyclic` to fail when
  setting a construct that is cyclic and has a defined period
* Fix bug that sometimes caused a failure when reading PP extra data
  (https://github.com/NCAS-CMS/cf-python/issues/241)
* Changed dependency: ``1.9.0.0<=cfdm<1.9.1.0``

----
  
version 3.10.0
--------------

**2021-06-10**

* Improve performance by allowing a saved `RegridOperator` instance to
  define the regrid operator in `cf.Field.regridc` and
  `cf.Field.regrids` (https://github.com/NCAS-CMS/cf-python/issues/222)
* Fix for incorrectly formatted `logging.info` statement sometimes
  causing a hang in `cf.Field.collapse`
  (https://github.com/NCAS-CMS/cf-python/issues/217)

----

version 3.9.0
-------------

**2021-05-25**

* Construct access API changes
  (https://github.com/NCAS-CMS/cf-python/issues/201,
  https://github.com/NCAS-CMS/cf-python/issues/202,
  https://github.com/NCAS-CMS/cf-python/issues/203,
  https://github.com/NCAS-CMS/cf-python/issues/204)
* Performance enhancements
  (https://github.com/NCAS-CMS/cf-python/issues/201,
  https://github.com/NCAS-CMS/cf-python/issues/202)
* New write mode ``mode='a'`` for appending to, rather than over-writing,
  a netCDF file on disk (https://github.com/NCAS-CMS/cf-python/issues/30)
* Temporarily removed the experimental ability to parallelise the
  collapse operation with MPI
  (https://github.com/NCAS-CMS/cf-python/issues/207)
* Improved docstrings
* Fix for unlimited dimensions read from a netCDF4 sub-group having
  zero size (https://github.com/NCAS-CMS/cfdm/issues/113)
* Fixes for changes in behaviour in cftime==1.4.0
  (https://github.com/NCAS-CMS/cf-python/issues/184)
* Better error message in the case of a `numpy.ma.core.MaskError` occurring
  upon reading of CDL files with only header or coordinate information
  (https://github.com/NCAS-CMS/cf-python/issues/197)
* Changed dependency: ``1.8.9.0<=cfdm<1.8.10.0``
* Changed dependency: ``cftime>=1.5.0``
* Changed dependency: ``cfunits>=3.3.3``
* Changed dependency: ``netCDF4>=1.5.4``

----

version 3.8.0
-------------

**2020-12-18**

* The setting of global constants can now be controlled by a context
  manager (https://github.com/NCAS-CMS/cf-python/issues/154)
* Changed the behaviour of binary operations for constructs that have
  bounds (https://github.com/NCAS-CMS/cf-python/issues/146)
* Changed the behaviour of unary operations for constructs that have
  bounds (https://github.com/NCAS-CMS/cf-python/issues/147)
* New function: `cf.bounds_combination_mode`
  (https://github.com/NCAS-CMS/cf-python/issues/146)
* New method: `cf.Field.compute_vertical_coordinates`
  (https://github.com/NCAS-CMS/cf-python/issues/142)
* Fixed bug that prevented the verbosity from changing to any value
  specified as a ``verbose`` keyword parameter to `cf.aggregate` (only).
* Fixed bug that caused a failure when writing a dataset that contains
  a scalar domain ancillary construct
  (https://github.com/NCAS-CMS/cf-python/issues/152)
* Fixed bug that prevented aggregation of fields with external cell measures
  (https://github.com/NCAS-CMS/cf-python/issues/150#issuecomment-729747867)
* Fixed bug that caused rows full of zeros to appear in WGDOS packed
  UM data that contain masked points
  (https://github.com/NCAS-CMS/cf-python/issues/161)
* Changed dependency: ``1.8.8.0<=cfdm<1.8.9.0``
* Changed dependency: ``cftime>=1.3.0``
* Changed dependency: ``cfunits>=3.3.1``

----

version 3.7.0
-------------

**2020-10-15**

* Python 3.5 support deprecated (3.5 was retired on 2020-09-13)
* New method: `cf.Field.del_domain_axis`
* New method: `cf.Field._docstring_special_substitutions`
* New method: `cf.Field._docstring_substitutions`
* New method: `cf.Field._docstring_package_depth`
* New method: `cf.Field._docstring_method_exclusions`
* New keyword parameter to `cf.Field.set_data`: ``inplace``
* New keyword parameter to `cf.write`: ``coordinates``
  (https://github.com/NCAS-CMS/cf-python/issues/125)
* New keyword parameter to `cf.aggregate`: ``ignore``
  (https://github.com/NCAS-CMS/cf-python/issues/115)
* Fixed bug that caused a failure when reading a dataset with
  incompatible bounds units. Now a warning is given (controllable by
  the logging level) and the offending bounds are returned as a
  separate field construct.
* Fixed bug in `cf.aggregate` that caused it to error if either the
  `equal_all` or `exist_all` parameter were set to `True`.
* Fixed bug in `Data.percentile` that caused it to error for non-singular
  ranks if the squeeze parameter was set to `True`.
* ``cfa`` now prints error messages to the stderr stream rather than
  stdout.
* Changed dependency: ``1.8.7.0<=cfdm<1.8.8.0``
* Changed dependency: ``cfunits>=3.3.0``

----

version 3.6.0
-------------

**2020-07-24**

* Implemented the reading and writing of netCDF4 group hierarchies for
  CF-1.8 (https://github.com/NCAS-CMS/cf-python/issues/33)
* New method: `cf.Field.nc_variable_groups`
* New method: `cf.Field.nc_set_variable_groups`
* New method: `cf.Field.nc_clear_variable_groups`
* New method: `cf.Field.nc_group_attributes`
* New method: `cf.Field.nc_set_group_attribute`
* New method: `cf.Field.nc_set_group_attributes`
* New method: `cf.Field.nc_clear_group_attributes`
* New method: `cf.Field.nc_geometry_variable_groups`
* New method: `cf.Field.nc_set_geometry_variable_groups`
* New method: `cf.Field.nc_clear_geometry_variable_groups`
* New method: `cf.DomainAxis.nc_dimension_groups`
* New method: `cf.DomainAxis.nc_set_dimension_groups`
* New method: `cf.DomainAxis.nc_clear_dimension_groups`
* New keyword parameter to `cf.write`: ``group``
* Keyword parameter ``verbose`` to multiple methods now accepts named
  strings, not just the equivalent integer levels, to set verbosity.
* New function: `cf.configuration`
* Renamed to lower-case (but otherwise identical) names all functions which
  get and/or set global constants: `cf.atol`, `cf.rtol`, `cf.log_level`,
  `cf.chunksize`, `cf.collapse_parallel_mode`, `cf.free_memory`,
  `cf.free_memory_factor`, `cf.fm_threshold`, `cf.of_fraction`,
  `cf.regrid_logging`, `cf.set_performance`, `cf.tempdir`, `cf.total_memory`,
  `cf.relaxed_identities`. The upper-case names remain functional as aliases.
* Changed dependency: ``cftime>=1.2.1``
* Changed dependency: ``1.8.6.0<=cfdm<1.8.7.0``
* Changed dependency: ``cfunits>=3.2.9``

----

version 3.5.1
-------------

**2020-06-10**

* Changed dependency: ``1.8.5<=cfdm<1.9.0``
* Fixed bug (emerging from the cfdm library) that prevented the
  reading of certain netCDF files, such as those with at least one
  external variable.

----

version 3.5.0
-------------

**2020-06-09**

* Changed the API to `cf.Field.period`: Now sets and reports on the
  period of the field construct data, rather than that of its metadata
  constructs.
* Enabled configuration of the extent and nature of informational and
  warning messages output by `cf` using a logging framework (see
  points below and also https://github.com/NCAS-CMS/cf-python/issues/37)
* Changed behaviour and default of ``verbose`` keyword argument when
  available to a function/method so it interfaces with the new logging
  functionality.
* Renamed and re-mapped all ``info`` keyword arguments available to any
  function/method to ``verbose``, with equal granularity but a different
  numbering system: ``V = I + 1`` maps ``info=I`` to ``verbose=V`` except
  for the ``debug`` case of ``I=3`` mapping to ``V=-1`` (``V=0`` disables).
* New function `cf.LOG_LEVEL` to set the minimum log level for which
  messages are displayed globally, i.e. to change the project-wide
  verbosity.
* New method: `cf.Field.halo`
* New method: `cf.Data.halo`
* New keyword parameter to `cf.Data.empty`: ``fill_value``
* Changed dependency: ``1.8.4<=cfdm<1.9.0``
* Changed dependency: ``cfunits>=3.2.7``
* Changed dependency: ``cftime>=1.1.3``
* When assessing coordinate constructs for contiguousness with
  `cf.Bounds.contiguous`, allow periodic values that differ by the
  period to be considered the same
  (https://github.com/NCAS-CMS/cf-python/issues/75).
* Fixed bug in `cf.Field.regrids` that caused a failure when
  regridding from latitude-longitude to tripolar domains
  (https://github.com/NCAS-CMS/cf-python/issues/73).
* Fixed bug in `cf.Field.regrids` that caused a failure when
  regridding to tripolar domains the do not have dimension coordinate
  constructs (https://github.com/NCAS-CMS/cf-python/issues/73).
* Fixed bug in `cf.Field.regrids` and `cf.Field.regridc` that caused a
  failure when applying the destination mask to the regridded fields
  (https://github.com/NCAS-CMS/cf-python/issues/73).
* Fixed bug that caused `cf.FieldList.select_by_ncvar` to always fail
  (https://github.com/NCAS-CMS/cf-python/issues/76).
* Fixed bug that stopped 'integral' collapses working for grouped
  collapses (https://github.com/NCAS-CMS/cf-python/issues/81).
* Fixed bug that wouldn't allow the reading of a netCDF file which
  specifies Conventions other than CF
  (https://github.com/NCAS-CMS/cf-python/issues/78).

----

version 3.4.0
-------------

**2020-04-30**

* New method: `cf.Field.apply_masking`
* New method: `cf.Data.apply_masking`
* New method: `cf.Field.get_filenames` (replaces deprecated
  `cf.Field.files`)
* New method: `cf.Data.get_filenames` (replaces deprecated
  `cf.Data.files`)
* New keyword parameter to `cf.read`: ``mask``
* New keyword parameter to `cf.read`: ``warn_valid``
  (https://github.com/NCAS-CMS/cfdm/issues/30)
* New keyword parameter to `cf.write`: ``warn_valid``
  (https://github.com/NCAS-CMS/cfdm/issues/30)
* New keyword parameter to `cf.Field.nc_global_attributes`: ``values``
* Added time coordinate bounds to the polygon geometry example field
  ``6`` returned by `cf.example_field`.
* Changed dependency: ``cfdm==1.8.3``
* Changed dependency: ``cfunits>=3.2.6``
* Fixed bug in `cf.write` that caused (what are effectively)
  string-valued scalar auxiliary coordinates to not be written to disk
  as such, or even an exception to be raised.
* Fixed bug in `cf.write` that caused the ``single`` and ``double``
  keyword parameters to have no effect. This bug was introduced at
  version 3.0.0 (https://github.com/NCAS-CMS/cf-python/issues/65).
* Fixed bug in `cf.Field.has_construct` that caused it to always
  return `False` unless a construct key was used as the construct
  identity (https://github.com/NCAS-CMS/cf-python/issues/67).
  
----

version 3.3.0
-------------

**2020-04-20**

* Changed the API to `cf.Field.convolution_filter`: renamed the
  ``weights`` parameter to ``window``.
* Reinstated `True` as a permitted value of the ``weights`` keyword of
  `cf.Field.collapse` (which was deprecated at version 3.2.0).
* New method: `cf.Field.moving_window`
  (https://github.com/NCAS-CMS/cf-python/issues/44)
* New method: `cf.Data.convolution_filter`
* New keyword parameter to `cf.Field.weights`: ``axes``
* New permitted values to ``coordinate`` keyword parameter of
  `cf.Field.collapse` and `cf.Field.cumsum`: ``'minimum'``,
  ``'maximum'``
* New keyword parameter to `cf.Data.cumsum`: ``inplace``
* Fixed bug that prevented omitted the geometry type when creating
  creation commands (https://github.com/NCAS-CMS/cf-python/issues/59).
* Fixed bug that caused a failure when rolling a dimension coordinate
  construct without bounds.
  
----

version 3.2.0
-------------

**2020-04-01**

* First release for CF-1.8 (does not include netCDF hierarchical
  groups functionality)
  (https://github.com/NCAS-CMS/cf-python/issues/33)
* Deprecated `True` as a permitted value of the ``weights`` keyword of
  `cf.Field.collapse`.
* New methods: `cf.Data.compressed`, `cf.Data.diff`
* New function: `cf.implementation`
* New methods completing coverage of the inverse trigonometric and
  hyperbolic operations: `cf.Data.arccos`, `cf.Data.arccosh`,
  `cf.Data.arcsin`, `cf.Data.arctanh`.
* New keyword parameters to `cf.Field.collapse`, `cf.Field.cell_area`,
  `cf.Field.weights`: ``radius``, ``great_circle``.
* Implemented simple geometries for CF-1.8.
* Implemented string data-types for CF-1.8.
* Changed dependency: ``cfdm>=1.8.0``
* Changed dependency: ``cfunits>=3.2.5``
* Changed dependency: ``netCDF4>=1.5.3``
* Changed dependency: ``cftime>=1.1.1``
* Renamed the regridding method, i.e. option for the ``method``
  parameter to `cf.Field.regridc` and `cf.Field.regrids`, ``bilinear``
  to ``linear``, though ``bilinear`` is still supported (use of it
  gives a message as such).
* Made documentation of available `cf.Field.regridc` and
  `cf.Field.regrids` ``method`` parameters clearer & documented
  second-order conservative method.
* Fixed bug that prevented writing to ``'NETCDF3_64BIT_OFFSET'`` and
  ``'NETCDF3_64BIT_DATA'`` format files
  (https://github.com/NCAS-CMS/cfdm/issues/9).
* Fixed bug that prevented the ``select`` keyword of `cf.read` from
  working with PP and UM files
  (https://github.com/NCAS-CMS/cf-python/issues/40).
* Fixed bug that prevented the reading of PP and UM files with "zero"
  data or validity times.
* Fixed broken API reference 'source' links to code in `cfdm`.
* Fixed bug in `cf.Field.weights` with the parameter ``methods`` set
  to ``True`` where it would always error before returning dictionary
  of methods.
* Fixed bug in `cf.Data.where` that meant the units were not taken
  into account when the condition was a `cf.Query` object with
  specified units.
* Addressed many 'TODO' placeholders in the documentation.

----

version 3.1.0
-------------

**2020-01-17**

* Changed the API to `cf.Field.match_by_construct` and
  `cf.FieldList.select_by_construct`.
* Changed the default value of the `cf.Field.collapse` ``group_span``
  parameter to `True` and default value of the ``group_contiguous``
  parameter to ``1``
  (https://github.com/NCAS-CMS/cf-python/issues/28).
* Changed the default values of the `cf.Field.collapse` ``group_by``
  and ``coordinate`` parameters to `None`.
* Changed the default value of the ``identity`` parameter to `None`
  for `cf.Field.coordinate`, `cf.Field.dimension_coordinate`,
  `cf.Field.auxiliary_coordinate`, `cf.Field.field_ancillary`,
  `cf.Field.domain_ancillary`, `cf.Field.cell_method`,
  `cf.Field.cell_measure`, `cf.Field.coordinate_reference`,
  `cf.Field.domain_axis`.
* New keyword parameter to `cf.Field.weights`: ``data``.
* New keyword parameter to `cf.aggregate`: ``field_identity``
  (https://github.com/NCAS-CMS/cf-python/issues/29).
* New example field (``5``) available from `cf.example_field`.
* New regridding option: ``'conservative_2nd'``.
* Fixed bug that didn't change the units of bounds when the units of
  the coordinates were changed.
* Fixed bug in `cf.Field.domain_axis` that caused an error when no
  unique domain axis construct could be identified.
* Changed dependency:``cfunits>=3.2.4``. This fixes a bug that raised
  an exception for units specified by non-strings
  (https://github.com/NCAS-CMS/cfunits/issues/1).
* Changed dependency: ``ESMF>=to 8.0.0``. This fixes an issue with
  second-order conservative regridding, which is now fully documented
  and available.
* Converted all remaining instances of Python 2 print statements in the
  documentation API reference examples to Python 3.
* Corrected aspects of the API documentation for trigonometric functions.
* Fixed bug whereby `cf.Data.arctan` would not process bounds.
* New methods for hyperbolic operations: `cf.Data.sinh`, `cf.Data.cosh`,
  `cf.Data.tanh`, `cf.Data.arcsinh`.

----

version 3.0.6
-------------

**2019-11-27**

* New method: `cf.Field.uncompress`.
* New method: `cf.Data.uncompress`.
* New keyword parameter to `cf.environment`: ``paths``.
* Can now insert a size 1 data dimension for a new, previously
  non-existent domain axis with `cf.Field.insert_dimension`.
* Changed the default value of the ``ignore_compression`` parameter to
  `True`.
* Fixed bug that sometimes gave incorrect cell sizes from the
  `cellsize` attribute when used on multidimensional coordinates
  (https://github.com/NCAS-CMS/cf-python/issues/15).
* Fixed bug that sometimes gave an error when the LHS and RHS operands
  are swapped in field construct arithmetic
  (https://github.com/NCAS-CMS/cf-python/issues/16).
* Changed dependency: ``cfdm>=1.7.11``

----

version 3.0.5
-------------

**2019-11-14**

* New method: `cf.Field.compress`.
* New function: `cf.example_field`
* New keyword parameter to `cf.Data`: ``mask``.
* Deprecated method: `cf.Field.example_field`
* Fixed bug that didn't allow `cf.Field.cell_area` to work with
  dimension coordinates with units equivalent to metres
  (https://github.com/NCAS-CMS/cf-python/issues/12)
* Fixed bug that omitted bounds having their units changed by
  `override_units` and `override calendar`
  (https://github.com/NCAS-CMS/cf-python/issues/13).
* Removed specific user shebang from ``cfa`` script
  (https://github.com/NCAS-CMS/cf-python/pull/14).
* Changed dependency: ``cfdm>=1.7.10``. This fixes a bug that didn't
  allow CDL files to start with comments or blank lines
  (https://github.com/NCAS-CMS/cfdm/issues/5).
* Changed dependency: ``cftime>=1.0.4.2``

----

version 3.0.4
-------------

**2019-11-08**

* New methods: `cf.Field.percentile`, `cf.Field.example_field`,
  `cf.Field.creation_commands`.
* New field construct collapse methods: ``median``,
  ``mean_of_upper_decile``.
* New method: `cf.FieldList.select_field`.
* New methods: `cf.Data.median`, `cf.Data.mean_of_upper_decile`,
  `cf.Data.percentile`, `cf.Data.filled`, `cf.Data.creation_commands`.
* New keyword parameter to `cf.Data`: ``dtype``.
* Changed default ``ddof`` *back* to 1 in `cf.Data.var` and
  `cf.Data.sd` (see version 3.0.3 and
  https://github.com/NCAS-CMS/cf-python/issues/8)
* Fixed bug that sometimes caused an exception to be raised when
  metadata constructs were selected by a property value that
  legitimately contained a colon.
* Changed dependency: ``cfdm>=1.7.9``

----

version 3.0.3
-------------

**2019-11-01**

* Fixed bug (introduced at v3.0.2) that caused ``mean_absolute_value``
  collapses by `cf.Field.collapse` to be not weighted when they should
  be (https://github.com/NCAS-CMS/cf-python/issues/9)
* Changed default ``ddof`` from 0 to 1 in `cf.Data.var` and
  `cf.Data.sd` (https://github.com/NCAS-CMS/cf-python/issues/8)
   
----

version 3.0.2
-------------

**2019-10-31**

* Now reads CDL files (https://github.com/NCAS-CMS/cf-python/issues/1)
* New methods: `cf.Field.cumsum`, `cf.Field.digitize`, `cf.Field.bin`,
  `cf.Field.swapaxes`, `cf.Field.flatten`, `cf.Field.radius`.
* New function: `cf.histogram`.
* New field construct collapse methods: ``integral``,
  ``mean_absolute_value``, ``maximum_absolute_value``,
  ``minimum_absolute_value``, ``sum_of_squares``,
  ``root_mean_square``.
* New keyword parameters to `cf.Field.collapse` and
  `cf.Field.weights`: ``measure``, ``scale``, ``radius``
* New methods: `cf.Data.cumsum`, `cf.Data.digitize`,
  `cf.Data.masked_all`, `cf.Data.mean_absolute_value`,
  `cf.Data.maximum_absolute_value`, `cf.Data.minimum_absolute_value`,
  `cf.Data.sum_of_squares`, `cf.Data.root_mean_square`,
  `cf.Data.flatten`.
* Renamed `cf.default_fillvals` to `cf.default_netCDF_fillvals`.
* Changed dependency: ``cfdm>=1.7.8``. This fixes a bug that sometimes
  occurs when writing to disk and the _FillValue and data have
  different data types.
* Changed dependency: ``cfunits>=3.2.2``
* Changed dependency: ``cftime>=1.0.4.2``
* Fixed occasional failure to delete all temporary directories at
  exit.
* Fixed bug in `cf.Data.func` when overriding units. Affects all
  methods that call `cf.Data.func`, such as `cf.Data.tan` and
  `cf.Field.tan`.
* Fixed "relaxed units" behaviour in `cf.aggregate` and field
  construct arithmetic.
* Fixed bug that led to incorrect persistent entries in output of
  `cf.Field.properties`.
* Fixed bug in `cf.Data.squeeze` that sometimes created
  inconsistencies with the cyclic dimensions.
* Fixed bug in `cf.Field.mask` that assigned incorrect units to the
  result.

----

version 3.0.1
-------------

**2019-10-01**

* Updated description in ``setup.py``

----

version 3.0.0 (*first Python 3 release*)
----------------------------------------

**2019-10-01**

* Complete refactor for Python 3, including some API changes.

  Scripts written for version 2.x but running under version 3.x should
  either work as expected, or provide informative error messages on
  the new API usage. However, it is advised that the outputs of older
  scripts be checked when running with Python 3 versions of the cf
  library.
* Deprecated ``cfdump`` (its functionality is now included in
  ``cfa``).
  
----

version 2.3.8 (*last Python 2 release*)
---------------------------------------

**2019-10-07**

* In `cf.write`, can set ``single=False`` to mean ``double=True``, and
  vice versa.
* Fixed bug in `cf.aggregate` - removed overly strict test on
  dimension coordinate bounds.
* Fixed bug in `cf.read` that set the climatology attribute to True
  when there are no bounds.
* Fixed bug in `cf.write` when writing missing values (set_fill was
  off, now on)

----

version 2.3.5
-------------

**2019-04-04**

* Changed calculation of chunksize in parallel case to avoid potential
  problems and introduced a new method `cf.SET_PERFORMANCE` to tune
  the chunksize and the fraction of memory to keep free.

----

version 2.3.4
-------------

**2019-03-27**

* Fix bug in creating a during cell method during a field collapse.
	
----

version 2.3.3
-------------

**2019-03-05**

* Allow failure to compile to go through with a warning, rather than
  failing to install. if this happens, reading a PP/UM file will
  result in "Exception: Can't determine format of file test2.pp"
* Fixed bug in `cf.Field.convolution_filter` giving false error over
  units.

----
	
version 2.3.2
-------------

**2018-12-10**

* `cf.Field.regridc` now compares the units of the source and
  destination grids and converts between them if possible or raises an
  error if they are not equivalent.
	
----

version 2.3.1
-------------

**2018-11-07**

* Fixed bug in `cf.Field.regridc` that caused it to fail when
  regridding a multidimensional field along only one dimension.
* Fixed bug which in which the default logarithm is base 10, rather
  than base e
	
version 2.3.0
-------------

**2018-10-22**

* The collapse method can now be parallelised by running any cf-python
  script with mpirun if mpi4py is installed. This is an experimental
  feature and is not recommended for operational use. None of the
  parallel code is executed when a script is run in serial.
	
----

version 2.2.8
-------------

**2018-08-28**

* Bug fix: better handle subspacing by multiple multidimensional items
	
----

version 2.2.7
-------------

**2018-07-25**

* Bug fix: correctly set units of bounds when the `cf.Data` object
  inserted with insert_bounds has units of ''. In this case the bounds
  of the parent coordinate are now inherited.
	
----

version 2.2.6
-------------

**2018-07-24**

* Improved error messages
* Changed behaviour when printing reference times with a calendar of
  ``'none'`` - no longer attempts a to create a date-time
  representation
	
----

version 2.2.5
-------------

**2018-07-02**

* Fixed bug with HDF chunk sizes that prevented the writing of large
  files
	
----

version 2.2.4
-------------

**2018-06-29**

* Interim fix for with HDF chunk sizes that prevented the writing of
  large files
	
version 2.2.3
--------------
----

**2018-06-21**

* During writing, disallow the creation of netCDF variable names that
  contain characters other than letters, digits, and underscores.
	
----

version 2.2.3
-------------

**2018-06-21**

* During writing, disallow the creation of netCDF variable names that
  contain characters other than letters, digits, and underscores.
	
----

version 2.2.2
-------------

**2018-06-06**


* Fix for removing duplicated netCDF dimensions when writing data on
  (e.g.) tripolar grids.
	
----

version 2.2.1
-------------

**2018-06-05**

* Fix for calculating are weights from projection coordinates
			
version 2.2.0
-------------
----

**2018-06-04**

* Updated for `netCDF4` v1.4 `cftime` API changes
	
----

version 2.1.9
-------------

**2018-05-31**

* Allowed invalid units through. Can test with `cf.Units.isvalid`.
	
----

version 2.1.8
-------------

**2018-03-08**

* Fixed bug when weights parameter is a string in `cf.Field.collapse`
	
----

version 2.1.7
-------------

**2018-02-13**

* Fixed bug in `cf.Field.collapse` when doing climatological time
  collapse with only one period per year/day
		
----

version 2.1.6
-------------

**2018-02-09**

* Fixed bug in Variable.mask
	
----

version 2.1.4
-------------

**2018-02-09**

* Added override_calendar method to coordinates and domain ancillaries
  that changes the calendar of the bounds, too.
* Fixed bug in `cf.Data.where` when the condition is a `cf.Query`
  object.
* Fixed bug in `cf.Variable.mask`
	
----

version 2.1.3
-------------

**2018-02-07**

* Allowed `scipy` and `matplotlib` imports to be optional
	
version 2.1.2
-------------
----

**2017-11-28**

* Added ``group_span`` and ``contiguous_group`` options to
  `cf.Field.collapse`
	
----

version 2.1.1
-------------

**2017-11-10**

* Disallowed raising offset units to a power (e.g. taking the square
  of data in units of K @ 273.15).
* Removed len() of `cf.Field` (previously always, and misleadingly,
  returned 1)
* Fixed setting of cell methods after climatological time collapses
* Added printing of ncvar in `cf.Field.__str__` and `cf.Field.dump`
* Added user stash table option to ``cfa`` script
	
----

version 2.1
-----------

**2017-10-30**

* Misc. bug fixes

version 2.0.6
-------------
----

**2017-09-28**

* Removed error when `cf.read` finds no fields - an empty field list
  is now returned
* New method `cf.Field.count`

----

version 2.0.5
-------------

**2017-09-19**

* Bug fix when creating wrap-around subspaces from cyclic fields
* Fix (partial?) for memory leak when reading UM PP and fields files

----

version 2.0.4
-------------

**2017-09-15**

* submodel property for PP files
* API change for `cf.Field.axis`: now returns a `cf.DomainAxis` object
  by default
* Bug fix in `cf.Field.where`
* Bug fix when initialising a field with the source parameter
* Changed default output format to NETCDF4 (from NETCDF3_CLASSIC)

----

version 2.0.3
-------------

**2017-08-01**

----

version 2.0.1.post1
-------------------

**2017-07-12**

* Bug fix for reading DSG ragged arrays

----

version 2.0.1
-------------

**2017-07-11**

* Updated `cf.FieldList` behaviour (with reduced methods)

----

version 2.0
-----------

**2017-07-07**

* First release with full CF data model and full CF-1.6 compliance
  (including DSG)

----

version 1.5.4.post4
-------------------

**2017-07-07**

* Bug fixes to `cf.Field.regridc`

----

version 1.5.4.post1
-------------------

**2017-06-13**

* removed errant scikit import

----

version 1.5.4
-------------

**2017-06-09**

* Tripolar regridding
	
----

version 1.5.3 
-------------

**2017-05-10**

* Updated STASH code to standard_name table (with thanks to Jeff Cole)
* Fixed bug when comparing masked arrays for equality

----

version 1.5.2 
-------------

**2017-03-17**

* Fixed bug when accessing PP file whose format/endian/word-size has
  been specified

----

version 1.5.1 
-------------

**2017-03-14**

* Can specify 'pp' or 'PP' in um option to `cf.read`

----

version 1.5
-----------

**2017-02-24**

* Changed weights in calculation of variance to reliability weights
  (from frequency weights). This not only scientifically better, but
  faster, too.

----

version 1.4
-----------

**2017-02-22**

* Rounded datetime to time-since conversions to the nearest
  microsecond, to reflect the accuracy of netCDF4.netcdftime
* Removed import tests from setup.py
* New option --um to ``cfa``, ``cfdump``
* New parameter um to `cf.read`

----

version 1.3.3
-------------

**2017-01-31**

* Rounded datetime to time-since conversions to the nearest
  microsecond, to reflect the accuracy of netCDF4.netcdftime
* Fix for netCDF4.__version__ > 1.2.4 do to with datetime.calendar
  *handle with care*

----

version 1.3.2
-------------

**2016-09-21**

* Added --build-id to LDFLAGS in umread Makefile, for sake of RPM
  builds (otherwise fails when building debuginfo RPM). Pull request
  #16, thanks to Klaus Zimmermann.
* Improved test handling. Pull request #21, thanks to Klaus
  Zimmermann.
* Removed udunits2 database. This removes the modified version of the
  udunits2 database in order to avoid redundancies, possible version
  incompatibilities, and license questions. The modifications are
  instead carried out programmatically in units.py. Pull request #20,
  thanks to Klaus Zimmermann.

----

version 1.3.1
-------------

**2016-09-09**

* New method: `cf.Field.unlimited`, and new 'unlimited' parameter to
  `cf.write` and ``cfa``

----

version 1.3
-----------

**2016-09-05**

* Removed asreftime, asdatetime and dtvarray methods
* New method: `convert_reference_time` for converting reference time
  data values to have new units.

----

version 1.2.3
-------------

**2016-08-23**

* Fixed bug in `cf.Data.equals`

----

version 1.2.2
-------------

**2016-08-22**

* Fixed bug in binary operations to do with the setting of
  `Partition.part`
* Added `cf.TimeDuration` functionality to get_bounds cellsizes
  parameter. Also new parameter flt ("fraction less than") to position
  the coordinate within the cell.

----

version 1.2
-----------

**2016-07-05**

* Added HDF_chunks methods

----

version 1.1.11
--------------

**2016-07-01**

* Added cellsize option to `cf.Coordinate.get_bounds`, and fixed bugs.
* Added variable_attributes option to `cf.write`
* Added `cf.ENVIRONMENT` method

----

version 1.1.10
--------------

**2016-06-23**

* Added reference_datetime option to cf.write	
* Fixed bug in `cf.um.read.read` which incorrectly ordered vertical
  coordinates

----

version 1.1.9
-------------

**2016-06-17**

* New methods `cf.Variable.files` and `cf.Data.files`,
  `cf.Field.files` which report which files are referenced by the data
  array.
* Fix to stop partitions return `numpy.bool_` instead of
  `numpy.ndarray`
* Fix to determining cyclicity of regridded fields.
* Functionality to recursively read directories in `cf.read`, ``cfa``
  and ``cfump``
* Print warning but carry on when ESMF import fails
* Fixed bug in `cf.Field.subspace` when accessing axes derived from UM
  format files
	
----

version 1.1.8
-------------

**2016-05-18**

* Slightly changed the compression API to `cf.write`
* Added compression support to the ``cfa`` command line script
* Added functionality to change data type on writing to `cf.write` and
  ``cfa`` - both in general and for with extra convenience for the
  common case of double to single (and vice versa).
* Removed annoying debug print statements from `cf.um.read.read`

----

version 1.1.7
-------------

**2016-05-04**

* Added fix for change in numpy behaviour (`numpy.number` types do not
  support assignment)
* Added capability to load in a user STASH to standard name table:
  `cf.um.read.load_stash2standard_name`
	
----

version 1.1.6
-------------

**2016-04-27**

* Added --reference_datetime option to ``cfa``
* Bug fix to `cf.Field.collapse` when providing `cf.Query` objects via
  the group parameter
* Added auto regridding method, which is now the default
	

----

version 1.1.5 
-------------

**2016-03-03**

* Bug fix in `cf.Field.where` when using `cf.masked`
* conda installation (with thanks to Andy Heaps)
* Bug fix for type casting in `cf.Field.collapse`
* Display long_name if it exists and there is no standard_name
* Fix for compiling the UM C code on certain OSs (with thanks to Simon Wilson)
* Fixed incorrect assignment of cyclicity in `cf.Field.regrids`
* Nearest neighbour regridding in `cf.Field.regrids`
	
----

version 1.1.4 
-------------

**2016-02-09**

* Bug fix to `cf.Field.autocyclic`
* Bug fix to `cf.Field.clip` - now works when limit units are supplied
* New methods: `cf.Data.round`, `cf.Field.Round`
* Added ``lbtim`` as a `cf.Field` property when reading UM files
* Fixed coordinate creation for UM atmosphere_hybrid_height_coordinate
* Bug fix to handling of cyclic fields by `cf.Field.regrids`
* Added nearest neighbour field regridding
* Changed keyword ignore_dst_mask in `cf.Field.regrids` to
  use_dst_mask, which is false by default

----

version 1.1.3 
-------------

**2015-12-10**

* Bug fixes to `cf.Field.collapse` when the "group" parameter is used
* Correct setting of cyclic axes on regridded fields
* Updates to STASH_to_CF.txt table: 3209, 3210
	
----

version 1.1.2 
-------------

**2015-12-01**

* Updates to STASH_to_CF.txt table
* Fixed bug in decoding UM version in `cf.um.read.read`
* Fixed bug in `cf.units.Utime.num2date`
* Fixed go-slow behaviour for silly BZX, BDX in PP and fields file
  lookup headers

----

version 1.1.1
-------------

**2015-11-05**

* Fixed bug in decoding UM version in `cf.read`
	
----

version 1.1
-----------

**2015-10-28**

* Fixed bug in `cf.Units.conform`
* Changed `cf.Field.__init__` so that it works with just a data object
* Added `cf.Field.regrids` for lat-lon regridding using ESMF library
* Removed support for netCDF4-python versions < 1.1.1
* Fixed bug which made certain types of coordinate bounds
  non-contiguous after transpose
* Fixed bug with i=True in `cf.Field.where` and in
  `cf.Field.mask_invalid`
* cyclic methods now return a set, rather than a list
* Fixed bug in _write_attributes which might have slowed down some
  writes to netCDF files.
* Reduced annoying redirection in the documentation
* Added `cf.Field.field` method and added top_level keyword to
  `cf.read`
* Fixed bug in calculation of standard deviation and variance (the bug
  caused occasional crashes - no incorrect results were calculated)
* In items method (and friends), removed strict_axes keyword and added
  axes_all, axes_superset and axes_subset keywords

----

version 1.0.3
-------------

**2015-06-23**

* Added default keyword to fill_value() and fixed bugs when doing
  delattr on _fillValue and missing_value properties.

version 1.0.2
-------------

**2015-06-05**

* PyPI release

----

version 1.0.1
-------------

**2015-06-01**

* Fixed bug in when using the select keyword to `cf.read`

----

version 1.0
-----------

**2015-05-27**

* Mac OS support
* Limited Nd functionality to `cf.Field.indices`
* Correct treatment of add_offset and scale_factor
* Replaced -a with -x in ``cfa`` and ``cfdump`` scripts
* added ncvar_identities parameter to `cf.aggregate`
* Performance improvements to field subspacing
* Documentation
* Improved API to match, select, items, axes, etc.
* Reads UM fields files
* Optimised reading PP and UM fields files
* `cf.collapse` replaced by `cf.Field.collapse`
* `cf.Field.collapse` includes CF climatological time statistics

----

version 0.9.9.1
---------------

**2015-01-09**

* Fixed bug for changes to netCDF4-python library versions >= 1.1.2
* Miscellaneous bug fixes

----

version 0.9.9
-------------

**2015-01-05**

* Added netCDF4 compression options to `cf.write`.
* Added `__mod__`, `__imod__`, `__rmod__`, `ceil`, `floor`, `trunc`,
  `rint` methods to `cf.Data` and `cf.Variable`
* Added ceil, floor, trunc, rint to `cf.Data` and `cf.Variable`
* Fixed bug in which array `cf.Data.array` sometimes behaved like
  `cf.Data.varray`
* Fixed bug in `cf.netcdf.read.read` which affected reading fields
  with formula_terms.
* Refactored the test suite to use the unittest package
* Cyclic axes functionality
* Documentation updates

----

version 0.9.8.3
---------------

**2014-07-14**

* Implemented multiple grid_mappings (CF trac ticket #70)
* Improved functionality and speed of field aggregation and ``cfa``
  and ``cfdump`` command line utilities.
* Collapse methods on `cf.Data` object (min, max, mean, var, sd,
  sum, range, mid_range).
* Improved match/select functionality

----

version 0.9.8.2
---------------

**2014-03-13**

* Copes with PP fields with 365_day calendars
* Revamped CFA files in line with the evolving standard. CFA files
  from PP data created with a previous version will no longer work.

----

version 0.9.8
-------------

**2013-12-06**

* Improved API.
* Plenty of speed and memory optimisations.
* A proper treatment of datetimes.
* WGDOS-packed PP fields are now unpacked on demand.
* Fixed bug in functions.py for numpy v1.7. Fixed bug when deleting
  the 'id' attribute.
* Assign a standard name to aggregated PP fields after aggregation
  rather than before (because some stash codes are too similar,
  e.g. 407 and 408).
* New subclasses of `cf.Coordinate`: `cf.DimensionCoordinate` and
  `cf.AuxiliaryCoordinate`.
* A `cf.Units` object is now immutable.

----

version 0.9.7.1
---------------

**2013-04-26**

* Fixed endian bug in CFA-netCDF files referring to PP files
* Changed default output format to NETCDF3_CLASSIC and trap error when
  when writing unsigned integer types and the 64-bit integer type to
  file formats other than NETCDF4.
* Changed unhelpful history created when aggregating

----

version 0.9.7
-------------

**2013-04-24**

* Read and write CFA-netCDF files
* `cf.Field` creation interface
* New command line utilities: ``cfa``, ``cfdump``
* Redesigned repr, str and dump() output (which is shared with ``cfa``
  and ``cfdump``)
* Removed superseded (by ``cfa``) command line utilities ``pp2cf``,
  ``cf2cf``
* Renamed the 'subset' method to 'select'
* Now needs netCDF4-python 0.9.7 or later (and numpy 1.6 or later)

----

version 0.9.6.2
---------------

**2013-03-27**

* Fixed bug in ``cf/pp.py`` which caused the creation of incorrect
  latitude coordinate arrays.

----

version 0.9.6.1
---------------

**2013-02-20**

* Fixed bug in ``cf/netcdf.py`` which caused a failure when a file
  with badly formatted units was encountered.

----

version 0.9.6
-------------

**2012-11-27**

* Assignment to a field's data array with metadata-aware broadcasting,
  assigning to subspaces, assignment where data meets conditions,
  assignment to unmasked elements, etc. (setitem method)
* Proper treatment of the missing data mask, including metadata-aware
  assignment (setmask method)
* Proper treatment of ancillary data.
* Ancillary data and transforms are subspaced with their parent field.
* Much faster aggregation algorithm (with thanks to Jonathan
  Gregory). Also aggregates fields transforms, ancillary variables and
  flags.

----

version 0.9.5 (*first LAMA release*)
------------------------------------

**2012-10-01**

* Restructured documentation and package code files.
* Large Amounts of Massive Arrays (LAMA) functionality.
* Metadata-aware field manipulation and combination with
  metadata-aware broadcasting.
* Better treatment of cell measures.
* Slightly faster aggregation algorithm (a much improved one is in
  development).
* API changes for clarity.
* Bug fixes.
* Added 'TEMPDIR' to the `cf.CONSTANTS` dictionary
* This is a snapshot of the trunk at revision r195.

----

version 0.9.5.dev 
-----------------

**2012-09-19**

* Loads of exciting improvements - mainly LAMA functionality,
  metadata-aware field manipulation and documentation.
* This is a snapshot of the trunk at revision r185. A proper vn0.9.5
  release is imminent.

----

version 0.9.4.2
---------------

**2012-04-17**

* General bug fixes and code restructure

----

version 0.9.4
-------------

**2012-03-15**

* A proper treatment of units using the Udunits C library and the
  extra time functionality provided by the netCDF4 package.
* A command line script to do CF-netCDF to CF-netCDF via cf-python.

----

version 0.9.3.3
---------------

**2012-02-08**

* Objects renamed in line with the CF data model: `cf.Space` becomes
  `cf.Field` and `cf.Grid` becomes `cf.Space`.
* Field aggregation using the CF aggregation rules is available when
  reading fields from disk and on fields in memory. The data of a
  field resulting from aggregation are stored as a collection of the
  data from the component fields and so, as before, may be file
  pointers, arrays in memory or a mixture of these two forms.
* Units, missing data flags, dimension order, dimension direction and
  packing flags may all be different between data components and are
  conformed at the time of data access.
* Files in UK Met Office PP format may now be read into CF fields.
* A command line script for PP to CF-netCDF file conversion is
  provided.

----

version 0.9.3
-------------

**2012-01-05**

* A more consistent treatment of spaces and lists of spaces
  (`cf.Space` and `cf.SpaceList` objects respectively).
* A corrected treatment of scalar or 1-d, size 1 dimensions in the
  space and its grid.
* Data stored in `cf.Data` objects which contain metadata need to
  correctly interpret and manipulate the data. This will be
  particularly useful when data arrays spanning many files/arrays is
  implemented.

----

version 0.9.2
-------------

**2011-08-26**

* Created a ``setup.py`` script for easier installation (with thanks
  to Jeff Whitaker).
* Added support for reading OPeNDAP-hosted datasets given by URLs.
* Restructured the documentation.
* Created a test directory with scripts and sample output.
* No longer fails for unknown calendar types (such as ``'360d'``).

----

version 0.9.1
-------------

**2011-08-06**

* First release.<|MERGE_RESOLUTION|>--- conflicted
+++ resolved
@@ -1,20 +1,13 @@
-<<<<<<< HEAD
-=======
-
->>>>>>> 7a09fef5
-version NEXTRELEASE
+version NEXTVERSION
 -------------------
 
 **2024-??-??**
 
-<<<<<<< HEAD
 * Include the UM version as a field property when reading UM files
   (https://github.com/NCAS-CMS/cf-python/issues/777)
-=======
 * Fix bug where `cf.example_fields` returned a `list`
   of Fields rather than a `Fieldlist`
   (https://github.com/NCAS-CMS/cf-python/issues/725)
->>>>>>> 7a09fef5
 
 ----
 
