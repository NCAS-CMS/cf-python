--- conflicted
+++ resolved
@@ -9,15 +9,12 @@
 * Allow multiple conditions for the same axis in `cf.Field.subspace`
   and `cf.Field.indices`
   (https://github.com/NCAS-CMS/cf-python/issues/881)
-<<<<<<< HEAD
+* Fix bug in `cf.Field.collapse` that causes a ``ValueError`` to be raised
+  for missing external cell measures data
+  (https://github.com/NCAS-CMS/cf-python/issues/885)
 * Allow regridding for very large grids. New keyword parameter to
   `cf.Field.regrids` and `cf.Field.regridc`: ``dst_grid_partitions``
   (https://github.com/NCAS-CMS/cf-python/issues/878)
-=======
-* Fix bug in `cf.Field.collapse` that causes a ``ValueError`` to be raised
-  for missing external cell measures data
-  (https://github.com/NCAS-CMS/cf-python/issues/885)
->>>>>>> f8c95734
 * New dependency: ``distributed>=2025.5.1``
 
 ----
