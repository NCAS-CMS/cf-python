--- conflicted
+++ resolved
@@ -3,13 +3,10 @@
 
 **2025-??-??**
 
-<<<<<<< HEAD
 * Read Zarr datasets with `cf.read`
   (https://github.com/NCAS-CMS/cf-python/issues/863)
-=======
 * Update CF aggregation keywords
   (https://github.com/NCAS-CMS/cf-python/issues/868)
->>>>>>> ac1f8c2a
 * New keyword parameter to `cf.DimensionCoordinate.create_bounds`:
   ``inplace`` (https://github.com/NCAS-CMS/cf-python/issues/855)
 * Set new minimum version of `dask`: ``2025.5.1``
