#!/bin/bash

set -x

if [[ $2 ]] ; then
  set +x
  echo -e "You no longer need to set the version. Just do: ./release_docs $2"
  exit 1
fi

version=`python -c "import cf; print(cf.__version__)"`
<<<<<<< HEAD
=======

sphinx_version=`python -c "import sphinx; print(sphinx.__version__)"`
if [[ $sphinx_version != "2.4.5"  ]] ; then
  echo "ERROR: Must use sphinx version 2.4.5. Got $version"
  exit 3
fi
>>>>>>> 805f5f0d

if [[ $1 = "latest" ]] ; then 
  dir=$PWD/docs
elif [[ $1 = "archive" ]] ; then
  dir=$PWD/docs/$version
elif [[ $1 = "dev" ]] ; then
  # For testing: creates separate dir and does not (git) commit. DOES
  # NOT deletes an existing .doctrees subdirectory, meaning that
  # untouched source files (.py or .rst) might not get rebuilt, even
  # if conf.py or other styling files have been modified.
  dir=$PWD/docs/dev
elif [[ $1 = "dev-clean" ]] ; then
  # For testing: creates separate dir and does not (git) commit and
  # also deletes an existing .doctrees subdirectory
    dir=$PWD/docs/dev
elif [[ $1 = "dev-scrub" ]] ; then
  # For testing: creates separate dir and does not (git) commit and
  # also completely deletes the new target directory.
  dir=$PWD/docs/dev
  rm -fr $dir
else
  set +x
  echo "\$1 must be one of 'dev', 'dev-clean', 'dev-scrub', 'latest', or 'archive'"
  exit 2
fi

export PYTHONPATH=$PWD:$PYTHONPATH

# Make zip of example files
cd docs/source/sample_files
zip cf_tutorial_files.zip *.nc *.pp
cd -

# Regerenate tutorial.py field_analysis.py
if [[ $1 = "latest" ]] || [[ $1 = "archive" ]] ; then
  ./test_tutorial_code
  rc=$?
  if [[ $rc != 0 ]]; then
    echo "test_tutorial_code failed."
    # exit $rc
  fi
fi

# --------------------------------------------------------------------
# Make the latest docs    
# --------------------------------------------------------------------
cd docs
if [[ $1 = "latest" ]] || [[ $1 = "archive" ]] || [[ $1 = "dev-clean" ]] ; then
  rm -fr $dir/.doctrees
fi
mkdir -p $dir/_downloads

make html $dir

cp -pv source/sample_files/cf_tutorial_files.zip source/tutorial.py source/field_analysis.py $dir/_downloads

for download_file in cf_tutorial_files.zip tutorial.py field_analysis.py
do
  # Remove the hash string component added by GitHub to the link
  # where the resources are hosted (GH changes it to something like
  # '_downloads/4cd32e1c6bdf28fb61e15ffab2a8d84e/download_file')
  sed -i "s/\(href=._downloads\).*\($download_file\)/\1\/\2/" \
    $dir/tutorial.html \
    $dir/analysis.html
    # all pages referencing these resources must be added to this list
done

# Copy over our custom stylesheet. It is referenced in the HTML docs
# files but Sphinx with alabaster theme doesn't seem to (?) provide a
# means to transfer it to the created _static dir via the build itself
# *when* the output dir is the top-level one (hence copy works for
# 'dev' & 'archive' builds to sub-dirs).  Seemingly relates to the
# build warning:
#   WARNING: html_static_path entry '_static' is placed inside outdir
if [[ $1 = "latest" ]] ; then
  cp source/_static/customise-alabaster.css _static/customise-alabaster.css
fi

# Copy the templates to the target directory
if [[ $1 != "latest" ]] ; then
  rm -fr $dir/_templates
  cp -pr _templates $dir
fi

# --------------------------------------------------------------------
# Add and commit the latest or archive
# --------------------------------------------------------------------
if [[ $1 = "latest" ]] || [[ $1 = "archive" ]] ; then
  cd $dir
  git add \
          *.html \
	  class/*.html \
	  function/*.html \
	  method/*.html \
	  attribute/*.html \
          *.inv \
          *.js \
          _static \
          _templates \
          _downloads/cf_tutorial_files.zip \
          _downloads/tutorial.py \
          _downloads/field_analysis.py \
          _images/*.png \
          _images/*.svg

  git commit -a -m "v$version $1 documentation"
fi

set +x

echo PYTHONATH=$PYTHONPATH
<|MERGE_RESOLUTION|>--- conflicted
+++ resolved
@@ -9,15 +9,12 @@
 fi
 
 version=`python -c "import cf; print(cf.__version__)"`
-<<<<<<< HEAD
-=======
 
 sphinx_version=`python -c "import sphinx; print(sphinx.__version__)"`
 if [[ $sphinx_version != "2.4.5"  ]] ; then
   echo "ERROR: Must use sphinx version 2.4.5. Got $version"
   exit 3
 fi
->>>>>>> 805f5f0d
 
 if [[ $1 = "latest" ]] ; then 
   dir=$PWD/docs
